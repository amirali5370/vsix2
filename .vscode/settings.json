// Place your settings in this file to overwrite default and user settings.
{
    "files.exclude": {
        "out": true, // set this to true to hide the "out" folder with the compiled JS files
        "**/*.pyc": true,
        ".nyc_output": true,
        "obj": true,
        "bin": true,
        "**/__pycache__": true,
        "node_modules": true,
        "**/.mypy_cache/**": true,
        "**/.ropeproject/**": true
    },
    "search.exclude": {
        "out": true, // set this to false to include "out" folder in search results
        "coverage": true,
        "languageServer*/**": true,
        ".vscode-test": true,
        ".vscode test": true
    },
    "[python]": {
        "editor.formatOnSave": true
    },
    "[typescript]": {
        "editor.formatOnSave": true
    },
    "typescript.tsdk": "./node_modules/typescript/lib", // we want to use the TS server from our node_modules folder to control its version
    "tslint.enable": true,
    "python.linting.enabled": false,
    "python.unitTest.promptToConfigure": false,
    "python.workspaceSymbols.enabled": false,
    "python.formatting.provider": "black",
    "typescript.preferences.quoteStyle": "single",
    "javascript.preferences.quoteStyle": "single",
    "typescriptHero.imports.stringQuoteStyle": "'",
    "prettier.tslintIntegration": true,
    "prettier.printWidth": 180,
    "prettier.singleQuote": true,
    "python.jediEnabled": false,
    "python.analysis.logLevel": "Trace",
    "python.analysis.downloadChannel": "beta",
<<<<<<< HEAD
    "python.testing.promptToConfigure": false,
    "python.linting.enabled": true,
    "python.linting.pylintEnabled": false,
=======
   "python.linting.pylintEnabled": false,
>>>>>>> d306ac2a
    "python.linting.flake8Enabled": true,
    "cucumberautocomplete.skipDocStringsFormat": true,
    "python.linting.flake8Args": [
        "--max-line-length=120"
    ]
}<|MERGE_RESOLUTION|>--- conflicted
+++ resolved
@@ -39,13 +39,7 @@
     "python.jediEnabled": false,
     "python.analysis.logLevel": "Trace",
     "python.analysis.downloadChannel": "beta",
-<<<<<<< HEAD
-    "python.testing.promptToConfigure": false,
-    "python.linting.enabled": true,
-    "python.linting.pylintEnabled": false,
-=======
    "python.linting.pylintEnabled": false,
->>>>>>> d306ac2a
     "python.linting.flake8Enabled": true,
     "cucumberautocomplete.skipDocStringsFormat": true,
     "python.linting.flake8Args": [
