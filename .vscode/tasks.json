{
    "version": "2.0.0",
    "presentation": {
        "echo": true,
        "reveal": "always",
        "focus": false,
        "panel": "shared"
    },
    "tasks": [
        {
            "label": "Compile",
            "type": "npm",
            "script": "compile",
            "isBackground": true,
            "problemMatcher": [
                "$tsc",
                {
                    "base": "$tslint5",
                    "fileLocation": "relative"
                }
            ],
            "group": {
                "kind": "build",
                "isDefault": true
            }
        },
        {
            "label": "Hygiene",
            "type": "gulp",
            "task": "hygiene-watch",
            "isBackground": true,
            "presentation": {
                "echo": true,
                "reveal": "always",
                "focus": false,
                "panel": "shared"
            },
            "problemMatcher": [
                "$tsc",
                {
                    "base": "$tslint5",
                    "fileLocation": "relative"
                }
            ],
            "group": {
                "kind": "build",
                "isDefault": true
            }
        },
        {
<<<<<<< HEAD
            "label": "Hygiene (modified)",
            "type": "gulp",
            "task": "hygiene-modified",
            "group": "build",
=======
            "label": "Hygiene (staged)",
            "type": "gulp",
            "task": "hygiene-staged",
>>>>>>> 51cf9d25
            "problemMatcher": [
                "$tsc",
                {
                    "base": "$tslint5",
                    "fileLocation": "relative"
                }
            ]
        },
        {
<<<<<<< HEAD
            "label": "Hygiene (staged)",
            "type": "gulp",
            "task": "hygiene-staged",
=======
            "label": "Hygiene (all)",
            "type": "gulp",
            "task": "hygiene",
>>>>>>> 51cf9d25
            "problemMatcher": [
                "$tsc",
                {
                    "base": "$tslint5",
                    "fileLocation": "relative"
                }
            ]
        }
    ]
}<|MERGE_RESOLUTION|>--- conflicted
+++ resolved
@@ -48,16 +48,9 @@
             }
         },
         {
-<<<<<<< HEAD
-            "label": "Hygiene (modified)",
-            "type": "gulp",
-            "task": "hygiene-modified",
-            "group": "build",
-=======
             "label": "Hygiene (staged)",
             "type": "gulp",
             "task": "hygiene-staged",
->>>>>>> 51cf9d25
             "problemMatcher": [
                 "$tsc",
                 {
@@ -67,15 +60,9 @@
             ]
         },
         {
-<<<<<<< HEAD
-            "label": "Hygiene (staged)",
-            "type": "gulp",
-            "task": "hygiene-staged",
-=======
             "label": "Hygiene (all)",
             "type": "gulp",
             "task": "hygiene",
->>>>>>> 51cf9d25
             "problemMatcher": [
                 "$tsc",
                 {
