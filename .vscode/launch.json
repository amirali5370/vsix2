--- conflicted
+++ resolved
@@ -1,329 +1,169 @@
-<<<<<<< HEAD
-// A launch configuration that compiles the extension and then opens it inside a new window
-{
-    "version": "0.1.0",
-    "configurations": [
-        {
-            "type": "node",
-            "request": "launch",
-            "name": "Gulp watch",
-            "program": "${workspaceFolder}/node_modules/gulp/bin/gulp.js",
-            "args": [
-                "watch"
-            ]
-        },
-        {
-            "name": "Extension",
-            "type": "extensionHost",
-            "request": "launch",
-            "runtimeExecutable": "${execPath}",
-            "args": [
-                "--extensionDevelopmentPath=${workspaceFolder}"
-            ],
-            "stopOnEntry": false,
-            "smartStep": true,
-            "sourceMaps": true,
-            "outFiles": [
-                "${workspaceFolder}/out/**/*"
-            ],
-            "preLaunchTask": "Compile"
-        },
-        {
-            "name": "Debugger as debugServer",
-            "type": "node",
-            "request": "launch",
-            "program": "${workspaceFolder}/out/client/debugger/debugAdapter/main.js",
-            "stopOnEntry": false,
-            "smartStep": true,
-            "args": [
-                "--server=4711"
-            ],
-            "sourceMaps": true,
-            "outFiles": [
-                "${workspaceFolder}/out/client/**/*.js"
-            ],
-            "cwd": "${workspaceFolder}",
-            "preLaunchTask": "Compile"
-        },
-        {
-            "name": "Tests (Debugger, VS Code, *.test.ts)",
-            "type": "extensionHost",
-            "request": "launch",
-            "runtimeExecutable": "${execPath}",
-            "args": [
-                "${workspaceFolder}/src/testMultiRootWkspc/multi.code-workspace",
-                "--extensionDevelopmentPath=${workspaceFolder}",
-                "--extensionTestsPath=${workspaceFolder}/out/test"
-            ],
-            "stopOnEntry": false,
-            "sourceMaps": true,
-            "smartStep": true,
-            "outFiles": [
-                "${workspaceFolder}/out/**/*"
-            ],
-            "preLaunchTask": "Compile",
-            "env": {
-                "IS_CI_SERVER_TEST_DEBUGGER": "1"
-            }
-        },
-        {
-            "name": "Tests (Single Workspace, VS Code, *.test.ts)",
-            "type": "extensionHost",
-            "request": "launch",
-            "runtimeExecutable": "${execPath}",
-            "args": [
-                "${workspaceFolder}/src/test",
-                "--extensionDevelopmentPath=${workspaceFolder}",
-                "--extensionTestsPath=${workspaceFolder}/out/test"
-            ],
-            "stopOnEntry": false,
-            "sourceMaps": true,
-            "outFiles": [
-                "${workspaceFolder}/out/**/*.js"
-            ],
-            "preLaunchTask": "Compile"
-        },
-        {
-            "name": "Tests (Multiroot, VS Code, *.test.ts)",
-            "type": "extensionHost",
-            "request": "launch",
-            "runtimeExecutable": "${execPath}",
-            "args": [
-                "${workspaceFolder}/src/testMultiRootWkspc/multi.code-workspace",
-                "--extensionDevelopmentPath=${workspaceFolder}",
-                "--extensionTestsPath=${workspaceFolder}/out/test"
-            ],
-            "stopOnEntry": false,
-            "sourceMaps": true,
-            "smartStep": true,
-            "outFiles": [
-                "${workspaceFolder}/out/**/*"
-            ],
-            "preLaunchTask": "Compile"
-        },
-        {
-            "name": "Tests (Language Server)",
-            "type": "extensionHost",
-            "request": "launch",
-            "runtimeExecutable": "${execPath}",
-            "args": [
-                "${workspaceFolder}/src/test",
-                "--extensionDevelopmentPath=${workspaceFolder}",
-                "--extensionTestsPath=${workspaceFolder}/out/test"
-            ],
-            "stopOnEntry": false,
-            "sourceMaps": true,
-            "outFiles": [
-                "${workspaceFolder}/out/**/*.js"
-            ],
-            "preLaunchTask": "Compile",
-            "env": {
-                "VSC_PYTHON_LANGUAGE_SERVER": "1"
-            }
-        },
-        {
-            "name": "Tests (VS Code, with code coverage, *.test.ts)",
-            "type": "extensionHost",
-            "request": "launch",
-            "runtimeExecutable": "${execPath}",
-            "args": [
-                "${workspaceFolder}/src/test",
-                "--extensionDevelopmentPath=${workspaceFolder}",
-                "--extensionTestsPath=${workspaceFolder}/out/test"
-            ],
-            "stopOnEntry": false,
-            "smartStep": true,
-            "sourceMaps": true,
-            "outFiles": [
-                "${workspaceFolder}/out/**/*.js"
-            ]
-        },
-        {
-            "name": "Unit Tests (without VS Code, *.unit.test.ts)",
-            "type": "node",
-            "request": "launch",
-            "program": "${workspaceFolder}/out/test/unittests.js",
-            "stopOnEntry": false,
-            "sourceMaps": true,
-            "args": [
-                "timeout=300000",
-                "grep="
-            ],
-            "outFiles": [
-                "${workspaceFolder}/out/**/*.js"
-            ],
-            "preLaunchTask": "Compile"
-        }
-    ],
-    "compounds": [
-        {
-            "name": "Extension + Debugger",
-            "configurations": [
-                "Extension",
-                "Debugger as debugServer"
-            ]
-        }
-    ]
-}
-=======
-// A launch configuration that compiles the extension and then opens it inside a new window
-{
-    "version": "0.1.0",
-    "configurations": [
-        {
-            "name": "Extension",
-            "type": "extensionHost",
-            "request": "launch",
-            "runtimeExecutable": "${execPath}",
-            "args": [
-                "--extensionDevelopmentPath=${workspaceFolder}"
-            ],
-            "stopOnEntry": false,
-            "smartStep": true,
-            "sourceMaps": true,
-            "outFiles": [
-                "${workspaceFolder}/out/**/*"
-            ],
-            "preLaunchTask": "Compile"
-        },
-        {
-            "name": "Debugger as debugServer",
-            "type": "node",
-            "request": "launch",
-            "program": "${workspaceFolder}/out/client/debugger/debugAdapter/main.js",
-            "stopOnEntry": false,
-            "smartStep": true,
-            "args": [
-                "--server=4711"
-            ],
-            "sourceMaps": true,
-            "outFiles": [
-                "${workspaceFolder}/out/client/**/*.js"
-            ],
-            "cwd": "${workspaceFolder}",
-            "preLaunchTask": "Compile"
-        },
-        {
-            "name": "Tests (Debugger, VS Code, *.test.ts)",
-            "type": "extensionHost",
-            "request": "launch",
-            "runtimeExecutable": "${execPath}",
-            "args": [
-                "${workspaceFolder}/src/testMultiRootWkspc/multi.code-workspace",
-                "--extensionDevelopmentPath=${workspaceFolder}",
-                "--extensionTestsPath=${workspaceFolder}/out/test"
-            ],
-            "stopOnEntry": false,
-            "sourceMaps": true,
-            "smartStep": true,
-            "outFiles": [
-                "${workspaceFolder}/out/**/*"
-            ],
-            "preLaunchTask": "Compile",
-            "env": {
-                "IS_CI_SERVER_TEST_DEBUGGER": "1"
-            }
-        },
-        {
-            "name": "Tests (Single Workspace, VS Code, *.test.ts)",
-            "type": "extensionHost",
-            "request": "launch",
-            "runtimeExecutable": "${execPath}",
-            "args": [
-                "${workspaceFolder}/src/test",
-                "--extensionDevelopmentPath=${workspaceFolder}",
-                "--extensionTestsPath=${workspaceFolder}/out/test"
-            ],
-            "stopOnEntry": false,
-            "sourceMaps": true,
-            "outFiles": [
-                "${workspaceFolder}/out/**/*.js"
-            ],
-            "preLaunchTask": "Compile"
-        },
-        {
-            "name": "Tests (Multiroot, VS Code, *.test.ts)",
-            "type": "extensionHost",
-            "request": "launch",
-            "runtimeExecutable": "${execPath}",
-            "args": [
-                "${workspaceFolder}/src/testMultiRootWkspc/multi.code-workspace",
-                "--extensionDevelopmentPath=${workspaceFolder}",
-                "--extensionTestsPath=${workspaceFolder}/out/test"
-            ],
-            "stopOnEntry": false,
-            "sourceMaps": true,
-            "smartStep": true,
-            "outFiles": [
-                "${workspaceFolder}/out/**/*"
-            ],
-            "preLaunchTask": "Compile"
-        },
-        {
-            "name": "Tests (Language Server)",
-            "type": "extensionHost",
-            "request": "launch",
-            "runtimeExecutable": "${execPath}",
-            "args": [
-                "${workspaceFolder}/src/test",
-                "--extensionDevelopmentPath=${workspaceFolder}",
-                "--extensionTestsPath=${workspaceFolder}/out/test"
-            ],
-            "stopOnEntry": false,
-            "sourceMaps": true,
-            "outFiles": [
-                "${workspaceFolder}/out/**/*.js"
-            ],
-            "preLaunchTask": "Compile",
-            "env": {
-                "VSC_PYTHON_LANGUAGE_SERVER": "1"
-            }
-        },
-        {
-            "name": "Tests (VS Code, with code coverage, *.test.ts)",
-            "type": "extensionHost",
-            "request": "launch",
-            "runtimeExecutable": "${execPath}",
-            "args": [
-                "${workspaceFolder}/src/test",
-                "--extensionDevelopmentPath=${workspaceFolder}",
-                "--extensionTestsPath=${workspaceFolder}/out/test"
-            ],
-            "stopOnEntry": false,
-            "smartStep": true,
-            "sourceMaps": true,
-            "outFiles": [
-                "${workspaceFolder}/out/**/*.js"
-            ],
-            "env": {
-                "MOCHA_REPORTER_JUNIT": "true"
-            }
-        },
-        {
-            "name": "Unit Tests (without VS Code, *.unit.test.ts)",
-            "type": "node",
-            "request": "launch",
-            "program": "${workspaceFolder}/out/test/unittests.js",
-            "stopOnEntry": false,
-            "sourceMaps": true,
-            "args": [
-                "timeout=60000",
-                "grep="
-            ],
-            "outFiles": [
-                "${workspaceFolder}/out/**/*.js"
-            ],
-            "preLaunchTask": "Compile"
-        }
-    ],
-    "compounds": [
-        {
-            "name": "Extension + Debugger",
-            "configurations": [
-                "Extension",
-                "Debugger as debugServer"
-            ]
-        }
-    ]
-}
->>>>>>> 47cf2792
+// A launch configuration that compiles the extension and then opens it inside a new window
+{
+    "version": "0.1.0",
+    "configurations": [
+        {
+            "type": "node",
+            "request": "launch",
+            "name": "Gulp watch",
+            "program": "${workspaceFolder}/node_modules/gulp/bin/gulp.js",
+            "args": [
+                "watch"
+            ]
+        },
+        {
+            "name": "Extension",
+            "type": "extensionHost",
+            "request": "launch",
+            "runtimeExecutable": "${execPath}",
+            "args": [
+                "--extensionDevelopmentPath=${workspaceFolder}"
+            ],
+            "stopOnEntry": false,
+            "smartStep": true,
+            "sourceMaps": true,
+            "outFiles": [
+                "${workspaceFolder}/out/**/*"
+            ],
+            "preLaunchTask": "Compile"
+        },
+        {
+            "name": "Debugger as debugServer",
+            "type": "node",
+            "request": "launch",
+            "program": "${workspaceFolder}/out/client/debugger/debugAdapter/main.js",
+            "stopOnEntry": false,
+            "smartStep": true,
+            "args": [
+                "--server=4711"
+            ],
+            "sourceMaps": true,
+            "outFiles": [
+                "${workspaceFolder}/out/client/**/*.js"
+            ],
+            "cwd": "${workspaceFolder}",
+            "preLaunchTask": "Compile"
+        },
+        {
+            "name": "Tests (Debugger, VS Code, *.test.ts)",
+            "type": "extensionHost",
+            "request": "launch",
+            "runtimeExecutable": "${execPath}",
+            "args": [
+                "${workspaceFolder}/src/testMultiRootWkspc/multi.code-workspace",
+                "--extensionDevelopmentPath=${workspaceFolder}",
+                "--extensionTestsPath=${workspaceFolder}/out/test"
+            ],
+            "stopOnEntry": false,
+            "sourceMaps": true,
+            "smartStep": true,
+            "outFiles": [
+                "${workspaceFolder}/out/**/*"
+            ],
+            "preLaunchTask": "Compile",
+            "env": {
+                "IS_CI_SERVER_TEST_DEBUGGER": "1"
+            }
+        },
+        {
+            "name": "Tests (Single Workspace, VS Code, *.test.ts)",
+            "type": "extensionHost",
+            "request": "launch",
+            "runtimeExecutable": "${execPath}",
+            "args": [
+                "${workspaceFolder}/src/test",
+                "--extensionDevelopmentPath=${workspaceFolder}",
+                "--extensionTestsPath=${workspaceFolder}/out/test"
+            ],
+            "stopOnEntry": false,
+            "sourceMaps": true,
+            "outFiles": [
+                "${workspaceFolder}/out/**/*.js"
+            ],
+            "preLaunchTask": "Compile"
+        },
+        {
+            "name": "Tests (Multiroot, VS Code, *.test.ts)",
+            "type": "extensionHost",
+            "request": "launch",
+            "runtimeExecutable": "${execPath}",
+            "args": [
+                "${workspaceFolder}/src/testMultiRootWkspc/multi.code-workspace",
+                "--extensionDevelopmentPath=${workspaceFolder}",
+                "--extensionTestsPath=${workspaceFolder}/out/test"
+            ],
+            "stopOnEntry": false,
+            "sourceMaps": true,
+            "smartStep": true,
+            "outFiles": [
+                "${workspaceFolder}/out/**/*"
+            ],
+            "preLaunchTask": "Compile"
+        },
+        {
+            "name": "Tests (Language Server)",
+            "type": "extensionHost",
+            "request": "launch",
+            "runtimeExecutable": "${execPath}",
+            "args": [
+                "${workspaceFolder}/src/test",
+                "--extensionDevelopmentPath=${workspaceFolder}",
+                "--extensionTestsPath=${workspaceFolder}/out/test"
+            ],
+            "stopOnEntry": false,
+            "sourceMaps": true,
+            "outFiles": [
+                "${workspaceFolder}/out/**/*.js"
+            ],
+            "preLaunchTask": "Compile",
+            "env": {
+                "VSC_PYTHON_LANGUAGE_SERVER": "1"
+            }
+        },
+        {
+            "name": "Tests (VS Code, with code coverage, *.test.ts)",
+            "type": "extensionHost",
+            "request": "launch",
+            "runtimeExecutable": "${execPath}",
+            "args": [
+                "${workspaceFolder}/src/test",
+                "--extensionDevelopmentPath=${workspaceFolder}",
+                "--extensionTestsPath=${workspaceFolder}/out/test"
+            ],
+            "stopOnEntry": false,
+            "smartStep": true,
+            "sourceMaps": true,
+            "outFiles": [
+                "${workspaceFolder}/out/**/*.js"
+            ],
+            "env": {
+                "MOCHA_REPORTER_JUNIT": "true"
+            }
+        },
+        {
+            "name": "Unit Tests (without VS Code, *.unit.test.ts)",
+            "type": "node",
+            "request": "launch",
+            "program": "${workspaceFolder}/out/test/unittests.js",
+            "stopOnEntry": false,
+            "sourceMaps": true,
+            "args": [
+                "timeout=300000",
+                "grep="
+            ],
+            "outFiles": [
+                "${workspaceFolder}/out/**/*.js"
+            ],
+            "preLaunchTask": "Compile"
+        }
+    ],
+    "compounds": [
+        {
+            "name": "Extension + Debugger",
+            "configurations": [
+                "Extension",
+                "Debugger as debugServer"
+            ]
+        }
+    ]
+}