[
    {
        "name": "ShowPlayIcon - start",
        "salt": "ShowPlayIcon",
        "max": 100,
        "min": 0
    },
    {
        "name": "ShowExtensionSurveyPrompt - enabled",
        "salt": "ShowExtensionSurveyPrompt",
        "max": 100,
        "min": 60
    },
    {
        "name": "ShowExtensionSurveyPrompt - control",
        "salt": "ShowExtensionSurveyPrompt",
        "min": 0,
        "max": 40
    },
    {
        "name": "DebugAdapterFactory - control",
        "salt": "DebugAdapterFactory",
        "min": 0,
        "max": 0
    },
    {
        "name": "DebugAdapterFactory - experiment",
        "salt": "DebugAdapterFactory",
        "min": 0,
        "max": 100
    },
    {
        "name": "PtvsdWheels37 - control",
        "salt": "DebugAdapterFactory",
        "min": 0,
        "max": 0
    },
    {
        "name": "PtvsdWheels37 - experiment",
        "salt": "DebugAdapterFactory",
        "min": 0,
        "max": 100
    },
    {
        "name": "Reload - control",
        "salt": "DebugAdapterFactory",
        "min": 0,
        "max": 0
    },
    {
        "name": "Reload - experiment",
        "salt": "DebugAdapterFactory",
        "min": 0,
        "max": 0
    },
    {
        "name": "UseTerminalToGetActivatedEnvVars - experiment",
        "salt": "UseTerminalToGetActivatedEnvVars",
        "min": 0,
        "max": 0
    },
    {
        "name": "UseTerminalToGetActivatedEnvVars - control",
        "salt": "UseTerminalToGetActivatedEnvVars",
        "min": 0,
        "max": 100
    },
    {
<<<<<<< HEAD
        "name": "LocalZMQKernel - experiment",
        "salt": "LocalZMQKernel",
        "min": 0,
        "max": 100
    },
    {
        "name": "LocalZMQKernel - control",
        "salt": "LocalZMQKernel",
        "min": 0,
        "max": 0
=======
        "name": "AA_testing - control",
        "salt": "AA_testing",
        "min": 0,
        "max": 10
    },
    {
        "name": "AA_testing - experiment",
        "salt": "AA_testing",
        "min": 90,
        "max": 100
>>>>>>> b670a88a
    },
    {
        "name": "CollectLSRequestTiming - experiment",
        "salt": "CollectLSRequestTiming",
        "min": 0,
        "max": 10
    },
    {
        "name": "CollectLSRequestTiming - control",
        "salt": "CollectLSRequestTiming",
        "min": 10,
        "max": 100
    },
    {
        "name": "CollectNodeLSRequestTiming - experiment",
        "salt": "CollectNodeLSRequestTiming",
        "min": 0,
        "max": 100
    },
    {
        "name": "CollectNodeLSRequestTiming - control",
        "salt": "CollectNodeLSRequestTiming",
        "min": 0,
        "max": 0
    },
    {
        "name": "DeprecatePythonPath - experiment",
        "salt": "DeprecatePythonPath",
        "min": 0,
        "max": 20
    },
    {
        "name": "DeprecatePythonPath - control",
        "salt": "DeprecatePythonPath",
        "min": 80,
        "max": 100
    },
    {
        "name": "RunByLine - experiment",
        "salt": "RunByLine",
        "min": 0,
        "max": 100
    },
    {
        "name": "RunByLine - control",
        "salt": "RunByLine",
        "min": 0,
        "max": 0
    }
]<|MERGE_RESOLUTION|>--- conflicted
+++ resolved
@@ -66,31 +66,6 @@
         "max": 100
     },
     {
-<<<<<<< HEAD
-        "name": "LocalZMQKernel - experiment",
-        "salt": "LocalZMQKernel",
-        "min": 0,
-        "max": 100
-    },
-    {
-        "name": "LocalZMQKernel - control",
-        "salt": "LocalZMQKernel",
-        "min": 0,
-        "max": 0
-=======
-        "name": "AA_testing - control",
-        "salt": "AA_testing",
-        "min": 0,
-        "max": 10
-    },
-    {
-        "name": "AA_testing - experiment",
-        "salt": "AA_testing",
-        "min": 90,
-        "max": 100
->>>>>>> b670a88a
-    },
-    {
         "name": "CollectLSRequestTiming - experiment",
         "salt": "CollectLSRequestTiming",
         "min": 0,
