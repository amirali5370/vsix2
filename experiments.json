[
    {
<<<<<<< HEAD
        "name": "AlwaysDisplayTestExplorer - experiment",
        "salt": "AlwaysDisplayTestExplorer",
        "min": 80,
        "max": 100
    },
    {
        "name": "AlwaysDisplayTestExplorer - control",
        "salt": "AlwaysDisplayTestExplorer",
        "min": 0,
        "max": 20
=======
        "name": "ShowPlayIcon - start",
        "salt": "ShowPlayIcon",
        "max": 100,
        "min": 0
>>>>>>> b670a88a
    },
    {
        "name": "ShowExtensionSurveyPrompt - enabled",
        "salt": "ShowExtensionSurveyPrompt",
        "max": 100,
        "min": 60
    },
    {
        "name": "ShowExtensionSurveyPrompt - control",
        "salt": "ShowExtensionSurveyPrompt",
        "min": 0,
        "max": 40
    },
    {
        "name": "UseTerminalToGetActivatedEnvVars - experiment",
        "salt": "UseTerminalToGetActivatedEnvVars",
        "min": 0,
        "max": 0
    },
    {
        "name": "UseTerminalToGetActivatedEnvVars - control",
        "salt": "UseTerminalToGetActivatedEnvVars",
        "min": 0,
        "max": 100
    },
    {
        "name": "AA_testing - control",
        "salt": "AA_testing",
        "min": 0,
        "max": 10
    },
    {
        "name": "AA_testing - experiment",
        "salt": "AA_testing",
        "min": 90,
        "max": 100
    },
    {
        "name": "CollectLSRequestTiming - experiment",
        "salt": "CollectLSRequestTiming",
        "min": 0,
        "max": 10
    },
    {
        "name": "CollectLSRequestTiming - control",
        "salt": "CollectLSRequestTiming",
        "min": 10,
        "max": 100
    },
    {
        "name": "CollectNodeLSRequestTiming - experiment",
        "salt": "CollectNodeLSRequestTiming",
        "min": 0,
        "max": 100
    },
    {
        "name": "CollectNodeLSRequestTiming - control",
        "salt": "CollectNodeLSRequestTiming",
        "min": 0,
        "max": 0
    },
    {
        "name": "DeprecatePythonPath - experiment",
        "salt": "DeprecatePythonPath",
        "min": 0,
        "max": 20
    },
    {
        "name": "DeprecatePythonPath - control",
        "salt": "DeprecatePythonPath",
        "min": 80,
        "max": 100
    },
    {
<<<<<<< HEAD
        "name": "CustomEditorSupport - control",
        "salt": "CustomEditorSupport",
=======
        "name": "RunByLine - experiment",
        "salt": "RunByLine",
>>>>>>> b670a88a
        "min": 0,
        "max": 100
    },
    {
<<<<<<< HEAD
        "name": "CustomEditorSupport - experiment",
        "salt": "CustomEditorSupport",
        "min": 0,
        "max": 0
    },
    {
        "name": "NativeNotebook - experiment",
        "salt": "CustomEditorSupport",
        "max": 0,
        "min": 0
=======
        "name": "RunByLine - control",
        "salt": "RunByLine",
        "min": 0,
        "max": 0
>>>>>>> b670a88a
    }
]<|MERGE_RESOLUTION|>--- conflicted
+++ resolved
@@ -1,23 +1,4 @@
 [
-    {
-<<<<<<< HEAD
-        "name": "AlwaysDisplayTestExplorer - experiment",
-        "salt": "AlwaysDisplayTestExplorer",
-        "min": 80,
-        "max": 100
-    },
-    {
-        "name": "AlwaysDisplayTestExplorer - control",
-        "salt": "AlwaysDisplayTestExplorer",
-        "min": 0,
-        "max": 20
-=======
-        "name": "ShowPlayIcon - start",
-        "salt": "ShowPlayIcon",
-        "max": 100,
-        "min": 0
->>>>>>> b670a88a
-    },
     {
         "name": "ShowExtensionSurveyPrompt - enabled",
         "salt": "ShowExtensionSurveyPrompt",
@@ -89,35 +70,5 @@
         "salt": "DeprecatePythonPath",
         "min": 80,
         "max": 100
-    },
-    {
-<<<<<<< HEAD
-        "name": "CustomEditorSupport - control",
-        "salt": "CustomEditorSupport",
-=======
-        "name": "RunByLine - experiment",
-        "salt": "RunByLine",
->>>>>>> b670a88a
-        "min": 0,
-        "max": 100
-    },
-    {
-<<<<<<< HEAD
-        "name": "CustomEditorSupport - experiment",
-        "salt": "CustomEditorSupport",
-        "min": 0,
-        "max": 0
-    },
-    {
-        "name": "NativeNotebook - experiment",
-        "salt": "CustomEditorSupport",
-        "max": 0,
-        "min": 0
-=======
-        "name": "RunByLine - control",
-        "salt": "RunByLine",
-        "min": 0,
-        "max": 0
->>>>>>> b670a88a
     }
 ]