[
    {
        "name": "AlwaysDisplayTestExplorer - experiment",
        "salt": "AlwaysDisplayTestExplorer",
        "min": 80,
        "max": 100
    },
    {
        "name": "AlwaysDisplayTestExplorer - control",
        "salt": "AlwaysDisplayTestExplorer",
        "min": 0,
        "max": 20
<<<<<<< HEAD
=======
    },
    {
        "name": "ShowPlayIcon - start",
        "salt": "ShowPlayIcon",
        "max": 100,
        "min": 80
    },
    {
        "name": "ShowPlayIcon - runFile",
        "salt": "ShowPlayIcon",
        "max": 60,
        "min": 40
    },
    {
        "name": "ShowPlayIcon - control",
        "salt": "ShowPlayIcon",
        "min": 0,
        "max": 20
>>>>>>> 14c98a0e
    }
]
<|MERGE_RESOLUTION|>--- conflicted
+++ resolved
@@ -1,35 +1,32 @@
-[
-    {
-        "name": "AlwaysDisplayTestExplorer - experiment",
-        "salt": "AlwaysDisplayTestExplorer",
-        "min": 80,
-        "max": 100
-    },
-    {
-        "name": "AlwaysDisplayTestExplorer - control",
-        "salt": "AlwaysDisplayTestExplorer",
-        "min": 0,
-        "max": 20
-<<<<<<< HEAD
-=======
-    },
-    {
-        "name": "ShowPlayIcon - start",
-        "salt": "ShowPlayIcon",
-        "max": 100,
-        "min": 80
-    },
-    {
-        "name": "ShowPlayIcon - runFile",
-        "salt": "ShowPlayIcon",
-        "max": 60,
-        "min": 40
-    },
-    {
-        "name": "ShowPlayIcon - control",
-        "salt": "ShowPlayIcon",
-        "min": 0,
-        "max": 20
->>>>>>> 14c98a0e
-    }
-]
+[
+    {
+        "name": "AlwaysDisplayTestExplorer - experiment",
+        "salt": "AlwaysDisplayTestExplorer",
+        "min": 80,
+        "max": 100
+    },
+    {
+        "name": "AlwaysDisplayTestExplorer - control",
+        "salt": "AlwaysDisplayTestExplorer",
+        "min": 0,
+        "max": 20
+    },
+    {
+        "name": "ShowPlayIcon - start",
+        "salt": "ShowPlayIcon",
+        "max": 100,
+        "min": 80
+    },
+    {
+        "name": "ShowPlayIcon - runFile",
+        "salt": "ShowPlayIcon",
+        "max": 60,
+        "min": 40
+    },
+    {
+        "name": "ShowPlayIcon - control",
+        "salt": "ShowPlayIcon",
+        "min": 0,
+        "max": 20
+    }
+]