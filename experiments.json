[
    {
        "name": "ShowExtensionSurveyPrompt - enabled",
        "salt": "ShowExtensionSurveyPrompt",
        "max": 100,
        "min": 60
    },
    {
        "name": "ShowExtensionSurveyPrompt - control",
        "salt": "ShowExtensionSurveyPrompt",
        "min": 0,
        "max": 40
    },
    {
<<<<<<< HEAD
        "name": "DebugAdapterFactory - control",
        "salt": "DebugAdapterFactory",
=======
        "name": "UseTerminalToGetActivatedEnvVars - experiment",
        "salt": "UseTerminalToGetActivatedEnvVars",
>>>>>>> 353d89ce
        "min": 0,
        "max": 0
    },
    {
<<<<<<< HEAD
        "name": "DebugAdapterFactory - experiment",
        "salt": "DebugAdapterFactory",
=======
        "name": "UseTerminalToGetActivatedEnvVars - control",
        "salt": "UseTerminalToGetActivatedEnvVars",
>>>>>>> 353d89ce
        "min": 0,
        "max": 100
    },
    {
<<<<<<< HEAD
        "name": "PtvsdWheels37 - control",
        "salt": "DebugAdapterFactory",
        "min": 0,
        "max": 0
    },
    {
        "name": "PtvsdWheels37 - experiment",
        "salt": "DebugAdapterFactory",
        "min": 0,
        "max": 100
    },
    {
        "name": "Reload - control",
        "salt": "DebugAdapterFactory",
        "min": 0,
        "max": 0
    },
    {
        "name": "Reload - experiment",
        "salt": "DebugAdapterFactory",
        "min": 0,
        "max": 0
    },
    {
        "name": "AA_testing - control",
        "salt": "AA_testing",
        "min": 0,
        "max": 10
    },
    {
        "name": "AA_testing - experiment",
        "salt": "AA_testing",
        "min": 90,
        "max": 100
    },
    {
=======
>>>>>>> 353d89ce
        "name": "CollectLSRequestTiming - experiment",
        "salt": "CollectLSRequestTiming",
        "min": 0,
        "max": 10
    },
    {
        "name": "CollectLSRequestTiming - control",
        "salt": "CollectLSRequestTiming",
        "min": 10,
        "max": 100
    },
    {
        "name": "CollectNodeLSRequestTiming - experiment",
        "salt": "CollectNodeLSRequestTiming",
        "min": 0,
        "max": 100
    },
    {
        "name": "CollectNodeLSRequestTiming - control",
        "salt": "CollectNodeLSRequestTiming",
        "min": 0,
        "max": 0
    },
    {
        "name": "DeprecatePythonPath - experiment",
        "salt": "DeprecatePythonPath",
        "min": 0,
        "max": 20
    },
    {
        "name": "DeprecatePythonPath - control",
        "salt": "DeprecatePythonPath",
        "min": 80,
        "max": 100
    }
]<|MERGE_RESOLUTION|>--- conflicted
+++ resolved
@@ -12,67 +12,6 @@
         "max": 40
     },
     {
-<<<<<<< HEAD
-        "name": "DebugAdapterFactory - control",
-        "salt": "DebugAdapterFactory",
-=======
-        "name": "UseTerminalToGetActivatedEnvVars - experiment",
-        "salt": "UseTerminalToGetActivatedEnvVars",
->>>>>>> 353d89ce
-        "min": 0,
-        "max": 0
-    },
-    {
-<<<<<<< HEAD
-        "name": "DebugAdapterFactory - experiment",
-        "salt": "DebugAdapterFactory",
-=======
-        "name": "UseTerminalToGetActivatedEnvVars - control",
-        "salt": "UseTerminalToGetActivatedEnvVars",
->>>>>>> 353d89ce
-        "min": 0,
-        "max": 100
-    },
-    {
-<<<<<<< HEAD
-        "name": "PtvsdWheels37 - control",
-        "salt": "DebugAdapterFactory",
-        "min": 0,
-        "max": 0
-    },
-    {
-        "name": "PtvsdWheels37 - experiment",
-        "salt": "DebugAdapterFactory",
-        "min": 0,
-        "max": 100
-    },
-    {
-        "name": "Reload - control",
-        "salt": "DebugAdapterFactory",
-        "min": 0,
-        "max": 0
-    },
-    {
-        "name": "Reload - experiment",
-        "salt": "DebugAdapterFactory",
-        "min": 0,
-        "max": 0
-    },
-    {
-        "name": "AA_testing - control",
-        "salt": "AA_testing",
-        "min": 0,
-        "max": 10
-    },
-    {
-        "name": "AA_testing - experiment",
-        "salt": "AA_testing",
-        "min": 90,
-        "max": 100
-    },
-    {
-=======
->>>>>>> 353d89ce
         "name": "CollectLSRequestTiming - experiment",
         "salt": "CollectLSRequestTiming",
         "min": 0,
