--- conflicted
+++ resolved
@@ -90,21 +90,6 @@
         "max": 100
     },
     {
-<<<<<<< HEAD
-=======
-        "name": "LocalZMQKernel - experiment",
-        "salt": "LocalZMQKernel",
-        "min": 0,
-        "max": 100
-    },
-    {
-        "name": "LocalZMQKernel - control",
-        "salt": "LocalZMQKernel",
-        "min": 0,
-        "max": 0
-    },
-    {
->>>>>>> 57fedbda
         "name": "CollectLSRequestTiming - experiment",
         "salt": "CollectLSRequestTiming",
         "min": 0,
@@ -139,5 +124,5 @@
         "salt": "DeprecatePythonPath",
         "min": 80,
         "max": 100
-    },
+    }
 ]