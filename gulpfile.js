/*---------------------------------------------------------------------------------------------
*  Copyright (c) Microsoft Corporation. All rights reserved.
*  Licensed under the MIT License. See License.txt in the project root for license information.
*--------------------------------------------------------------------------------------------*/

/* jshint node: true */
/* jshint esversion: 6 */

'use strict';

const gulp = require('gulp');
const filter = require('gulp-filter');
const es = require('event-stream');
const tsfmt = require('typescript-formatter');
const tslint = require('tslint');
const relative = require('relative');
const ts = require('gulp-typescript');
const cp = require('child_process');
const spawn = require('cross-spawn');
const colors = require('colors/safe');
const gitmodified = require('gulp-gitmodified');
const path = require('path');
const debounce = require('debounce');
const jeditor = require("gulp-json-editor");
const del = require('del');
const sourcemaps = require('gulp-sourcemaps');
const fs = require('fs');
const remapIstanbul = require('remap-istanbul');
const istanbul = require('istanbul');
const glob = require('glob');
const os = require('os');
const _ = require('lodash');
const nativeDependencyChecker = require('node-has-native-dependencies');
const flat = require('flat');
const inlinesource = require('gulp-inline-source');
const webpack = require('webpack');
const webpack_config = require('./webpack.default.config');
const formatWebpackMessages = require('react-dev-utils/formatWebpackMessages');
const chalk = require('chalk');
const printBuildError = require('react-dev-utils/printBuildError');

/**
* Hygiene works by creating cascading subsets of all our files and
* passing them through a sequence of checks. Here are the current subsets,
* named according to the checks performed on them. Each subset contains
* the following one, as described in mathematical notation:
*
* all ⊃ indentation ⊃ typescript
*/

const all = [
    'src/**/*',
    'src/client/**/*',
];

const tsFilter = [
    'src/**/*.ts*',
    '!out/**/*'
];

const indentationFilter = [
    'src/**/*.ts*',
    '!**/typings/**/*',
];

const tslintFilter = [
    'src/**/*.ts*',
    'test/**/*.ts*',
    '!**/node_modules/**',
    '!out/**/*',
    '!images/**/*',
    '!.vscode/**/*',
    '!pythonFiles/**/*',
    '!resources/**/*',
    '!snippets/**/*',
    '!syntaxes/**/*',
    '!**/typings/**/*',
    '!**/*.d.ts'
];

const copyrightHeader = [
    '// Copyright (c) Microsoft Corporation. All rights reserved.',
    '// Licensed under the MIT License.',
    '',
    '\'use strict\';'
];
const copyrightHeaders = [copyrightHeader.join('\n'), copyrightHeader.join('\r\n')];

gulp.task('hygiene', () => run({ mode: 'all', skipFormatCheck: true, skipIndentationCheck: true }));

gulp.task('compile', () => run({ mode: 'compile', skipFormatCheck: true, skipIndentationCheck: true, skipLinter: true }));

gulp.task('watch', ['hygiene-modified', 'hygiene-watch']);

// Duplicate to allow duplicate task in tasks.json (one ith problem matching, and one without)
gulp.task('watchProblems', ['hygiene-modified', 'hygiene-watch']);

gulp.task('debugger-coverage', () => buildDebugAdapterCoverage());

gulp.task('hygiene-watch', () => gulp.watch(tsFilter, debounce(() => run({ mode: 'changes', skipFormatCheck: true, skipIndentationCheck: true, skipCopyrightCheck: true }), 100)));

gulp.task('hygiene-watch-branch', () => gulp.watch(tsFilter, debounce(() => run({ mode: 'diffMaster', skipFormatCheck: true, skipIndentationCheck: true, skipCopyrightCheck: true }), 100)));

gulp.task('hygiene-all', () => run({ mode: 'all' }));

gulp.task('hygiene-modified', ['compile'], () => run({ mode: 'changes' }));

gulp.task('hygiene-branch', ['compile'], () => run({ mode: 'diffMaster' }));

gulp.task('clean', ['output:clean', 'cover:clean'], () => { });

gulp.task('output:clean', () => del(['coverage', 'debug_coverage*']));

gulp.task('cover:clean', () => del(['coverage', 'debug_coverage*']));

gulp.task('clean:ptvsd', () => del(['coverage', 'pythonFiles/experimental/ptvsd/*']));

gulp.task('checkNativeDependencies', () => {
    if (hasNativeDependencies()) {
        throw new Error('Native dependencies deteced');
    }
});

gulp.task('cover:enable', () => {
    return gulp.src("./coverconfig.json")
        .pipe(jeditor((json) => {
            json.enabled = true;
            return json;
        }))
        .pipe(gulp.dest("./out", { 'overwrite': true }));
});

gulp.task('cover:disable', () => {
    return gulp.src("./coverconfig.json")
        .pipe(jeditor((json) => {
            json.enabled = false;
            return json;
        }))
        .pipe(gulp.dest("./out", { 'overwrite': true }));
});

/**
 * Inline CSS into the coverage report for better visualizations on
 * the VSTS report page for code coverage.
 */
gulp.task('inlinesource', () => {
    return gulp.src('./coverage/lcov-report/*.html')
                .pipe(inlinesource({attribute: false}))
                .pipe(gulp.dest('./coverage/lcov-report-inline'));
});

gulp.task('compile-webviews', () => {
    // First copy the files/css/svg/png files to the output folder
    gulp.src('./src/**/*.{png,svg,css}')
        .pipe(gulp.dest('./out'));

    // Then run webpack on the output files
    gulp.src('./out/**/*react/index.js')
        .pipe(es.through(file => webify(file, false)));
});

gulp.task('compile-webviews-watch', () => {
    // Watch all files that are written by the compile task, except for the bundle generated
<<<<<<< HEAD
    // by compile-webviews
    gulp.watch(['./src/**/*react*/*.{css,svg}','./out/**/*react*/*.js', '!./out/**/*react*/*_bundle.js'], ['compile-webviews']);
=======
    // by compile-webviews. Watch the css files too, but in the src directory because webpack
    // will modify the output ones.
    gulp.watch(['./out/**/*react*/*.js', './src/**/*react*/*.css', './out/**/react*/*.js', '!./out/**/*react*/*_bundle.js'], ['compile-webviews']);
>>>>>>> f1178229
});

const webify = (file) => {
    console.log('Webpacking ' + file.path);

    // Replace the entry with our actual file
    let config = Object.assign({}, webpack_config);
    config.entry = [...config.entry, file.path];

    // Update the output path to be next to our bundle.js
    const split = path.parse(file.path);
    config.output.path = split.dir;

    // Update our template to be based on our source
    const srcpath = path.join(__dirname, 'src', file.relative);
    const html = path.join(path.parse(srcpath).dir, 'index.html');
    config.plugins[0].options.template = html;

    // Then spawn our webpack on the base name
    let compiler = webpack(config);
    return new Promise((resolve, reject) => {

        // Create a callback for errors and such
        const compilerCallback = (err, stats) => {
            if (err) {
                return reject(err);
            }
            const messages = formatWebpackMessages(stats.toJson({}, true));
            if (messages.errors.length) {
                // Only keep the first error. Others are often indicative
                // of the same problem, but confuse the reader with noise.
                if (messages.errors.length > 1) {
                    messages.errors.length = 1;
                }
                return reject(new Error(messages.errors.join('\n\n')));
            }
            if (
                process.env.CI &&
                (typeof process.env.CI !== 'string' ||
                    process.env.CI.toLowerCase() !== 'false') &&
                messages.warnings.length
            ) {
                console.log(
                    chalk.yellow(
                        '\nTreating warnings as errors because process.env.CI = true.\n' +
                        'Most CI servers set it automatically.\n'
                    )
                );
                return reject(new Error(messages.warnings.join('\n\n')));
            }
            return resolve({
                stats,
                warnings: messages.warnings,
            });
        }

        // Watch doesn't seem to work
        compiler.run(compilerCallback);
    }).then(
        stats => {
            console.log(chalk.white('Finished ' + file.path + '.\n'));
            printBuildError(stats.warnings);
        }).catch(
            err => {
                console.log(chalk.red('Failed to compile.\n'));
                printBuildError(err);
            }
        )
}

function hasNativeDependencies() {
    let nativeDependencies = nativeDependencyChecker.check(path.join(__dirname, 'node_modules'));
    if (!Array.isArray(nativeDependencies) || nativeDependencies.length === 0) {
        return false;
    }
    const dependencies = JSON.parse(spawn.sync('npm', ['ls', '--json', '--prod']).stdout.toString());
    const jsonProperties = Object.keys(flat.flatten(dependencies));
    nativeDependencies = _.flatMap(nativeDependencies, item => path.dirname(item.substring(item.indexOf('node_modules') + 'node_modules'.length)).split(path.sep))
        .filter(item => item.length > 0)
        .filter(item => jsonProperties.findIndex(flattenedDependency => flattenedDependency.endsWith(`dependencies.${item}.version`)) >= 0);
    if (nativeDependencies.length > 0) {
        console.error('Native dependencies detected', nativeDependencies);
        return true;
    }
    return false;
}

function buildDebugAdapterCoverage() {
    const matches = glob.sync(path.join(__dirname, 'debug_coverage*/coverage.json'));
    matches.forEach(coverageFile => {
        const finalCoverageFile = path.join(path.dirname(coverageFile), 'coverage-final-upload.json');
        const remappedCollector = remapIstanbul.remap(JSON.parse(fs.readFileSync(coverageFile, 'utf8')), {
            warn: warning => {
                // We expect some warnings as any JS file without a typescript mapping will cause this.
                // By default, we'll skip printing these to the console as it clutters it up.
                console.warn(warning);
            }
        });

        const reporter = new istanbul.Reporter(undefined, path.dirname(coverageFile));
        reporter.add('lcov');
        reporter.write(remappedCollector, true, () => { });
    });
}

/**
* @typedef {Object} hygieneOptions - creates a new type named 'SpecialType'
* @property {'changes'|'staged'|'all'|'compile'|'diffMaster'} [mode=] - Mode.
* @property {boolean=} skipIndentationCheck - Skip indentation checks.
* @property {boolean=} skipFormatCheck - Skip format checks.
* @property {boolean=} skipCopyrightCheck - Skip copyright checks.
* @property {boolean=} skipLinter - Skip linter.
*/

const tsProjectMap = {};
/**
 *
 * @param {hygieneOptions} options
 */
function getTsProject(options) {
    const tsOptions = options.mode === 'compile' ? undefined : { strict: true, noImplicitAny: false, noImplicitThis: false };
    const mode = tsOptions && tsOptions.mode ? tsOptions.mode : '';
    return tsProjectMap[mode] ? tsProjectMap[mode] : tsProjectMap[mode] = ts.createProject('tsconfig.json', tsOptions);
}

let configuration;
/**
 *
 * @param {hygieneOptions} options
 */
function getLinter(options) {
    configuration = configuration ? configuration : tslint.Configuration.findConfiguration(null, '.');
    const program = tslint.Linter.createProgram('./tsconfig.json');
    const linter = new tslint.Linter({ formatter: 'json' }, program);
    return { linter, configuration };
}
let compilationInProgress = false;
let reRunCompilation = false;
/**
 *
 * @param {hygieneOptions} options
 * @returns {NodeJS.ReadWriteStream}
 */
const hygiene = (options) => {
    if (compilationInProgress) {
        reRunCompilation = true;
        return;
    }
    const fileListToProcess = options.mode === 'compile' ? undefined : getFileListToProcess(options);
    if (Array.isArray(fileListToProcess) && fileListToProcess !== all
        && fileListToProcess.filter(item => item.endsWith('.ts')).length === 0) {
        return;
    }

    const started = new Date().getTime();
    compilationInProgress = true;
    options = options || {};
    let errorCount = 0;
    const addedFiles = options.skipCopyrightCheck ? [] : getAddedFilesSync();
    console.log(colors.blue('Hygiene started.'));
    const copyrights = es.through(function (file) {
        if (addedFiles.indexOf(file.path) !== -1) {
            const contents = file.contents.toString('utf8');
            if (!copyrightHeaders.some(header => contents.indexOf(header) === 0)) {
                // Use tslint format.
                console.error(`ERROR: (copyright) ${file.relative}[1,1]: Missing or bad copyright statement`);
                errorCount++;
            }
        }

        this.emit('data', file);
    });

    const indentation = es.through(function (file) {
        file.contents
            .toString('utf8')
            .split(/\r\n|\r|\n/)
            .forEach((line, i) => {
                if (/^\s*$/.test(line) || /^\S+.*$/.test(line)) {
                    // Empty or whitespace lines are OK.
                } else if (/^(\s\s\s\s)+.*/.test(line)) {
                    // Good indent.
                } else if (/^[\t]+.*/.test(line)) {
                    console.error(file.relative + '(' + (i + 1) + ',1): Bad whitespace indentation (use 4 spaces instead of tabs or other)');
                    errorCount++;
                }
            });

        this.emit('data', file);
    });

    const formatOptions = { verify: true, tsconfig: true, tslint: true, editorconfig: true, tsfmt: true };
    const formatting = es.map(function (file, cb) {
        tsfmt.processString(file.path, file.contents.toString('utf8'), formatOptions)
            .then(result => {
                if (result.error) {
                    let message = result.message.trim();
                    let formattedMessage = '';
                    if (message.startsWith(__dirname)) {
                        message = message.substr(__dirname.length);
                        message = message.startsWith(path.sep) ? message.substr(1) : message;
                        const index = message.indexOf('.ts ');
                        if (index === -1) {
                            formattedMessage = colors.red(message);
                        } else {
                            const file = message.substr(0, index + 3);
                            const errorMessage = message.substr(index + 4).trim();
                            formattedMessage = `${colors.red(file)} ${errorMessage}`;
                        }
                    } else {
                        formattedMessage = colors.red(message);
                    }
                    console.error(formattedMessage);
                    errorCount++;
                }
                cb(null, file);
            })
            .catch(cb);
    });

    let reportedLinterFailures = [];
    /**
     * Report the linter failures
     * @param {any[]} failures
     */
    function reportLinterFailures(failures) {
        return failures
            .map(failure => {
                const name = failure.name || failure.fileName;
                const position = failure.startPosition;
                const line = position.lineAndCharacter ? position.lineAndCharacter.line : position.line;
                const character = position.lineAndCharacter ? position.lineAndCharacter.character : position.character;

                // Output in format similar to tslint for the linter to pickup.
                const message = `ERROR: (${failure.ruleName}) ${relative(__dirname, name)}[${line + 1}, ${character + 1}]: ${failure.failure}`;
                if (reportedLinterFailures.indexOf(message) === -1) {
                    console.error(message);
                    reportedLinterFailures.push(message);
                    return true;
                } else {
                    return false;
                }
            })
            .filter(reported => reported === true)
            .length > 0;
    }

    const { linter, configuration } = getLinter(options);
    const tsl = es.through(function (file) {
        const contents = file.contents.toString('utf8');
        // Don't print anything to the console, we'll do that.
        // Yes this is a hack, but tslinter doesn't provide an option to prevent this.
        const oldWarn = console.warn;
        console.warn = () => { };
        linter.failures = [];
        linter.fixes = [];
        linter.lint(file.relative, contents, configuration.results);
        console.warn = oldWarn;
        const result = linter.getResult();
        if (result.failureCount > 0 || result.errorCount > 0) {
            const reported = reportLinterFailures(result.failures);
            if (result.failureCount && reported) {
                errorCount += result.failureCount;
            }
            if (result.errorCount && reported) {
                errorCount += result.errorCount;
            }
        }
        this.emit('data', file);
    });

    const tsFiles = [];
    const tscFilesTracker = es.through(function (file) {
        tsFiles.push(file.path.replace(/\\/g, '/'));
        tsFiles.push(file.path);
        this.emit('data', file);
    });

    const tsProject = getTsProject(options);

    const tsc = function () {
        function customReporter() {
            return {
                error: function (error, typescript) {
                    console.error(`Error: ${error.message}`);
                    const fullFilename = error.fullFilename || '';
                    const relativeFilename = error.relativeFilename || '';
                    if (tsFiles.findIndex(file => fullFilename === file || relativeFilename === file) === -1) {
                        return;
                    }
                    errorCount += 1;
                },
                finish: function () {
                    // forget the summary.
                    console.log('Finished compilation');
                }
            };
        }
        const reporter = customReporter();
        return tsProject(reporter);
    }

    const files = options.mode === 'compile' ? tsProject.src() : getFilesToProcess(fileListToProcess);
    const dest = options.mode === 'compile' ? './out' : '.';
    let result = files
        .pipe(filter(f => f && f.stat && !f.stat.isDirectory()));

    if (!options.skipIndentationCheck) {
        result = result.pipe(filter(indentationFilter))
            .pipe(indentation);
    }

    result = result
        .pipe(filter(tslintFilter));

    if (!options.skipCopyrightCheck) {
        result = result.pipe(copyrights);
    }

    if (!options.skipFormatCheck) {
        // result = result
        //     .pipe(formatting);
    }

    if (!options.skipLinter) {
        result = result
            .pipe(tsl);
    }
    let totalTime = 0;
    result = result
        .pipe(tscFilesTracker)
        .pipe(sourcemaps.init())
        .pipe(tsc())
        .pipe(sourcemaps.mapSources(function (sourcePath, file) {
            let tsFileName = path.basename(file.path).replace(/js$/, 'ts');
            const qualifiedSourcePath = path.dirname(file.path).replace('out/', 'src/').replace('out\\', 'src\\');
            if (!fs.existsSync(path.join(qualifiedSourcePath, tsFileName))) {
                const tsxFileName = path.basename(file.path).replace(/js$/, 'tsx');
                if (!fs.existsSync(path.join(qualifiedSourcePath, tsxFileName))) {
                    console.error(`ERROR: (source-maps) ${file.path}[1,1]: Source file not found`);
                } else {
                    tsFileName = tsxFileName;
                }
            }
            return path.join(path.relative(path.dirname(file.path), qualifiedSourcePath), tsFileName);
        }))
        .pipe(sourcemaps.write('.', { includeContent: false }))
        .pipe(gulp.dest(dest))
        .pipe(es.through(null, function () {
            if (errorCount > 0) {
                const errorMessage = `Hygiene failed with errors 👎 . Check 'gulpfile.js' (completed in ${new Date().getTime() - started}ms).`;
                console.error(colors.red(errorMessage));
                exitHandler(options);
            } else {
                console.log(colors.green(`Hygiene passed with 0 errors 👍 (completed in ${new Date().getTime() - started}ms).`));
            }
            // Reset error counter.
            errorCount = 0;
            reportedLinterFailures = [];
            compilationInProgress = false;
            if (reRunCompilation) {
                reRunCompilation = false;
                setTimeout(() => {
                    hygiene(options);
                }, 10);
            }
            this.emit('end');
        }))
        .on('error', exitHandler.bind(this, options));

    return result;
};

/**
* @typedef {Object} runOptions
* @property {boolean=} exitOnError - Exit on error.
* @property {'changes'|'staged'|'all'} [mode=] - Mode.
* @property {string[]=} files - Optional list of files to be modified.
* @property {boolean=} skipIndentationCheck - Skip indentation checks.
* @property {boolean=} skipFormatCheck - Skip format checks.
* @property {boolean=} skipCopyrightCheck - Skip copyright checks.
* @property {boolean=} skipLinter - Skip linter.
 * @property {boolean=} watch - Watch mode.
*/

/**
* Run the linters.
* @param {runOptions} options
* @param {Error} ex
*/
function exitHandler(options, ex) {
    console.error();
    if (ex) {
        console.error(ex);
        console.error(colors.red(ex));
    }
    if (options.exitOnError) {
        console.log('exit');
        process.exit(1);
    }
}

/**
* Run the linters.
* @param {runOptions} options
*/
function run(options) {
    options = options ? options : {};
    process.once('unhandledRejection', (reason, p) => {
        console.log('Unhandled Rejection at: Promise', p, 'reason:', reason);
        exitHandler(options);
    });

    return hygiene(options);
}

function git(args) {
    let result = cp.spawnSync('git', args, { encoding: 'utf-8' });
    return result.output.join('\n');
}

function getStagedFilesSync() {
    const out = git(['diff','--cached','--name-only']);
    return out
        .split(/\r?\n/)
        .filter(l => !!l);
}
function getAddedFilesSync() {
    const out = git(['status','-u','-s']);
    return out
        .split(/\r?\n/)
        .filter(l => !!l)
        .filter(l => _.intersection(['A', '?', 'U'], l.substring(0, 2).trim().split('')).length > 0)
        .map(l => path.join(__dirname, l.substring(2).trim()));
}
function getModifiedFilesSync() {
    const out = git(['status','-u','-s']);
    return out
        .split(/\r?\n/)
        .filter(l => !!l)
        .filter(l => _.intersection(['M', 'A', 'R', 'C', 'U', '?'], l.substring(0, 2).trim().split('')).length > 0)
        .map(l => path.join(__dirname, l.substring(2).trim()));
}
function getDifferentFromMasterFilesSync() {
    const out = git(['diff','--name-status','master']);
    return out
        .split(/\r?\n/)
        .filter(l => !!l)
        .map(l => path.join(__dirname, l.substring(2).trim()));
}

/**
* @param {hygieneOptions} options
*/
function getFilesToProcess(fileList) {
    const gulpSrcOptions = { base: '.' };
    return gulp.src(fileList, gulpSrcOptions);
}

/**
* @param {hygieneOptions} options
*/
function getFileListToProcess(options) {
    const mode = options ? options.mode : 'all';
    const gulpSrcOptions = { base: '.' };

    // If we need only modified files, then filter the glob.
    if (options && options.mode === 'changes') {
        return getModifiedFilesSync();
    }

    if (options && options.mode === 'staged') {
        return getStagedFilesSync();
    }

    if (options && options.mode === 'diffMaster') {
        return getDifferentFromMasterFilesSync();
    }

    return all;
}
exports.hygiene = hygiene;

// this allows us to run hygiene as a git pre-commit hook.
if (require.main === module) {
    run({ exitOnError: true, mode: 'staged' });
}<|MERGE_RESOLUTION|>--- conflicted
+++ resolved
@@ -161,14 +161,9 @@
 
 gulp.task('compile-webviews-watch', () => {
     // Watch all files that are written by the compile task, except for the bundle generated
-<<<<<<< HEAD
-    // by compile-webviews
-    gulp.watch(['./src/**/*react*/*.{css,svg}','./out/**/*react*/*.js', '!./out/**/*react*/*_bundle.js'], ['compile-webviews']);
-=======
     // by compile-webviews. Watch the css files too, but in the src directory because webpack
     // will modify the output ones.
-    gulp.watch(['./out/**/*react*/*.js', './src/**/*react*/*.css', './out/**/react*/*.js', '!./out/**/*react*/*_bundle.js'], ['compile-webviews']);
->>>>>>> f1178229
+    gulp.watch(['./out/**/*react*/*.js', './src/**/*react*/*.{css,svg}', './out/**/react*/*.js', '!./out/**/*react*/*_bundle.js'], ['compile-webviews']);
 });
 
 const webify = (file) => {
