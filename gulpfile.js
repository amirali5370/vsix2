--- conflicted
+++ resolved
@@ -1,4 +1,3 @@
-<<<<<<< HEAD
 /*---------------------------------------------------------------------------------------------
 *  Copyright (c) Microsoft Corporation. All rights reserved.
 *  Licensed under the MIT License. See License.txt in the project root for license information.
@@ -164,7 +163,7 @@
     // Watch all files that are written by the compile task, except for the bundle generated
     // by compile-webviews. Watch the css files too, but in the src directory because webpack
     // will modify the output ones.
-    gulp.watch(['./out/**/*react*/*.js', './src/**/*react*/*.{css,svg}', './out/**/react*/*.js', '!./out/**/*react*/*_bundle.js'], ['compile-webviews']);
+    gulp.watch(['./out/**/*react*/*.js', './src/**/*react*/*.{png,svg,css}', './out/**/react*/*.js', '!./out/**/*react*/*_bundle.js'], ['compile-webviews']);
 });
 
 const webify = (file) => {
@@ -651,659 +650,4 @@
 // this allows us to run hygiene as a git pre-commit hook.
 if (require.main === module) {
     run({ exitOnError: true, mode: 'staged' });
-}
-=======
-/*---------------------------------------------------------------------------------------------
-*  Copyright (c) Microsoft Corporation. All rights reserved.
-*  Licensed under the MIT License. See License.txt in the project root for license information.
-*--------------------------------------------------------------------------------------------*/
-
-/* jshint node: true */
-/* jshint esversion: 6 */
-
-'use strict';
-
-const gulp = require('gulp');
-const filter = require('gulp-filter');
-const es = require('event-stream');
-const tsfmt = require('typescript-formatter');
-const tslint = require('tslint');
-const relative = require('relative');
-const ts = require('gulp-typescript');
-const cp = require('child_process');
-const spawn = require('cross-spawn');
-const colors = require('colors/safe');
-const gitmodified = require('gulp-gitmodified');
-const path = require('path');
-const debounce = require('debounce');
-const jeditor = require("gulp-json-editor");
-const del = require('del');
-const sourcemaps = require('gulp-sourcemaps');
-const fs = require('fs');
-const remapIstanbul = require('remap-istanbul');
-const istanbul = require('istanbul');
-const glob = require('glob');
-const os = require('os');
-const _ = require('lodash');
-const nativeDependencyChecker = require('node-has-native-dependencies');
-const flat = require('flat');
-const inlinesource = require('gulp-inline-source');
-const webpack = require('webpack');
-const webpack_config = require('./webpack.default.config');
-const formatWebpackMessages = require('react-dev-utils/formatWebpackMessages');
-const chalk = require('chalk');
-const printBuildError = require('react-dev-utils/printBuildError');
-
-/**
-* Hygiene works by creating cascading subsets of all our files and
-* passing them through a sequence of checks. Here are the current subsets,
-* named according to the checks performed on them. Each subset contains
-* the following one, as described in mathematical notation:
-*
-* all ⊃ indentation ⊃ typescript
-*/
-
-const all = [
-    'src/**/*',
-    'src/client/**/*',
-];
-
-const tsFilter = [
-    'src/**/*.ts*',
-    '!out/**/*'
-];
-
-const indentationFilter = [
-    'src/**/*.ts*',
-    '!**/typings/**/*',
-];
-
-const tslintFilter = [
-    'src/**/*.ts*',
-    'test/**/*.ts*',
-    '!**/node_modules/**',
-    '!out/**/*',
-    '!images/**/*',
-    '!.vscode/**/*',
-    '!pythonFiles/**/*',
-    '!resources/**/*',
-    '!snippets/**/*',
-    '!syntaxes/**/*',
-    '!**/typings/**/*',
-    '!**/*.d.ts'
-];
-
-const copyrightHeader = [
-    '// Copyright (c) Microsoft Corporation. All rights reserved.',
-    '// Licensed under the MIT License.',
-    '',
-    '\'use strict\';'
-];
-const copyrightHeaders = [copyrightHeader.join('\n'), copyrightHeader.join('\r\n')];
-
-gulp.task('hygiene', () => run({ mode: 'all', skipFormatCheck: true, skipIndentationCheck: true }));
-
-gulp.task('compile', () => run({ mode: 'compile', skipFormatCheck: true, skipIndentationCheck: true, skipLinter: true }));
-
-gulp.task('watch', ['hygiene-modified', 'hygiene-watch']);
-
-// Duplicate to allow duplicate task in tasks.json (one ith problem matching, and one without)
-gulp.task('watchProblems', ['hygiene-modified', 'hygiene-watch']);
-
-gulp.task('debugger-coverage', () => buildDebugAdapterCoverage());
-
-gulp.task('hygiene-watch', () => gulp.watch(tsFilter, debounce(() => run({ mode: 'changes', skipFormatCheck: true, skipIndentationCheck: true, skipCopyrightCheck: true }), 100)));
-
-gulp.task('hygiene-watch-branch', () => gulp.watch(tsFilter, debounce(() => run({ mode: 'diffMaster', skipFormatCheck: true, skipIndentationCheck: true, skipCopyrightCheck: true }), 100)));
-
-gulp.task('hygiene-all', () => run({ mode: 'all' }));
-
-gulp.task('hygiene-modified', ['compile'], () => run({ mode: 'changes' }));
-
-gulp.task('hygiene-branch', ['compile'], () => run({ mode: 'diffMaster' }));
-
-gulp.task('clean', ['output:clean', 'cover:clean'], () => { });
-
-gulp.task('output:clean', () => del(['coverage', 'debug_coverage*']));
-
-gulp.task('cover:clean', () => del(['coverage', 'debug_coverage*']));
-
-gulp.task('clean:ptvsd', () => del(['coverage', 'pythonFiles/experimental/ptvsd/*']));
-
-gulp.task('checkNativeDependencies', () => {
-    if (hasNativeDependencies()) {
-        throw new Error('Native dependencies deteced');
-    }
-});
-
-gulp.task('cover:enable', () => {
-    return gulp.src("./coverconfig.json")
-        .pipe(jeditor((json) => {
-            json.enabled = true;
-            return json;
-        }))
-        .pipe(gulp.dest("./out", { 'overwrite': true }));
-});
-
-gulp.task('cover:disable', () => {
-    return gulp.src("./coverconfig.json")
-        .pipe(jeditor((json) => {
-            json.enabled = false;
-            return json;
-        }))
-        .pipe(gulp.dest("./out", { 'overwrite': true }));
-});
-
-/**
- * Inline CSS into the coverage report for better visualizations on
- * the VSTS report page for code coverage.
- */
-gulp.task('inlinesource', () => {
-    return gulp.src('./coverage/lcov-report/*.html')
-                .pipe(inlinesource({attribute: false}))
-                .pipe(gulp.dest('./coverage/lcov-report-inline'));
-});
-
-gulp.task('compile-webviews', () => {
-    // First copy the files/css/svg/png files to the output folder
-    gulp.src('./src/**/*.{png,svg,css}')
-        .pipe(gulp.dest('./out'));
-
-    // Then run webpack on the output files
-    gulp.src('./out/**/*react/index.js')
-        .pipe(es.through(file => webify(file, false)));
-});
-
-gulp.task('compile-webviews-watch', () => {
-    // Watch all files that are written by the compile task, except for the bundle generated
-    // by compile-webviews. Watch the css files too, but in the src directory because webpack
-    // will modify the output ones.
-    gulp.watch(['./out/**/*react*/*.js', './src/**/*react*/*.css', './out/**/react*/*.js', '!./out/**/*react*/*_bundle.js'], ['compile-webviews']);
-});
-
-const webify = (file) => {
-    console.log('Webpacking ' + file.path);
-
-    // Replace the entry with our actual file
-    let config = Object.assign({}, webpack_config);
-    config.entry = [...config.entry, file.path];
-
-    // Update the output path to be next to our bundle.js
-    const split = path.parse(file.path);
-    config.output.path = split.dir;
-
-    // Update our template to be based on our source
-    const srcpath = path.join(__dirname, 'src', file.relative);
-    const html = path.join(path.parse(srcpath).dir, 'index.html');
-    config.plugins[0].options.template = html;
-
-    // Then spawn our webpack on the base name
-    let compiler = webpack(config);
-    return new Promise((resolve, reject) => {
-
-        // Create a callback for errors and such
-        const compilerCallback = (err, stats) => {
-            if (err) {
-                return reject(err);
-            }
-            const messages = formatWebpackMessages(stats.toJson({}, true));
-            if (messages.errors.length) {
-                // Only keep the first error. Others are often indicative
-                // of the same problem, but confuse the reader with noise.
-                if (messages.errors.length > 1) {
-                    messages.errors.length = 1;
-                }
-                return reject(new Error(messages.errors.join('\n\n')));
-            }
-            if (
-                process.env.CI &&
-                (typeof process.env.CI !== 'string' ||
-                    process.env.CI.toLowerCase() !== 'false') &&
-                messages.warnings.length
-            ) {
-                console.log(
-                    chalk.yellow(
-                        '\nTreating warnings as errors because process.env.CI = true.\n' +
-                        'Most CI servers set it automatically.\n'
-                    )
-                );
-                return reject(new Error(messages.warnings.join('\n\n')));
-            }
-            return resolve({
-                stats,
-                warnings: messages.warnings,
-            });
-        }
-
-        // Watch doesn't seem to work
-        compiler.run(compilerCallback);
-    }).then(
-        stats => {
-            console.log(chalk.white('Finished ' + file.path + '.\n'));
-            printBuildError(stats.warnings);
-        }).catch(
-            err => {
-                console.log(chalk.red('Failed to compile.\n'));
-                printBuildError(err);
-            }
-        )
-}
-
-function hasNativeDependencies() {
-    let nativeDependencies = nativeDependencyChecker.check(path.join(__dirname, 'node_modules'));
-    if (!Array.isArray(nativeDependencies) || nativeDependencies.length === 0) {
-        return false;
-    }
-    const dependencies = JSON.parse(spawn.sync('npm', ['ls', '--json', '--prod']).stdout.toString());
-    const jsonProperties = Object.keys(flat.flatten(dependencies));
-    nativeDependencies = _.flatMap(nativeDependencies, item => path.dirname(item.substring(item.indexOf('node_modules') + 'node_modules'.length)).split(path.sep))
-        .filter(item => item.length > 0)
-        .filter(item => jsonProperties.findIndex(flattenedDependency => flattenedDependency.endsWith(`dependencies.${item}.version`)) >= 0);
-    if (nativeDependencies.length > 0) {
-        console.error('Native dependencies detected', nativeDependencies);
-        return true;
-    }
-    return false;
-}
-
-function buildDebugAdapterCoverage() {
-    const matches = glob.sync(path.join(__dirname, 'debug_coverage*/coverage.json'));
-    matches.forEach(coverageFile => {
-        const finalCoverageFile = path.join(path.dirname(coverageFile), 'coverage-final-upload.json');
-        const remappedCollector = remapIstanbul.remap(JSON.parse(fs.readFileSync(coverageFile, 'utf8')), {
-            warn: warning => {
-                // We expect some warnings as any JS file without a typescript mapping will cause this.
-                // By default, we'll skip printing these to the console as it clutters it up.
-                console.warn(warning);
-            }
-        });
-
-        const reporter = new istanbul.Reporter(undefined, path.dirname(coverageFile));
-        reporter.add('lcov');
-        reporter.write(remappedCollector, true, () => { });
-    });
-}
-
-/**
-* @typedef {Object} hygieneOptions - creates a new type named 'SpecialType'
-* @property {'changes'|'staged'|'all'|'compile'|'diffMaster'} [mode=] - Mode.
-* @property {boolean=} skipIndentationCheck - Skip indentation checks.
-* @property {boolean=} skipFormatCheck - Skip format checks.
-* @property {boolean=} skipCopyrightCheck - Skip copyright checks.
-* @property {boolean=} skipLinter - Skip linter.
-*/
-
-const tsProjectMap = {};
-/**
- *
- * @param {hygieneOptions} options
- */
-function getTsProject(options) {
-    const tsOptions = options.mode === 'compile' ? undefined : { strict: true, noImplicitAny: false, noImplicitThis: false };
-    const mode = tsOptions && tsOptions.mode ? tsOptions.mode : '';
-    return tsProjectMap[mode] ? tsProjectMap[mode] : tsProjectMap[mode] = ts.createProject('tsconfig.json', tsOptions);
-}
-
-let configuration;
-/**
- *
- * @param {hygieneOptions} options
- */
-function getLinter(options) {
-    configuration = configuration ? configuration : tslint.Configuration.findConfiguration(null, '.');
-    const program = tslint.Linter.createProgram('./tsconfig.json');
-    const linter = new tslint.Linter({ formatter: 'json' }, program);
-    return { linter, configuration };
-}
-let compilationInProgress = false;
-let reRunCompilation = false;
-/**
- *
- * @param {hygieneOptions} options
- * @returns {NodeJS.ReadWriteStream}
- */
-const hygiene = (options) => {
-    if (compilationInProgress) {
-        reRunCompilation = true;
-        return;
-    }
-    const fileListToProcess = options.mode === 'compile' ? undefined : getFileListToProcess(options);
-    if (Array.isArray(fileListToProcess) && fileListToProcess !== all
-        && fileListToProcess.filter(item => item.endsWith('.ts')).length === 0) {
-        return;
-    }
-
-    const started = new Date().getTime();
-    compilationInProgress = true;
-    options = options || {};
-    let errorCount = 0;
-    const addedFiles = options.skipCopyrightCheck ? [] : getAddedFilesSync();
-    console.log(colors.blue('Hygiene started.'));
-    const copyrights = es.through(function (file) {
-        if (addedFiles.indexOf(file.path) !== -1) {
-            const contents = file.contents.toString('utf8');
-            if (!copyrightHeaders.some(header => contents.indexOf(header) === 0)) {
-                // Use tslint format.
-                console.error(`ERROR: (copyright) ${file.relative}[1,1]: Missing or bad copyright statement`);
-                errorCount++;
-            }
-        }
-
-        this.emit('data', file);
-    });
-
-    const indentation = es.through(function (file) {
-        file.contents
-            .toString('utf8')
-            .split(/\r\n|\r|\n/)
-            .forEach((line, i) => {
-                if (/^\s*$/.test(line) || /^\S+.*$/.test(line)) {
-                    // Empty or whitespace lines are OK.
-                } else if (/^(\s\s\s\s)+.*/.test(line)) {
-                    // Good indent.
-                } else if (/^[\t]+.*/.test(line)) {
-                    console.error(file.relative + '(' + (i + 1) + ',1): Bad whitespace indentation (use 4 spaces instead of tabs or other)');
-                    errorCount++;
-                }
-            });
-
-        this.emit('data', file);
-    });
-
-    const formatOptions = { verify: true, tsconfig: true, tslint: true, editorconfig: true, tsfmt: true };
-    const formatting = es.map(function (file, cb) {
-        tsfmt.processString(file.path, file.contents.toString('utf8'), formatOptions)
-            .then(result => {
-                if (result.error) {
-                    let message = result.message.trim();
-                    let formattedMessage = '';
-                    if (message.startsWith(__dirname)) {
-                        message = message.substr(__dirname.length);
-                        message = message.startsWith(path.sep) ? message.substr(1) : message;
-                        const index = message.indexOf('.ts ');
-                        if (index === -1) {
-                            formattedMessage = colors.red(message);
-                        } else {
-                            const file = message.substr(0, index + 3);
-                            const errorMessage = message.substr(index + 4).trim();
-                            formattedMessage = `${colors.red(file)} ${errorMessage}`;
-                        }
-                    } else {
-                        formattedMessage = colors.red(message);
-                    }
-                    console.error(formattedMessage);
-                    errorCount++;
-                }
-                cb(null, file);
-            })
-            .catch(cb);
-    });
-
-    let reportedLinterFailures = [];
-    /**
-     * Report the linter failures
-     * @param {any[]} failures
-     */
-    function reportLinterFailures(failures) {
-        return failures
-            .map(failure => {
-                const name = failure.name || failure.fileName;
-                const position = failure.startPosition;
-                const line = position.lineAndCharacter ? position.lineAndCharacter.line : position.line;
-                const character = position.lineAndCharacter ? position.lineAndCharacter.character : position.character;
-
-                // Output in format similar to tslint for the linter to pickup.
-                const message = `ERROR: (${failure.ruleName}) ${relative(__dirname, name)}[${line + 1}, ${character + 1}]: ${failure.failure}`;
-                if (reportedLinterFailures.indexOf(message) === -1) {
-                    console.error(message);
-                    reportedLinterFailures.push(message);
-                    return true;
-                } else {
-                    return false;
-                }
-            })
-            .filter(reported => reported === true)
-            .length > 0;
-    }
-
-    const { linter, configuration } = getLinter(options);
-    const tsl = es.through(function (file) {
-        const contents = file.contents.toString('utf8');
-        // Don't print anything to the console, we'll do that.
-        // Yes this is a hack, but tslinter doesn't provide an option to prevent this.
-        const oldWarn = console.warn;
-        console.warn = () => { };
-        linter.failures = [];
-        linter.fixes = [];
-        linter.lint(file.relative, contents, configuration.results);
-        console.warn = oldWarn;
-        const result = linter.getResult();
-        if (result.failureCount > 0 || result.errorCount > 0) {
-            const reported = reportLinterFailures(result.failures);
-            if (result.failureCount && reported) {
-                errorCount += result.failureCount;
-            }
-            if (result.errorCount && reported) {
-                errorCount += result.errorCount;
-            }
-        }
-        this.emit('data', file);
-    });
-
-    const tsFiles = [];
-    const tscFilesTracker = es.through(function (file) {
-        tsFiles.push(file.path.replace(/\\/g, '/'));
-        tsFiles.push(file.path);
-        this.emit('data', file);
-    });
-
-    const tsProject = getTsProject(options);
-
-    const tsc = function () {
-        function customReporter() {
-            return {
-                error: function (error, typescript) {
-                    console.error(`Error: ${error.message}`);
-                    const fullFilename = error.fullFilename || '';
-                    const relativeFilename = error.relativeFilename || '';
-                    if (tsFiles.findIndex(file => fullFilename === file || relativeFilename === file) === -1) {
-                        return;
-                    }
-                    errorCount += 1;
-                },
-                finish: function () {
-                    // forget the summary.
-                    console.log('Finished compilation');
-                }
-            };
-        }
-        const reporter = customReporter();
-        return tsProject(reporter);
-    }
-
-    const files = options.mode === 'compile' ? tsProject.src() : getFilesToProcess(fileListToProcess);
-    const dest = options.mode === 'compile' ? './out' : '.';
-    let result = files
-        .pipe(filter(f => f && f.stat && !f.stat.isDirectory()));
-
-    if (!options.skipIndentationCheck) {
-        result = result.pipe(filter(indentationFilter))
-            .pipe(indentation);
-    }
-
-    result = result
-        .pipe(filter(tslintFilter));
-
-    if (!options.skipCopyrightCheck) {
-        result = result.pipe(copyrights);
-    }
-
-    if (!options.skipFormatCheck) {
-        // result = result
-        //     .pipe(formatting);
-    }
-
-    if (!options.skipLinter) {
-        result = result
-            .pipe(tsl);
-    }
-    let totalTime = 0;
-    result = result
-        .pipe(tscFilesTracker)
-        .pipe(sourcemaps.init())
-        .pipe(tsc())
-        .pipe(sourcemaps.mapSources(function (sourcePath, file) {
-            let tsFileName = path.basename(file.path).replace(/js$/, 'ts');
-            const qualifiedSourcePath = path.dirname(file.path).replace('out/', 'src/').replace('out\\', 'src\\');
-            if (!fs.existsSync(path.join(qualifiedSourcePath, tsFileName))) {
-                const tsxFileName = path.basename(file.path).replace(/js$/, 'tsx');
-                if (!fs.existsSync(path.join(qualifiedSourcePath, tsxFileName))) {
-                    console.error(`ERROR: (source-maps) ${file.path}[1,1]: Source file not found`);
-                } else {
-                    tsFileName = tsxFileName;
-                }
-            }
-            return path.join(path.relative(path.dirname(file.path), qualifiedSourcePath), tsFileName);
-        }))
-        .pipe(sourcemaps.write('.', { includeContent: false }))
-        .pipe(gulp.dest(dest))
-        .pipe(es.through(null, function () {
-            if (errorCount > 0) {
-                const errorMessage = `Hygiene failed with errors 👎 . Check 'gulpfile.js' (completed in ${new Date().getTime() - started}ms).`;
-                console.error(colors.red(errorMessage));
-                exitHandler(options);
-            } else {
-                console.log(colors.green(`Hygiene passed with 0 errors 👍 (completed in ${new Date().getTime() - started}ms).`));
-            }
-            // Reset error counter.
-            errorCount = 0;
-            reportedLinterFailures = [];
-            compilationInProgress = false;
-            if (reRunCompilation) {
-                reRunCompilation = false;
-                setTimeout(() => {
-                    hygiene(options);
-                }, 10);
-            }
-            this.emit('end');
-        }))
-        .on('error', exitHandler.bind(this, options));
-
-    return result;
-};
-
-/**
-* @typedef {Object} runOptions
-* @property {boolean=} exitOnError - Exit on error.
-* @property {'changes'|'staged'|'all'} [mode=] - Mode.
-* @property {string[]=} files - Optional list of files to be modified.
-* @property {boolean=} skipIndentationCheck - Skip indentation checks.
-* @property {boolean=} skipFormatCheck - Skip format checks.
-* @property {boolean=} skipCopyrightCheck - Skip copyright checks.
-* @property {boolean=} skipLinter - Skip linter.
- * @property {boolean=} watch - Watch mode.
-*/
-
-/**
-* Run the linters.
-* @param {runOptions} options
-* @param {Error} ex
-*/
-function exitHandler(options, ex) {
-    console.error();
-    if (ex) {
-        console.error(ex);
-        console.error(colors.red(ex));
-    }
-    if (options.exitOnError) {
-        console.log('exit');
-        process.exit(1);
-    }
-}
-
-/**
-* Run the linters.
-* @param {runOptions} options
-*/
-function run(options) {
-    options = options ? options : {};
-    process.once('unhandledRejection', (reason, p) => {
-        console.log('Unhandled Rejection at: Promise', p, 'reason:', reason);
-        exitHandler(options);
-    });
-
-    return hygiene(options);
-}
-
-function git(args) {
-    let result = cp.spawnSync('git', args, { encoding: 'utf-8' });
-    return result.output.join('\n');
-}
-
-function getStagedFilesSync() {
-    const out = git(['diff','--cached','--name-only']);
-    return out
-        .split(/\r?\n/)
-        .filter(l => !!l);
-}
-function getAddedFilesSync() {
-    const out = git(['status','-u','-s']);
-    return out
-        .split(/\r?\n/)
-        .filter(l => !!l)
-        .filter(l => _.intersection(['A', '?', 'U'], l.substring(0, 2).trim().split('')).length > 0)
-        .map(l => path.join(__dirname, l.substring(2).trim()));
-}
-function getModifiedFilesSync() {
-    const out = git(['status','-u','-s']);
-    return out
-        .split(/\r?\n/)
-        .filter(l => !!l)
-        .filter(l => _.intersection(['M', 'A', 'R', 'C', 'U', '?'], l.substring(0, 2).trim().split('')).length > 0)
-        .map(l => path.join(__dirname, l.substring(2).trim()));
-}
-function getDifferentFromMasterFilesSync() {
-    const out = git(['diff','--name-status','master']);
-    return out
-        .split(/\r?\n/)
-        .filter(l => !!l)
-        .map(l => path.join(__dirname, l.substring(2).trim()));
-}
-
-/**
-* @param {hygieneOptions} options
-*/
-function getFilesToProcess(fileList) {
-    const gulpSrcOptions = { base: '.' };
-    return gulp.src(fileList, gulpSrcOptions);
-}
-
-/**
-* @param {hygieneOptions} options
-*/
-function getFileListToProcess(options) {
-    const mode = options ? options.mode : 'all';
-    const gulpSrcOptions = { base: '.' };
-
-    // If we need only modified files, then filter the glob.
-    if (options && options.mode === 'changes') {
-        return getModifiedFilesSync();
-    }
-
-    if (options && options.mode === 'staged') {
-        return getStagedFilesSync();
-    }
-
-    if (options && options.mode === 'diffMaster') {
-        return getDifferentFromMasterFilesSync();
-    }
-
-    return all;
-}
-exports.hygiene = hygiene;
-
-// this allows us to run hygiene as a git pre-commit hook.
-if (require.main === module) {
-    run({ exitOnError: true, mode: 'staged' });
-}
->>>>>>> 24e8c5c7
+}