--- conflicted
+++ resolved
@@ -111,35 +111,20 @@
 gulp.task('check-datascience-dependencies', () => checkDatascienceDependencies());
 
 gulp.task('compile-webviews', async () => {
-<<<<<<< HEAD
-    await spawnAsync('npm', ['run', 'webpack', '--', '--config', 'webpack.config.js', '--mode', 'production'], { 'NODE_OPTIONS': '--max_old_space_size=9096', 'BUNDLE_INDEX': '0' });
-    await spawnAsync('npm', ['run', 'webpack', '--', '--config', 'webpack.config.js', '--mode', 'production'], { 'NODE_OPTIONS': '--max_old_space_size=9096', 'BUNDLE_INDEX': '1' });
-    await spawnAsync('npm', ['run', 'webpack', '--', '--config', 'webpack.config.js', '--mode', 'production'], { 'NODE_OPTIONS': '--max_old_space_size=9096', 'BUNDLE_INDEX': '2' });
-    await spawnAsync('npm', ['run', 'webpack', '--', '--config', 'webpack.config.js', '--mode', 'production'], { 'NODE_OPTIONS': '--max_old_space_size=9096', 'BUNDLE_INDEX': '3' });
-=======
-    await spawnAsync('npx', ['-n', '--max_old_space_size=9096', 'webpack', '--config', './build/webpack/webpack.config.js', '--mode', 'production'], {'BUNDLE_INDEX': '0'});
-    await spawnAsync('npx', ['-n', '--max_old_space_size=9096', 'webpack', '--config', './build/webpack/webpack.config.js', '--mode', 'production'], {'BUNDLE_INDEX': '1'});
-    await spawnAsync('npx', ['-n', '--max_old_space_size=9096', 'webpack', '--config', './build/webpack/webpack.config.js', '--mode', 'production'], {'BUNDLE_INDEX': '2'});
-    await spawnAsync('npx', ['-n', '--max_old_space_size=9096', 'webpack', '--config', './build/webpack/webpack.config.js', '--mode', 'production'], {'BUNDLE_INDEX': '3'});
->>>>>>> ec8d8088
+    await spawnAsync('npm', ['run', 'webpack', '--', '--config', './build/webpack/webpack.config.js', '--mode', 'production'], { 'NODE_OPTIONS': '--max_old_space_size=9096', 'BUNDLE_INDEX': '0' });
+    await spawnAsync('npm', ['run', 'webpack', '--', '--config', './build/webpack/webpack.config.js', '--mode', 'production'], { 'NODE_OPTIONS': '--max_old_space_size=9096', 'BUNDLE_INDEX': '1' });
+    await spawnAsync('npm', ['run', 'webpack', '--', '--config', './build/webpack/webpack.config.js', '--mode', 'production'], { 'NODE_OPTIONS': '--max_old_space_size=9096', 'BUNDLE_INDEX': '2' });
+    await spawnAsync('npm', ['run', 'webpack', '--', '--config', './build/webpack/webpack.config.js', '--mode', 'production'], { 'NODE_OPTIONS': '--max_old_space_size=9096', 'BUNDLE_INDEX': '3' });
 });
 
 gulp.task('webpack', async () => {
     // Build node_modules and DS stuff.
     // Unwrap the array used to build each webpack.
-<<<<<<< HEAD
-    await buildWebPack('production', [], { 'NODE_OPTIONS': '--max_old_space_size=9096', 'BUNDLE_INDEX': '0' });
-    await buildWebPack('production', [], { 'NODE_OPTIONS': '--max_old_space_size=9096', 'BUNDLE_INDEX': '1' });
-    await buildWebPack('production', [], { 'NODE_OPTIONS': '--max_old_space_size=9096', 'BUNDLE_INDEX': '2' });
-    await buildWebPack('production', [], { 'NODE_OPTIONS': '--max_old_space_size=9096', 'BUNDLE_INDEX': '3' });
-    await buildWebPack('production', [], { 'NODE_OPTIONS': '--max_old_space_size=9096', 'BUNDLE_INDEX': '4' });
-=======
-    await buildWebPack('production', ['--config', './build/webpack/webpack.config.js'], {'BUNDLE_INDEX': '0'});
-    await buildWebPack('production', ['--config', './build/webpack/webpack.config.js'], {'BUNDLE_INDEX': '1'});
-    await buildWebPack('production', ['--config', './build/webpack/webpack.config.js'], {'BUNDLE_INDEX': '2'});
-    await buildWebPack('production', ['--config', './build/webpack/webpack.config.js'], {'BUNDLE_INDEX': '3'});
-    await buildWebPack('production', ['--config', './build/webpack/webpack.config.js'], {'BUNDLE_INDEX': '4'});
->>>>>>> ec8d8088
+    await buildWebPack('production', ['--config', './build/webpack/webpack.config.js'], { 'NODE_OPTIONS': '--max_old_space_size=9096', 'BUNDLE_INDEX': '0' });
+    await buildWebPack('production', ['--config', './build/webpack/webpack.config.js'], { 'NODE_OPTIONS': '--max_old_space_size=9096', 'BUNDLE_INDEX': '1' });
+    await buildWebPack('production', ['--config', './build/webpack/webpack.config.js'], { 'NODE_OPTIONS': '--max_old_space_size=9096', 'BUNDLE_INDEX': '2' });
+    await buildWebPack('production', ['--config', './build/webpack/webpack.config.js'], { 'NODE_OPTIONS': '--max_old_space_size=9096', 'BUNDLE_INDEX': '3' });
+    await buildWebPack('production', ['--config', './build/webpack/webpack.config.js'], { 'NODE_OPTIONS': '--max_old_space_size=9096', 'BUNDLE_INDEX': '4' });
     // Run both in parallel, for faster process on CI.
     // Yes, console would print output from both, that's ok, we have a faster CI.
     // If things fail, we can run locally separately.
