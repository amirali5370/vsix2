--- conflicted
+++ resolved
@@ -447,9 +447,6 @@
     "DataScience.connectingToJupyterUri": "Connecting to Jupyter server at {0}",
     "DataScience.createdNewNotebook": "{0}: Creating new notebook ",
     "DataScience.createdNewKernel": "{0}: Kernel started: {1}",
-<<<<<<< HEAD
+    "DataScience.kernelIsDead": "Kernel {0} died while starting. Check the Jupyter output tab for more information.",
     "OutdatedDebugger.updateDebuggerMessage": "We noticed you are attaching to ptvsd (Python debugger), which will be deprecated on May 1st, 2020. Please switch to [debugpy](https://aka.ms/migrateToDebugpy)."
-=======
-    "DataScience.kernelIsDead": "Kernel {0} died while starting. Check the Jupyter output tab for more information."
->>>>>>> 578e251b
 }