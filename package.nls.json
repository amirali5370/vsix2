{
    "python.command.python.startREPL.title": "Start REPL",
    "python.command.python.createEnvironment.title": "Create Environment...",
    "python.command.python.createNewFile.title": "New Python File",
    "python.command.python.createTerminal.title": "Create Terminal",
    "python.command.python.execInTerminal.title": "Run Python File in Terminal",
    "python.command.python.execInTerminalIcon.title": "Run Python File",
    "python.command.python.execInDedicatedTerminal.title": "Run Python File in Dedicated Terminal",
    "python.command.python.setInterpreter.title": "Select Interpreter",
    "python.command.python.clearWorkspaceInterpreter.title": "Clear Workspace Interpreter Setting",
    "python.command.python.viewOutput.title": "Show Output",
    "python.command.python.installJupyter.title": "Install the Jupyter extension",
    "python.command.python.viewLanguageServerOutput.title": "Show Language Server Output",
    "python.command.python.configureTests.title": "Configure Tests",
    "python.command.testing.rerunFailedTests.title": "Rerun Failed Tests",
    "python.command.python.execSelectionInTerminal.title": "Run Selection/Line in Python Terminal",
    "python.command.python.execSelectionInDjangoShell.title": "Run Selection/Line in Django Shell",
    "python.command.python.reportIssue.title": "Report Issue...",
    "python.command.python.enableSourceMapSupport.title": "Enable Source Map Support For Extension Debugging",
    "python.command.python.clearCacheAndReload.title": "Clear Cache and Reload Window",
    "python.command.python.analysis.restartLanguageServer.title": "Restart Language Server",
    "python.command.python.launchTensorBoard.title": "Launch TensorBoard",
    "python.command.python.refreshTensorBoard.title": "Refresh TensorBoard",
    "python.createEnvironment.contentButton.description": "Show or hide Create Environment button in the editor for `requirements.txt` or other dependency files.",
    "python.createEnvironment.trigger.description": "Detect if environment creation is required for the current project",
    "python.menu.createNewFile.title": "Python File",
    "python.editor.context.submenu.runPython": "Run Python",
    "python.editor.context.submenu.runPythonInteractive": "Run in Interactive window",
    "python.activeStateToolPath.description": "Path to the State Tool executable for ActiveState runtimes (version 0.36+).",
    "python.autoComplete.extraPaths.description": "List of paths to libraries and the like that need to be imported by auto complete engine. E.g. when using Google App SDK, the paths are not in system path, hence need to be added into this list.",
    "python.condaPath.description": "Path to the conda executable to use for activation (version 4.4+).",
    "python.debugger.deprecatedMessage": "This configuration will be deprecated soon. Please replace `python` with `debugpy` to use the new Python Debugger extension.",
    "python.defaultInterpreterPath.description": "Path to default Python to use when extension loads up for the first time, no longer used once an interpreter is selected for the workspace. See [here](https://aka.ms/AAfekmf) to understand when this is used",
    "python.diagnostics.sourceMapsEnabled.description": "Enable source map support for meaningful stack traces in error logs.",
    "python.envFile.description": "Absolute path to a file containing environment variable definitions.",
    "python.experiments.enabled.description": "Enables A/B tests experiments in the Python extension. If enabled, you may get included in proposed enhancements and/or features.",
    "python.experiments.optInto.description": "List of experiment to opt into. If empty, user is assigned the default experiment groups. See [here](https://github.com/microsoft/vscode-python/wiki/AB-Experiments) for more details.",
    "python.experiments.optOutFrom.description": "List of experiment to opt out of. If empty, user is assigned the default experiment groups. See [here](https://github.com/microsoft/vscode-python/wiki/AB-Experiments) for more details.",
    "python.experiments.All.description": "Combined list of all experiments.",
    "python.experiments.pythonSurveyNotification.description": "Denotes the Python Survey Notification experiment.",
    "python.experiments.pythonPromptNewToolsExt.description": "Denotes the Python Prompt New Tools Extension experiment.",
    "python.experiments.pythonTerminalEnvVarActivation.description": "Enables use of environment variables to activate terminals instead of sending activation commands.",
    "python.experiments.pythonDiscoveryUsingWorkers.description": "Enables use of worker threads to do heavy computation when discovering interpreters.",
    "python.experiments.pythonTestAdapter.description": "Denotes the Python Test Adapter experiment.",
    "python.experiments.pythonREPLSmartSend.description": "Denotes the Python REPL Smart Send experiment.",
    "python.experiments.pythonRecommendTensorboardExt.description": "Denotes the Tensorboard Extension recommendation experiment.",
    "python.globalModuleInstallation.description": "Whether to install Python modules globally when not using an environment.",
    "python.languageServer.description": "Defines type of the language server.",
    "python.languageServer.defaultDescription": "Automatically select a language server: Pylance if installed and available, otherwise fallback to Jedi.",
    "python.languageServer.jediDescription": "Use Jedi behind the Language Server Protocol (LSP) as a language server.",
    "python.languageServer.pylanceDescription": "Use Pylance as a language server.",
    "python.languageServer.noneDescription": "Disable language server capabilities.",
    "python.interpreter.infoVisibility.description": "Controls when to display information of selected interpreter in the status bar.",
    "python.interpreter.infoVisibility.never.description": "Never display information.",
    "python.interpreter.infoVisibility.onPythonRelated.description": "Only display information if Python-related files are opened.",
    "python.interpreter.infoVisibility.always.description": "Always display information.",
    "python.logging.level.description": "The logging level the extension logs at, defaults to 'error'",
    "python.logging.level.deprecation": "This setting is deprecated. Please use command `Developer: Set Log Level...` to set logging level.",
    "python.missingPackage.severity.description": "Set severity of missing packages in requirements.txt or pyproject.toml",
    "python.pipenvPath.description": "Path to the pipenv executable to use for activation.",
    "python.poetryPath.description": "Path to the poetry executable.",
    "python.EnableREPLSmartSend.description": "Toggle Smart Send for the Python REPL. Smart Send enables sending the smallest runnable block of code to the REPL on Shift+Enter and moves the cursor accordingly.",
    "python.tensorBoard.logDirectory.description": "Set this setting to your preferred TensorBoard log directory to skip log directory prompt when starting TensorBoard.",
    "python.tensorBoard.logDirectory.markdownDeprecationMessage": "Tensorboard support has been moved to the extension [Tensorboard extension](https://marketplace.visualstudio.com/items?itemName=ms-toolsai.tensorboard). Instead use the setting `tensorBoard.logDirectory`.",
    "python.tensorBoard.logDirectory.deprecationMessage": "Tensorboard support has been moved to the extension Tensorboard extension. Instead use the setting `tensorBoard.logDirectory`.",
    "python.terminal.activateEnvInCurrentTerminal.description": "Activate Python Environment in the current Terminal on load of the Extension.",
    "python.terminal.activateEnvironment.description": "Activate Python Environment in all Terminals created.",
    "python.terminal.executeInFileDir.description": "When executing a file in the terminal, whether to use execute in the file's directory, instead of the current open folder.",
    "python.terminal.focusAfterLaunch.description": "When launching a python terminal, whether to focus the cursor on the terminal.",
    "python.terminal.launchArgs.description": "Python launch arguments to use when executing a file in the terminal.",
    "python.testing.autoTestDiscoverOnSaveEnabled.description": "Enable auto run test discovery when saving a test file.",
    "python.testing.cwd.description": "Optional working directory for tests.",
    "python.testing.debugPort.description": "Port number used for debugging of tests.",
    "python.testing.promptToConfigure.description": "Prompt to configure a test framework if potential tests directories are discovered.",
    "python.testing.pytestArgs.description": "Arguments passed in. Each argument is a separate item in the array.",
    "python.testing.pytestEnabled.description": "Enable testing using pytest.",
    "python.testing.pytestPath.description": "Path to pytest (pytest), you can use a custom version of pytest by modifying this setting to include the full path.",
    "python.testing.unittestArgs.description": "Arguments passed in. Each argument is a separate item in the array.",
    "python.testing.unittestEnabled.description": "Enable testing using unittest.",
    "python.venvFolders.description": "Folders in your home directory to look into for virtual environments (supports pyenv, direnv and virtualenvwrapper by default).",
    "python.venvPath.description": "Path to folder with a list of Virtual Environments (e.g. ~/.pyenv, ~/Envs, ~/.virtualenvs).",
    "walkthrough.pythonWelcome.title": "Get Started with Python Development",
    "walkthrough.pythonWelcome.description": "Your first steps to set up a Python project with all the powerful tools and features that the Python extension has to offer!",
    "walkthrough.step.python.createPythonFile.title": "Create a Python file",
    "walkthrough.step.python.createPythonFolder.title": "Open a Python project folder",
    "walkthrough.step.python.createPythonFile.description": {
        "message": "[Open](command:toSide:workbench.action.files.openFile) or [create](command:toSide:workbench.action.files.newUntitledFile?%7B%22languageId%22%3A%22python%22%7D) a Python file - make sure to save it as \".py\".\n[Create Python File](command:toSide:workbench.action.files.newUntitledFile?%7B%22languageId%22%3A%22python%22%7D)",
        "comment": [
            "{Locked='](command:toSide:workbench.action.files.openFile'}",
            "{Locked='](command:toSide:workbench.action.files.newUntitledFile?%7B%22languageId%22%3A%22python%22%7D'}",
            "Do not translate the 'command:*' part inside of the '(..)'. It is an internal command syntax for VS Code",
            "Please make sure there is no space between the right bracket and left parenthesis:  ]( this is an internal syntax for links"
        ]
    },
    "walkthrough.step.python.createPythonFolder.description": {
        "message": "[Open](command:workbench.action.files.openFolder) or create a project folder.\n[Open Project Folder](command:workbench.action.files.openFolder)",
        "comment": [
            "{Locked='](command:workbench.action.files.openFolder'}",
            "Do not translate the 'command:*' part inside of the '(..)'. It is an internal command syntax for VS Code",
            "Please make sure there is no space between the right bracket and left parenthesis:  ]( this is an internal syntax for links"
        ]
    },
    "walkthrough.step.python.installPythonWin8.title": "Install Python",
    "walkthrough.step.python.installPythonWin8.description": "The Python Extension requires Python to be installed. Install Python [from python.org](https://www.python.org/downloads).\n\n[Install Python](https://www.python.org/downloads)\n",
    "walkthrough.step.python.installPythonMac.title": "Install Python",
    "walkthrough.step.python.installPythonMac.description": {
        "message": "The Python Extension requires Python to be installed. Install Python 3 through the terminal.\n[Install Python via Brew](command:python.installPythonOnMac)\n",
        "comment": [
            "{Locked='](command:python.installPythonOnMac'}",
            "Do not translate the 'command:*' part inside of the '(..)'. It is an internal command syntax for VS Code",
            "Please make sure there is no space between the right bracket and left parenthesis:  ]( this is an internal syntax for links"
        ]
    },
    "walkthrough.step.python.installPythonLinux.title": "Install Python",
    "walkthrough.step.python.installPythonLinux.description": {
        "message": "The Python Extension requires Python to be installed. Install Python 3 through the terminal.\n[Install Python via terminal](command:python.installPythonOnLinux)\n",
        "comment": [
            "{Locked='](command:python.installPythonOnLinux'}",
            "Do not translate the 'command:*' part inside of the '(..)'. It is an internal command syntax for VS Code",
            "Please make sure there is no space between the right bracket and left parenthesis:  ]( this is an internal syntax for links"
        ]
    },
    "walkthrough.step.python.selectInterpreter.title": "Select a Python Interpreter",
    "walkthrough.step.python.selectInterpreter.description": {
        "message": "Choose which Python interpreter/environment you want to use for your Python project.\n[Select Python Interpreter](command:python.setInterpreter)\n**Tip**: Run the ``Python: Select Interpreter`` command in the [Command Palette](command:workbench.action.showCommands).",
        "comment": [
<<<<<<< HEAD
             "{Locked='](command:python.setInterpreter'}",
             "{Locked='](command:workbench.action.showCommands'}",
             "Do not translate the 'command:*' part inside of the '(..)'. It is an internal command syntax for VS Code",
             "Please make sure there is no space between the right bracket and left parenthesis:  ]( this is an internal syntax for links"
=======
            "{Locked='](command:python.setInterpreter'}",
            "{Locked='](command:workbench.action.showCommands'}",
            "Do not translate the 'command:*' part inside of the '(..)'. It is an internal command syntax for VS Code",
            "Please make sure there is no space between the right bracket and left parenthesis:  ]( this is an internal syntax for links"
>>>>>>> 225fce3f
        ]
    },
    "walkthrough.step.python.createEnvironment.title": "Create a Python Environment",
    "walkthrough.step.python.createEnvironment.title2": "Select a Python environment",
    "walkthrough.step.python.createEnvironment.description": {
        "message": "Create an environment for your Python project.\n[Create Environment](command:python.createEnvironment)\n**Tip**: Run the ``Python: Create Environment`` command in the [Command Palette](command:workbench.action.showCommands).\n 🔍 Check out our [docs](https://aka.ms/pythonenvs) to learn more.",
        "comment": [
            "{Locked='](command:python.createEnvironment'}",
            "{Locked='](command:workbench.action.showCommands'}",
            "Do not translate the 'command:*' part inside of the '(..)'. It is an internal command syntax for VS Code",
            "Please make sure there is no space between the right bracket and left parenthesis:  ]( this is an internal syntax for links"
        ]
    },
    "walkthrough.step.python.createEnvironment.description2": {
        "message": "[Select a Python interpreter](command:python.setInterpreter) or [create an environment](command:python.createEnvironment) for your Python project.\n[Select Interpreter](command:python.setInterpreter)",
        "comment": [
            "{Locked='](command:python.createEnvironment'}",
            "{Locked='](command:python.setInterpreter'}",
            "Do not translate the 'command:*' part inside of the '(..)'. It is an internal command syntax for VS Code",
            "Please make sure there is no space between the right bracket and left parenthesis:  ]( this is an internal syntax for links"
        ]
    },
    "walkthrough.step.python.runAndDebug.title": "Run and debug your Python file",
    "walkthrough.step.python.runAndDebug2.title": "Run and debug",
    "walkthrough.step.python.runAndDebug2.description": "Click the play button on the top right of the editor, or press F5 when on the file and select \"Python File\" to run with the debugger.",
    "walkthrough.step.python.runAndDebug.description": "Open your Python file and click on the play button on the top right of the editor, or press F5 when on the file and select \"Python File\" to run with the debugger. \n  \n[Learn more](https://code.visualstudio.com/docs/python/python-tutorial#_run-hello-world)",
    "walkthrough.step.python.learnMoreWithDS.title": "Explore more resources",
    "walkthrough.step.python.learnMoreWithDS2.title": "Keep exploring!",
    "walkthrough.step.python.learnMoreWithDS.description": {
        "message": "🎨 Find all the features the Python extension has to offer by looking for \"Python\" in the [Command Palette](command:workbench.action.showCommands). \n 📈 Learn more about getting started with [data science](command:workbench.action.openWalkthrough?%7B%22category%22%3A%22ms-python.python%23pythonDataScienceWelcome%22%2C%22step%22%3A%22ms-python.python%23python.createNewNotebook%22%7D) in Python. \n ✨ Take a look at our [Release Notes](https://aka.ms/AA8dxtb) to learn more about the latest features. \n \n[Learn More](https://aka.ms/AA8dqti)",
        "comment": [
            "{Locked='](command:workbench.action.showCommands'}",
            "{Locked='](command:workbench.action.openWalkthrough?%7B%22category%22%3A%22ms-python.python%23pythonDataScienceWelcome%22%2C%22step%22%3A%22ms-python.python%23python.createNewNotebook%22%7D'}",
            "Do not translate the 'command:*' part inside of the '(..)'. It is an internal command syntax for VS Code",
            "Please make sure there is no space between the right bracket and left parenthesis:  ]( this is an internal syntax for links"
        ]
    },
    "walkthrough.step.python.learnMoreWithDS.description2": {
        "message": "🎨 Explore all the features the Python extension has to offer by searching for \"Python\" in the [Command Palette](command:workbench.action.showCommands). \n 📈 Learn more about getting started with [data science](command:workbench.action.openWalkthrough?%7B%22category%22%3A%22ms-python.python%23pythonDataScienceWelcome%22%2C%22step%22%3A%22ms-python.python%23python.createNewNotebook%22%7D) in Python. \n ✨ Take a look at our [Release Notes](https://aka.ms/AA8dxtb) to learn more about the latest features. \n \n[Follow along with the Python Quick Start](https://code.visualstudio.com/docs/python/python-quick-start)",
        "comment": [
            "{Locked='](command:workbench.action.showCommands'}",
            "{Locked='](command:workbench.action.openWalkthrough?%7B%22category%22%3A%22ms-python.python%23pythonDataScienceWelcome%22%2C%22step%22%3A%22ms-python.python%23python.createNewNotebook%22%7D'}",
            "Do not translate the 'command:*' part inside of the '(..)'. It is an internal command syntax for VS Code",
            "Please make sure there is no space between the right bracket and left parenthesis:  ]( this is an internal syntax for links"
        ]
    },
    "walkthrough.pythonDataScienceWelcome.title": "Get Started with Python for Data Science",
    "walkthrough.pythonDataScienceWelcome.description": "Your first steps to getting started with a Data Science project with Python!",
    "walkthrough.step.python.installJupyterExt.title": "Install Jupyter extension",
    "walkthrough.step.python.installJupyterExt.description": "If you haven't already, install the [Jupyter extension](command:workbench.extensions.search?\"ms-toolsai.jupyter\") to take full advantage of notebooks experiences in VS Code!\n \n[Search Jupyter extension](command:workbench.extensions.search?\"ms-toolsai.jupyter\")",
    "walkthrough.step.python.createNewNotebook.title": "Create or open a Jupyter Notebook",
    "walkthrough.step.python.createNewNotebook.description": "Right click in the file explorer and create a new file with an .ipynb extension. Or, open the [Command Palette](command:workbench.action.showCommands) and run the command \n``Jupyter: Create New Blank Notebook``.\n[Create new Jupyter Notebook](command:toSide:jupyter.createnewnotebook)\n If you have an existing project, you can also [open a folder](command:workbench.action.files.openFolder) and/or clone a project from GitHub: [clone a Git repository](command:git.clone).",
    "walkthrough.step.python.openInteractiveWindow.title": "Open the Python Interactive Window",
    "walkthrough.step.python.openInteractiveWindow.description": "The Python Interactive Window is a Python shell where you can execute and view the results of your Python code. You can create cells on a Python file by typing ``#%%``.\n \nTo open the interactive window anytime, open the [Command Palette](command:workbench.action.showCommands) and run the command \n``Jupyter: Create Interactive Window``.\n[Open Interactive Window](command:jupyter.createnewinteractive)",
    "walkthrough.step.python.dataScienceLearnMore.title": "Find out more!",
    "walkthrough.step.python.dataScienceLearnMore.description": "📒 Take a look into the [Jupyter extension](command:workbench.extensions.search?\"ms-toolsai.jupyter\") features, by looking for \"Jupyter\" in the [Command Palette](command:workbench.action.showCommands). \n 🏃🏻 Find out more features in our [Tutorials](https://aka.ms/AAdjzpd).  \n[Learn more](https://aka.ms/AAdar6q)",
    "walkthrough.step.python.createPythonFile.altText": "Open a Python file or a folder with a Python project.",
    "walkthrough.step.python.selectInterpreter.altText": "Selecting a Python interpreter from the status bar",
    "walkthrough.step.python.createEnvironment.altText": "Creating a Python environment from the Command Palette",
    "walkthrough.step.python.runAndDebug.altText": "How to run and debug in VS Code with F5 or the play button on the top right.",
    "walkthrough.step.python.learnMoreWithDS.altText": "Image representing our documentation page and mailing list resources.",
    "walkthrough.step.python.installJupyterExt.altText": "Creating a new Jupyter notebook",
    "walkthrough.step.python.createNewNotebook.altText": "Creating a new Jupyter notebook",
    "walkthrough.step.python.openInteractiveWindow.altText": "Opening Python interactive window",
    "walkthrough.step.python.dataScienceLearnMore.altText": "Image representing our documentation page and mailing list resources."
}<|MERGE_RESOLUTION|>--- conflicted
+++ resolved
@@ -124,17 +124,10 @@
     "walkthrough.step.python.selectInterpreter.description": {
         "message": "Choose which Python interpreter/environment you want to use for your Python project.\n[Select Python Interpreter](command:python.setInterpreter)\n**Tip**: Run the ``Python: Select Interpreter`` command in the [Command Palette](command:workbench.action.showCommands).",
         "comment": [
-<<<<<<< HEAD
              "{Locked='](command:python.setInterpreter'}",
              "{Locked='](command:workbench.action.showCommands'}",
              "Do not translate the 'command:*' part inside of the '(..)'. It is an internal command syntax for VS Code",
              "Please make sure there is no space between the right bracket and left parenthesis:  ]( this is an internal syntax for links"
-=======
-            "{Locked='](command:python.setInterpreter'}",
-            "{Locked='](command:workbench.action.showCommands'}",
-            "Do not translate the 'command:*' part inside of the '(..)'. It is an internal command syntax for VS Code",
-            "Please make sure there is no space between the right bracket and left parenthesis:  ]( this is an internal syntax for links"
->>>>>>> 225fce3f
         ]
     },
     "walkthrough.step.python.createEnvironment.title": "Create a Python Environment",
