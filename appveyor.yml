#image: Visual Studio 2017
#shallow_clone: true

environment:
  matrix:
    - PYTHON: "C:\\Python36"
      PYTHON_VERSION: "3.6.3"
      PYTHON_ARCH: "32"
      nodejs_version: "8.9.1"
      APPVEYOR: "true"
      DEBUGGER_TEST: "true"
    - PYTHON: "C:\\Python36"
      PYTHON_VERSION: "3.6.3"
      PYTHON_ARCH: "32"
      nodejs_version: "8.9.1"
      APPVEYOR: "true"
      SINGLE_WORKSPACE_TEST: "true"
    - PYTHON: "C:\\Python36"
      PYTHON_VERSION: "3.6.3"
      PYTHON_ARCH: "32"
      nodejs_version: "8.9.1"
      APPVEYOR: "true"
      MULTIROOT_WORKSPACE_TEST: "true"
    - PYTHON: "C:\\Python36"
      PYTHON_VERSION: "3.6.3"
      PYTHON_ARCH: "32"
      nodejs_version: "8.9.1"
      APPVEYOR: "true"
      ANALYSIS_TEST: "true"

init:
  - "ECHO %PYTHON% %PYTHON_VERSION% %PYTHON_ARCH%"

install:
  - ps: Install-Product node $env:nodejs_version
  - npm i -g yarn
  - yarn
  - "SET PATH=%PYTHON%;%PYTHON%\\Scripts;%PATH%"
  - python -m pip install -U pip
  - pip install -t ./pythonFiles/experimental/ptvsd git+https://github.com/Microsoft/ptvsd/
  - python --version
  - python -m easy_install -U setuptools
  - "%PYTHON%/Scripts/pip.exe install --upgrade -r requirements.txt"

<<<<<<< HEAD

=======
>>>>>>> 3e40ce21
build: off
# build_script:
#   - git clone https://github.com/MikhailArkhipov/PTVS.git c:/projects/PTVS
#   - "cd c:\\projects\\PTVS"
#   - git checkout origin/vsc
#   - "cd Python\\Product\\VSCode\\AnalysisVsc"
#   - "dotnet --info"
#   - "dotnet build"
#   - "cd c:\\projects\\vscode-python"
#   - "xcopy /S /I c:\\projects\\PTVS\\BuildOutput\\VsCode\\raw analysis"

test_script:
  - yarn run clean
  - yarn run vscode:prepublish
<<<<<<< HEAD
  - yarn run testDebugger --silent
  - yarn run testSingleWorkspace --silent
  - yarn run testMultiWorkspace --silent
  # - yarn run testAnalysisEngine --silent

=======
  - if [%DEBUGGER_TEST%]==[true] (
      yarn run testDebugger --silent)
  - if [%SINGLE_WORKSPACE_TEST%]==[true] (
      yarn run testSingleWorkspace --silent)
  - if [%MULTIROOT_WORKSPACE_TEST%]==[true] (
      yarn run testMultiWorkspace --silent)
  # - if [%ANALYSIS_TEST%]==[true] (
  #     yarn run testAnalysisEngine --silent)
>>>>>>> 3e40ce21
<|MERGE_RESOLUTION|>--- conflicted
+++ resolved
@@ -42,10 +42,6 @@
   - python -m easy_install -U setuptools
   - "%PYTHON%/Scripts/pip.exe install --upgrade -r requirements.txt"
 
-<<<<<<< HEAD
-
-=======
->>>>>>> 3e40ce21
 build: off
 # build_script:
 #   - git clone https://github.com/MikhailArkhipov/PTVS.git c:/projects/PTVS
@@ -60,19 +56,8 @@
 test_script:
   - yarn run clean
   - yarn run vscode:prepublish
-<<<<<<< HEAD
   - yarn run testDebugger --silent
   - yarn run testSingleWorkspace --silent
   - yarn run testMultiWorkspace --silent
   # - yarn run testAnalysisEngine --silent
 
-=======
-  - if [%DEBUGGER_TEST%]==[true] (
-      yarn run testDebugger --silent)
-  - if [%SINGLE_WORKSPACE_TEST%]==[true] (
-      yarn run testSingleWorkspace --silent)
-  - if [%MULTIROOT_WORKSPACE_TEST%]==[true] (
-      yarn run testMultiWorkspace --silent)
-  # - if [%ANALYSIS_TEST%]==[true] (
-  #     yarn run testAnalysisEngine --silent)
->>>>>>> 3e40ce21
