# Copyright (c) Microsoft Corporation. All rights reserved.
# Licensed under the MIT License.

from __future__ import annotations

import atexit
import contextlib
import json
import os
import pathlib
import sys
import traceback
from typing import TYPE_CHECKING, Any, Dict, Generator, Literal, TypedDict, cast

import pytest

if TYPE_CHECKING:
    from pluggy import Result


USES_PYTEST_DESCRIBE = False

with contextlib.suppress(ImportError):
    from pytest_describe.plugin import DescribeBlock

    USES_PYTEST_DESCRIBE = True


class TestData(TypedDict):
    """A general class that all test objects inherit from."""

    name: str
    path: pathlib.Path
    type_: Literal["class", "function", "file", "folder", "test", "error"]
    id_: str


class TestItem(TestData):
    """A class defining test items."""

    lineno: str
    runID: str


class TestNode(TestData):
    """A general class that handles all test data which contains children."""

    children: list[TestNode | TestItem | None]


class VSCodePytestError(Exception):
    """A custom exception class for pytest errors."""

    def __init__(self, message):
        super().__init__(message)


ERRORS = []
IS_DISCOVERY = False
map_id_to_path = {}
collected_tests_so_far = []
TEST_RUN_PIPE = os.getenv("TEST_RUN_PIPE")
SYMLINK_PATH = None


def pytest_load_initial_conftests(early_config, parser, args):  # noqa: ARG001
    has_pytest_cov = early_config.pluginmanager.hasplugin("pytest_cov")
    has_cov_arg = any("--cov" in arg for arg in args)
    if has_cov_arg and not has_pytest_cov:
        raise VSCodePytestError(
            "\n \nERROR: pytest-cov is not installed, please install this before running pytest with coverage as pytest-cov is required. \n"
        )

    global TEST_RUN_PIPE
    TEST_RUN_PIPE = os.getenv("TEST_RUN_PIPE")
    error_string = (
        "PYTEST ERROR: TEST_RUN_PIPE is not set at the time of pytest starting. "
        "Please confirm this environment variable is not being changed or removed "
        "as it is required for successful test discovery and execution."
        f"TEST_RUN_PIPE = {TEST_RUN_PIPE}\n"
    )
    if not TEST_RUN_PIPE:
        print(error_string, file=sys.stderr)
    if "--collect-only" in args:
        global IS_DISCOVERY
        IS_DISCOVERY = True

    # check if --rootdir is in the args
    for arg in args:
        if "--rootdir=" in arg:
            rootdir = pathlib.Path(arg.split("--rootdir=")[1])
            if not rootdir.exists():
                raise VSCodePytestError(
                    f"The path set in the argument --rootdir={rootdir} does not exist."
                )

            # Check if the rootdir is a symlink or a child of a symlink to the current cwd.
            is_symlink = False

            if rootdir.is_symlink():
                is_symlink = True
                print(
                    f"Plugin info[vscode-pytest]: rootdir argument, {rootdir}, is identified as a symlink."
                )
            elif rootdir.resolve() != rootdir:
                print("Plugin info[vscode-pytest]: Checking if rootdir is a child of a symlink.")
                is_symlink = has_symlink_parent(rootdir)
            if is_symlink:
                print(
                    f"Plugin info[vscode-pytest]: rootdir argument, {rootdir}, is identified as a symlink or child of a symlink, adjusting pytest paths accordingly.",
                )
                global SYMLINK_PATH
                SYMLINK_PATH = rootdir


def pytest_internalerror(excrepr, excinfo):  # noqa: ARG001
    """A pytest hook that is called when an internal error occurs.

    Keyword arguments:
    excrepr -- the exception representation.
    excinfo -- the exception information of type ExceptionInfo.
    """
    # call.excinfo.exconly() returns the exception as a string.
    ERRORS.append(excinfo.exconly() + "\n Check Python Test Logs for more details.")


def pytest_exception_interact(node, call, report):
    """A pytest hook that is called when an exception is raised which could be handled.

    Keyword arguments:
    node -- the node that raised the exception.
    call -- the call object.
    report -- the report object of either type CollectReport or TestReport.
    """
    # call.excinfo is the captured exception of the call, if it raised as type ExceptionInfo.
    # call.excinfo.exconly() returns the exception as a string.
    # If it is during discovery, then add the error to error logs.
    if IS_DISCOVERY:
        if call.excinfo and call.excinfo.typename != "AssertionError":
            if report.outcome == "skipped" and "SkipTest" in str(call):
                return
            ERRORS.append(call.excinfo.exconly() + "\n Check Python Test Logs for more details.")
        else:
            ERRORS.append(report.longreprtext + "\n Check Python Test Logs for more details.")
    else:
        # If during execution, send this data that the given node failed.
        report_value = "error"
        if call.excinfo.typename == "AssertionError":
            report_value = "failure"
        node_id = get_absolute_test_id(node.nodeid, get_node_path(node))
        if node_id not in collected_tests_so_far:
            collected_tests_so_far.append(node_id)
            item_result = create_test_outcome(
                node_id,
                report_value,
                "Test failed with exception",
                report.longreprtext,
            )
            collected_test = TestRunResultDict()
            collected_test[node_id] = item_result
            cwd = pathlib.Path.cwd()
            send_execution_message(
                os.fsdecode(cwd),
                "success",
                collected_test if collected_test else None,
            )


def has_symlink_parent(current_path):
    """Recursively checks if any parent directories of the given path are symbolic links."""
    # Convert the current path to an absolute Path object
    curr_path = pathlib.Path(current_path)
    print("Checking for symlink parent starting at current path: ", curr_path)

    # Iterate over all parent directories
    for parent in curr_path.parents:
        # Check if the parent directory is a symlink
        if parent.is_symlink():
            print(f"Symlink found at: {parent}")
            return True
    return False


def get_absolute_test_id(test_id: str, test_path: pathlib.Path) -> str:
    """A function that returns the absolute test id.

    This is necessary because testIds are relative to the rootdir.
    This does not work for our case since testIds when referenced during run time are relative to the instantiation
    location. Absolute paths for testIds are necessary for the test tree ensures configurations that change the rootdir
    of pytest are handled correctly.

    Keyword arguments:
    test_id -- the pytest id of the test which is relative to the rootdir.
    testPath -- the path to the file the test is located in, as a pathlib.Path object.
    """
    split_id = test_id.split("::")[1:]
    return "::".join([str(test_path), *split_id])


def pytest_keyboard_interrupt(excinfo):
    """A pytest hook that is called when a keyboard interrupt is raised.

    Keyword arguments:
    excinfo -- the exception information of type ExceptionInfo.
    """
    # The function execonly() returns the exception as a string.
    ERRORS.append(excinfo.exconly() + "\n Check Python Test Logs for more details.")


class TestOutcome(Dict):
    """A class that handles outcome for a single test.

    for pytest the outcome for a test is only 'passed', 'skipped' or 'failed'
    """

    test: str
    outcome: Literal["success", "failure", "skipped", "error"]
    message: str | None
    traceback: str | None
    subtest: str | None


def create_test_outcome(
    testid: str,
    outcome: str,
    message: str | None,
    traceback: str | None,
    subtype: str | None = None,  # noqa: ARG001
) -> TestOutcome:
    """A function that creates a TestOutcome object."""
    return TestOutcome(
        test=testid,
        outcome=outcome,
        message=message,
        traceback=traceback,  # TODO: traceback
        subtest=None,
    )


class TestRunResultDict(Dict[str, Dict[str, TestOutcome]]):
    """A class that stores all test run results."""

    outcome: str
    tests: dict[str, TestOutcome]


@pytest.hookimpl(hookwrapper=True, trylast=True)
def pytest_report_teststatus(report, config):  # noqa: ARG001
    """A pytest hook that is called when a test is called.

    It is called 3 times per test, during setup, call, and teardown.

    Keyword arguments:
    report -- the report on the test setup, call, and teardown.
    config -- configuration object.
    """
    cwd = pathlib.Path.cwd()
    if SYMLINK_PATH:
        cwd = SYMLINK_PATH

    if report.when == "call" or (report.when == "setup" and report.skipped):
        traceback = None
        message = None
        report_value = "skipped"
        if report.passed:
            report_value = "success"
        elif report.failed:
            report_value = "failure"
            message = report.longreprtext
        try:
            node_path = map_id_to_path[report.nodeid]
        except KeyError:
            node_path = cwd
        # Calculate the absolute test id and use this as the ID moving forward.
        absolute_node_id = get_absolute_test_id(report.nodeid, node_path)
        if absolute_node_id not in collected_tests_so_far:
            collected_tests_so_far.append(absolute_node_id)
            item_result = create_test_outcome(
                absolute_node_id,
                report_value,
                message,
                traceback,
            )
            collected_test = TestRunResultDict()
            collected_test[absolute_node_id] = item_result
            send_execution_message(
                os.fsdecode(cwd),
                "success",
                collected_test if collected_test else None,
            )
    yield


ERROR_MESSAGE_CONST = {
    2: "Pytest was unable to start or run any tests due to issues with test discovery or test collection.",
    3: "Pytest was interrupted by the user, for example by pressing Ctrl+C during test execution.",
    4: "Pytest encountered an internal error or exception during test execution.",
    5: "Pytest was unable to find any tests to run.",
}


@pytest.hookimpl(hookwrapper=True, trylast=True)
def pytest_runtest_protocol(item, nextitem):  # noqa: ARG001
    map_id_to_path[item.nodeid] = get_node_path(item)
    skipped = check_skipped_wrapper(item)
    if skipped:
        absolute_node_id = get_absolute_test_id(item.nodeid, get_node_path(item))
        report_value = "skipped"
        cwd = pathlib.Path.cwd()
        if absolute_node_id not in collected_tests_so_far:
            collected_tests_so_far.append(absolute_node_id)
            item_result = create_test_outcome(
                absolute_node_id,
                report_value,
                None,
                None,
            )
            collected_test = TestRunResultDict()
            collected_test[absolute_node_id] = item_result
            send_execution_message(
                os.fsdecode(cwd),
                "success",
                collected_test if collected_test else None,
            )
    yield


def check_skipped_wrapper(item):
    """A function that checks if a test is skipped or not by check its markers and its parent markers.

    Returns True if the test is marked as skipped at any level, False otherwise.

    Keyword arguments:
    item -- the pytest item object.
    """
    if item.own_markers and check_skipped_condition(item):
        return True
    parent = item.parent
    while isinstance(parent, pytest.Class):
        if parent.own_markers and check_skipped_condition(parent):
            return True
        parent = parent.parent
    return False


def check_skipped_condition(item):
    """A helper function that checks if a item has a skip or a true skip condition.

    Keyword arguments:
    item -- the pytest item object.
    """
    for marker in item.own_markers:
        # If the test is marked with skip then it will not hit the pytest_report_teststatus hook,
        # therefore we need to handle it as skipped here.
        skip_condition = False
        if marker.name == "skipif":
            skip_condition = any(marker.args)
        if marker.name == "skip" or skip_condition:
            return True
    return False


class FileCoverageInfo(TypedDict):
    lines_covered: list[int]
    lines_missed: list[int]


def pytest_sessionfinish(session, exitstatus):
    """A pytest hook that is called after pytest has fulled finished.

    Keyword arguments:
    session -- the pytest session object.
    exitstatus -- the status code of the session.

    Exit code 0: All tests were collected and passed successfully
    Exit code 1: Tests were collected and run but some of the tests failed
    Exit code 2: Test execution was interrupted by the user
    Exit code 3: Internal error happened while executing tests
    Exit code 4: pytest command line usage error
    Exit code 5: No tests were collected
    """
    cwd = pathlib.Path.cwd()
    if SYMLINK_PATH:
        print("Plugin warning[vscode-pytest]: SYMLINK set, adjusting cwd.")
        cwd = pathlib.Path(SYMLINK_PATH)

    if IS_DISCOVERY:
        if not (exitstatus == 0 or exitstatus == 1 or exitstatus == 5):
            error_node: TestNode = {
                "name": "",
                "path": cwd,
                "type_": "error",
                "children": [],
                "id_": "",
            }
            send_discovery_message(os.fsdecode(cwd), error_node)
        try:
            session_node: TestNode | None = build_test_tree(session)
            if not session_node:
                raise VSCodePytestError(
                    "Something went wrong following pytest finish, \
                        no session node was created"
                )
            send_discovery_message(os.fsdecode(cwd), session_node)
        except Exception as e:
            ERRORS.append(
                f"Error Occurred, traceback: {(traceback.format_exc() if e.__traceback__ else '')}"
            )
            error_node: TestNode = {
                "name": "",
                "path": cwd,
                "type_": "error",
                "children": [],
                "id_": "",
            }
            send_discovery_message(os.fsdecode(cwd), error_node)
    else:
        if exitstatus == 0 or exitstatus == 1:
            exitstatus_bool = "success"
        else:
            ERRORS.append(
                f"Pytest exited with error status: {exitstatus}, {ERROR_MESSAGE_CONST[exitstatus]}"
            )
            exitstatus_bool = "error"

            send_execution_message(
                os.fsdecode(cwd),
                exitstatus_bool,
                None,
            )
        # send end of transmission token

    # send coverage if enabled
    is_coverage_run = os.environ.get("COVERAGE_ENABLED")
    if is_coverage_run == "True":
        # load the report and build the json result to return
        import coverage

        try:
            from coverage.exceptions import NoSource
        except ImportError:
            from coverage.misc import NoSource

        cov = coverage.Coverage()
        cov.load()

        file_set: set[str] = cov.get_data().measured_files()
        file_coverage_map: dict[str, FileCoverageInfo] = {}

        # remove files omitted per coverage report config if any
        omit_files = cov.config.report_omit
        if omit_files:
            print("Plugin info[vscode-pytest]: Omit files/rules: ", omit_files)
            for pattern in omit_files:
                for file in list(file_set):
                    if pathlib.Path(file).match(pattern):
                        file_set.remove(file)

        for file in file_set:
            try:
                analysis = cov.analysis2(file)
            except NoSource:
                # as per issue 24308 this best way to handle this edge case
                continue
            lines_executable = {int(line_no) for line_no in analysis[1]}
            lines_missed = {int(line_no) for line_no in analysis[3]}
            lines_covered = lines_executable - lines_missed
            file_info: FileCoverageInfo = {
                "lines_covered": list(lines_covered),  # list of int
                "lines_missed": list(lines_missed),  # list of int
            }
            file_coverage_map[file] = file_info

        payload: CoveragePayloadDict = CoveragePayloadDict(
            coverage=True,
            cwd=os.fspath(cwd),
            result=file_coverage_map,
            error=None,
        )
        send_message(payload)


def build_test_tree(session: pytest.Session) -> TestNode:
    """Builds a tree made up of testing nodes from the pytest session.

    Keyword arguments:
    session -- the pytest session object.
    """
    session_node = create_session_node(session)
    session_children_dict: dict[str, TestNode] = {}
    file_nodes_dict: dict[str, TestNode] = {}
    class_nodes_dict: dict[str, TestNode] = {}
    function_nodes_dict: dict[str, TestNode] = {}

    # Check to see if the global variable for symlink path is set
    if SYMLINK_PATH:
        session_node["path"] = SYMLINK_PATH
        session_node["id_"] = os.fspath(SYMLINK_PATH)

    for test_case in session.items:
        test_node = create_test_node(test_case)
        if hasattr(test_case, "callspec"):  # This means it is a parameterized test.
            function_name: str = ""
            # parameterized test cases cut the repetitive part of the name off.
            parent_part, parameterized_section = test_node["name"].split("[", 1)
            test_node["name"] = "[" + parameterized_section

            first_split = test_case.nodeid.rsplit(
                "::", 1
            )  # splits the parameterized test name from the rest of the nodeid
            second_split = first_split[0].rsplit(
                ".py", 1
            )  # splits the file path from the rest of the nodeid

            class_and_method = second_split[1] + "::"  # This has "::" separator at both ends
            # construct the parent id, so it is absolute path :: any class and method :: parent_part
            parent_id = os.fspath(get_node_path(test_case)) + class_and_method + parent_part
            # file, middle, param = test_case.nodeid.rsplit("::", 2)
            # parent_id = test_case.nodeid.rsplit("::", 1)[0] + "::" + parent_part
            # parent_path = os.fspath(get_node_path(test_case)) + "::" + parent_part
            try:
                function_name = test_case.originalname  # type: ignore
                function_test_node = function_nodes_dict[parent_id]
            except AttributeError:  # actual error has occurred
                ERRORS.append(
                    f"unable to find original name for {test_case.name} with parameterization detected."
                )
                raise VSCodePytestError(
                    "Unable to find original name for parameterized test case"
                ) from None
            except KeyError:
                function_test_node: TestNode = create_parameterized_function_node(
                    function_name, get_node_path(test_case), parent_id
                )
                function_nodes_dict[parent_id] = function_test_node
            if test_node not in function_test_node["children"]:
                function_test_node["children"].append(test_node)
            # Check if the parent node of the function is file, if so create/add to this file node.
            if isinstance(test_case.parent, pytest.File):
                # calculate the parent path of the test case
                parent_path = get_node_path(test_case.parent)
                try:
                    parent_test_case = file_nodes_dict[os.fspath(parent_path)]
                except KeyError:
                    parent_test_case = create_file_node(parent_path)
                    file_nodes_dict[os.fspath(parent_path)] = parent_test_case
                if function_test_node not in parent_test_case["children"]:
                    parent_test_case["children"].append(function_test_node)
            # If the parent is not a file, it is a class, add the function node as the test node to handle subsequent nesting.
            test_node = function_test_node
        if isinstance(test_case.parent, pytest.Class) or (
            USES_PYTEST_DESCRIBE and isinstance(test_case.parent, DescribeBlock)
        ):
            case_iter = test_case.parent
            node_child_iter = test_node
            test_class_node: TestNode | None = None
            while isinstance(case_iter, pytest.Class) or (
                USES_PYTEST_DESCRIBE and isinstance(case_iter, DescribeBlock)
            ):
                # While the given node is a class, create a class and nest the previous node as a child.
                try:
                    test_class_node = class_nodes_dict[case_iter.nodeid]
                except KeyError:
                    test_class_node = create_class_node(case_iter)
                    class_nodes_dict[case_iter.nodeid] = test_class_node
                # Check if the class already has the child node. This will occur if the test is parameterized.
                if node_child_iter not in test_class_node["children"]:
                    test_class_node["children"].append(node_child_iter)
                # Iterate up.
                node_child_iter = test_class_node
                case_iter = case_iter.parent
            # Now the parent node is not a class node, it is a file node.
            if case_iter:
                parent_module = case_iter
            else:
                ERRORS.append(f"Test class {case_iter} has no parent")
                break
            parent_path = get_node_path(parent_module)
            # Create a file node that has the last class as a child.
            try:
                test_file_node: TestNode = file_nodes_dict[os.fspath(parent_path)]
            except KeyError:
                test_file_node = create_file_node(parent_path)
                file_nodes_dict[os.fspath(parent_path)] = test_file_node
            # Check if the class is already a child of the file node.
            if test_class_node is not None and test_class_node not in test_file_node["children"]:
                test_file_node["children"].append(test_class_node)
        elif not hasattr(test_case, "callspec"):
<<<<<<< HEAD
            parent_path = get_node_path(test_case.parent)
            # # This includes test cases that are pytest functions or a doctests. got here with ruff test
            # is_ruff = False
            # # 'script_a.py::ruff'
            # for mark in test_case.own_markers:
            #     if mark.name == "ruff":
            #         # This is a ruff test, we do not want to include this in the tree.
            #         print("[vscode-pytest]: Skipping ruff test: ", test_case.nodeid)
            #         is_ruff = True
            # if is_ruff:
            #     # cast RuffFile type  to pytest.File
            #     print("is_ruff true")
            #     # parent_case = pytest.Module.from_parent(test_case.parent)
=======
            # This includes test cases that are pytest functions or a doctests.
            parent_path = get_node_path(test_case.parent)
>>>>>>> 520f3965
            try:
                parent_test_case = file_nodes_dict[os.fspath(parent_path)]
            except KeyError:
                parent_test_case = create_file_node(parent_path)
                file_nodes_dict[os.fspath(parent_path)] = parent_test_case
            parent_test_case["children"].append(test_node)
    created_files_folders_dict: dict[str, TestNode] = {}
    for name, file_node in file_nodes_dict.items():
        # Iterate through all the files that exist and construct them into nested folders.
        root_folder_node: TestNode
        print(name)
        # import pytest_ruff

        # if isinstance(name, pytest_ruff.RuffFile):
        #     # if ruff file, get the other file node and add the ruff test to it
        #     other = None
        #     for key, value in file_nodes_dict.items():
        #         if value == file_node and key != name:
        #             other = value
        #             break
        #     if other is None:
        #         raise ValueError(f"Could not find matching file node for {name}")
        #     other.children.append(file_node.children[0])
        #     break

        try:
            root_folder_node: TestNode = build_nested_folders(
                file_node, created_files_folders_dict, session_node
            )
        except ValueError:
            # This exception is raised when the session node is not a parent of the file node.
            print(
                "[vscode-pytest]: Session path not a parent of test paths, adjusting session node to common parent."
            )
            common_parent = os.path.commonpath([file_node["path"], get_node_path(session)])
            common_parent_path = pathlib.Path(common_parent)
            print("[vscode-pytest]: Session node now set to: ", common_parent)
            session_node["path"] = common_parent_path  # pathlib.Path
            session_node["id_"] = common_parent  # str
            session_node["name"] = common_parent_path.name  # str
            root_folder_node = build_nested_folders(
                file_node, created_files_folders_dict, session_node
            )
        # The final folder we get to is the highest folder in the path
        # and therefore we add this as a child to the session.
        root_id = root_folder_node.get("id_")
        if root_id and root_id not in session_children_dict:
            session_children_dict[root_id] = root_folder_node
    session_node["children"] = list(session_children_dict.values())
    return session_node


def build_nested_folders(
    file_node: TestNode,
    created_files_folders_dict: dict[str, TestNode],
    session_node: TestNode,
) -> TestNode:
    """Takes a file or folder and builds the nested folder structure for it.

    Keyword arguments:
    file_module -- the created module for the file we  are nesting.
    file_node -- the file node that we are building the nested folders for.
    created_files_folders_dict -- Dictionary of all the folders and files that have been created where the key is the path.
    session -- the pytest session object.
    """
    # check if session node is a parent of the file node, throw error if not.
    session_node_path = session_node["path"]
    is_relative = False
    try:
        is_relative = file_node["path"].is_relative_to(session_node_path)
    except AttributeError:
        is_relative = file_node["path"].relative_to(session_node_path)
    if not is_relative:
        # If the session node is not a parent of the file node, we need to find their common parent.
        raise ValueError("session and file not relative to each other, fixing now....")

    # Begin the iterator_path one level above the current file.
    prev_folder_node = file_node
    iterator_path = file_node["path"].parent
    counter = 0
    max_iter = 100
    while iterator_path != session_node_path:
        curr_folder_name = iterator_path.name
        try:
            curr_folder_node: TestNode = created_files_folders_dict[os.fspath(iterator_path)]
        except KeyError:
            curr_folder_node: TestNode = create_folder_node(curr_folder_name, iterator_path)
            created_files_folders_dict[os.fspath(iterator_path)] = curr_folder_node
        if prev_folder_node not in curr_folder_node["children"]:
            curr_folder_node["children"].append(prev_folder_node)
        iterator_path = iterator_path.parent
        prev_folder_node = curr_folder_node
        # Handles error where infinite loop occurs.
        counter += 1
        if counter > max_iter:
            raise ValueError(
                "[vscode-pytest]: Infinite loop occurred in build_nested_folders. iterator_path: ",
                iterator_path,
                "session_node_path: ",
                session_node_path,
            )
    return prev_folder_node


def create_test_node(
    test_case: pytest.Item,
) -> TestItem:
    """Creates a test node from a pytest test case.

    Keyword arguments:
    test_case -- the pytest test case.
    """
    test_case_loc: str = (
        str(test_case.location[1] + 1) if (test_case.location[1] is not None) else ""
    )
    absolute_test_id = get_absolute_test_id(test_case.nodeid, get_node_path(test_case))
    return {
        "name": test_case.name,
        "path": get_node_path(test_case),
        "lineno": test_case_loc,
        "type_": "test",
        "id_": absolute_test_id,
        "runID": absolute_test_id,
    }


def create_session_node(session: pytest.Session) -> TestNode:
    """Creates a session node from a pytest session.

    Keyword arguments:
    session -- the pytest session.
    """
    node_path = get_node_path(session)
    return {
        "name": node_path.name,
        "path": node_path,
        "type_": "folder",
        "children": [],
        "id_": os.fspath(node_path),
    }


def create_class_node(class_module: pytest.Class | DescribeBlock) -> TestNode:
    """Creates a class node from a pytest class object.

    Keyword arguments:
    class_module -- the pytest object representing a class module.
    """
    return {
        "name": class_module.name,
        "path": get_node_path(class_module),
        "type_": "class",
        "children": [],
        "id_": class_module.nodeid,
    }


def create_parameterized_function_node(
    function_name: str, test_path: pathlib.Path, function_id: str
) -> TestNode:
    """Creates a function node to be the parent for the parameterized test nodes.

    Keyword arguments:
    function_name -- the name of the function.
    test_path -- the path to the test file.
    function_id -- the previously constructed function id that fits the pattern- absolute path :: any class and method :: parent_part
      must be edited to get a unique id for the function node.
    """
    return {
        "name": function_name,
        "path": test_path,
        "type_": "function",
        "children": [],
        "id_": function_id,
    }


def create_file_node(calculated_node_path: pathlib.Path) -> TestNode:
    """Creates a file node from a path which has already been calculated using the get_node_path function.

    Keyword arguments:
    calculated_node_path -- the pytest file path.
    """
    return {
        "name": calculated_node_path.name,
        "path": calculated_node_path,
        "type_": "file",
        "id_": os.fspath(calculated_node_path),
        "children": [],
    }


def create_folder_node(folder_name: str, path_iterator: pathlib.Path) -> TestNode:
    """Creates a folder node from a pytest folder name and its path.

    Keyword arguments:
    folderName -- the name of the folder.
    path_iterator -- the path of the folder.
    """
    return {
        "name": folder_name,
        "path": path_iterator,
        "type_": "folder",
        "id_": os.fspath(path_iterator),
        "children": [],
    }


class DiscoveryPayloadDict(TypedDict):
    """A dictionary that is used to send a post request to the server."""

    cwd: str
    status: Literal["success", "error"]
    tests: TestNode | None
    error: list[str] | None


class ExecutionPayloadDict(Dict):
    """A dictionary that is used to send a execution post request to the server."""

    cwd: str
    status: Literal["success", "error"]
    result: TestRunResultDict | None
    not_found: list[str] | None  # Currently unused need to check
    error: str | None  # Currently unused need to check


class CoveragePayloadDict(Dict):
    """A dictionary that is used to send a execution post request to the server."""

    coverage: bool
    cwd: str
    result: dict[str, FileCoverageInfo] | None
    error: str | None  # Currently unused need to check


def get_node_path(node: Any) -> pathlib.Path:
    """A function that returns the path of a node given the switch to pathlib.Path.

    It also evaluates if the node is a symlink and returns the equivalent path.
    """
    node_path = getattr(node, "path", None) or pathlib.Path(node.fspath)

    if not node_path:
        raise VSCodePytestError(
            f"Unable to find path for node: {node}, node.path: {node.path}, node.fspath: {node.fspath}"
        )

    # Check for the session node since it has the symlink already.
    if SYMLINK_PATH and not isinstance(node, pytest.Session):
        # Get relative between the cwd (resolved path) and the node path.
        try:
            # Check to see if the node path contains the symlink root already
            common_path = os.path.commonpath([SYMLINK_PATH, node_path])
            if common_path == os.fsdecode(SYMLINK_PATH):
                # The node path is already relative to the SYMLINK_PATH root therefore return
                return node_path
            else:
                # If the node path is not a symlink, then we need to calculate the equivalent symlink path
                # get the relative path between the cwd and the node path (as the node path is not a symlink).
                rel_path = node_path.relative_to(pathlib.Path.cwd())
                # combine the difference between the cwd and the node path with the symlink path
                return pathlib.Path(SYMLINK_PATH, rel_path)
        except Exception as e:
            raise VSCodePytestError(
                f"Error occurred while calculating symlink equivalent from node path: {e}"
                f"\n SYMLINK_PATH: {SYMLINK_PATH}, \n node path: {node_path}, \n cwd: {pathlib.Path.cwd()}"
            ) from e
    return node_path


__writer = None
atexit.register(lambda: __writer.close() if __writer else None)


def send_execution_message(
    cwd: str, status: Literal["success", "error"], tests: TestRunResultDict | None
):
    """Sends message execution payload details.

    Args:
        cwd (str): Current working directory.
        status (Literal["success", "error"]): Execution status indicating success or error.
        tests (Union[testRunResultDict, None]): Test run results, if available.
    """
    payload: ExecutionPayloadDict = ExecutionPayloadDict(
        cwd=cwd, status=status, result=tests, not_found=None, error=None
    )
    if ERRORS:
        payload["error"] = ERRORS
    send_message(payload)


def send_discovery_message(cwd: str, session_node: TestNode) -> None:
    """
    Sends a POST request with test session details in payload.

    Args:
        cwd (str): Current working directory.
        session_node (TestNode): Node information of the test session.
    """
    payload: DiscoveryPayloadDict = {
        "cwd": cwd,
        "status": "success" if not ERRORS else "error",
        "tests": session_node,
        "error": [],
    }
    if ERRORS is not None:
        payload["error"] = ERRORS
    send_message(payload, cls_encoder=PathEncoder)


class PathEncoder(json.JSONEncoder):
    """A custom JSON encoder that encodes pathlib.Path objects as strings."""

    def default(self, o):
        if isinstance(o, pathlib.Path):
            return os.fspath(o)
        return super().default(o)


def send_message(
    payload: ExecutionPayloadDict | DiscoveryPayloadDict | CoveragePayloadDict,
    cls_encoder=None,
):
    """
    Sends a post request to the server.

    Keyword arguments:
    payload -- the payload data to be sent.
    cls_encoder -- a custom encoder if needed.
    """
    if not TEST_RUN_PIPE:
        error_msg = (
            "PYTEST ERROR: TEST_RUN_PIPE is not set at the time of pytest starting. "
            "Please confirm this environment variable is not being changed or removed "
            "as it is required for successful test discovery and execution."
            f"TEST_RUN_PIPE = {TEST_RUN_PIPE}\n"
        )
        print(error_msg, file=sys.stderr)
        raise VSCodePytestError(error_msg)

    global __writer

    if __writer is None:
        try:
            __writer = open(TEST_RUN_PIPE, "wb")  # noqa: SIM115, PTH123
        except Exception as error:
            error_msg = f"Error attempting to connect to extension named pipe {TEST_RUN_PIPE}[vscode-pytest]: {error}"
            print(error_msg, file=sys.stderr)
            print(
                "If you are on a Windows machine, this error may be occurring if any of your tests clear environment variables"
                " as they are required to communicate with the extension. Please reference https://docs.pytest.org/en/stable/how-to/monkeypatch.html#monkeypatching-environment-variables"
                "for the correct way to clear environment variables during testing.\n",
                file=sys.stderr,
            )
            __writer = None
            raise VSCodePytestError(error_msg) from error

    rpc = {
        "jsonrpc": "2.0",
        "params": payload,
    }
    data = json.dumps(rpc, cls=cls_encoder)
    try:
        if __writer:
            request = (
                f"""content-length: {len(data)}\r\ncontent-type: application/json\r\n\r\n{data}"""
            )
            size = 4096
            encoded = request.encode("utf-8")
            bytes_written = 0
            while bytes_written < len(encoded):
                segment = encoded[bytes_written : bytes_written + size]
                bytes_written += __writer.write(segment)
                __writer.flush()
        else:
            print(
                f"Plugin error connection error[vscode-pytest], writer is None \n[vscode-pytest] data: \n{data} \n",
                file=sys.stderr,
            )
    except Exception as error:
        print(
            f"Plugin error, exception thrown while attempting to send data[vscode-pytest]: {error} \n[vscode-pytest] data: \n{data}\n",
            file=sys.stderr,
        )


class DeferPlugin:
    @pytest.hookimpl(hookwrapper=True)
    def pytest_xdist_auto_num_workers(
        self, config: pytest.Config
    ) -> Generator[None, Result[int], None]:
        """Determine how many workers to use based on how many tests were selected in the test explorer."""
        outcome = yield
        result = min(outcome.get_result(), len(config.option.file_or_dir))
        if result == 1:
            result = 0
        outcome.force_result(result)


def pytest_plugin_registered(plugin: object, manager: pytest.PytestPluginManager):
    plugin_name = "vscode_xdist"
    if (
        # only register the plugin if xdist is enabled:
        manager.hasplugin("xdist")
        # prevent infinite recursion:
        and not isinstance(plugin, DeferPlugin)
        # prevent this plugin from being registered multiple times:
        and not manager.hasplugin(plugin_name)
    ):
        manager.register(DeferPlugin(), name=plugin_name)<|MERGE_RESOLUTION|>--- conflicted
+++ resolved
@@ -586,24 +586,8 @@
             if test_class_node is not None and test_class_node not in test_file_node["children"]:
                 test_file_node["children"].append(test_class_node)
         elif not hasattr(test_case, "callspec"):
-<<<<<<< HEAD
-            parent_path = get_node_path(test_case.parent)
-            # # This includes test cases that are pytest functions or a doctests. got here with ruff test
-            # is_ruff = False
-            # # 'script_a.py::ruff'
-            # for mark in test_case.own_markers:
-            #     if mark.name == "ruff":
-            #         # This is a ruff test, we do not want to include this in the tree.
-            #         print("[vscode-pytest]: Skipping ruff test: ", test_case.nodeid)
-            #         is_ruff = True
-            # if is_ruff:
-            #     # cast RuffFile type  to pytest.File
-            #     print("is_ruff true")
-            #     # parent_case = pytest.Module.from_parent(test_case.parent)
-=======
             # This includes test cases that are pytest functions or a doctests.
             parent_path = get_node_path(test_case.parent)
->>>>>>> 520f3965
             try:
                 parent_test_case = file_nodes_dict[os.fspath(parent_path)]
             except KeyError:
