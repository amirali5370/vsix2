{
    "extends": [
        "tslint-eslint-rules",
        "tslint-microsoft-contrib"
    ],
    "rules": {
        "no-unused-expression": true,
        "no-duplicate-variable": true,
        "no-unused-variable": true,
        "curly": true,
        "class-name": true,
        "semicolon": [
            true
        ],
        "triple-equals": true,
        "no-relative-imports": false,
        "max-line-length": false,
        "typedef": false,
        "no-string-throw": true,
        "missing-jsdoc": false,
        "one-line": [
            true,
            "check-catch",
            "check-finally",
            "check-else"
        ],
        "no-parameter-properties": false,
        "no-reserved-keywords": false,
        "newline-before-return": false,
        "export-name": false,
        "align": false,
        "linebreak-style": false,
        "strict-boolean-expressions": [
            true,
            "allow-null-union",
            "allow-undefined-union",
            "allow-string",
            "allow-number"
        ],
        "await-promise": [
            true,
            "Thenable",
            "PromiseLike"
        ],
        "completed-docs": false,
<<<<<<< HEAD
        "no-unsafe-any": false,
        "variable-name": false
        "no-backbone-get-set-outside-model": false
=======
        "no-backbone-get-set-outside-model": false,
        "no-unsafe-any": false,
        "underscore-consistent-invocation": false,
        "no-void-expression": false,
        "no-non-null-assertion": false
>>>>>>> 32a6e537
    }
}<|MERGE_RESOLUTION|>--- conflicted
+++ resolved
@@ -43,16 +43,11 @@
             "PromiseLike"
         ],
         "completed-docs": false,
-<<<<<<< HEAD
         "no-unsafe-any": false,
-        "variable-name": false
-        "no-backbone-get-set-outside-model": false
-=======
+        "variable-name": false,
         "no-backbone-get-set-outside-model": false,
-        "no-unsafe-any": false,
         "underscore-consistent-invocation": false,
         "no-void-expression": false,
         "no-non-null-assertion": false
->>>>>>> 32a6e537
     }
 }