{
    "extends": [
        "tslint-eslint-rules",
        "tslint-microsoft-contrib"
    ],
    "rules": {
        "no-unused-expression": true,
        "no-duplicate-variable": true,
        "no-unused-variable": true,
        "curly": true,
        "class-name": true,
        "semicolon": [
            true
        ],
        "triple-equals": true,
        "no-relative-imports": false,
        "max-line-length": false,
        "typedef": false,
        "no-string-throw": true,
        "missing-jsdoc": false,
        "one-line": [
            true,
            "check-catch",
            "check-finally",
            "check-else"
        ],
        "no-parameter-properties": false,
        "no-reserved-keywords": false,
        "newline-before-return": false,
        "export-name": false,
        "align": false,
        "linebreak-style": false,
        "strict-boolean-expressions": [
            true,
            "allow-null-union",
            "allow-undefined-union",
            "allow-string",
            "allow-number"
        ],
        "await-promise": [
            true,
            "Thenable",
            "PromiseLike"
        ],
        "completed-docs": false,
<<<<<<< HEAD
        "no-unsafe-any": false,
        "variable-name": false,
        "no-backbone-get-set-outside-model": false,
        "underscore-consistent-invocation": false,
=======
>>>>>>> a9758622
        "no-void-expression": false,
        "no-non-null-assertion": false, 
        "no-unsafe-any": false,
        "prefer-type-cast": false,
        "function-name": false,
        "variable-name": false,
        "no-backbone-get-set-outside-model": false,
        "underscore-consistent-invocation": false
    }
}<|MERGE_RESOLUTION|>--- conflicted
+++ resolved
@@ -43,20 +43,13 @@
             "PromiseLike"
         ],
         "completed-docs": false,
-<<<<<<< HEAD
         "no-unsafe-any": false,
-        "variable-name": false,
         "no-backbone-get-set-outside-model": false,
         "underscore-consistent-invocation": false,
-=======
->>>>>>> a9758622
         "no-void-expression": false,
         "no-non-null-assertion": false, 
-        "no-unsafe-any": false,
         "prefer-type-cast": false,
         "function-name": false,
-        "variable-name": false,
-        "no-backbone-get-set-outside-model": false,
-        "underscore-consistent-invocation": false
+        "variable-name": false
     }
 }