{
    "extends": [
        "tslint-eslint-rules",
        "tslint-microsoft-contrib"
    ],
    "rules": {
        "no-unused-expression": true,
        "no-duplicate-variable": true,
        "no-unused-variable": true,
        "curly": true,
        "class-name": true,
        "semicolon": [
            true
        ],
        "triple-equals": true,
        "no-relative-imports": false,
        "max-line-length": false,
        "typedef": false,
        "no-string-throw": true,
        "missing-jsdoc": false,
        "one-line": [
            true,
            "check-catch",
            "check-finally",
            "check-else"
        ],
        "no-parameter-properties": false,
        "no-reserved-keywords": false,
        "newline-before-return": false,
        "export-name": false,
        "align": false,
        "linebreak-style": false,
        "strict-boolean-expressions": [
            true,
            "allow-null-union",
            "allow-undefined-union",
            "allow-string",
            "allow-number"
        ],
        "await-promise": [
            true,
            "Thenable",
            "PromiseLike"
        ],
        "completed-docs": false,
        "no-unsafe-any": false,
<<<<<<< HEAD
        "prefer-type-cast": false,
        "function-name": false,
        "variable-name": false,
        "no-void-expression": false,
        "no-backbone-get-set-outside-model": false,
        "no-non-null-assertion": false,
        "no-import-side-effect": false
=======
        "no-backbone-get-set-outside-model": false,
        "underscore-consistent-invocation": false,
        "no-void-expression": false,
        "no-non-null-assertion": false, 
        "prefer-type-cast": false,
        "function-name": false,
        "variable-name": false
>>>>>>> e3967527
    }
}<|MERGE_RESOLUTION|>--- conflicted
+++ resolved
@@ -44,22 +44,13 @@
         ],
         "completed-docs": false,
         "no-unsafe-any": false,
-<<<<<<< HEAD
         "prefer-type-cast": false,
         "function-name": false,
         "variable-name": false,
         "no-void-expression": false,
         "no-backbone-get-set-outside-model": false,
         "no-non-null-assertion": false,
-        "no-import-side-effect": false
-=======
-        "no-backbone-get-set-outside-model": false,
-        "underscore-consistent-invocation": false,
-        "no-void-expression": false,
-        "no-non-null-assertion": false, 
-        "prefer-type-cast": false,
-        "function-name": false,
-        "variable-name": false
->>>>>>> e3967527
+        "no-import-side-effect": false,
+        "underscore-consistent-invocation": false
     }
 }