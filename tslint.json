{
    "extends": [
        "tslint-eslint-rules",
        "tslint-microsoft-contrib"
    ],
    "rules": {
        "no-unused-expression": true,
        "no-duplicate-variable": true,
        "no-unused-variable": true,
        "curly": true,
        "class-name": true,
        "semicolon": [
            true
        ],
        "triple-equals": true,
        "no-relative-imports": false,
        "max-line-length": false,
        "typedef": false,
        "no-string-throw": true,
        "missing-jsdoc": false,
        "one-line": [
            true,
            "check-catch",
            "check-finally",
            "check-else"
        ],
        "no-parameter-properties": false,
        "no-reserved-keywords": false,
        "newline-before-return": false,
        "export-name": false,
        "align": false,
        "linebreak-style": false,
        "strict-boolean-expressions": [
            true,
            "allow-null-union",
            "allow-undefined-union",
            "allow-string",
            "allow-number"
        ],
        "await-promise": [
            true,
            "Thenable",
            "PromiseLike"
        ],
        "completed-docs": false,
        "no-unsafe-any": false,
        "no-backbone-get-set-outside-model": false,
        "underscore-consistent-invocation": false,
        "no-void-expression": false,
        "no-non-null-assertion": false,
        "prefer-type-cast": false,
        "promise-function-async": false,
        "function-name": false,
        "variable-name": false,
<<<<<<< HEAD
=======
        "no-floating-promises": false,
        "promise-function-async": false,
>>>>>>> 966e5166
        "no-empty-interface": false
    }
}<|MERGE_RESOLUTION|>--- conflicted
+++ resolved
@@ -52,11 +52,7 @@
         "promise-function-async": false,
         "function-name": false,
         "variable-name": false,
-<<<<<<< HEAD
-=======
         "no-floating-promises": false,
-        "promise-function-async": false,
->>>>>>> 966e5166
         "no-empty-interface": false
     }
 }