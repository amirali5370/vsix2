{
    "extends": [
        "tslint-eslint-rules",
        "tslint-microsoft-contrib"
    ],
    "rules": {
        "no-unused-expression": true,
        "no-duplicate-variable": true,
        "no-unused-variable": true,
        "curly": true,
        "class-name": true,
        "semicolon": [
            true
        ],
        "triple-equals": true,
        "no-relative-imports": false,
        "max-line-length": false,
        "typedef": false,
        "no-string-throw": true,
        "missing-jsdoc": false,
        "one-line": [
            true,
            "check-catch",
            "check-finally",
            "check-else"
        ],
        "no-parameter-properties": false,
        "no-reserved-keywords": false,
        "newline-before-return": false,
        "export-name": false,
        "align": false,
        "linebreak-style": false,
        "strict-boolean-expressions": [
            true,
            "allow-null-union",
            "allow-undefined-union",
            "allow-string",
            "allow-number"
        ],
        "await-promise": [
            true,
            "Thenable",
            "PromiseLike"
        ],
        "completed-docs": false,
        "no-unsafe-any": false,
<<<<<<< HEAD
=======
        "no-backbone-get-set-outside-model": false,
        "underscore-consistent-invocation": false,
        "no-void-expression": false,
        "no-non-null-assertion": false,
>>>>>>> 4553c28f
        "prefer-type-cast": false,
        "promise-function-async": false,
        "function-name": false,
        "variable-name": false,
        "no-void-expression": false,
        "no-backbone-get-set-outside-model": false,
        "no-non-null-assertion": false,
        "no-import-side-effect": false,
        "underscore-consistent-invocation": false,
        "promise-function-async": false,
        "no-string-based-set-timeout": false
    }
}<|MERGE_RESOLUTION|>--- conflicted
+++ resolved
@@ -44,23 +44,15 @@
         ],
         "completed-docs": false,
         "no-unsafe-any": false,
-<<<<<<< HEAD
-=======
         "no-backbone-get-set-outside-model": false,
         "underscore-consistent-invocation": false,
         "no-void-expression": false,
         "no-non-null-assertion": false,
->>>>>>> 4553c28f
         "prefer-type-cast": false,
         "promise-function-async": false,
         "function-name": false,
         "variable-name": false,
-        "no-void-expression": false,
-        "no-backbone-get-set-outside-model": false,
-        "no-non-null-assertion": false,
         "no-import-side-effect": false,
-        "underscore-consistent-invocation": false,
-        "promise-function-async": false,
         "no-string-based-set-timeout": false
     }
 }