{
    "extends": [
        "tslint-eslint-rules",
        "tslint-microsoft-contrib"
    ],
    "rules": {
        "no-unused-expression": true,
        "no-duplicate-variable": true,
        "no-unused-variable": true,
        "curly": true,
        "class-name": true,
        "semicolon": [
            true
        ],
        "triple-equals": true,
        "no-relative-imports": false,
        "max-line-length": false,
        "typedef": false,
        "no-string-throw": true,
        "missing-jsdoc": false,
        "one-line": [
            true,
            "check-catch",
            "check-finally",
            "check-else"
        ],
        "no-parameter-properties": false,
        "no-reserved-keywords": false,
        "newline-before-return": false,
        "export-name": false,
        "align": false,
        "linebreak-style": false,
        "strict-boolean-expressions": [
            true,
            "allow-null-union",
            "allow-undefined-union",
            "allow-string",
            "allow-number"
        ],
        "await-promise": [
            true,
            "Thenable",
            "PromiseLike"
        ],
        "completed-docs": false,
        "no-unsafe-any": false,
        "no-backbone-get-set-outside-model": false,
        "underscore-consistent-invocation": false,
        "no-void-expression": false,
        "no-non-null-assertion": false,
        "prefer-type-cast": false,
        "promise-function-async": false,
        "function-name": false,
        "variable-name": false,
<<<<<<< HEAD
        "no-import-side-effect": false,
        "no-string-based-set-timeout": false
=======
        "no-floating-promises": false,
        "no-empty-interface": false
>>>>>>> f6d469ec
    }
}<|MERGE_RESOLUTION|>--- conflicted
+++ resolved
@@ -52,12 +52,9 @@
         "promise-function-async": false,
         "function-name": false,
         "variable-name": false,
-<<<<<<< HEAD
         "no-import-side-effect": false,
-        "no-string-based-set-timeout": false
-=======
+        "no-string-based-set-timeout": false,
         "no-floating-promises": false,
         "no-empty-interface": false
->>>>>>> f6d469ec
     }
 }