{
    "extends": [
        "tslint-eslint-rules",
        "tslint-microsoft-contrib"
    ],
    "rules": {
        "no-unused-expression": true,
        "no-duplicate-variable": true,
        "no-unused-variable": true,
        "curly": true,
        "class-name": true,
        "semicolon": [
            true
        ],
        "triple-equals": true,
        "no-relative-imports": false,
        "max-line-length": false,
        "typedef": false,
        "no-string-throw": true,
        "missing-jsdoc": false,
        "one-line": [
            true,
            "check-catch",
            "check-finally",
            "check-else"
        ],
        "no-parameter-properties": false,
        "no-reserved-keywords": false,
        "newline-before-return": false,
        "export-name": false,
        "align": false,
        "linebreak-style": false,
        "strict-boolean-expressions": [
            true,
            "allow-null-union",
            "allow-undefined-union",
            "allow-string",
            "allow-number"
        ],
        "await-promise": [
            true,
            "Thenable",
            "PromiseLike"
        ],
        "completed-docs": false,
<<<<<<< HEAD
        "no-unsafe-any": false,
        "prefer-type-cast": false,
        "function-name": false,
        "variable-name": false,
        "no-void-expression": false
=======
        "no-backbone-get-set-outside-model": false,
        "no-unsafe-any": false
>>>>>>> d392e8b5
    }
}<|MERGE_RESOLUTION|>--- conflicted
+++ resolved
@@ -43,15 +43,11 @@
             "PromiseLike"
         ],
         "completed-docs": false,
-<<<<<<< HEAD
         "no-unsafe-any": false,
         "prefer-type-cast": false,
         "function-name": false,
         "variable-name": false,
-        "no-void-expression": false
-=======
-        "no-backbone-get-set-outside-model": false,
-        "no-unsafe-any": false
->>>>>>> d392e8b5
+        "no-void-expression": false,
+        "no-backbone-get-set-outside-model": false
     }
 }