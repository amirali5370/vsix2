{
    "extends": [
        "tslint-eslint-rules",
        "tslint-microsoft-contrib"
    ],
    "rules": {
        "no-unused-expression": true,
        "no-duplicate-variable": true,
        "no-unused-variable": true,
        "curly": true,
        "class-name": true,
        "semicolon": [
            true
        ],
        "triple-equals": true,
        "no-relative-imports": false,
        "max-line-length": false,
        "typedef": false,
        "no-string-throw": true,
        "missing-jsdoc": false,
        "one-line": [
            true,
            "check-catch",
            "check-finally",
            "check-else"
        ],
        "no-parameter-properties": false,
        "no-reserved-keywords": false,
        "newline-before-return": false,
        "export-name": false,
        "align": false,
        "linebreak-style": false,
        "strict-boolean-expressions": [
            true,
            "allow-null-union",
            "allow-undefined-union",
            "allow-string",
            "allow-number"
        ],
        "await-promise": [
            true,
            "Thenable",
            "PromiseLike"
        ],
        "completed-docs": false,
        "no-void-expression": false,
        "no-non-null-assertion": false, 
        "no-unsafe-any": false,
        "prefer-type-cast": false,
        "function-name": false,
        "variable-name": false,
        "no-backbone-get-set-outside-model": false,
<<<<<<< HEAD
        "no-unsafe-any": false,
        "no-non-null-assertion": false
=======
        "underscore-consistent-invocation": false
>>>>>>> f37fe131
    }
}<|MERGE_RESOLUTION|>--- conflicted
+++ resolved
@@ -50,11 +50,6 @@
         "function-name": false,
         "variable-name": false,
         "no-backbone-get-set-outside-model": false,
-<<<<<<< HEAD
-        "no-unsafe-any": false,
-        "no-non-null-assertion": false
-=======
         "underscore-consistent-invocation": false
->>>>>>> f37fe131
     }
 }