# Changelog

<<<<<<< HEAD
=======
## 2019.8.0-rc (30 July 2019)

### Enhancements

1. Added ability to auto update Insiders build of extension.
   ([#2772](https://github.com/Microsoft/vscode-python/issues/2772))
1. Add an icon for the "Run Python File in Terminal" command.
   ([#5321](https://github.com/Microsoft/vscode-python/issues/5321))
1. Hook up ptvsd debugger to Jupyter UI.
   ([#5900](https://github.com/Microsoft/vscode-python/issues/5900))
1. Improved keyboard and screen reader support for the data explorer.
   ([#6019](https://github.com/Microsoft/vscode-python/issues/6019))
1. Provide code mapping service for debugging cells.
   ([#6318](https://github.com/Microsoft/vscode-python/issues/6318))
1. Change copy back to code button in the interactive window to insert wherever the current selection is.
   ([#6350](https://github.com/Microsoft/vscode-python/issues/6350))
1. Add new 'goto cell' code lens on every cell that is run from a file.
   ([#6359](https://github.com/Microsoft/vscode-python/issues/6359))
1. Allow for cancelling all cells when an error occurs. Backed by 'stopOnError' setting.
   ([#6366](https://github.com/Microsoft/vscode-python/issues/6366))
1. Added Code Lens and Snippet to add new cell.
   ([#6367](https://github.com/Microsoft/vscode-python/issues/6367))
1. Support hitting breakpoints in actual source code for interactive window debugging.
   ([#6376](https://github.com/Microsoft/vscode-python/issues/6376))
1. Give the option to install ptvsd if user is missing it and tries to debug.
   ([#6378](https://github.com/Microsoft/vscode-python/issues/6378))
1. Add support for remote debugging of Jupyter cells.
   ([#6379](https://github.com/Microsoft/vscode-python/issues/6379))
1. Make the input box more visible to new users.
   ([#6381](https://github.com/Microsoft/vscode-python/issues/6381))
1. Add feature flag `python.dataScience.magicCommandsAsComments` so linters and other tools can work with them.
   (thanks [Janosh Riebesell](https://github.com/janosh))
   ([#6408](https://github.com/Microsoft/vscode-python/issues/6408))
1. Support break on enter for debugging a cell.
   ([#6449](https://github.com/Microsoft/vscode-python/issues/6449))
1. instead of asking the user to select an installer, we now autodetect the environment being used, and use that installer.
   ([#6569](https://github.com/Microsoft/vscode-python/issues/6569))
1. Remove "Debug cell" action from data science code lenses for markdown cells.
   (thanks [Janosh Riebesell](https://github.com/janosh))
   ([#6588](https://github.com/Microsoft/vscode-python/issues/6588))

### Fixes

1. Fix `executeInFileDir` for when a file is not in a workspace.
   (thanks [Bet4](https://github.com/bet4it/))
   ([#1062](https://github.com/Microsoft/vscode-python/issues/1062))
1. Fix indentation after string literals containing escaped characters.
   ([#4241](https://github.com/Microsoft/vscode-python/issues/4241))
1. The extension will now prompt to auto install jupyter in case its not found.
   ([#5682](https://github.com/Microsoft/vscode-python/issues/5682))
1. Append `--allow-prereleases` to black installation command so pipenv can properly resolve it.
   ([#5756](https://github.com/Microsoft/vscode-python/issues/5756))
1. Remove existing positional arguments when running single pytest tests.
   ([#5757](https://github.com/Microsoft/vscode-python/issues/5757))
1. Fix shift+enter to work when code lens are turned off.
   ([#5879](https://github.com/Microsoft/vscode-python/issues/5879))
1. Prompt to insall test framework only if test frame is not already installed.
   ([#5919](https://github.com/Microsoft/vscode-python/issues/5919))
1. Trim stream text output at the server to prevent sending massive strings of overwritten data.
   ([#6001](https://github.com/Microsoft/vscode-python/issues/6001))
1. Detect `shell` in Visual Studio Code using the Visual Studio Code API.
   ([#6050](https://github.com/Microsoft/vscode-python/issues/6050))
1. Make long running output not crash the extension host. Also improve perf of streaming.
   ([#6222](https://github.com/Microsoft/vscode-python/issues/6222))
1. Opting out of telemetry correctly opts out of A/B testing.
   ([#6270](https://github.com/Microsoft/vscode-python/issues/6270))
1. Add error messages if data_rate_limit is exceeded on remote (or local) connection.
   ([#6273](https://github.com/Microsoft/vscode-python/issues/6273))
1. Add pytest-xdist's -n option to the list of supported pytest options.
   ([#6293](https://github.com/Microsoft/vscode-python/issues/6293))
1. Simplify the import regex to minimize performance overhead.
   ([#6319](https://github.com/Microsoft/vscode-python/issues/6319))
1. Clarify regexes used for decreasing indentation.
   ([#6333](https://github.com/Microsoft/vscode-python/issues/6333))
1. Add new plot viewer button images and fix button colors in different themes.
   ([#6336](https://github.com/Microsoft/vscode-python/issues/6336))
1. Update telemetry property name for Jedi memory usage.
   ([#6339](https://github.com/Microsoft/vscode-python/issues/6339))
1. Fix png scaling on non standard DPI. Add 'enablePlotViewer' setting to allow user to render PNGs instead of SVG files.
   ([#6344](https://github.com/Microsoft/vscode-python/issues/6344))
1. Do best effort to download the experiments and use it in the very first session only.
   ([#6348](https://github.com/Microsoft/vscode-python/issues/6348))
1. Linux can pick the wrong kernel to use when starting the interactive window.
   ([#6375](https://github.com/Microsoft/vscode-python/issues/6375))
1. Add missing keys for data science interactive window button tooltips in `package.nls.json`.
   ([#6386](https://github.com/Microsoft/vscode-python/issues/6386))
1. Fix overwriting of cwd in the path list when discovering tests.
   ([#6417](https://github.com/Microsoft/vscode-python/issues/6417))
1. Fixes a bug in pytest test discovery.
    (thanks Rainer Dreyer)
   ([#6463](https://github.com/Microsoft/vscode-python/issues/6463))
1. Fix debugging to work on restarting the jupyter kernel.
   ([#6502](https://github.com/Microsoft/vscode-python/issues/6502))
1. Escape key in the interactive window moves to the delete button when auto complete is open. Escape should only move when no autocomplete is open.
   ([#6507](https://github.com/Microsoft/vscode-python/issues/6507))
1. Render plots as png, but save an svg for exporting/image viewing. Speeds up plot rendering.
   ([#6526](https://github.com/Microsoft/vscode-python/issues/6526))
1. Import get_ipython at the start of each imported jupyter notebook if there are line magics in the file
   ([#6574](https://github.com/Microsoft/vscode-python/issues/6574))
1. Fix a problem where we retrieved and rendered old codelenses for multiple imports of jupyter notebooks if cells in the resultant import file were executed without saving the file to disk.
   ([#6582](https://github.com/Microsoft/vscode-python/issues/6582))
1. PTVSD install for jupyter debugging should check version without actually importing into the jupyter kernel.
   ([#6592](https://github.com/Microsoft/vscode-python/issues/6592))
1. Fix pandas version parsing to handle strings.
   ([#6595](https://github.com/Microsoft/vscode-python/issues/6595))
1. Unpin the version of ptvsd in the install and add `-U`.
   ([#6718](https://github.com/Microsoft/vscode-python/issues/6718))
1. Fix stepping when more than one blank line at the end of a cell.
   ([#6719](https://github.com/Microsoft/vscode-python/issues/6719))
1. Render plots as png, but save an svg for exporting/image viewing. Speeds up plot rendering.
   ([#6724](https://github.com/Microsoft/vscode-python/issues/6724))
1. Fix random occurrences of output not concatenating correctly in the interactive window.
   ([#6728](https://github.com/Microsoft/vscode-python/issues/6728))
1. In order to debug without '#%%' defined in a file, support a Debug Entire File.
   ([#6730](https://github.com/Microsoft/vscode-python/issues/6730))
1. Add support for "Run Below" back.
   ([#6737](https://github.com/Microsoft/vscode-python/issues/6737))
1. Fix the 'Variables not available while debugging' message to be more descriptive.
   ([#6740](https://github.com/Microsoft/vscode-python/issues/6740))
1. Make breakpoints on enter always be the case unless 'stopOnFirstLineWhileDebugging' is set.
   ([#6743](https://github.com/Microsoft/vscode-python/issues/6743))
1. Remove Debug Cell and Run Cell from the command palette. They should both be 'Debug Current Cell' and 'Run Current Cell'
   ([#6754](https://github.com/Microsoft/vscode-python/issues/6754))

### Code Health

1. Log processes executed behind the scenes in the extension output panel.
   ([#1131](https://github.com/Microsoft/vscode-python/issues/1131))
1. Specify `pyramid.scripts.pserve` when creating a debug configuration for Pyramid
   apps instead of trying to calculate the location of the `pserve` command.
   ([#2427](https://github.com/Microsoft/vscode-python/issues/2427))
1. UI Tests using [selenium](https://selenium-python.readthedocs.io/index.html) & [behave](https://behave.readthedocs.io/en/latest/).
   ([#4692](https://github.com/Microsoft/vscode-python/issues/4692))
1. Upload coverage reports to [coveralls](https://coveralls.io/github/microsoft/vscode-python).
   ([#5999](https://github.com/Microsoft/vscode-python/issues/5999))
1. Upgrade Jedi to version 0.13.3.
   ([#6013](https://github.com/Microsoft/vscode-python/issues/6013))
1. Add unit tests for `client/activation/serviceRegistry.ts`.
   ([#6163](https://github.com/Microsoft/vscode-python/issues/6163))
1. Remove `test.ipynb` from the root folder.
   ([#6212](https://github.com/Microsoft/vscode-python/issues/6212))
1. Fail the `smoke tests` CI job when the smoke tests fail.
   ([#6253](https://github.com/Microsoft/vscode-python/issues/6253))
1. Add a bunch of perf measurements to telemetry.
   ([#6283](https://github.com/Microsoft/vscode-python/issues/6283))
1. Retry failing debugger test (retry due to intermittent issues on `Azure Pipelines`).
   ([#6322](https://github.com/Microsoft/vscode-python/issues/6322))
1. Update version of `isort` to `4.3.21`.
   ([#6369](https://github.com/Microsoft/vscode-python/issues/6369))
1. Functional test for debugging jupyter cells.
   ([#6377](https://github.com/Microsoft/vscode-python/issues/6377))
1. Consolidate telemetry.
   ([#6451](https://github.com/Microsoft/vscode-python/issues/6451))
1. Removed npm package `vscode`, and added to use `vscode-test` and `@types/vscode` (see [here](https://code.visualstudio.com/updates/v1_36#_splitting-vscode-package-into-typesvscode-and-vscodetest) for more info).
   ([#6456](https://github.com/Microsoft/vscode-python/issues/6456))
1. Fix the variable explorer exclude test to be less strict.
   ([#6525](https://github.com/Microsoft/vscode-python/issues/6525))
1. Merge ArgumentsHelper unit tests into one file.
   ([#6583](https://github.com/Microsoft/vscode-python/issues/6583))
1. Fix jupyter remote tests to respect new notebook 6.0 output format.
   ([#6625](https://github.com/Microsoft/vscode-python/issues/6625))
1. Unit Tests for DataScience Error Handler.
   ([#6670](https://github.com/Microsoft/vscode-python/issues/6670))
1. Fix DataExplorer tests after accessibility fixes.
   ([#6711](https://github.com/Microsoft/vscode-python/issues/6711))
1. Bump version of [PTVSD](https://pypi.org/project/ptvsd/) to 4.3.0.
   ([#6771](https://github.com/Microsoft/vscode-python/issues/6771))
    * Support for Jupyter debugging
    * Support for ipython cells
    * API to enable and disable tracing via ptvsd.tracing
    * ptvsd.enable_attach accepts address=('localhost', 0) and returns server port
    * Known issue: Unable to find threadStateIndex for the current thread. curPyThread ([#11587](https://github.com/microsoft/ptvsd/issues/1587))

### Thanks

Thanks to the following projects which we fully rely on to provide some of
our features:
- [isort](https://pypi.org/project/isort/)
- [jedi](https://pypi.org/project/jedi/)
  and [parso](https://pypi.org/project/parso/)
- [Microsoft Python Language Server](https://github.com/microsoft/python-language-server)
- [ptvsd](https://pypi.org/project/ptvsd/)
- [exuberant ctags](http://ctags.sourceforge.net/) (user-installed)
- [rope](https://pypi.org/project/rope/) (user-installed)

Also thanks to the various projects we provide integrations with which help
make this extension useful:
- Debugging support:
  [Django](https://pypi.org/project/Django/),
  [Flask](https://pypi.org/project/Flask/),
  [gevent](https://pypi.org/project/gevent/),
  [Jinja](https://pypi.org/project/Jinja/),
  [Pyramid](https://pypi.org/project/pyramid/),
  [PySpark](https://pypi.org/project/pyspark/),
  [Scrapy](https://pypi.org/project/Scrapy/),
  [Watson](https://pypi.org/project/Watson/)
- Formatting:
  [autopep8](https://pypi.org/project/autopep8/),
  [black](https://pypi.org/project/black/),
  [yapf](https://pypi.org/project/yapf/)
- Interpreter support:
  [conda](https://conda.io/),
  [direnv](https://direnv.net/),
  [pipenv](https://pypi.org/project/pipenv/),
  [pyenv](https://github.com/pyenv/pyenv),
  [venv](https://docs.python.org/3/library/venv.html#module-venv),
  [virtualenv](https://pypi.org/project/virtualenv/)
- Linting:
  [bandit](https://pypi.org/project/bandit/),
  [flake8](https://pypi.org/project/flake8/),
  [mypy](https://pypi.org/project/mypy/),
  [prospector](https://pypi.org/project/prospector/),
  [pylint](https://pypi.org/project/pylint/),
  [pydocstyle](https://pypi.org/project/pydocstyle/),
  [pylama](https://pypi.org/project/pylama/)
- Testing:
  [nose](https://pypi.org/project/nose/),
  [pytest](https://pypi.org/project/pytest/),
  [unittest](https://docs.python.org/3/library/unittest.html#module-unittest)

And finally thanks to the [Python](https://www.python.org/) development team and
community for creating a fantastic programming language and community to be a
part of!

>>>>>>> 14c98a0e
## 2019.6.1 (9 July 2019)

### Fixes

1. Fixes to A/B testing.
   ([#6400](https://github.com/microsoft/vscode-python/issues/6400))

## 2019.6.0 (25 June 2019)

### Enhancements

1. Dedent selected code before sending it to the terminal.
   ([#2837](https://github.com/Microsoft/vscode-python/issues/2837))
1. Allow password for remote authentication.
   ([#3624](https://github.com/Microsoft/vscode-python/issues/3624))
1. Add support for sub process debugging, when debugging tests.
   ([#4525](https://github.com/Microsoft/vscode-python/issues/4525))
1. Change title of `Discover Tests` to `Discovering` when discovering tests.
   ([#4562](https://github.com/Microsoft/vscode-python/issues/4562))
1. Add an extra viewer for plots in the interactive window.
   ([#4967](https://github.com/Microsoft/vscode-python/issues/4967))
1. Allow for self signed certificates for jupyter connections.
   ([#4987](https://github.com/Microsoft/vscode-python/issues/4987))
1. Add support for A/B testing and staged rollouts of new functionality.
   ([#5042](https://github.com/Microsoft/vscode-python/issues/5042))
1. Removed `--nothreading` flag from the `Django` debug configuration.
   ([#5116](https://github.com/Microsoft/vscode-python/issues/5116))
1. Test Explorer : Remove time from all nodes except the tests.
   ([#5120](https://github.com/Microsoft/vscode-python/issues/5120))
1. Add support for a copy back to source.
   ([#5286](https://github.com/Microsoft/vscode-python/issues/5286))
1. Add visual separation between the variable explorer and the rest of the Interactive Window content.
   ([#5389](https://github.com/Microsoft/vscode-python/issues/5389))
1. Changes placeholder label in testConfigurationManager.ts from 'Select the directory containing the unit tests' to 'Select the directory containing the tests'.
   (thanks [James Flynn](https://github.com/james-flynn-ie/))
   ([#5602](https://github.com/Microsoft/vscode-python/issues/5602))
1. Updated labels in File > Preferences > Settings. It now states 'Pytest' where it stated 'Py Test'.
   (thanks [James Flynn](https://github.com/james-flynn-ie/))
   ([#5603](https://github.com/Microsoft/vscode-python/issues/5603))
1. Updated label for "Enable unit testing for Pytest" to remove the word "unit".
   (thanks [James Flynn](https://github.com/james-flynn-ie/))
   ([#5604](https://github.com/Microsoft/vscode-python/issues/5604))
1. Importing a notebook should show the output of the notebook in the Python Interactive window. This feature can be turned off with the 'previewImportedNotebooksInInteractivePane' setting.
   ([#5675](https://github.com/Microsoft/vscode-python/issues/5675))
1. Add flag to auto preview an ipynb file when opened.
   ([#5790](https://github.com/Microsoft/vscode-python/issues/5790))
1. Change pytest description from configuration menu.
   ([#5832](https://github.com/Microsoft/vscode-python/issues/5832))
1. Support faster restart of the kernel by creating two kernels (two python processes running under the covers).
   ([#5876](https://github.com/Microsoft/vscode-python/issues/5876))
1. Allow a 'Dont ask me again' option for restarting the kernel.
   ([#5951](https://github.com/Microsoft/vscode-python/issues/5951))
1. Added experiment to always display the test explorer.
   ([#6211](https://github.com/Microsoft/vscode-python/issues/6211))

### Fixes

1. Added support for activation of conda environments in `powershell`.
   ([#668](https://github.com/Microsoft/vscode-python/issues/668))
1. Provide `pathMappings` to debugger when attaching to child processes.
   ([#3568](https://github.com/Microsoft/vscode-python/issues/3568))
1. Add virtualenvwrapper default virtual environment location to the `python.venvFolders` config setting.
   ([#4642](https://github.com/Microsoft/vscode-python/issues/4642))
1. Advance to the next cell if cursor is in the current cell and user clicks 'Run Cell'.
   ([#5067](https://github.com/Microsoft/vscode-python/issues/5067))
1. Fix localhost path mappings to lowercase the drive letter on Windows.
   ([#5362](https://github.com/Microsoft/vscode-python/issues/5362))
1. Fix import/export paths to be escaped on windows.
   ([#5386](https://github.com/Microsoft/vscode-python/issues/5386))
1. Support loading larger dataframes in the dataviewer (anything more than 1000 columns will still be slow, but won't crash).
   ([#5469](https://github.com/Microsoft/vscode-python/issues/5469))
1. Fix magics running from a python file.
   ([#5537](https://github.com/Microsoft/vscode-python/issues/5537))
1. Change scrolling to not animate to workaround async updates breaking the animation.
   ([#5560](https://github.com/Microsoft/vscode-python/issues/5560))
1. Add support for opening hyperlinks from the interactive window.
   ([#5630](https://github.com/Microsoft/vscode-python/issues/5630))
1. Remove extra padding in the dataviewer.
   ([#5653](https://github.com/Microsoft/vscode-python/issues/5653))
1. Add 'Add empty cell to file' command. Shortcut for having to type '#%%'.
   ([#5667](https://github.com/Microsoft/vscode-python/issues/5667))
1. Add 'ctrl+enter' as a keyboard shortcut for run current cell (runs without advancing)
   ([#5673](https://github.com/Microsoft/vscode-python/issues/5673))
1. Adjust input box prompt to look more an IPython console prompt.
   ([#5729](https://github.com/Microsoft/vscode-python/issues/5729))
1. Jupyter-notebook exists after shutdown.
   ([#5731](https://github.com/Microsoft/vscode-python/issues/5731))
1. Fix horizontal scrolling in the Interactive Window.
   ([#5734](https://github.com/Microsoft/vscode-python/issues/5734))
1. Fix problem with using up/down arrows in autocomplete.
   ([#5774](https://github.com/Microsoft/vscode-python/issues/5774))
1. Fix latex and markdown scrolling.
   ([#5775](https://github.com/Microsoft/vscode-python/issues/5775))
1. Add support for jupyter controls that clear.
   ([#5801](https://github.com/Microsoft/vscode-python/issues/5801))
1. Fix up arrow on signature help closing the help.
   ([#5813](https://github.com/Microsoft/vscode-python/issues/5813))
1. Make the interactive window respect editor cursor and blink style.
   ([#5814](https://github.com/Microsoft/vscode-python/issues/5814))
1. Remove extra overlay on editor when matching parentheses.
   ([#5815](https://github.com/Microsoft/vscode-python/issues/5815))
1. Fix theme color missing errors inside interactive window.
   ([#5827](https://github.com/Microsoft/vscode-python/issues/5827))
1. Fix problem with shift+enter not working after using goto source.
   ([#5829](https://github.com/Microsoft/vscode-python/issues/5829))
1. Fix CI failures related to history import changes.
   ([#5844](https://github.com/Microsoft/vscode-python/issues/5844))
1. Disable quoting of paths sent to the debugger as arguments.
   ([#5861](https://github.com/Microsoft/vscode-python/issues/5861))
1. Fix shift+enter to work in newly created files with cells.
   ([#5879](https://github.com/Microsoft/vscode-python/issues/5879))
1. Fix nightly failures caused by new jupyter command line.
   ([#5883](https://github.com/Microsoft/vscode-python/issues/5883))
1. Improve accessibility of the 'Python Interactive' window.
   ([#5884](https://github.com/Microsoft/vscode-python/issues/5884))
1. Auto preview notebooks on import.
   ([#5891](https://github.com/Microsoft/vscode-python/issues/5891))
1. Fix liveloss test to not have so many dependencies.
   ([#5909](https://github.com/Microsoft/vscode-python/issues/5909))
1. Fixes to detection of the shell.
   ([#5916](https://github.com/Microsoft/vscode-python/issues/5916))
1. Fixes to activation of Conda environments.
   ([#5929](https://github.com/Microsoft/vscode-python/issues/5929))
1. Fix themes in the interactive window that use 3 color hex values (like Cobalt2).
   ([#5950](https://github.com/Microsoft/vscode-python/issues/5950))
1. Fix jupyter services node-fetch connection issue.
   ([#5956](https://github.com/Microsoft/vscode-python/issues/5956))
1. Allow selection and running of indented code in the python interactive window.
   ([#5983](https://github.com/Microsoft/vscode-python/issues/5983))
1. Account for files being opened in Visual Studio Code that do not belong to a workspace.
   ([#6624](https://github.com/Microsoft/vscode-python/issues/6624))
1. Accessibility pass on plot viewer
   ([#6020](https://github.com/Microsoft/vscode-python/issues/6020))
1. Allow for both password and self cert server to work together
   ([#6265](https://github.com/Microsoft/vscode-python/issues/6265))
1. Fix pdf export in release bits.
   ([#6277](https://github.com/Microsoft/vscode-python/issues/6277))

### Code Health

1. Add code coverage reporting.
   ([#4472](https://github.com/Microsoft/vscode-python/issues/4472))
1. Minimize data sent as part of the `ERROR` telemetry event.
   ([#4602](https://github.com/Microsoft/vscode-python/issues/4602))
1. Fixes to decorator tests.
   ([#5085](https://github.com/Microsoft/vscode-python/issues/5085))
1. Add sorting test for DataViewer.
   ([#5415](https://github.com/Microsoft/vscode-python/issues/5415))
1. Rename "unit test" to "tests" from drop menu when clicking on "Run Tests" on the status bar.
   ([#5605](https://github.com/Microsoft/vscode-python/issues/5605))
1. Added telemetry to track memory usage of the `Jedi Language Server` process.
   ([#5726](https://github.com/Microsoft/vscode-python/issues/5726))
1. Fix nightly functional tests from timing out during process cleanup.
   ([#5870](https://github.com/Microsoft/vscode-python/issues/5870))
1. Change how telemetry is sent for the 'shift+enter' banner.
   ([#5887](https://github.com/Microsoft/vscode-python/issues/5887))
1. Fixes to gulp script used to bundle the extension with `WebPack`.
   ([#5932](https://github.com/Microsoft/vscode-python/issues/5932))
1. Tighten up the import-matching regex to minimize false-positives.
   ([#5988](https://github.com/Microsoft/vscode-python/issues/5988))
1. Merge multiple coverage reports into one.
   ([#6000](https://github.com/Microsoft/vscode-python/issues/6000))
1. Fix DataScience nightly tests.
   ([#6032](https://github.com/Microsoft/vscode-python/issues/6032))
1. Update version of TypeScript to 3.5.
   ([#6033](https://github.com/Microsoft/vscode-python/issues/6033))

### Thanks

Thanks to the following projects which we fully rely on to provide some of
our features:
- [isort 4.3.20](https://pypi.org/project/isort/4.3.20/)
- [jedi 0.12.0](https://pypi.org/project/jedi/0.12.0/)
  and [parso 0.2.1](https://pypi.org/project/parso/0.2.1/)
- [Microsoft Python Language Server](https://github.com/microsoft/python-language-server)
- [ptvsd](https://pypi.org/project/ptvsd/)
- [exuberant ctags](http://ctags.sourceforge.net/) (user-installed)
- [rope](https://pypi.org/project/rope/) (user-installed)

Also thanks to the various projects we provide integrations with which help
make this extension useful:
- Debugging support:
  [Django](https://pypi.org/project/Django/),
  [Flask](https://pypi.org/project/Flask/),
  [gevent](https://pypi.org/project/gevent/),
  [Jinja](https://pypi.org/project/Jinja/),
  [Pyramid](https://pypi.org/project/pyramid/),
  [PySpark](https://pypi.org/project/pyspark/),
  [Scrapy](https://pypi.org/project/Scrapy/),
  [Watson](https://pypi.org/project/Watson/)
- Formatting:
  [autopep8](https://pypi.org/project/autopep8/),
  [black](https://pypi.org/project/black/),
  [yapf](https://pypi.org/project/yapf/)
- Interpreter support:
  [conda](https://conda.io/),
  [direnv](https://direnv.net/),
  [pipenv](https://pypi.org/project/pipenv/),
  [pyenv](https://github.com/pyenv/pyenv),
  [venv](https://docs.python.org/3/library/venv.html#module-venv),
  [virtualenv](https://pypi.org/project/virtualenv/)
- Linting:
  [bandit](https://pypi.org/project/bandit/),
  [flake8](https://pypi.org/project/flake8/),
  [mypy](https://pypi.org/project/mypy/),
  [prospector](https://pypi.org/project/prospector/),
  [pylint](https://pypi.org/project/pylint/),
  [pydocstyle](https://pypi.org/project/pydocstyle/),
  [pylama](https://pypi.org/project/pylama/)
- Testing:
  [nose](https://pypi.org/project/nose/),
  [pytest](https://pypi.org/project/pytest/),
  [unittest](https://docs.python.org/3/library/unittest.html#module-unittest)

And finally thanks to the [Python](https://www.python.org/) development team and
community for creating a fantastic programming language and community to be a
part of!

## 2019.5.18875 (6 June 2019)

### Fixes

1. Disable quoting of paths sent to the debugger as arguments.
   ([#5861](https://github.com/microsoft/vscode-python/issues/5861))
1. Fixes to activation of Conda environments.
   ([#5929](https://github.com/microsoft/vscode-python/issues/5929))

## 2019.5.18678 (5 June 2019)

### Fixes

1. Fixes to detection of the shell.
   ([#5916](https://github.com/microsoft/vscode-python/issues/5916))


## 2019.5.18875 (6 June 2019)

### Fixes

1. Disable quoting of paths sent to the debugger as arguments.
   ([#5861](https://github.com/microsoft/vscode-python/issues/5861))
1. Fixes to activation of Conda environments.
   ([#5929](https://github.com/microsoft/vscode-python/issues/5929))

## 2019.5.18678 (5 June 2019)

### Fixes

1. Fixes to detection of the shell.
   ([#5916](https://github.com/microsoft/vscode-python/issues/5916))

## 2019.5.18426 (4 June 2019)

### Fixes

1. Changes to identification of `shell` for the activation of environments in the terminal.
   ([#5743](https://github.com/microsoft/vscode-python/issues/5743))

## 2019.5.17517 (30 May 2019)

### Fixes

1. Revert changes related to pathMappings in `launch.json` for `debugging` [#3568](https://github.com/Microsoft/vscode-python/issues/3568)
   ([#5833](https://github.com/microsoft/vscode-python/issues/5833))


## 2019.5.17059 (28 May 2019)

### Enhancements

1. Add visual separation between the variable explorer and the rest of the Interactive Window content
   ([#5389](https://github.com/Microsoft/vscode-python/issues/5389))
1. Show a message when no variables are defined
   ([#5228](https://github.com/Microsoft/vscode-python/issues/5228))
1. Variable explorer UI fixes via PM / designer
   ([#5274](https://github.com/Microsoft/vscode-python/issues/5274))
1. Allow column sorting in variable explorer
   ([#5281](https://github.com/Microsoft/vscode-python/issues/5281))
1. Provide basic intellisense in Interactive Windows, using the language server.
   ([#5342](https://github.com/Microsoft/vscode-python/issues/5342))
1. Add support for Jupyter autocomplete data in Interactive Window.
   ([#5346](https://github.com/Microsoft/vscode-python/issues/5346))
1. Swap getsizeof size value for something more sensible in the variable explorer
   ([#5368](https://github.com/Microsoft/vscode-python/issues/5368))
1. Pass parent debug session to child debug sessions using new DA API
   ([#5464](https://github.com/Microsoft/vscode-python/issues/5464))

### Fixes

1. Advance to the next cell if cursor is in the current cell and user clicks 'Run Cell'
   ([#5067](https://github.com/Microsoft/vscode-python/issues/5067))
1. Fix import/export paths to be escaped on windows.
   ([#5386](https://github.com/Microsoft/vscode-python/issues/5386))
1. Fix magics running from a python file.
   ([#5537](https://github.com/Microsoft/vscode-python/issues/5537))
1. Change scrolling to not animate to workaround async updates breaking the animation.
   ([#5560](https://github.com/Microsoft/vscode-python/issues/5560))
1. Add support for opening hyperlinks from the interactive window.
   ([#5630](https://github.com/Microsoft/vscode-python/issues/5630))
1. Add 'Add empty cell to file' command. Shortcut for having to type '#%%'
   ([#5667](https://github.com/Microsoft/vscode-python/issues/5667))
1. Add 'ctrl+enter' as a keyboard shortcut for run current cell (runs without advancing)
   ([#5673](https://github.com/Microsoft/vscode-python/issues/5673))
1. Adjust input box prompt to look more an IPython console prompt.
   ([#5729](https://github.com/Microsoft/vscode-python/issues/5729))
1. Fix horizontal scrolling in the Interactive Window
   ([#5734](https://github.com/Microsoft/vscode-python/issues/5734))
1. Fix problem with using up/down arrows in autocomplete.
   ([#5774](https://github.com/Microsoft/vscode-python/issues/5774))
1. Fix latex and markdown scrolling.
   ([#5775](https://github.com/Microsoft/vscode-python/issues/5775))
1. Use the correct activation script for conda environments
   ([#4402](https://github.com/Microsoft/vscode-python/issues/4402))
1. Improve pipenv error messages (thanks [David Lechner](https://github.com/dlech))
   ([#4866](https://github.com/Microsoft/vscode-python/issues/4866))
1. Quote paths returned by debugger API
   ([#4966](https://github.com/Microsoft/vscode-python/issues/4966))
1. Reliably end test tasks in Azure Pipelines.
   ([#5129](https://github.com/Microsoft/vscode-python/issues/5129))
1. Append `--pre` to black installation command so pipenv can properly resolve it.
   (thanks [Erin O'Connell](https://github.com/erinxocon))
   ([#5171](https://github.com/Microsoft/vscode-python/issues/5171))
1. Make background cell color useable in all themes.
   ([#5236](https://github.com/Microsoft/vscode-python/issues/5236))
1. Filtered rows shows 'fetching' instead of No rows.
   ([#5278](https://github.com/Microsoft/vscode-python/issues/5278))
1. Always show pytest's output when it fails.
   ([#5313](https://github.com/Microsoft/vscode-python/issues/5313))
1. Value 'None' sometimes shows up in the Count column of the variable explorer
   ([#5387](https://github.com/Microsoft/vscode-python/issues/5387))
1. Multi-dimensional arrays don't open in the data viewer.
   ([#5395](https://github.com/Microsoft/vscode-python/issues/5395))
1. Fix sorting of lists with numbers and missing entries.
   ([#5414](https://github.com/Microsoft/vscode-python/issues/5414))
1. Fix error with bad len() values in variable explorer
   ([#5420](https://github.com/Microsoft/vscode-python/issues/5420))
1. Remove trailing commas from JSON files.
   (thanks [Romain](https://github.com/quarthex))
   ([#5437](https://github.com/Microsoft/vscode-python/issues/5437))
1. Handle missing index columns and non trivial data types for columns.
   ([#5452](https://github.com/Microsoft/vscode-python/issues/5452))
1. Fix ignoreVscodeTheme to play along with dynamic theme updates. Also support setting in the variable explorer.
   ([#5480](https://github.com/Microsoft/vscode-python/issues/5480))
1. Fix matplotlib updating for dark theme after restarting
   ([#5486](https://github.com/Microsoft/vscode-python/issues/5486))
1. Add dev flag to poetry installer.
   (thanks [Yan Pashkovsky](https://github.com/Yanpas))
   ([#5496](https://github.com/Microsoft/vscode-python/issues/5496))
1. Default `PYTHONPATH` to an empty string if the environment variable is not defined.
   ([#5579](https://github.com/Microsoft/vscode-python/issues/5579))
1. Fix problems if other language kernels are installed that are using python under the covers (bash is one such example).
   ([#5586](https://github.com/Microsoft/vscode-python/issues/5586))
1. Allow collapsed code to affect intellisense.
   ([#5631](https://github.com/Microsoft/vscode-python/issues/5631))
1. Eliminate search support in the mini-editors in the Python Interactive window.
   ([#5637](https://github.com/Microsoft/vscode-python/issues/5637))
1. Fix perf problem with intellisense in the Interactive Window.
   ([#5697](https://github.com/Microsoft/vscode-python/issues/5697))
1. Using "request": "launch" item in launch.json for debugging sends pathMappings
   ([#3568](https://github.com/Microsoft/vscode-python/issues/3568))
1. Fix perf issues with long collections and variable explorer
   ([#5511](https://github.com/Microsoft/vscode-python/issues/5511))
1. Changed synchronous file system operation into async
   ([#4895](https://github.com/Microsoft/vscode-python/issues/4895))
1. Update ptvsd to [4.2.10](https://github.com/Microsoft/ptvsd/releases/tag/v4.2.10).
    * No longer switch off getpass on import.
    * Fixes a crash on evaluate request.
    * Fix a issue with running no-debug.
    * Fixes issue with forwarding sys.stdin.read().
    * Remove sys.prefix form library roots.

### Code Health

1. Deprecate [travis](https://travis-ci.org/) in favor of [Azure Pipelines](https://azure.microsoft.com/en-us/services/devops/pipelines/).
   ([#4024](https://github.com/Microsoft/vscode-python/issues/4024))
1. Smoke Tests must be run on nightly and CI on Azdo
   ([#5090](https://github.com/Microsoft/vscode-python/issues/5090))
1. Increase timeout and retries in Jupyter wait for idle
   ([#5430](https://github.com/Microsoft/vscode-python/issues/5430))
1. Update manual test plan for Variable Explorer and Data Viewer
   ([#5476](https://github.com/Microsoft/vscode-python/issues/5476))
1. Auto-update version number in `CHANGELOG.md` in the CI pipeline.
   ([#5523](https://github.com/Microsoft/vscode-python/issues/5523))
1. Fix security issues.
   ([#5538](https://github.com/Microsoft/vscode-python/issues/5538))
1. Send logging output into a text file on CI server.
   ([#5651](https://github.com/Microsoft/vscode-python/issues/5651))
1. Fix python 2.7 and 3.5 variable explorer nightly tests
   ([#5433](https://github.com/Microsoft/vscode-python/issues/5433))
1. Update isort to version 4.3.20.
   (Thanks [Andrew Blakey](https://github.com/ablakey))
   ([#5642](https://github.com/Microsoft/vscode-python/issues/5642))


### Thanks

Thanks to the following projects which we fully rely on to provide some of
our features:
- [isort 4.3.20](https://pypi.org/project/isort/4.3.20/)
- [jedi 0.12.0](https://pypi.org/project/jedi/0.12.0/)
  and [parso 0.2.1](https://pypi.org/project/parso/0.2.1/)
- [Microsoft Python Language Server](https://github.com/microsoft/python-language-server)
- [ptvsd](https://pypi.org/project/ptvsd/)
- [exuberant ctags](http://ctags.sourceforge.net/) (user-installed)
- [rope](https://pypi.org/project/rope/) (user-installed)

Also thanks to the various projects we provide integrations with which help
make this extension useful:
- Debugging support:
  [Django](https://pypi.org/project/Django/),
  [Flask](https://pypi.org/project/Flask/),
  [gevent](https://pypi.org/project/gevent/),
  [Jinja](https://pypi.org/project/Jinja/),
  [Pyramid](https://pypi.org/project/pyramid/),
  [PySpark](https://pypi.org/project/pyspark/),
  [Scrapy](https://pypi.org/project/Scrapy/),
  [Watson](https://pypi.org/project/Watson/)
- Formatting:
  [autopep8](https://pypi.org/project/autopep8/),
  [black](https://pypi.org/project/black/),
  [yapf](https://pypi.org/project/yapf/)
- Interpreter support:
  [conda](https://conda.io/),
  [direnv](https://direnv.net/),
  [pipenv](https://pypi.org/project/pipenv/),
  [pyenv](https://github.com/pyenv/pyenv),
  [venv](https://docs.python.org/3/library/venv.html#module-venv),
  [virtualenv](https://pypi.org/project/virtualenv/)
- Linting:
  [bandit](https://pypi.org/project/bandit/),
  [flake8](https://pypi.org/project/flake8/),
  [mypy](https://pypi.org/project/mypy/),
  [prospector](https://pypi.org/project/prospector/),
  [pylint](https://pypi.org/project/pylint/),
  [pydocstyle](https://pypi.org/project/pydocstyle/),
  [pylama](https://pypi.org/project/pylama/)
- Testing:
  [nose](https://pypi.org/project/nose/),
  [pytest](https://pypi.org/project/pytest/),
  [unittest](https://docs.python.org/3/library/unittest.html#module-unittest)

And finally thanks to the [Python](https://www.python.org/) development team and
community for creating a fantastic programming language and community to be a
part of!

## 2019.4.1 (24 April 2019)

### Fixes

1. Remove trailing commas in JSON files.
   (thanks [Romain](https://github.com/quarthex))
   ([#5437](https://github.com/Microsoft/vscode-python/issues/5437))

## 2019.4.0 (23 April 2019)

### Enhancements

1. Download the language server using HTTP if `http.proxyStrictSSL` is set to `true`.
   ([#2849](https://github.com/Microsoft/vscode-python/issues/2849))
1. Launch the `Python` debug configuration UI when manually adding entries into the `launch.json` file.
   ([#3321](https://github.com/Microsoft/vscode-python/issues/3321))
1. Add tracking of 'current' cell in the editor. Also add cell boundaries for non active cell.
   ([#3542](https://github.com/Microsoft/vscode-python/issues/3542))
1. Change default behavior of debugger to display return values.
   ([#3754](https://github.com/Microsoft/vscode-python/issues/3754))
1. Replace setting `debugStdLib` with `justMyCode`
   ([#4032](https://github.com/Microsoft/vscode-python/issues/4032))
1. Change "Unit Test" phrasing to "Test" or "Testing".
   ([#4384](https://github.com/Microsoft/vscode-python/issues/4384))
1. Auto expand tree view in `Test Explorer` to display failed tests.
   ([#4386](https://github.com/Microsoft/vscode-python/issues/4386))
1. Add a data grid control and web view panel.
   ([#4675](https://github.com/Microsoft/vscode-python/issues/4675))
1. Add support for viewing dataframes, lists, dicts, nparrays.
   ([#4677](https://github.com/Microsoft/vscode-python/issues/4677))
1. Auto-expand the first level of the test explorer tree view.
   ([#4767](https://github.com/Microsoft/vscode-python/issues/4767))
1. Use `Python` code for discovery of tests when using `pytest`.
   ([#4795](https://github.com/Microsoft/vscode-python/issues/4795))
1. Intergrate the variable explorer into the header better and refactor HTML and CSS.
   ([#4800](https://github.com/Microsoft/vscode-python/issues/4800))
1. Integrate the variable viewer with the IJupyterVariable interface.
   ([#4802](https://github.com/Microsoft/vscode-python/issues/4802))
1. Include number of skipped tests in Test Data item tooltip.
   ([#4849](https://github.com/Microsoft/vscode-python/issues/4849))
1. Add prompt to select virtual environment for the worskpace.
   ([#4908](https://github.com/Microsoft/vscode-python/issues/4908))
1. Prompt to turn on Pylint if a `pylintrc` or `.pylintrc` file is found.
   ([#4941](https://github.com/Microsoft/vscode-python/issues/4941))
1. Variable explorer handles new cell submissions.
   ([#4948](https://github.com/Microsoft/vscode-python/issues/4948))
1. Pass one at getting our data grid styled correctly to match vscode styles and the spec.
   ([#4998](https://github.com/Microsoft/vscode-python/issues/4998))
1. Ensure `Language Server` can start without [ICU](http://site.icu-project.org/home).
   ([#5043](https://github.com/Microsoft/vscode-python/issues/5043))
1. Support running under docker.
   ([#5047](https://github.com/Microsoft/vscode-python/issues/5047))
1. Add exclude list to variable viewer.
   ([#5104](https://github.com/Microsoft/vscode-python/issues/5104))
1. Display a tip to the user informing them of the ability to change the interpreter from the statusbar.
   ([#5180](https://github.com/Microsoft/vscode-python/issues/5180))
1. Hook up the variable explorer to the data frame explorer.
   ([#5187](https://github.com/Microsoft/vscode-python/issues/5187))
1. Remove the debug config snippets (rely on handler instead).
   ([#5189](https://github.com/Microsoft/vscode-python/issues/5189))
1. Add setting to just enable/disable the data science codelens.
   ([#5211](https://github.com/Microsoft/vscode-python/issues/5211))
1. Change settings from `python.unitTest.*` to `python.testing.*`.
   ([#5219](https://github.com/Microsoft/vscode-python/issues/5219))
1. Add telemetry for variable explorer and turn on by default.
   ([#5337](https://github.com/Microsoft/vscode-python/issues/5337))
1. Show a message when no variables are defined
   ([#5228](https://github.com/Microsoft/vscode-python/issues/5228))
1. Variable explorer UI fixes via PM / designer
   ([#5274](https://github.com/Microsoft/vscode-python/issues/5274))
1. Allow column sorting in variable explorer
   ([#5281](https://github.com/Microsoft/vscode-python/issues/5281))
1. Swap getsizeof size value for something more sensible in the variable explorer
   ([#5368](https://github.com/Microsoft/vscode-python/issues/5368))

### Fixes

1. Ignore the extension's Python files when debugging.
   ([#3201](https://github.com/Microsoft/vscode-python/issues/3201))
1. Dispose processes started within the extension during.
   ([#3331](https://github.com/Microsoft/vscode-python/issues/3331))
1. Fix problem with errors not showing up for import when no jupyter installed.
   ([#3958](https://github.com/Microsoft/vscode-python/issues/3958))
1. Fix tabs in comments to come out in cells.
   ([#4029](https://github.com/Microsoft/vscode-python/issues/4029))
1. Use configuration API and provide Resource when retrieving settings.
   ([#4486](https://github.com/Microsoft/vscode-python/issues/4486))
1. When debugging, the extension correctly uses custom `.env` files.
   ([#4537](https://github.com/Microsoft/vscode-python/issues/4537))
1. Accomadate trailing commands in the JSON contents of `launch.json` file.
   ([#4543](https://github.com/Microsoft/vscode-python/issues/4543))
1. Kill liveshare sessions if a guest connects without the python extension installed.
   ([#4947](https://github.com/Microsoft/vscode-python/issues/4947))
1. Shutting down a session should not cause the host to stop working.
   ([#4949](https://github.com/Microsoft/vscode-python/issues/4949))
1. Fix cell spacing issues.
   ([#4979](https://github.com/Microsoft/vscode-python/issues/4979))
1. Fix hangs in functional tests.
   ([#4992](https://github.com/Microsoft/vscode-python/issues/4992))
1. Fix triple quoted comments in cells to not affect anything.
   ([#5012](https://github.com/Microsoft/vscode-python/issues/5012))
1. Restarting the kernel will eventually force Jupyter server to shutdown if it doesn't come back.
   ([#5025](https://github.com/Microsoft/vscode-python/issues/5025))
1. Adjust styling for data viewer.
   ([#5058](https://github.com/Microsoft/vscode-python/issues/5058))
1. Fix MimeTypes test after we stopped stripping comments.
   ([#5086](https://github.com/Microsoft/vscode-python/issues/5086))
1. No prompt displayed to install pylint.
   ([#5087](https://github.com/Microsoft/vscode-python/issues/5087))
1. Fix scrolling in the interactive window.
   ([#5131](https://github.com/Microsoft/vscode-python/issues/5131))
1. Default colors when theme.json cannot be found.
   Fix Python interactive window to update when theme changes.
   ([#5136](https://github.com/Microsoft/vscode-python/issues/5136))
1. Replace 'Run Above' and 'Run Below' in the palette with 'Run Cells Above Cursor' and 'Run Current Cell and Below'.
   ([#5143](https://github.com/Microsoft/vscode-python/issues/5143))
1. Variables not cleared after a kernel restart.
   ([#5244](https://github.com/Microsoft/vscode-python/issues/5244))
1. Fix variable explorer to work in Live Share.
   ([#5277](https://github.com/Microsoft/vscode-python/issues/5277))
1. Update matplotlib based on theme changes.
   ([#5294](https://github.com/Microsoft/vscode-python/issues/5294))
1. Restrict files from being processed by `Language Server` only when in a mult-root workspace.
   ([#5333](https://github.com/Microsoft/vscode-python/issues/5333))
1. Fix dataviewer header column alignment.
   ([#5351](https://github.com/Microsoft/vscode-python/issues/5351))
1. Make background cell color useable in all themes.
   ([#5236](https://github.com/Microsoft/vscode-python/issues/5236))
1. Filtered rows shows 'fetching' instead of No rows.
   ([#5278](https://github.com/Microsoft/vscode-python/issues/5278))
1. Multi-dimensional arrays don't open in the data viewer.
   ([#5395](https://github.com/Microsoft/vscode-python/issues/5395))
1. Fix sorting of lists with numbers and missing entries.
   ([#5414](https://github.com/Microsoft/vscode-python/issues/5414))
1. Fix error with bad len() values in variable explorer
   ([#5420](https://github.com/Microsoft/vscode-python/issues/5420))
1. Update ptvsd to [4.2.8](https://github.com/Microsoft/ptvsd/releases/tag/v4.2.8).
    * Path mapping bug fixes.
    * Fix for hang when using debug console.
    * Fix for set next statement.
    * Fix for multi-threading.

### Code Health

1. Enable typescript's strict mode.
   ([#611](https://github.com/Microsoft/vscode-python/issues/611))
1. Update to use `Node` version `10.5.0`.
   ([#1138](https://github.com/Microsoft/vscode-python/issues/1138))
1. Update `launch.json` to use `internalConsole` instead of none.
   ([#4321](https://github.com/Microsoft/vscode-python/issues/4321))
1. Change flaky tests (relying on File System Watchers) into unit tests.
   ([#4468](https://github.com/Microsoft/vscode-python/issues/4468))
1. Corrected Smoke test failure for 'Run Python File In Terminal'.
   ([#4515](https://github.com/Microsoft/vscode-python/issues/4515))
1. Drop (official) support for Python 3.4.
   ([#4528](https://github.com/Microsoft/vscode-python/issues/4528))
1. Support debouncing decorated async methods.
   ([#4641](https://github.com/Microsoft/vscode-python/issues/4641))
1. Add functional tests for pytest adapter script.
   ([#4739](https://github.com/Microsoft/vscode-python/issues/4739))
1. Remove the use of timers in unittest code. Simulate the passing of time instead.
   ([#4776](https://github.com/Microsoft/vscode-python/issues/4776))
1. Add functional testing for variable explorer.
   ([#4803](https://github.com/Microsoft/vscode-python/issues/4803))
1. Add tests for variable explorer Python files.
   ([#4804](https://github.com/Microsoft/vscode-python/issues/4804))
1. Add real environment variables provider on to get functional tests to pass on macOS.
   ([#4820](https://github.com/Microsoft/vscode-python/issues/4820))
1. Handle done on all jupyter requests to make sure an unhandle exception isn't passed on shutdown.
   ([#4827](https://github.com/Microsoft/vscode-python/issues/4827))
1. Clean up language server initialization and configuration.
   ([#4832](https://github.com/Microsoft/vscode-python/issues/4832))
1. Hash imports of top-level packages to see what users need supported.
   ([#4852](https://github.com/Microsoft/vscode-python/issues/4852))
1. Have `tpn` clearly state why a project's license entry in the configuration file is considered stale.
   ([#4865](https://github.com/Microsoft/vscode-python/issues/4865))
1. Kill the test process on CI, 10s after the tests have completed.
   ([#4905](https://github.com/Microsoft/vscode-python/issues/4905))
1. Remove hardcoded Azdo Pipeline of 30m, leaving it to the default of 60m.
   ([#4914](https://github.com/Microsoft/vscode-python/issues/4914))
1. Use the `Python` interpreter prescribed by CI instead of trying to locate the best possible one.
   ([#4920](https://github.com/Microsoft/vscode-python/issues/4920))
1. Skip linter tests correctly.
   ([#4923](https://github.com/Microsoft/vscode-python/issues/4923))
1. Remove redundant compilation step on CI.
   ([#4926](https://github.com/Microsoft/vscode-python/issues/4926))
1. Dispose handles to timers created from using `setTimeout`.
   ([#4930](https://github.com/Microsoft/vscode-python/issues/4930))
1. Ensure sockets get disposed along with other resources.
   ([#4935](https://github.com/Microsoft/vscode-python/issues/4935))
1. Fix intermittent test failure with listeners.
   ([#4936](https://github.com/Microsoft/vscode-python/issues/4936))
1. Update `mocha` to the latest version.
   ([#4937](https://github.com/Microsoft/vscode-python/issues/4937))
1. Remove redundant mult-root tests.
   ([#4943](https://github.com/Microsoft/vscode-python/issues/4943))
1. Fix intermittent test failure with kernel shutdown.
   ([#4951](https://github.com/Microsoft/vscode-python/issues/4951))
1. Update version of [isort](https://pypi.org/project/isort/) to `4.3.17`
   ([#5059](https://github.com/Microsoft/vscode-python/issues/5059))
1. Fix typo and use constants instead of hardcoded command names.
   (thanks [Allan Wang](https://github.com/AllanWang))
   ([#5204](https://github.com/Microsoft/vscode-python/issues/5204))
1. Add datascience specific settings to telemetry gathered. Make sure to scrape any strings of PII.
   ([#5212](https://github.com/Microsoft/vscode-python/issues/5212))
1. Add telemetry around people hitting 'no' on the enable interactive shift enter.
   Reword the message to be more descriptive.
   ([#5213](https://github.com/Microsoft/vscode-python/issues/5213))
1. Fix failing variable explorer test.
   ([#5348](https://github.com/Microsoft/vscode-python/issues/5348))
1. Reliably end test tasks in Azure Pipelines.
   ([#5129](https://github.com/Microsoft/vscode-python/issues/5129))
1. Deprecate [travis](https://travis-ci.org/) in favor of [Azure Pipelines](https://azure.microsoft.com/en-us/services/devops/pipelines/).
   ([#4024](https://github.com/Microsoft/vscode-python/issues/4024))

### Thanks

Thanks to the following projects which we fully rely on to provide some of
our features:
- [isort 4.3.4](https://pypi.org/project/isort/4.3.4/)
- [jedi 0.12.0](https://pypi.org/project/jedi/0.12.0/)
  and [parso 0.2.1](https://pypi.org/project/parso/0.2.1/)
- [Microsoft Python Language Server](https://github.com/microsoft/python-language-server)
- [ptvsd](https://pypi.org/project/ptvsd/)
- [exuberant ctags](http://ctags.sourceforge.net/) (user-installed)
- [rope](https://pypi.org/project/rope/) (user-installed)

Also thanks to the various projects we provide integrations with which help
make this extension useful:
- Debugging support:
  [Django](https://pypi.org/project/Django/),
  [Flask](https://pypi.org/project/Flask/),
  [gevent](https://pypi.org/project/gevent/),
  [Jinja](https://pypi.org/project/Jinja/),
  [Pyramid](https://pypi.org/project/pyramid/),
  [PySpark](https://pypi.org/project/pyspark/),
  [Scrapy](https://pypi.org/project/Scrapy/),
  [Watson](https://pypi.org/project/Watson/)
- Formatting:
  [autopep8](https://pypi.org/project/autopep8/),
  [black](https://pypi.org/project/black/),
  [yapf](https://pypi.org/project/yapf/)
- Interpreter support:
  [conda](https://conda.io/),
  [direnv](https://direnv.net/),
  [pipenv](https://pypi.org/project/pipenv/),
  [pyenv](https://github.com/pyenv/pyenv),
  [venv](https://docs.python.org/3/library/venv.html#module-venv),
  [virtualenv](https://pypi.org/project/virtualenv/)
- Linting:
  [bandit](https://pypi.org/project/bandit/),
  [flake8](https://pypi.org/project/flake8/),
  [mypy](https://pypi.org/project/mypy/),
  [prospector](https://pypi.org/project/prospector/),
  [pylint](https://pypi.org/project/pylint/),
  [pydocstyle](https://pypi.org/project/pydocstyle/),
  [pylama](https://pypi.org/project/pylama/)
- Testing:
  [nose](https://pypi.org/project/nose/),
  [pytest](https://pypi.org/project/pytest/),
  [unittest](https://docs.python.org/3/library/unittest.html#module-unittest)

And finally thanks to the [Python](https://www.python.org/) development team and
community for creating a fantastic programming language and community to be a
part of!


## 2019.3.3 (8 April 2019)

### Fixes

1. Update ptvsd to [4.2.7](https://github.com/Microsoft/ptvsd/releases/tag/v4.2.7).
    * Fix issues related to debugging Django templates.
1. Update the Python language server to 0.2.47.

### Code Health

1. Capture telemetry to track switching to and from the Language Server.
   ([#5162](https://github.com/Microsoft/vscode-python/issues/5162))


## 2019.3.2 (2 April 2019)

### Fixes

1. Fix regression preventing the expansion of variables in the watch window and the debug console.
   ([#5035](https://github.com/Microsoft/vscode-python/issues/5035))
1. Display survey banner (again) for Language Server when using current Language Server.
   ([#5064](https://github.com/Microsoft/vscode-python/issues/5064))
1. Update ptvsd to [4.2.6](https://github.com/Microsoft/ptvsd/releases/tag/v4.2.6).
   ([#5083](https://github.com/Microsoft/vscode-python/issues/5083))
    * Fix issue with expanding variables in watch window and hover.
    * Fix issue with launching a sub-module.

### Code Health

1. Capture telemetry to track which installer was used when installing packages via the extension.
   ([#5063](https://github.com/Microsoft/vscode-python/issues/5063))


## 2019.3.1 (28 March 2019)

### Enhancements

1. Use the download same logic for `stable` channel of the `Language Server` as that in `beta`.
   ([#4960](https://github.com/Microsoft/vscode-python/issues/4960))

### Code Health

1. Capture telemetry when tests are disabled..
   ([#4801](https://github.com/Microsoft/vscode-python/issues/4801))

## 2019.3.6139 (26 March 2019)

### Enhancements

1. Add support for poetry to install packages.
   ([#1871](https://github.com/Microsoft/vscode-python/issues/1871))
1. Disabled opening the output pane when sorting imports via isort fails.
   (thanks [chrised](https://github.com/chrised/))
   ([#2522](https://github.com/Microsoft/vscode-python/issues/2522))
1. Remove run all cells codelens and replace with run above and run below commands
   Add run to and from line commands in context menu
   ([#4259](https://github.com/Microsoft/vscode-python/issues/4259))
1. Support multi-root workspaces in test explorer.
   ([#4268](https://github.com/Microsoft/vscode-python/issues/4268))
1. Added support for fetching variable values from the jupyter server
   ([#4291](https://github.com/Microsoft/vscode-python/issues/4291))
1. Added commands translation for polish locale.
   (thanks [pypros](https://github.com/pypros/))
   ([#4435](https://github.com/Microsoft/vscode-python/issues/4435))
1. Show sub-tests in a subtree in the test explorer.
   ([#4503](https://github.com/Microsoft/vscode-python/issues/4503))
1. Add support for palette commands for Live Share scenarios.
   ([#4520](https://github.com/Microsoft/vscode-python/issues/4520))
1. Retain state of tests when auto discovering tests.
   ([#4576](https://github.com/Microsoft/vscode-python/issues/4576))
1. Update icons and tooltip in test explorer indicating status of test files/suites
   ([#4583](https://github.com/Microsoft/vscode-python/issues/4583))
1. Add 'ignoreVscodeTheme' setting to allow a user to skip using the theme for VS Code in the Python Interactive Window.
   ([#4640](https://github.com/Microsoft/vscode-python/issues/4640))
1. Add telemetry around imports.
   ([#4718](https://github.com/Microsoft/vscode-python/issues/4718))
1. Update status of test suite when all tests pass
   ([#4727](https://github.com/Microsoft/vscode-python/issues/4727))
1. Add button to ignore the message warning about the use of the macOS system install of Python.
   (thanks [Alina Lobastova](https://github.com/alina7091))
   ([#4448](https://github.com/Microsoft/vscode-python/issues/4448))
1. Add "Run In Interactive" command to run the contents of a file not cell by cell. Group data science context commands in one group. Add run file command to explorer context menu.
   ([#4855](https://github.com/Microsoft/vscode-python/issues/4855))

### Fixes

1. Add 'errorBackgroundColor' (defaults to white/#FFFFFF) for errors in the Interactive Window. Computes foreground based on background.
   ([#3175](https://github.com/Microsoft/vscode-python/issues/3175))
1. If selection is being sent to the Interactive Windows still allow for context menu commands to run selection in terminal or run file in terminal
   ([#4207](https://github.com/Microsoft/vscode-python/issues/4207))
1. Support multiline comments for markdown cells
   ([#4215](https://github.com/Microsoft/vscode-python/issues/4215))
1. Conda activation fails when there is a space in the env name
   ([#4243](https://github.com/Microsoft/vscode-python/issues/4243))
1. Fixes to ensure tests work in multi-root workspaces.
   ([#4268](https://github.com/Microsoft/vscode-python/issues/4268))
1. Allow Interactive Window to run commands as both `-m jupyter command` and as `-m command`
   ([#4306](https://github.com/Microsoft/vscode-python/issues/4306))
1. Fix shift enter to send selection when cells are defined.
   ([#4413](https://github.com/Microsoft/vscode-python/issues/4413))
1. Test explorer icon should be hidden when tests are disabled
   ([#4494](https://github.com/Microsoft/vscode-python/issues/4494))
1. Fix double running of cells with the context menu
   ([#4532](https://github.com/Microsoft/vscode-python/issues/4532))
1. Show an "unknown" icon when test status is unknown.
   ([#4578](https://github.com/Microsoft/vscode-python/issues/4578))
1. Add sys info when switching interpreters
   ([#4588](https://github.com/Microsoft/vscode-python/issues/4588))
1. Display test explorer when discovery has been run.
   ([#4590](https://github.com/Microsoft/vscode-python/issues/4590))
1. Resolve `pythonPath` before comparing it to shebang
   ([#4601](https://github.com/Microsoft/vscode-python/issues/4601))
1. When sending selection to the Interactive Window nothing selected should send the entire line
   ([#4604](https://github.com/Microsoft/vscode-python/issues/4604))
1. Provide telemetry for when we show the shift+enter banner and if the user clicks yes
   ([#4636](https://github.com/Microsoft/vscode-python/issues/4636))
1. Better error message when connecting to remote server
   ([#4666](https://github.com/Microsoft/vscode-python/issues/4666))
1. Fix problem with restart never finishing
   ([#4691](https://github.com/Microsoft/vscode-python/issues/4691))
1. Fixes to ensure we invoke the right command when running a parameterized test function.
   ([#4713](https://github.com/Microsoft/vscode-python/issues/4713))
1. Handle view state changes for the Python Interactive window so that it gains focus when appropriate. (CTRL+1/2/3 etc should give focus to the interactive window)
   ([#4733](https://github.com/Microsoft/vscode-python/issues/4733))
1. Don't have "run all above" on first cell and don't start history for empty code runs
   ([#4743](https://github.com/Microsoft/vscode-python/issues/4743))
1. Perform case insensitive comparison of Python Environment paths
   ([#4797](https://github.com/Microsoft/vscode-python/issues/4797))
1. Ensure `Jedi` uses the currently selected interpreter.
   (thanks [Selim Belhaouane](https://github.com/selimb))
   ([#4687](https://github.com/Microsoft/vscode-python/issues/4687))
1. Multiline comments with text on the first line break Python Interactive window execution.
   ([#4791](https://github.com/Microsoft/vscode-python/issues/4791))
1. Fix status bar when using Live Share or just starting the Python Interactive window.
   ([#4853](https://github.com/Microsoft/vscode-python/issues/4853))
1. Change the names of our "Run All Cells Above" and "Run Cell and All Below" commands to be more concise
   ([#4876](https://github.com/Microsoft/vscode-python/issues/4876))
1. Ensure the `Python` output panel does not steal focus when there errors in the `Language Server`.
   ([#4868](https://github.com/Microsoft/vscode-python/issues/4868))
1. Update ptvsd to [4.2.5](https://github.com/Microsoft/ptvsd/releases/tag/v4.2.5).
   ([#4932](https://github.com/Microsoft/vscode-python/issues/4932))
    * Fix issues with django and jinja2 exceptions.
    * Detaching sometimes throws ValueError.
    * StackTrace request respecting just-my-code.
    * Don't give error redirecting output with pythonw.
    * Fix for stop on entry issue.
1. Update the Python language server to 0.2.31.

### Code Health

1. Add a Python script to run PyTest correctly for discovery.
   ([#4033](https://github.com/Microsoft/vscode-python/issues/4033))
1. Ensure post npm install scripts do not fail when run more than once.
   ([#4109](https://github.com/Microsoft/vscode-python/issues/4109))
1. Improve Azure DevOps pipeline for PR validation. Added speed improvements, documented the process better, and simplified what happens in PR validation.
   ([#4123](https://github.com/Microsoft/vscode-python/issues/4123))
1. Move to new Azure DevOps instance and bring the Nightly CI build closer to running cleanly by skipping tests and improving reporting transparency.
   ([#4336](https://github.com/Microsoft/vscode-python/issues/4336))
1. Add more logging to diagnose issues getting the Python Interactive window to show up.
   Add checks for Conda activation never finishing.
   ([#4424](https://github.com/Microsoft/vscode-python/issues/4424))
1. Update `nyc` and remove `gulp-watch` and `gulp-debounced-watch`.
   ([#4490](https://github.com/Microsoft/vscode-python/issues/4490))
1. Force WS to at least 3.3.1 to alleviate security concerns.
   ([#4497](https://github.com/Microsoft/vscode-python/issues/4497))
1. Add tests for Live Share support.
   ([#4521](https://github.com/Microsoft/vscode-python/issues/4521))
1. Fix running Live Share support in a release build.
   ([#4529](https://github.com/Microsoft/vscode-python/issues/4529))
1. Delete the `pvsc-dev-ext.py` file as it was not being properly maintained.
   ([#4530](https://github.com/Microsoft/vscode-python/issues/4530))
1. Increase timeouts for loading of extension when preparing to run tests.
   ([#4540](https://github.com/Microsoft/vscode-python/issues/4540))
1. Exclude files `travis*.log`, `pythonFiles/tests/**`, `types/**` from the extension.
   ([#4554](https://github.com/Microsoft/vscode-python/issues/4554))
1. Exclude `*.vsix` from source control.
   ([#4556](https://github.com/Microsoft/vscode-python/issues/4556))
1. Add more logging for ECONNREFUSED errors and Jupyter server crashes
   ([#4573](https://github.com/Microsoft/vscode-python/issues/4573))
1. Add travis task to verify bundle can be created.
   ([#4711](https://github.com/Microsoft/vscode-python/issues/4711))
1. Add manual test plan for data science
   ([#4716](https://github.com/Microsoft/vscode-python/issues/4716))
1. Fix Live Share nightly functional tests
   ([#4757](https://github.com/Microsoft/vscode-python/issues/4757))
1. Make cancel test and server cache test more robust
   ([#4818](https://github.com/Microsoft/vscode-python/issues/4818))
1. Generalize code used to parse Test results service
   ([#4796](https://github.com/Microsoft/vscode-python/issues/4796))

### Thanks

Thanks to the following projects which we fully rely on to provide some of
our features:
- [isort 4.3.4](https://pypi.org/project/isort/4.3.4/)
- [jedi 0.12.0](https://pypi.org/project/jedi/0.12.0/)
  and [parso 0.2.1](https://pypi.org/project/parso/0.2.1/)
- [Microsoft Python Language Server](https://github.com/microsoft/python-language-server)
- [ptvsd](https://pypi.org/project/ptvsd/)
- [exuberant ctags](http://ctags.sourceforge.net/) (user-installed)
- [rope](https://pypi.org/project/rope/) (user-installed)

Also thanks to the various projects we provide integrations with which help
make this extension useful:
- Debugging support:
  [Django](https://pypi.org/project/Django/),
  [Flask](https://pypi.org/project/Flask/),
  [gevent](https://pypi.org/project/gevent/),
  [Jinja](https://pypi.org/project/Jinja/),
  [Pyramid](https://pypi.org/project/pyramid/),
  [PySpark](https://pypi.org/project/pyspark/),
  [Scrapy](https://pypi.org/project/Scrapy/),
  [Watson](https://pypi.org/project/Watson/)
- Formatting:
  [autopep8](https://pypi.org/project/autopep8/),
  [black](https://pypi.org/project/black/),
  [yapf](https://pypi.org/project/yapf/)
- Interpreter support:
  [conda](https://conda.io/),
  [direnv](https://direnv.net/),
  [pipenv](https://pypi.org/project/pipenv/),
  [pyenv](https://github.com/pyenv/pyenv),
  [venv](https://docs.python.org/3/library/venv.html#module-venv),
  [virtualenv](https://pypi.org/project/virtualenv/)
- Linting:
  [bandit](https://pypi.org/project/bandit/),
  [flake8](https://pypi.org/project/flake8/),
  [mypy](https://pypi.org/project/mypy/),
  [prospector](https://pypi.org/project/prospector/),
  [pylint](https://pypi.org/project/pylint/),
  [pydocstyle](https://pypi.org/project/pydocstyle/),
  [pylama](https://pypi.org/project/pylama/)
- Testing:
  [nose](https://pypi.org/project/nose/),
  [pytest](https://pypi.org/project/pytest/),
  [unittest](https://docs.python.org/3/library/unittest.html#module-unittest)

And finally thanks to the [Python](https://www.python.org/) development team and
community for creating a fantastic programming language and community to be a
part of!

## 2019.2.2 (6 March 2019)

### Fixes

1. If selection is being sent to the Interactive Windows still allow for context menu commands to run selection in terminal or run file in terminal
   ([#4207](https://github.com/Microsoft/vscode-python/issues/4207))
1. When sending selection to the Interactive Window nothing selected should send the entire line
   ([#4604](https://github.com/Microsoft/vscode-python/issues/4604))
1. Provide telemetry for when we show the shift-enter banner and if the user clicks yes
   ([#4636](https://github.com/Microsoft/vscode-python/issues/4636))

## 2019.2.5433 (27 Feb 2019)

### Fixes


1. Exclude files `travis*.log`, `pythonFiles/tests/**`, `types/**` from the extension.
   ([#4554](https://github.com/Microsoft/vscode-python/issues/4554))
   ([#4566](https://github.com/Microsoft/vscode-python/issues/4566))

## 2019.2.0 (26 Feb 2019)

### Thanks

Thanks to the following projects which we fully rely on to provide some of
our features:
- [isort 4.3.4](https://pypi.org/project/isort/4.3.4/)
- [jedi 0.12.0](https://pypi.org/project/jedi/0.12.0/)
  and [parso 0.2.1](https://pypi.org/project/parso/0.2.1/)
- [Microsoft Python Language Server](https://github.com/microsoft/python-language-server)
- [ptvsd](https://pypi.org/project/ptvsd/)
- [exuberant ctags](http://ctags.sourceforge.net/) (user-installed)
- [rope](https://pypi.org/project/rope/) (user-installed)

Also thanks to the various projects we provide integrations with which help
make this extension useful:
- Debugging support:
  [Django](https://pypi.org/project/Django/),
  [Flask](https://pypi.org/project/Flask/),
  [gevent](https://pypi.org/project/gevent/),
  [Jinja](https://pypi.org/project/Jinja/),
  [Pyramid](https://pypi.org/project/pyramid/),
  [PySpark](https://pypi.org/project/pyspark/),
  [Scrapy](https://pypi.org/project/Scrapy/),
  [Watson](https://pypi.org/project/Watson/)
- Formatting:
  [autopep8](https://pypi.org/project/autopep8/),
  [black](https://pypi.org/project/black/),
  [yapf](https://pypi.org/project/yapf/)
- Interpreter support:
  [conda](https://conda.io/),
  [direnv](https://direnv.net/),
  [pipenv](https://pypi.org/project/pipenv/),
  [pyenv](https://github.com/pyenv/pyenv),
  [venv](https://docs.python.org/3/library/venv.html#module-venv),
  [virtualenv](https://pypi.org/project/virtualenv/)
- Linting:
  [bandit](https://pypi.org/project/bandit/),
  [flake8](https://pypi.org/project/flake8/),
  [mypy](https://pypi.org/project/mypy/),
  [prospector](https://pypi.org/project/prospector/),
  [pylint](https://pypi.org/project/pylint/),
  [pydocstyle](https://pypi.org/project/pydocstyle/),
  [pylama](https://pypi.org/project/pylama/)
- Testing:
  [nose](https://pypi.org/project/nose/),
  [pytest](https://pypi.org/project/pytest/),
  [unittest](https://docs.python.org/3/library/unittest.html#module-unittest)

And finally thanks to the [Python](https://www.python.org/) development team and
community for creating a fantastic programming language and community to be a
part of!

### Enhancements

1. Support launch configs for debugging tests.
   ([#332](https://github.com/Microsoft/vscode-python/issues/332))
1. Add way to send code to the Python Interactive window without having to put `#%%` into a file.
   ([#3171](https://github.com/Microsoft/vscode-python/issues/3171))
1. Support simple variable substitution in `.env` files.
   ([#3275](https://github.com/Microsoft/vscode-python/issues/3275))
1. Support live share in Python interactive window (experimental).
   ([#3581](https://github.com/Microsoft/vscode-python/issues/3581))
1. Strip comments before sending so shell command and multiline jupyter magics work correctly.
   ([#4064](https://github.com/Microsoft/vscode-python/issues/4064))
1. Add a build number to our released builds.
   ([#4183](https://github.com/Microsoft/vscode-python/issues/4183))
1. Prompt the user to send shift-enter to the interactive window.
   ([#4184](https://github.com/Microsoft/vscode-python/issues/4184))
1. Added Dutch translation.
   (thanks [Robin Martijn](https://github.com/Bowero) with the feedback of [Michael van Tellingen](https://github.com/mvantellingen))
   ([#4186](https://github.com/Microsoft/vscode-python/issues/4186))
1. Add the Test Activity view.
   ([#4272](https://github.com/Microsoft/vscode-python/issues/4272))
1. Added action buttons to top of Test Explorer.
   ([#4275](https://github.com/Microsoft/vscode-python/issues/4275))
1. Navigation to test output from Test Explorer.
   ([#4279](https://github.com/Microsoft/vscode-python/issues/4279))
1. Add the command 'Configure Unit Tests'.
   ([#4286](https://github.com/Microsoft/vscode-python/issues/4286))
1. Do not update unit test settings if configuration is cancelled.
   ([#4287](https://github.com/Microsoft/vscode-python/issues/4287))
1. Keep testing configuration alive when losing UI focus.
   ([#4288](https://github.com/Microsoft/vscode-python/issues/4288))
1. Display test activity only when tests have been discovered.
   ([#4317](https://github.com/Microsoft/vscode-python/issues/4317))
1. Added a button to configure unit tests when prompting users that tests weren't discovered.
   ([#4318](https://github.com/Microsoft/vscode-python/issues/4318))
1. Use VSC API to open browser window
   ([#4322](https://github.com/Microsoft/vscode-python/issues/4322))
1. Don't shut down the notebook server on window close.
   ([#4348](https://github.com/Microsoft/vscode-python/issues/4348))
1. Added command `Show Output` to display the `Python` output panel.
   ([#4362](https://github.com/Microsoft/vscode-python/issues/4362))
1. Fix order of icons in test explorer and items.
   ([#4364](https://github.com/Microsoft/vscode-python/issues/4364))
1. Run failed tests icon should only appear if and when a test has failed.
   ([#4371](https://github.com/Microsoft/vscode-python/issues/4371))
1. Update ptvsd to [4.2.4](https://github.com/Microsoft/ptvsd/releases/tag/v4.2.4).
   ([#4457](https://github.com/Microsoft/vscode-python/issues/4457))
   * Validate breakpoint targets.
   * Properly exclude certain files from showing up in the debugger.

### Fixes

1. Add support for multi root workspaces with the new language server server.
   ([#3008](https://github.com/Microsoft/vscode-python/issues/3008))
1. Move linting tests to unit-testing for better reliability.
   ([#3914](https://github.com/Microsoft/vscode-python/issues/3914))
1. Allow "Run Cell" code lenses on non-local files.
   ([#3995](https://github.com/Microsoft/vscode-python/issues/3995))
1. Functional test for the input portion of the python interactive window.
   ([#4057](https://github.com/Microsoft/vscode-python/issues/4057))
1. Fix hitting the up arrow on the input prompt for the Python Interactive window to behave like the terminal window when only 1 item in the history.
   ([#4145](https://github.com/Microsoft/vscode-python/issues/4145))
1. Fix problem with webview panel not being dockable anywhere but view column 2.
   ([#4237](https://github.com/Microsoft/vscode-python/issues/4237))
1. More fixes for history in the Python Interactive window input prompt.
   ([#4255](https://github.com/Microsoft/vscode-python/issues/4255))
1. Fix precedence in `parsePyTestModuleCollectionResult`.
   (thanks [Tammo Ippen](https://github.com/tammoippen))
   ([#4360](https://github.com/Microsoft/vscode-python/issues/4360))
1. Revert pipenv activation to not use `pipenv` shell.`
   ([#4394](https://github.com/Microsoft/vscode-python/issues/4394))
1. Fix shift enter to send selection when cells are defined.
   ([#4413](https://github.com/Microsoft/vscode-python/issues/4413))
1. Icons should display only in test explorer.
   ([#4418](https://github.com/Microsoft/vscode-python/issues/4418))
1. Update ptvsd to [4.2.4](https://github.com/Microsoft/ptvsd/releases/tag/v4.2.4).
   ([#4457](https://github.com/Microsoft/vscode-python/issues/4457))
   * `BreakOnSystemExitZero` now respected.
   * Fix a bug causing breakpoints not to be hit when attached to a remote target.
1. Fix double running of cells with the context menu
   ([#4532](https://github.com/Microsoft/vscode-python/issues/4532))
1. Update the Python language server to 0.1.80.

### Code Health

1. Fix all typescript errors when compiled in strict mode.
   ([#611](https://github.com/Microsoft/vscode-python/issues/611))
1. Get functional tests running nightly again.
   ([#3973](https://github.com/Microsoft/vscode-python/issues/3973))
1. Turn on strict type checking (typescript compiling) for Datascience code.
   ([#4058](https://github.com/Microsoft/vscode-python/issues/4058))
1. Turn on strict typescript compile for the data science react code.
   ([#4091](https://github.com/Microsoft/vscode-python/issues/4091))
1. Fix issue causing debugger tests to timeout on CI servers.
   ([#4148](https://github.com/Microsoft/vscode-python/issues/4148))
1. Don't register language server onTelemetry when downloadLanguageServer is false.
   ([#4199](https://github.com/Microsoft/vscode-python/issues/4199))
1. Fixes to smoke tests on CI.
   ([#4201](https://github.com/Microsoft/vscode-python/issues/4201))



## 2019.1.0 (29 Jan 2019)

### Thanks

Thanks to the following projects which we fully rely on to provide some of
our features:
- [isort 4.3.4](https://pypi.org/project/isort/4.3.4/)
- [jedi 0.12.0](https://pypi.org/project/jedi/0.12.0/)
  and [parso 0.2.1](https://pypi.org/project/parso/0.2.1/)
- [Microsoft Python Language Server](https://github.com/microsoft/python-language-server)
- [ptvsd](https://pypi.org/project/ptvsd/)
- [exuberant ctags](http://ctags.sourceforge.net/) (user-installed)
- [rope](https://pypi.org/project/rope/) (user-installed)

Also thanks to the various projects we provide integrations with which help
make this extension useful:
- Debugging support:
  [Django](https://pypi.org/project/Django/),
  [Flask](https://pypi.org/project/Flask/),
  [gevent](https://pypi.org/project/gevent/),
  [Jinja](https://pypi.org/project/Jinja/),
  [Pyramid](https://pypi.org/project/pyramid/),
  [PySpark](https://pypi.org/project/pyspark/),
  [Scrapy](https://pypi.org/project/Scrapy/),
  [Watson](https://pypi.org/project/Watson/)
- Formatting:
  [autopep8](https://pypi.org/project/autopep8/),
  [black](https://pypi.org/project/black/),
  [yapf](https://pypi.org/project/yapf/)
- Interpreter support:
  [conda](https://conda.io/),
  [direnv](https://direnv.net/),
  [pipenv](https://pypi.org/project/pipenv/),
  [pyenv](https://github.com/pyenv/pyenv),
  [venv](https://docs.python.org/3/library/venv.html#module-venv),
  [virtualenv](https://pypi.org/project/virtualenv/)
- Linting:
  [bandit](https://pypi.org/project/bandit/),
  [flake8](https://pypi.org/project/flake8/),
  [mypy](https://pypi.org/project/mypy/),
  [prospector](https://pypi.org/project/prospector/),
  [pylint](https://pypi.org/project/pylint/),
  [pydocstyle](https://pypi.org/project/pydocstyle/),
  [pylama](https://pypi.org/project/pylama/)
- Testing:
  [nose](https://pypi.org/project/nose/),
  [pytest](https://pypi.org/project/pytest/),
  [unittest](https://docs.python.org/3/library/unittest.html#module-unittest)

And finally thanks to the [Python](https://www.python.org/) development team and
community for creating a fantastic programming language and community to be a
part of!

### Enhancements

1. Add the capability to have custom regex's for cell/markdown matching
   ([#4065](https://github.com/Microsoft/vscode-python/issues/4065))
1. Perform all validation checks in the background
   ([#3019](https://github.com/Microsoft/vscode-python/issues/3019))
1. Watermark for Python Interactive input prompt
   ([#4111](https://github.com/Microsoft/vscode-python/issues/4111))
1. Create diagnostics for failed/skipped tests that were run with pytest.
   (thanks [Chris NeJame](https://github.com/SalmonMode/))
   ([#120](https://github.com/Microsoft/vscode-python/issues/120))
1. Add the python.pipenvPath config setting.
   ([#978](https://github.com/Microsoft/vscode-python/issues/978))
1. Add localRoot and remoteRoot defaults for Remote Debugging configuration in `launch.json`.
   ([#1385](https://github.com/Microsoft/vscode-python/issues/1385))
1. Activate `pipenv` environments in the shell using the command `pipenv shell`.
   ([#2855](https://github.com/Microsoft/vscode-python/issues/2855))
1. Use Pylint message names instead of codes
   (thanks to [Roman Kornev](https://github.com/RomanKornev/))
   ([#2906](https://github.com/Microsoft/vscode-python/issues/2906))
1. Add ability to enter Python code directly into the Python Interactive window
   ([#3101](https://github.com/Microsoft/vscode-python/issues/3101))
1. Allow interactive window inputs to either be collapsed by default or totally hidden
   ([#3266](https://github.com/Microsoft/vscode-python/issues/3266))
1. Notify the user when language server extraction fails
   ([#3268](https://github.com/Microsoft/vscode-python/issues/3268))
1. Indent on enter after line continuations.
   ([#3284](https://github.com/Microsoft/vscode-python/issues/3284))
1. Improvements to automatic selection of the Python interpreter.
   ([#3369](https://github.com/Microsoft/vscode-python/issues/3369))
1. Add support for column numbers for problems returned by `mypy`.
   (thanks [Eric Traut](https://github.com/erictraut))
   ([#3597](https://github.com/Microsoft/vscode-python/issues/3597))
1. Display actionable message when language server is not supported
   ([#3634](https://github.com/Microsoft/vscode-python/issues/3634))
1. Make sure we are looking for conda in all the right places
   ([#3641](https://github.com/Microsoft/vscode-python/issues/3641))
1. Improvements to message displayed when linter is not installed
   ([#3659](https://github.com/Microsoft/vscode-python/issues/3659))
1. Improvements to message displayed when Python path is invalid (in launch.json)
   ([#3661](https://github.com/Microsoft/vscode-python/issues/3661))
1. Add the Jupyter Server URI to the Interactive Window info cell
   ([#3668](https://github.com/Microsoft/vscode-python/issues/3668))
1. Handle errors happening during extension activation.
   ([#3740](https://github.com/Microsoft/vscode-python/issues/3740))
1. Validate Mac Interpreters in the background.
   ([#3908](https://github.com/Microsoft/vscode-python/issues/3908))
1. When cell inputs to Python Interactive are hidden, don't show cells without any output
   ([#3981](https://github.com/Microsoft/vscode-python/issues/3981))

### Fixes

1. Have the new export commands use our directory change code
   ([#4140](https://github.com/Microsoft/vscode-python/issues/4140))
1. Theme should not be exported without output when doing an export.
   ([#4141](https://github.com/Microsoft/vscode-python/issues/4141))
1. Deleting all cells should not remove the input prompt
   ([#4152](https://github.com/Microsoft/vscode-python/issues/4152))
1. Fix ctrl+c to work in code that has already been entered
   ([#4168](https://github.com/Microsoft/vscode-python/issues/4168))
1. Auto-select virtual environment in multi-root workspaces
   ([#3501](https://github.com/Microsoft/vscode-python/issues/3501))
1. Validate interpreter in multi-root workspaces
   ([#3502](https://github.com/Microsoft/vscode-python/issues/3502))
1. Allow clicking anywhere in an input cell to give focus to the input box for the Python Interactive window
   ([#4076](https://github.com/Microsoft/vscode-python/issues/4076))
1. Cursor in Interactive Windows now appears on whitespace
   ([#4081](https://github.com/Microsoft/vscode-python/issues/4081))
1. Fix problem with double scrollbars when typing in the input window. Make code wrap instead.
   ([#4084](https://github.com/Microsoft/vscode-python/issues/4084))
1. Remove execution count from the prompt cell.
   ([#4086](https://github.com/Microsoft/vscode-python/issues/4086))
1. Make sure showing a plain Python Interactive window lists out the sys info
   ([#4088](https://github.com/Microsoft/vscode-python/issues/4088))
1. Fix Python interactive window up/down arrows in the input prompt to behave like a terminal.
   ([#4092](https://github.com/Microsoft/vscode-python/issues/4092))
1. Handle stdout changes with updates to pytest 4.1.x series (without breaking 4.0.x series parsing).
   ([#4099](https://github.com/Microsoft/vscode-python/issues/4099))
1. Fix bug affecting multiple linters used in a workspace.
   (thanks [Ilia Novoselov](https://github.com/nullie))
   ([#2571](https://github.com/Microsoft/vscode-python/issues/2571))
1. Activate any selected Python Environment when running unit tests.
   ([#3330](https://github.com/Microsoft/vscode-python/issues/3330))
1. Ensure extension does not start multiple language servers.
   ([#3346](https://github.com/Microsoft/vscode-python/issues/3346))
1. Add support for running an entire file in the Python Interactive window
   ([#3362](https://github.com/Microsoft/vscode-python/issues/3362))
1. When in multi-root workspace, store selected python path in the `settings.json` file of the workspace folder.
   ([#3419](https://github.com/Microsoft/vscode-python/issues/3419))
1. Fix console wrapping in output so that console based status bars and spinners work.
   ([#3529](https://github.com/Microsoft/vscode-python/issues/3529))
1. Support other virtual environments besides conda
   ([#3537](https://github.com/Microsoft/vscode-python/issues/3537))
1. Fixed tests related to the `onEnter` format provider.
   ([#3674](https://github.com/Microsoft/vscode-python/issues/3674))
1. Lowering threshold for Language Server support on a platform.
   ([#3693](https://github.com/Microsoft/vscode-python/issues/3693))
1. Survive missing kernelspecs as a default will be created.
   ([#3699](https://github.com/Microsoft/vscode-python/issues/3699))
1. Activate the extension when loading ipynb files
   ([#3734](https://github.com/Microsoft/vscode-python/issues/3734))
1. Don't restart the Jupyter server on any settings change. Also don't throw interpreter changed events on unrelated settings changes.
   ([#3749](https://github.com/Microsoft/vscode-python/issues/3749))
1. Support whitespace (tabs and spaces) in output
   ([#3757](https://github.com/Microsoft/vscode-python/issues/3757))
1. Ensure file names are not captured when sending telemetry for unit tests.
   ([#3767](https://github.com/Microsoft/vscode-python/issues/3767))
1. Address problem with Python Interactive icons not working in insider's build. VS Code is more restrictive on what files can load in a webview.
   ([#3775](https://github.com/Microsoft/vscode-python/issues/3775))
1. Fix output so that it wraps '<' entries in &lt;xmp&gt; to allow html like tags to be output.
   ([#3824](https://github.com/Microsoft/vscode-python/issues/3824))
1. Keep the Jupyter remote server URI input box open so you can copy and paste into it easier
   ([#3856](https://github.com/Microsoft/vscode-python/issues/3856))
1. Changes to how source maps are enabled and disabled in the extension.
   ([#3905](https://github.com/Microsoft/vscode-python/issues/3905))
1. Clean up command names for data science
   ([#3925](https://github.com/Microsoft/vscode-python/issues/3925))
1. Add more data when we get an unknown mime type
   ([#3945](https://github.com/Microsoft/vscode-python/issues/3945))
1. Match dots in ignorePatterns globs; fixes .venv not being ignored
   (thanks to [Russell Davis](https://github.com/russelldavis))
   ([#3947](https://github.com/Microsoft/vscode-python/issues/3947))
1. Remove duplicates from interpreters listed in the interpreter selection list.
   ([#3953](https://github.com/Microsoft/vscode-python/issues/3953))
1. Add telemetry for local versus remote connect
   ([#3985](https://github.com/Microsoft/vscode-python/issues/3985))
1. Add new maxOutputSize setting for text output in the Python Interactive window. -1 means infinite, otherwise the number of pixels.
   ([#4010](https://github.com/Microsoft/vscode-python/issues/4010))
1. fix `pythonPath` typo (thanks [David Lechner](https://github.com/dlech))
   ([#4047](https://github.com/Microsoft/vscode-python/issues/4047))
1. Fix a type in generated header comment when importing a notebook: `DataSciece` --> `DataScience`.
   (thanks [sunt05](https://github.com/sunt05))
   ([#4048](https://github.com/Microsoft/vscode-python/issues/4048))
1. Allow clicking anywhere in an input cell to give focus to the input box for the Python Interactive window
   ([#4076](https://github.com/Microsoft/vscode-python/issues/4076))
1. Fix problem with double scrollbars when typing in the input window. Make code wrap instead.
   ([#4084](https://github.com/Microsoft/vscode-python/issues/4084))
1. Remove execution count from the prompt cell.
   ([#4086](https://github.com/Microsoft/vscode-python/issues/4086))
1. Make sure showing a plain Python Interactive window lists out the sys info
   ([#4088](https://github.com/Microsoft/vscode-python/issues/4088))

### Code Health

1. Fix build issue with code.tsx
   ([#4156](https://github.com/Microsoft/vscode-python/issues/4156))
1. Expose an event to notify changes to settings instead of casting settings to concrete class.
   ([#642](https://github.com/Microsoft/vscode-python/issues/642))
1. Created system test to ensure terminal gets activated with anaconda environment
   ([#1521](https://github.com/Microsoft/vscode-python/issues/1521))
1. Added system tests to ensure terminal gets activated with virtualenv environment
   ([#1522](https://github.com/Microsoft/vscode-python/issues/1522))
1. Added system test to ensure terminal gets activated with pipenv
   ([#1523](https://github.com/Microsoft/vscode-python/issues/1523))
1. Fix flaky tests related to auto selection of virtual environments.
   ([#2339](https://github.com/Microsoft/vscode-python/issues/2339))
1. Use enums for event names instead of constants.
   ([#2904](https://github.com/Microsoft/vscode-python/issues/2904))
1. Add tests for clicking buttons in history pane
   ([#3084](https://github.com/Microsoft/vscode-python/issues/3084))
1. Add tests for clear and delete buttons in the history pane
   ([#3087](https://github.com/Microsoft/vscode-python/issues/3087))
1. Add tests for clicking buttons on individual cells
   ([#3092](https://github.com/Microsoft/vscode-python/issues/3092))
1. Handle a 404 when trying to download the language server
   ([#3267](https://github.com/Microsoft/vscode-python/issues/3267))
1. Ensure new warnings are not ignored when bundling the extension with WebPack.
   ([#3468](https://github.com/Microsoft/vscode-python/issues/3468))
1. Update our CI/nightly full build to a YAML definition build in Azure DevOps.
   ([#3555](https://github.com/Microsoft/vscode-python/issues/3555))
1. Add mock of Jupyter API to allow functional tests to run more quickly and more consistently.
   ([#3556](https://github.com/Microsoft/vscode-python/issues/3556))
1. Use Jedi if Language Server fails to activate
   ([#3633](https://github.com/Microsoft/vscode-python/issues/3633))
1. Fix the timeout for DataScience functional tests
   ([#3682](https://github.com/Microsoft/vscode-python/issues/3682))
1. Fixed language server smoke tests.
   ([#3684](https://github.com/Microsoft/vscode-python/issues/3684))
1. Add a functional test for interactive window remote connect scenario
   ([#3714](https://github.com/Microsoft/vscode-python/issues/3714))
1. Detect usage of `xonsh` shells (this does **not** add support for `xonsh` itself)
   ([#3746](https://github.com/Microsoft/vscode-python/issues/3746))
1. Remove `src/server` folder, as this is no longer required.
   ([#3781](https://github.com/Microsoft/vscode-python/issues/3781))
1. Bugfix to `pvsc-dev-ext.py` where arguments to git would not be passed on POSIX-based environments. Extended `pvsc-dev-ext.py setup` command with 2
   optional flags-- `--repo` and `--branch` to override the default git repository URL and the branch used to clone and install the extension.
   (thanks [Anthony Shaw](https://github.com/tonybaloney/))
   ([#3837](https://github.com/Microsoft/vscode-python/issues/3837))
1. Improvements to execution times of CI on Travis.
   ([#3899](https://github.com/Microsoft/vscode-python/issues/3899))
1. Add telemetry to check if global interpreter is used in workspace.
   ([#3901](https://github.com/Microsoft/vscode-python/issues/3901))
1. Make sure to search for the best Python when launching the non default interpreter.
   ([#3916](https://github.com/Microsoft/vscode-python/issues/3916))
1. Add tests for expand / collapse and hiding of cell inputs mid run
   ([#3982](https://github.com/Microsoft/vscode-python/issues/3982))
1. Move `splitParent` from `string.ts` into tests folder.
   ([#3988](https://github.com/Microsoft/vscode-python/issues/3988))
1. Ensure `debounce` decorator cannot be applied to async functions.
   ([#4055](https://github.com/Microsoft/vscode-python/issues/4055))

## 2018.12.1 (14 Dec 2018)

### Fixes


1. Lowering threshold for Language Server support on a platform.
   ([#3693](https://github.com/Microsoft/vscode-python/issues/3693))
1. Fix bug affecting multiple linters used in a workspace.
   (thanks [Ilia Novoselov](https://github.com/nullie))
   ([#3700](https://github.com/Microsoft/vscode-python/issues/3700))

## 2018.12.0 (13 Dec 2018)

### Thanks

Thanks to the following projects which we fully rely on to provide some of
our features:
- [isort 4.3.4](https://pypi.org/project/isort/4.3.4/)
- [jedi 0.12.0](https://pypi.org/project/jedi/0.12.0/)
  and [parso 0.2.1](https://pypi.org/project/parso/0.2.1/)
- [Microsoft Python Language Server](https://github.com/microsoft/python-language-server)
- [ptvsd](https://pypi.org/project/ptvsd/)
- [exuberant ctags](http://ctags.sourceforge.net/) (user-installed)
- [rope](https://pypi.org/project/rope/) (user-installed)

Also thanks to the various projects we provide integrations with which help
make this extension useful:
- Debugging support:
  [Django](https://pypi.org/project/Django/),
  [Flask](https://pypi.org/project/Flask/),
  [gevent](https://pypi.org/project/gevent/),
  [Jinja](https://pypi.org/project/Jinja/),
  [Pyramid](https://pypi.org/project/pyramid/),
  [PySpark](https://pypi.org/project/pyspark/),
  [Scrapy](https://pypi.org/project/Scrapy/),
  [Watson](https://pypi.org/project/Watson/)
- Formatting:
  [autopep8](https://pypi.org/project/autopep8/),
  [black](https://pypi.org/project/black/),
  [yapf](https://pypi.org/project/yapf/)
- Interpreter support:
  [conda](https://conda.io/),
  [direnv](https://direnv.net/),
  [pipenv](https://pypi.org/project/pipenv/),
  [pyenv](https://github.com/pyenv/pyenv),
  [venv](https://docs.python.org/3/library/venv.html#module-venv),
  [virtualenv](https://pypi.org/project/virtualenv/)
- Linting:
  [bandit](https://pypi.org/project/bandit/),
  [flake8](https://pypi.org/project/flake8/),
  [mypy](https://pypi.org/project/mypy/),
  [prospector](https://pypi.org/project/prospector/),
  [pylint](https://pypi.org/project/pylint/),
  [pydocstyle](https://pypi.org/project/pydocstyle/),
  [pylama](https://pypi.org/project/pylama/)
- Testing:
  [nose](https://pypi.org/project/nose/),
  [pytest](https://pypi.org/project/pytest/),
  [unittest](https://docs.python.org/3/library/unittest.html#module-unittest)

And finally thanks to the [Python](https://www.python.org/) development team and
community for creating a fantastic programming language and community to be a
part of!

### Enhancements

1. Load the configured language server in the background during extension activation.
   ([#3020](https://github.com/Microsoft/vscode-python/issues/3020))
1. Display progress indicator when activating the language server and validating user setup.
   ([#3082](https://github.com/Microsoft/vscode-python/issues/3082))
1. Allow for connection to a remote `Jupyter` server.
   ([#3316](https://github.com/Microsoft/vscode-python/issues/3316))
1. Allow users to request the 'Install missing Linter' prompt to not show again for `pylint`.
   ([#3349](https://github.com/Microsoft/vscode-python/issues/3349))
1. Add the `Jupyter` server URI to the interactive window info cell.
   ([#3668](https://github.com/Microsoft/vscode-python/issues/3668))

### Fixes

1. Updated logic used to determine whether the Microsoft Python Language Server is supported.
   ([#2729](https://github.com/Microsoft/vscode-python/issues/2729))
1. Add export from the Python interactive window as a notebook file.
   ([#3109](https://github.com/Microsoft/vscode-python/issues/3109))
1. Fix issue with the `unittest` runner where test suite/module initialization methods were not for a single test method.
   (thanks [Alex Yu](https://github.com/alexander-yu))
   ([#3295](https://github.com/Microsoft/vscode-python/issues/3295))
1. Activate `conda` prior to running `jupyter` for the Python interactive window.
   ([#3341](https://github.com/Microsoft/vscode-python/issues/3341))
1. Respect value defined for `pylintEnabled` in user `settings.json`.
   ([#3388](https://github.com/Microsoft/vscode-python/issues/3388))
1. Expand variables in `pythonPath` before validating it.
   ([#3392](https://github.com/Microsoft/vscode-python/issues/3392))
1. Clear cached display name of Python if interpreter changes.
   ([#3406](https://github.com/Microsoft/vscode-python/issues/3406))
1. Run in the workspace directory by default for the interactive window.
   ([#3407](https://github.com/Microsoft/vscode-python/issues/3407))
1. Create a default config when starting a local `Jupyter` server to resolve potential conflicts with user's custom configuration.
   ([#3475](https://github.com/Microsoft/vscode-python/issues/3475))
1. Add support for running Python interactive commands from the command palette.
   ([#3476](https://github.com/Microsoft/vscode-python/issues/3476))
1. Handle interrupts crashing the kernel.
   ([#3511](https://github.com/Microsoft/vscode-python/issues/3511))
1. Revert `ctags` argument from `--extras` to `--extra`.
   ([#3517](https://github.com/Microsoft/vscode-python/issues/3517))
1. Fix problems with `jupyter` startup related to custom configurations.
   ([#3533](https://github.com/Microsoft/vscode-python/issues/3533))
1. Fix crash when `kernelspec` is missing path or language.
   ([#3561](https://github.com/Microsoft/vscode-python/issues/3561))
1. Update the Microsoft Python Language Server to 0.1.72/[2018.12.1](https://github.com/Microsoft/python-language-server/releases/tag/2018.12.1) ([#3657](https://github.com/Microsoft/vscode-python/issues/3657)):
   * Properly resolve namespace packages and relative imports.
   * `Go to Definition` now supports namespace packages.
   * Fixed `null` reference exceptions.
   * Fixed erroneously reporting `None`, `True`, and `False` as undefined.


### Code Health

1. Pin python dependencies bundled with the extension in a `requirements.txt` file.
   ([#2965](https://github.com/Microsoft/vscode-python/issues/2965))
1. Remove scripts that bundled the extension using the old way, without webpack.
   ([#3479](https://github.com/Microsoft/vscode-python/issues/3479))
1. Fix environment variable token in Azure DevOps YAML.
   ([#3630](https://github.com/Microsoft/vscode-python/issues/3630))
1. Add missing imports and enable functional tests.
   ([#3649](https://github.com/Microsoft/vscode-python/issues/3649))
1. Enable code coverage for unit tests and functional tests.
   ([#3650](https://github.com/Microsoft/vscode-python/issues/3650))
1. Add logging for improved diagnostics.
   ([#3460](https://github.com/Microsoft/vscode-python/issues/3460))

## 2018.11.0 (29 Nov 2018)

### Thanks

Thanks to the following projects which we fully rely on to provide some of
our features:
- [isort 4.3.4](https://pypi.org/project/isort/4.3.4/)
- [jedi 0.13.1](https://pypi.org/project/jedi/0.13.1/)
  and [parso 0.3.1](https://pypi.org/project/parso/0.3.1/)
- [Microsoft Python Language Server](https://github.com/microsoft/python-language-server)
- [ptvsd](https://pypi.org/project/ptvsd/)
- [exuberant ctags](http://ctags.sourceforge.net/) (user-installed)
- [rope](https://pypi.org/project/rope/) (user-installed)

Also thanks to the various projects we provide integrations with which help
make this extension useful:
- Debugging support:
  [Django](https://pypi.org/project/Django/),
  [Flask](https://pypi.org/project/Flask/),
  [gevent](https://pypi.org/project/gevent/),
  [Jinja](https://pypi.org/project/Jinja/),
  [Pyramid](https://pypi.org/project/pyramid/),
  [PySpark](https://pypi.org/project/pyspark/),
  [Scrapy](https://pypi.org/project/Scrapy/),
  [Watson](https://pypi.org/project/Watson/)
- Formatting:
  [autopep8](https://pypi.org/project/autopep8/),
  [black](https://pypi.org/project/black/),
  [yapf](https://pypi.org/project/yapf/)
- Interpreter support:
  [conda](https://conda.io/),
  [direnv](https://direnv.net/),
  [pipenv](https://pypi.org/project/pipenv/),
  [pyenv](https://github.com/pyenv/pyenv),
  [venv](https://docs.python.org/3/library/venv.html#module-venv),
  [virtualenv](https://pypi.org/project/virtualenv/)
- Linting:
  [bandit](https://pypi.org/project/bandit/),
  [flake8](https://pypi.org/project/flake8/),
  [mypy](https://pypi.org/project/mypy/),
  [prospector](https://pypi.org/project/prospector/),
  [pylint](https://pypi.org/project/pylint/),
  [pydocstyle](https://pypi.org/project/pydocstyle/),
  [pylama](https://pypi.org/project/pylama/)
- Testing:
  [nose](https://pypi.org/project/nose/),
  [pytest](https://pypi.org/project/pytest/),
  [unittest](https://docs.python.org/3/library/unittest.html#module-unittest)

And finally thanks to the [Python](https://www.python.org/) development team and
community for creating a fantastic programming language and community to be a
part of!

### Enhancements

1. Update Jedi to 0.13.1 and parso 0.3.1.
   ([#2667](https://github.com/Microsoft/vscode-python/issues/2667))
1. Make diagnostic message actionable when opening a workspace with no currently selected Python interpreter.
   ([#2983](https://github.com/Microsoft/vscode-python/issues/2983))
1. Expose an API that can be used by other extensions to interact with the Python Extension.
   ([#3121](https://github.com/Microsoft/vscode-python/issues/3121))
1. Updated the language server to [0.1.65](https://github.com/Microsoft/python-language-server/releases/tag/2018.11.1):
   - Improved `formatOnType` so it handles mismatched braces better
   ([#3482](https://github.com/Microsoft/vscode-python/issues/3482))

### Fixes

1. Have `ctags` use the `--extras` option instead of `--extra`.
   (thanks to [Brandy Sandrowicz](https://github.com/bsandrow))
   ([#793](https://github.com/Microsoft/vscode-python/issues/793))
1. Always use bundled version of [`ptvsd`](https://github.com/microsoft/ptvsd), unless specified.
   To use a custom version of `ptvsd` in the debugger, add `customDebugger` into your `launch.json` configuration as follows:
   ```json
       "type": "python",
       "request": "launch",
       "customDebugger": true
   ```
   ([#3283](https://github.com/Microsoft/vscode-python/issues/3283))
1. Fix problems with virtual environments not matching the loaded python when running cells.
   ([#3294](https://github.com/Microsoft/vscode-python/issues/3294))
1. Add button for interrupting the jupyter kernel
   ([#3314](https://github.com/Microsoft/vscode-python/issues/3314))
1. Auto select `Python Interpreter` prior to validation of interpreters and changes to messages displayed.
   ([#3326](https://github.com/Microsoft/vscode-python/issues/3326))
1. Fix Jupyter server connection issues involving IP addresses, base_url, and missing tokens
   ([#3332](https://github.com/Microsoft/vscode-python/issues/3332))
1. Make `nbconvert` in a installation not prevent notebooks from starting.
   ([#3343](https://github.com/Microsoft/vscode-python/issues/3343))
1. Re-run Jupyter notebook setup when the kernel is restarted. This correctly picks up dark color themes for matplotlib.
   ([#3418](https://github.com/Microsoft/vscode-python/issues/3418))
1. Update the language server to [0.1.65](https://github.com/Microsoft/python-language-server/releases/tag/2018.11.1):
   - Fixed `null` reference exception when executing "Find symbol in workspace"
   - Fixed `null` argument exception that could happen when a function used tuples
   - Fixed issue when variables in nested list comprehensions were marked as undefined
   - Fixed exception that could be thrown with certain generic syntax
   ([#3482](https://github.com/Microsoft/vscode-python/issues/3482))

### Code Health

1. Added basic integration tests for the new Language Server.
   ([#2041](https://github.com/Microsoft/vscode-python/issues/2041))
1. Add smoke tests for the extension.
   ([#3021](https://github.com/Microsoft/vscode-python/issues/3021))
1. Improvements to the `webpack configuration` file used to build the Data Science UI components.
   Added pre-build validations to ensure all npm modules used by Data Science UI components are registered.
   ([#3122](https://github.com/Microsoft/vscode-python/issues/3122))
1. Removed `IsTestExecution` guard from around data science banner calls
   ([#3246](https://github.com/Microsoft/vscode-python/issues/3246))
1. Unit tests for `CodeLensProvider` and `CodeWatcher`
   ([#3264](https://github.com/Microsoft/vscode-python/issues/3264))
1. Use `EXTENSION_ROOT_DIR` instead of `__dirname` in preparation for bundling of extension.
   ([#3317](https://github.com/Microsoft/vscode-python/issues/3317))
1. Add YAML file specification for CI builds
   ([#3350](https://github.com/Microsoft/vscode-python/issues/3350))
1. Stop running CI tests against the `master` branch of ptvsd.
   ([#3414](https://github.com/Microsoft/vscode-python/issues/3414))
1. Be more aggressive in searching for a Python environment that can run Jupyter
   (make sure to cleanup any kernelspecs that are created during this process).
   ([#3433](https://github.com/Microsoft/vscode-python/issues/3433))


## 2018.10.1 (09 Nov 2018)

### Fixes

1. When attempting to 'Run Cell', get error - Cannot read property 'length' of null
   ([#3286](https://github.com/Microsoft/vscode-python/issues/3286))

## 2018.10.0 (08 Nov 2018)

### Thanks

Thanks to the following projects which we fully rely on to provide some of
our features:
- [isort 4.3.4](https://pypi.org/project/isort/4.3.4/)
- [jedi 0.12.0](https://pypi.org/project/jedi/0.12.0/)
  and [parso 0.2.1](https://pypi.org/project/parso/0.2.1/)
- Microsoft Python Language Server
- ptvsd
- [exuberant ctags](http://ctags.sourceforge.net/) (user-installed)
- [rope](https://pypi.org/project/rope/) (user-installed)

Also thanks to the various projects we provide integrations with which help
make this extension useful:
- Debugging support:
  [Django](https://pypi.org/project/Django/),
  [Flask](https://pypi.org/project/Flask/),
  [gevent](https://pypi.org/project/gevent/),
  [Jinja](https://pypi.org/project/Jinja/),
  [Pyramid](https://pypi.org/project/pyramid/),
  [PySpark](https://pypi.org/project/pyspark/),
  [Scrapy](https://pypi.org/project/Scrapy/),
  [Watson](https://pypi.org/project/Watson/)
- Formatting:
  [autopep8](https://pypi.org/project/autopep8/),
  [black](https://pypi.org/project/black/),
  [yapf](https://pypi.org/project/yapf/)
- Interpreter support:
  [conda](https://conda.io/),
  [direnv](https://direnv.net/),
  [pipenv](https://pypi.org/project/pipenv/),
  [pyenv](https://github.com/pyenv/pyenv),
  [venv](https://docs.python.org/3/library/venv.html#module-venv),
  [virtualenv](https://pypi.org/project/virtualenv/)
- Linting:
  [bandit](https://pypi.org/project/bandit/),
  [flake8](https://pypi.org/project/flake8/),
  [mypy](https://pypi.org/project/mypy/),
  [prospector](https://pypi.org/project/prospector/),
  [pylint](https://pypi.org/project/pylint/),
  [pydocstyle](https://pypi.org/project/pydocstyle/),
  [pylama](https://pypi.org/project/pylama/)
- Testing:
  [nose](https://pypi.org/project/nose/),
  [pytest](https://pypi.org/project/pytest/),
  [unittest](https://docs.python.org/3/library/unittest.html#module-unittest)

And finally thanks to the [Python](https://www.python.org/) development team and
community for creating a fantastic programming language and community to be a
part of!

### Enhancements

1. Add support for code completion in the debug console window.
   ([#1076](https://github.com/Microsoft/vscode-python/issues/1076))
1. Add a new simple snippet for `if __name__ == '__main__':` block. The snippet can be accessed by typing `__main__`
   (thanks [R S Nikhil Krishna](https://github.com/rsnk96/))
   ([#2242](https://github.com/Microsoft/vscode-python/issues/2242))
1. Add Python Interactive mode for data science.
   ([#2302](https://github.com/Microsoft/vscode-python/issues/2302))
1. Added a debugger setting to show return values of functions while stepping.
   ([#2463](https://github.com/Microsoft/vscode-python/issues/2463))
1. Enable on-type formatting from language server
   ([#2690](https://github.com/Microsoft/vscode-python/issues/2690))
1. Add [bandit](https://pypi.org/project/bandit/) to supported linters.
   (thanks [Steven Demurjian Jr.](https://github.com/demus/))
   ([#2775](https://github.com/Microsoft/vscode-python/issues/2775))
1. Ensure `python.condaPath` supports paths relative to `Home`. E.g. `"python.condaPath":"~/anaconda3/bin/conda"`.
   ([#2781](https://github.com/Microsoft/vscode-python/issues/2781))
1. Updated the [language server](https://github.com/Microsoft/python-language-server) to [0.1.57/2018.11.0](https://github.com/Microsoft/python-language-server/releases/tag/2018.11.0) (from 2018.10.0)
   and the [debugger](https://pypi.org/project/ptvsd/) to
   [4.2.0](https://github.com/Microsoft/ptvsd/releases/tag/v4.2.0) (from 4.1.3). Highlights include:
   * Language server
     - Completion support for [`collections.namedtuple`](https://docs.python.org/3/library/collections.html#collections.namedtuple).
     - Support [`typing.NewType`](https://docs.python.org/3/library/typing.html#typing.NewType)
       and [`typing.TypeVar`](https://docs.python.org/3/library/typing.html#typing.TypeVar).
   * Debugger
     - Add support for sub-process debugging (set `"subProcess": true` in your `launch.json` to use).
     - Add support for [pyside2](https://pypi.org/project/PySide2/).
1. Add localization of strings. Localized versions are specified in the package.nls.\<locale\>.json files.
   ([#463](https://github.com/Microsoft/vscode-python/issues/463))
1. Clear cached list of interpreters when an interpeter is created in the workspace folder (this allows for virtual environments created in one's workspace folder to be detectable immediately).
   ([#656](https://github.com/Microsoft/vscode-python/issues/656))
1. Pylint is no longer enabled by default when using the language server. Users that have not configured pylint but who have installed it in their workspace will be asked if they'd like to enable it.
   ([#974](https://github.com/Microsoft/vscode-python/issues/974))

### Fixes

1. Support "conda activate" after 4.4.0.
   ([#1882](https://github.com/Microsoft/vscode-python/issues/1882))
1. Fix installation of codna packages when conda environment contains spaces.
   ([#2015](https://github.com/Microsoft/vscode-python/issues/2015))
1. Ensure `python.formatting.blackPath` supports paths relative to `Home`. E.g. `"python.formatting.blackPath":"~/venv/bin/black"`.
   ([#2274](https://github.com/Microsoft/vscode-python/issues/2274))
1. Correct errors with timing, resetting, and exceptions, related to unittest during discovery and execution of tests. Re-enable `unittest.test` suite.
   ([#2692](https://github.com/Microsoft/vscode-python/issues/2692))
1. Fix colon-triggered block formatting.
   ([#2714](https://github.com/Microsoft/vscode-python/issues/2714))
1. Ensure relative paths to python interpreters in `python.pythonPath` of `settings.json` are prefixed with `./` or `.\\` (depending on the OS).
   ([#2744](https://github.com/Microsoft/vscode-python/issues/2744))
1. Give preference to PTSVD in current path.
   ([#2818](https://github.com/Microsoft/vscode-python/issues/2818))
1. Fixed a typo in the Python interpreter selection balloon for macOS.
   (thanks [Joe Graham](https://github.com/joe-graham))
   ([#2868](https://github.com/Microsoft/vscode-python/issues/2868))
1. Updated the [language server](https://github.com/Microsoft/python-language-server) to [0.1.57/2018.11.0](https://github.com/Microsoft/python-language-server/releases/tag/2018.11.0) (from 2018.10.0)
   and the [debugger](https://pypi.org/project/ptvsd/) to
   [4.2.0](https://github.com/Microsoft/ptvsd/releases/tag/v4.2.0) (from 4.1.3). Highlights include:
   * Language server
     - Completions on generic containers work (e.g. `x: List[T]` now have completions for `x`, not just `x[]`).
     - Fixed issues relating to `Go to Definition` for `from ... import` statements.
     - `None` is no longer flagged as undefined.
     - `BadSourceException` should no longer be raised.
     - Fixed a null reference exception when handling certain function overloads.
   * Debugger
     - Properly deal with handled or unhandled exception in top level frames.
     - Any folder ending with `site-packages` is considered a library.
     - Treat any code not in `site-packages` as user code.
     - Handle case where no completions are provided by the debugger.

### Code Health

1. Remove test-specific code from `configSettings.ts` class.
   ([#2678](https://github.com/Microsoft/vscode-python/issues/2678))
1. Add a unit test for the MyPy output regex.
   ([#2696](https://github.com/Microsoft/vscode-python/issues/2696))
1. Update all npm dependencies to use the caret operator.
   ([#2746](https://github.com/Microsoft/vscode-python/issues/2746))
1. Move contents of the folder `src/utils` into `src/client/common/utils`.
   ([#2748](https://github.com/Microsoft/vscode-python/issues/2748))
1. Moved languageServer-related files to a languageServer folder.
   ([#2756](https://github.com/Microsoft/vscode-python/issues/2756))
1. Skip known failing tests for specific OS and Python version combinations to get CI running cleanly.
   ([#2795](https://github.com/Microsoft/vscode-python/issues/2795))
1. Move the linting error code out of the linting message and let [VS Code manage it in the Problems panel](https://code.visualstudio.com/updates/v1_28#_problems-panel)
   (Thanks [Nafly Mohammed](https://github.com/naflymim)).
   ([#2815](https://github.com/Microsoft/vscode-python/issues/2815))
1. Remove code related to the old debugger.
   ([#2828](https://github.com/Microsoft/vscode-python/issues/2828))
1. Upgrade Gulp to 4.0.0.
   ([#2909](https://github.com/Microsoft/vscode-python/issues/2909))
1. Remove pre-commit hooks.
   ([#2963](https://github.com/Microsoft/vscode-python/issues/2963))
1. Only perform Black-related formatting tests when the current Python-version supports it.
   ([#2999](https://github.com/Microsoft/vscode-python/issues/2999))
1. Move language server downloads to the CDN.
   ([#3000](https://github.com/Microsoft/vscode-python/issues/3000))
1. Pin extension to a minimum version of the language server.
   ([#3125](https://github.com/Microsoft/vscode-python/issues/3125))





## 2018.9.2 (29 Oct 2018)

### Fixes

1. Update version of `vscode-extension-telemetry` to resolve issue with regards to spawning of numerous `powershell` processes.
   ([#2996](https://github.com/Microsoft/vscode-python/issues/2996))

### Code Health

1. Forward telemetry from the language server.
   ([#2940](https://github.com/Microsoft/vscode-python/issues/2940))


## 2018.9.1 (18 Oct 2018)

### Fixes

1. Disable activation of conda environments in PowerShell.
   ([#2732](https://github.com/Microsoft/vscode-python/issues/2732))
1. Add logging along with some some improvements to the load times of the extension.
   ([#2827](https://github.com/Microsoft/vscode-python/issues/2827))
1. Stop `normalizationForInterpreter.py` script from returning CRCRLF line-endings.
   ([#2857](https://github.com/Microsoft/vscode-python/issues/2857))

### Code Health

1. Add ability to publish extension builds from `release` branches into the blob store.
   ([#2874](https://github.com/Microsoft/vscode-python/issues/2874))


## 2018.9.0 (9 Oct 2018)

### Thanks

Thanks to the following projects which we fully rely on to provide some of
our features:
- [isort 4.3.4](https://pypi.org/project/isort/4.3.4/)
- [jedi 0.12.0](https://pypi.org/project/jedi/0.12.0/)
  and [parso 0.2.1](https://pypi.org/project/parso/0.2.1/)
- [Microsoft Python Language Server 2018.9.0](https://github.com/Microsoft/python-language-server/releases/tag/2018.9.0)
- [ptvsd 4.1.3](https://github.com/Microsoft/ptvsd/releases/tag/v4.1.3)
- [exuberant ctags](http://ctags.sourceforge.net/) (user-installed)
- [rope](https://pypi.org/project/rope/) (user-installed)

Also thanks to the various projects we provide integrations with which help
make this extension useful:
- Debugging support:
  [Django](https://pypi.org/project/Django/),
  [Flask](https://pypi.org/project/Flask/),
  [gevent](https://pypi.org/project/gevent/),
  [Jinja](https://pypi.org/project/Jinja/),
  [Pyramid](https://pypi.org/project/pyramid/),
  [PySpark](https://pypi.org/project/pyspark/),
  [Scrapy](https://pypi.org/project/Scrapy/),
  [Watson](https://pypi.org/project/Watson/)
- Formatting:
  [autopep8](https://pypi.org/project/autopep8/),
  [black](https://pypi.org/project/black/),
  [yapf](https://pypi.org/project/yapf/)
- Interpreter support:
  [conda](https://conda.io/),
  [direnv](https://direnv.net/),
  [pipenv](https://pypi.org/project/pipenv/),
  [pyenv](https://github.com/pyenv/pyenv),
  [venv](https://docs.python.org/3/library/venv.html#module-venv),
  [virtualenv](https://pypi.org/project/virtualenv/)
- Linting:
  [bandit](https://pypi.org/project/bandit/),
  [flake8](https://pypi.org/project/flake8/),
  [mypy](https://pypi.org/project/mypy/),
  [prospector](https://pypi.org/project/prospector/),
  [pylint](https://pypi.org/project/pylint/),
  [pydocstyle](https://pypi.org/project/pydocstyle/),
  [pylama](https://pypi.org/project/pylama/)
- Testing:
  [nose](https://pypi.org/project/nose/),
  [pytest](https://pypi.org/project/pytest/),
  [unittest](https://docs.python.org/3/library/unittest.html#module-unittest)

And finally thanks to the [Python](https://www.python.org/) development team and
community for creating a fantastic programming language and community to be a
part of!

### Enhancements

1. Adds support for code completion in the debug console window.
   ([#1076](https://github.com/Microsoft/vscode-python/issues/1076))
1. Auto activate Python Environment in terminals (disable with `"python.terminal.activateEnvironment": false`).
   ([#1387](https://github.com/Microsoft/vscode-python/issues/1387))
1. Add support for activation of `pyenv` environments in the Terminal.
   ([#1526](https://github.com/Microsoft/vscode-python/issues/1526))
1. Display a message with options when user selects the default macOS Python interpreter.
   ([#1689](https://github.com/Microsoft/vscode-python/issues/1689))
1. Add debug configuration snippet for modules for the debugger.
   ([#2175](https://github.com/Microsoft/vscode-python/issues/2175))
1. Search for python interpreters in all paths found in the `PATH`/`Path` environment variable.
   ([#2398](https://github.com/Microsoft/vscode-python/issues/2398))
1. Add telemetry to download, extract, and analyze, phases of the Python Language Server.
   ([#2461](https://github.com/Microsoft/vscode-python/issues/2461))
1. The `pvsc-dev-ext.py` script now captures `stderr` for more informative exceptions
   when execution fails.
   ([#2483](https://github.com/Microsoft/vscode-python/issues/2483))
1. Display notification when attempting to debug without selecting a python interpreter.
   ([#2494](https://github.com/Microsoft/vscode-python/issues/2494))
1. Add support for out of band updates to the language server.
   ([#2580](https://github.com/Microsoft/vscode-python/issues/2580))
1. Ensure status bar with interpreter information takes priority over other items.
   ([#2617](https://github.com/Microsoft/vscode-python/issues/2617))
1. Add Python Language Server version to the survey banner URL presented to some users.
   ([#2630](https://github.com/Microsoft/vscode-python/issues/2630))
1. Language server now provides rename functionality.
   ([#2650](https://github.com/Microsoft/vscode-python/issues/2650))
1. Search for default known paths for conda environments on windows.
   ([#2794](https://github.com/Microsoft/vscode-python/issues/2794)
1. Add [bandit](https://pypi.org/project/bandit/) to supported linters.
   (thanks [Steven Demurjian](https://github.com/demus))
   ([#2775](https://github.com/Microsoft/vscode-python/issues/2775))

### Fixes

1. Improvements to the display format of interpreter information in the list of interpreters.
   ([#1352](https://github.com/Microsoft/vscode-python/issues/1352))
1. Deprecate the use of the setting `python.autoComplete.preloadModules`. Recommendation is to utilize the new language server (change the setting `"python.jediEnabled": false`).
   ([#1704](https://github.com/Microsoft/vscode-python/issues/1704))
1. Add a new `python.condaPath` setting to use if conda is not found on `PATH`.
   ([#1944](https://github.com/Microsoft/vscode-python/issues/1944))
1. Ensure code is executed when the last line of selected code is indented.
   ([#2167](https://github.com/Microsoft/vscode-python/issues/2167))
1. Stop duplicate initializations of the Python Language Server's progress reporter.
   ([#2297](https://github.com/Microsoft/vscode-python/issues/2297))
1. Fix the regex expression to match MyPy linter messages that expects the file name to have a `.py` extension, that isn't always the case, to catch any filename.
   E.g., .pyi files that describes interfaces wouldn't get the linter messages to Problems tab.
   ([#2380](https://github.com/Microsoft/vscode-python/issues/2380))
1. Do not use variable substitution when updating `python.pythonPath`.  This matters
   because VS Code does not do variable substitution in settings values.
   ([#2459](https://github.com/Microsoft/vscode-python/issues/2459))
1. Use a python script to launch the debugger, instead of using `-m` which requires changes to the `PYTHONPATH` variable.
   ([#2509](https://github.com/Microsoft/vscode-python/issues/2509))
1. Provide paths from `PYTHONPATH` environment variable to the language server, as additional search locations of Python modules.
   ([#2518](https://github.com/Microsoft/vscode-python/issues/2518))
1. Fix issue preventing debugger user survey banner from opening.
   ([#2557](https://github.com/Microsoft/vscode-python/issues/2557))
1. Use folder name of the Python interpreter as the name of the virtual environment.
   ([#2562](https://github.com/Microsoft/vscode-python/issues/2562))
1. Give preference to bitness information retrieved from the Python interpreter over what's been retrieved from Windows Registry.
   ([#2563](https://github.com/Microsoft/vscode-python/issues/2563))
1. Use the environment folder name for environments without environment names in the Conda Environments list file.
   ([#2577](https://github.com/Microsoft/vscode-python/issues/2577))
1. Update environment variable naming convention for `SPARK_HOME`, when stored in `settings.json`.
   ([#2628](https://github.com/Microsoft/vscode-python/issues/2628))
1. Fix debug adapter `Attach` test.
   ([#2655](https://github.com/Microsoft/vscode-python/issues/2655))
1. Fix colon-triggered block formatting.
   ([#2714](https://github.com/Microsoft/vscode-python/issues/2714))
1. Use full path to activate command in conda environments on windows when python.condaPath is set.
   ([#2753](https://github.com/Microsoft/vscode-python/issues/2753))

### Code Health

1. Fix broken CI on Azure DevOps.
   ([#2549](https://github.com/Microsoft/vscode-python/issues/2549))
1. Upgraded our version of `request` to `2.87.0`.
   ([#2621](https://github.com/Microsoft/vscode-python/issues/2621))
1. Include the version of language server in telemetry.
   ([#2702](https://github.com/Microsoft/vscode-python/issues/2702))
1. Update `vscode-extension-telemetry` to `0.0.22`.
   ([#2745](https://github.com/Microsoft/vscode-python/issues/2745))


## 2018.8.0 (04 September 2018)

### Thanks

Thanks to the following projects which we fully rely on to provide some of
our features:
- [isort 4.3.4](https://pypi.org/project/isort/4.3.4/)
- [jedi 0.12.0](https://pypi.org/project/jedi/0.12.0/)
  and [parso 0.2.1](https://pypi.org/project/parso/0.2.1/)
- [4.1.1](https://pypi.org/project/ptvsd/4.1.1/)
- [exuberant ctags](http://ctags.sourceforge.net/) (user-installed)
- [rope](https://pypi.org/project/rope/) (user-installed)

Also thanks to the various projects we provide integrations with which help
make this extension useful:
- Debugging support:
  [Django](https://pypi.org/project/Django/),
  [Flask](https://pypi.org/project/Flask/),
  [gevent](https://pypi.org/project/gevent/),
  [Jinja](https://pypi.org/project/Jinja/),
  [Pyramid](https://pypi.org/project/pyramid/),
  [PySpark](https://pypi.org/project/pyspark/),
  [Scrapy](https://pypi.org/project/Scrapy/),
  [Watson](https://pypi.org/project/Watson/)
- Formatting:
  [autopep8](https://pypi.org/project/autopep8/),
  [black](https://pypi.org/project/black/),
  [yapf](https://pypi.org/project/yapf/)
- Interpreter support:
  [conda](https://conda.io/),
  [direnv](https://direnv.net/),
  [pipenv](https://pypi.org/project/pipenv/),
  [pyenv](https://github.com/pyenv/pyenv),
  [venv](https://docs.python.org/3/library/venv.html#module-venv),
  [virtualenv](https://pypi.org/project/virtualenv/)
- Linting:
  [flake8](https://pypi.org/project/flake8/),
  [mypy](https://pypi.org/project/mypy/),
  [prospector](https://pypi.org/project/prospector/),
  [pylint](https://pypi.org/project/pylint/),
  [pydocstyle](https://pypi.org/project/pydocstyle/),
  [pylama](https://pypi.org/project/pylama/)
- Testing:
  [nose](https://pypi.org/project/nose/),
  [pytest](https://pypi.org/project/pytest/),
  [unittest](https://docs.python.org/3/library/unittest.html#module-unittest)

And finally thanks to the [Python](https://www.python.org/) development team and
community for creating a fantastic programming language and community to be a
part of!

### Enhancements

1. Improved language server startup time by 40%.
   ([#1865](https://github.com/Microsoft/vscode-python/issues/1865))
1. Add pip dependency support to the conda `environment.yml` YAML schema support
   (thanks [Mark Edwards](https://github.com/markedwards)).
   ([#2119](https://github.com/Microsoft/vscode-python/issues/2119))
1. Added a German translation. (thanks to [bschley](https://github.com/bschley) and by means of [berndverst](https://github.com/berndverst) and [croth1](https://github.com/croth1) for the reviews)
   ([#2203](https://github.com/Microsoft/vscode-python/issues/2203))
1. The new setting `python.analysis.diagnosticPublishDelay` allows you to control
   when language server publishes diagnostics. Default is 1 second after the user
   activity, such a typing, ceases. If diagnostic is clear (i.e. errors got fixed),
   the publishing is immediate.
   ([#2270](https://github.com/Microsoft/vscode-python/issues/2270))
1. Language server now supports hierarchical document outline per language server protocol 4.4+ and VS Code 1.26+.
   ([#2384](https://github.com/Microsoft/vscode-python/issues/2384))
1. Make use of the `http.proxy` field in `settings.json` when downloading the Python Language Server.
   ([#2385](https://github.com/Microsoft/vscode-python/issues/2385))

### Fixes

1. Fix debugger issue that prevented users from copying the value of a variable from the Variables debugger window.
   ([#1398](https://github.com/Microsoft/vscode-python/issues/1398))
1. Enable code lenses for tests when using the new language server.
   ([#1948](https://github.com/Microsoft/vscode-python/issues/1948))
1. Fix null reference exception in the language server causing server initialization to fail. The exception happened when search paths contained a folder that did not exist.
   ([#2017](https://github.com/Microsoft/vscode-python/issues/2017))
1. Language server now populates document outline with all symbols instead of just top-level ones.
   ([#2050](https://github.com/Microsoft/vscode-python/issues/2050))
1. Ensure test count values in the status bar represent the correct number of tests that were discovered and run.
   ([#2143](https://github.com/Microsoft/vscode-python/issues/2143))
1. Fixed issue in the language server when documentation for a function always produced "Documentation is still being calculated, please try again soon".
   ([#2179](https://github.com/Microsoft/vscode-python/issues/2179))
1. Change linter message parsing so it respects `python.linting.maxNumberOfProblems`.
   (thanks [Scott Saponas](https://github.com/saponas/))
   ([#2198](https://github.com/Microsoft/vscode-python/issues/2198))
1. Fixed language server issue when it could enter infinite loop reloading modules.
   ([#2207](https://github.com/Microsoft/vscode-python/issues/2207))
1. Ensure workspace `pipenv` environment is not labeled as a `virtual env`.
   ([#2223](https://github.com/Microsoft/vscode-python/issues/2223))
1. Improve reliability of document outline population with language server.
   ([#2224](https://github.com/Microsoft/vscode-python/issues/2224))
1. Language server now correctly handles `with` statement when `__enter__` is
   declared in a base class.
   ([#2240](https://github.com/Microsoft/vscode-python/issues/2240))
1. Fix `visualstudio_py_testLauncher` to stop breaking out of test discovery too soon.
   ([#2241](https://github.com/Microsoft/vscode-python/issues/2241))
1. Notify the user when the language server does not support their platform.
   ([#2245](https://github.com/Microsoft/vscode-python/issues/2245))
1. Fix issue with survey not opening in a browser for Windows users.
   ([#2252](https://github.com/Microsoft/vscode-python/issues/2252))
1. Correct banner survey question text to reference the Python Language Server.
   ([#2253](https://github.com/Microsoft/vscode-python/issues/2253))
1. Fixed issue in the language server when typing dot under certain conditions produced null reference exception.
   ([#2262](https://github.com/Microsoft/vscode-python/issues/2262))
1. Fix error when switching from new language server to the old `Jedi` language server.
   ([#2281](https://github.com/Microsoft/vscode-python/issues/2281))
1. Unpin Pylint from < 2.0 (prospector was upgraded and isn't stuck on that any longer)
   ([#2284](https://github.com/Microsoft/vscode-python/issues/2284))
1. Add support for breaking into the first line of code in the new debugger.
   ([#2299](https://github.com/Microsoft/vscode-python/issues/2299))
1. Show the debugger survey banner for only a subset of users.
   ([#2300](https://github.com/Microsoft/vscode-python/issues/2300))
1. Ensure Flask debug configuration launches flask in a debug environment with the Flask debug mode disabled.
   This is necessary to ensure the custom debugger takes precedence over the interactive debugger, and live reloading is disabled.
   http://flask.pocoo.org/docs/1.0/api/#flask.Flask.debug
   ([#2309](https://github.com/Microsoft/vscode-python/issues/2309))
1. Language server now correctly merges data from typeshed and the Python library.
   ([#2345](https://github.com/Microsoft/vscode-python/issues/2345))
1. Fix pytest >= 3.7 test discovery.
   ([#2347](https://github.com/Microsoft/vscode-python/issues/2347))
1. Update the downloaded Python language server nuget package filename to
   `Python-Language-Server-{OSType}.beta.nupkg`.
   ([#2362](https://github.com/Microsoft/vscode-python/issues/2362))
1. Added setting to control language server log output. Default is now 'error' so there should be much less noise in the output.
   ([#2405](https://github.com/Microsoft/vscode-python/issues/2405))
1. Fix `experimental` debugger when debugging Python files with Unicode characters in the file path.
   ([#688](https://github.com/Microsoft/vscode-python/issues/688))
1. Ensure stepping out of debugged code does not take user into `PTVSD` debugger code.
   ([#767](https://github.com/Microsoft/vscode-python/issues/767))
1. Upgrade `pythonExperimental` to `python` in `launch.json`.
   ([#2478](https://github.com/Microsoft/vscode-python/issues/2478))

### Code Health

1. Revert change that moved IExperimentalDebuggerBanner into a common location.
   ([#2195](https://github.com/Microsoft/vscode-python/issues/2195))
1. Decorate `EventEmitter` within a `try..catch` to play nice with other extensions performing the same operation.
   ([#2196](https://github.com/Microsoft/vscode-python/issues/2196))
1. Change the default interpreter to favor Python 3 over Python 2.
   ([#2266](https://github.com/Microsoft/vscode-python/issues/2266))
1. Deprecate command `Python: Build Workspace Symbols` when using the language server.
   ([#2267](https://github.com/Microsoft/vscode-python/issues/2267))
1. Pin version of `pylint` to `3.6.3` to allow ensure `pylint` gets installed on Travis with Python2.7.
   ([#2305](https://github.com/Microsoft/vscode-python/issues/2305))
1. Remove some of the debugger tests and fix some minor debugger issues.
   ([#2307](https://github.com/Microsoft/vscode-python/issues/2307))
1. Only use the current stable version of PTVSD in CI builds/releases.
   ([#2432](https://github.com/Microsoft/vscode-python/issues/2432))


## 2018.7.1 (23 July 2018)

### Fixes

1. Update the language server to code as of
   [651468731500ec1cc644029c3666c57b82f77d76](https://github.com/Microsoft/PTVS/commit/651468731500ec1cc644029c3666c57b82f77d76).
   ([#2233](https://github.com/Microsoft/vscode-python/issues/2233))


## 2018.7.0 (18 July 2018)

### Thanks

Thanks to the following projects which we fully rely on to provide some of
our features:
- [isort 4.3.4](https://pypi.org/project/isort/4.3.4/)
- [jedi 0.12.0](https://pypi.org/project/jedi/0.12.0/)
  and [parso 0.2.1](https://pypi.org/project/parso/0.2.1/)
- [ptvsd 3.0.0](https://pypi.org/project/ptvsd/3.0.0/) and [4.1.11a5](https://pypi.org/project/ptvsd/4.1.11a5/)
- [exuberant ctags](http://ctags.sourceforge.net/) (user-installed)
- [rope](https://pypi.org/project/rope/) (user-installed)

Also thanks to the various projects we provide integrations with which help
make this extension useful:
- Debugging support:
  [Django](https://pypi.org/project/Django/),
  [Flask](https://pypi.org/project/Flask/),
  [gevent](https://pypi.org/project/gevent/),
  [Jinja](https://pypi.org/project/Jinja/),
  [Pyramid](https://pypi.org/project/pyramid/),
  [PySpark](https://pypi.org/project/pyspark/),
  [Scrapy](https://pypi.org/project/Scrapy/),
  [Watson](https://pypi.org/project/Watson/)
- Formatting:
  [autopep8](https://pypi.org/project/autopep8/),
  [black](https://pypi.org/project/black/),
  [yapf](https://pypi.org/project/yapf/)
- Interpreter support:
  [conda](https://conda.io/),
  [direnv](https://direnv.net/),
  [pipenv](https://pypi.org/project/pipenv/),
  [pyenv](https://github.com/pyenv/pyenv),
  [venv](https://docs.python.org/3/library/venv.html#module-venv),
  [virtualenv](https://pypi.org/project/virtualenv/)
- Linting:
  [flake8](https://pypi.org/project/flake8/),
  [mypy](https://pypi.org/project/mypy/),
  [prospector](https://pypi.org/project/prospector/),
  [pylint](https://pypi.org/project/pylint/),
  [pydocstyle](https://pypi.org/project/pydocstyle/),
  [pylama](https://pypi.org/project/pylama/)
- Testing:
  [nose](https://pypi.org/project/nose/),
  [pytest](https://pypi.org/project/pytest/),
  [unittest](https://docs.python.org/3/library/unittest.html#module-unittest)

And finally thanks to the [Python](https://www.python.org/) development team and
community for creating a fantastic programming language and community to be a
part of!

### Enhancements

1. Language server now reports code analysis progress in the status bar.
   ([#1591](https://github.com/Microsoft/vscode-python/issues/1591))
1. Only report Language Server download progress once.
   ([#2000](https://github.com/Microsoft/vscode-python/issues/2000))
1. Messages changes to reflect name of the language server: 'Microsoft Python Language Server';
   folder name changed from `analysis` to `languageServer`.
   ([#2107](https://github.com/Microsoft/vscode-python/issues/2107))
1. Set default analysis for language server to open files only.
   ([#2113](https://github.com/Microsoft/vscode-python/issues/2113))
1. Add two popups to the extension: one to ask users to move to the new language server, the other to request feedback from users of that language server.
   ([#2127](https://github.com/Microsoft/vscode-python/issues/2127))

### Fixes

1. Ensure dunder variables are always displayed in code completion when using the new language server.
   ([#2013](https://github.com/Microsoft/vscode-python/issues/2013))
1. Store testId for files & suites during unittest discovery.
   ([#2044](https://github.com/Microsoft/vscode-python/issues/2044))
1. `editor.formatOnType` no longer adds space after `*` in multi-line arguments.
   ([#2048](https://github.com/Microsoft/vscode-python/issues/2048))
1. Fix bug where tooltips would popup whenever a comma is typed within a string.
   ([#2057](https://github.com/Microsoft/vscode-python/issues/2057))
1. Change keyboard shortcut for `Run Selection/Line in Python Terminal` to not
   interfere with the Find/Replace dialog box.
   ([#2068](https://github.com/Microsoft/vscode-python/issues/2068))
1. Relax validation of the environment `Path` variable.
   ([#2076](https://github.com/Microsoft/vscode-python/issues/2076))
1. `editor.formatOnType` is more reliable handling floating point numbers.
   ([#2079](https://github.com/Microsoft/vscode-python/issues/2079))
1. Change the default port used in remote debugging using `Experimental` debugger to `5678`.
   ([#2146](https://github.com/Microsoft/vscode-python/issues/2146))
1. Register test manager when using the new language server.
   ([#2186](https://github.com/Microsoft/vscode-python/issues/2186))

### Code Health

1. Removed pre-commit hook that ran unit tests.
   ([#1986](https://github.com/Microsoft/vscode-python/issues/1986))
1. Pass OS type to the debugger.
   ([#2128](https://github.com/Microsoft/vscode-python/issues/2128))
1. Ensure 'languageServer' directory is excluded from the build output.
   ([#2150](https://github.com/Microsoft/vscode-python/issues/2150))
1. Change the download links of the language server files.
   ([#2180](https://github.com/Microsoft/vscode-python/issues/2180))



## 2018.6.0 (20 June 2018)

### Thanks

Thanks to the following projects which we fully rely on to provide some of
our features:
- [isort 4.3.4](https://pypi.org/project/isort/4.3.4/)
- [jedi 0.12.0](https://pypi.org/project/jedi/0.12.0/)
  and [parso 0.2.1](https://pypi.org/project/parso/0.2.1/)
- [ptvsd 3.0.0](https://pypi.org/project/ptvsd/3.0.0/) and [4.1.11a5](https://pypi.org/project/ptvsd/4.1.11a5/)
- [exuberant ctags](http://ctags.sourceforge.net/) (user-installed)
- [rope](https://pypi.org/project/rope/) (user-installed)

Also thanks to the various projects we provide integrations with which help
make this extension useful:
- Debugging support:
  [Django](https://pypi.org/project/Django/),
  [Flask](https://pypi.org/project/Flask/),
  [gevent](https://pypi.org/project/gevent/),
  [Jinja](https://pypi.org/project/Jinja/),
  [Pyramid](https://pypi.org/project/pyramid/),
  [PySpark](https://pypi.org/project/pyspark/),
  [Scrapy](https://pypi.org/project/Scrapy/),
  [Watson](https://pypi.org/project/Watson/)
- Formatting:
  [autopep8](https://pypi.org/project/autopep8/),
  [black](https://pypi.org/project/black/),
  [yapf](https://pypi.org/project/yapf/)
- Interpreter support:
  [conda](https://conda.io/),
  [direnv](https://direnv.net/),
  [pipenv](https://pypi.org/project/pipenv/),
  [pyenv](https://github.com/pyenv/pyenv),
  [venv](https://docs.python.org/3/library/venv.html#module-venv),
  [virtualenv](https://pypi.org/project/virtualenv/)
- Linting:
  [flake8](https://pypi.org/project/flake8/),
  [mypy](https://pypi.org/project/mypy/),
  [prospector](https://pypi.org/project/prospector/),
  [pylint](https://pypi.org/project/pylint/),
  [pydocstyle](https://pypi.org/project/pydocstyle/),
  [pylama](https://pypi.org/project/pylama/)
- Testing:
  [nose](https://pypi.org/project/nose/),
  [pytest](https://pypi.org/project/pytest/),
  [unittest](https://docs.python.org/3/library/unittest.html#module-unittest)

And finally thanks to the [Python](https://www.python.org/) development team and
community for creating a fantastic programming language and community to be a
part of!

### Enhancements

1. Add setting to control automatic test discovery on save, `python.unitTest.autoTestDiscoverOnSaveEnabled`.
   (thanks [Lingyu Li](http://github.com/lingyv-li/))
   ([#1037](https://github.com/Microsoft/vscode-python/issues/1037))
1. Add `gevent` launch configuration option to enable debugging of gevent monkey patched code.
   (thanks [Bence Nagy](https://github.com/underyx))
   ([#127](https://github.com/Microsoft/vscode-python/issues/127))
1. Add support for the `"source.organizeImports"` setting for `"editor.codeActionsOnSave"` (thanks [Nathan Gaberel](https://github.com/n6g7)); you can turn this on just for Python using:
   ```json
   "[python]": {
       "editor.codeActionsOnSave": {
           "source.organizeImports": true
       }
   }
   ```
   ([#156](https://github.com/Microsoft/vscode-python/issues/156))
1. Added Spanish translation.
   (thanks [Mario Rubio](https://github.com/mario-mra/))
   ([#1902](https://github.com/Microsoft/vscode-python/issues/1902))
1. Add a French translation (thanks to [Jérémy](https://github.com/PixiBixi) for
   the initial patch, and thanks to [Nathan Gaberel](https://github.com/n6g7),
   [Bruno Alla](https://github.com/browniebroke), and
   [Tarek Ziade](https://github.com/tarekziade) for reviews).
   ([#1959](https://github.com/Microsoft/vscode-python/issues/1959))
1. Add syntax highlighting for [Pipenv](http://pipenv.readthedocs.io/en/latest/)-related
   files (thanks [Nathan Gaberel](https://github.com/n6g7)).
   ([#995](https://github.com/Microsoft/vscode-python/issues/995))

### Fixes

1. Modified to change error message displayed when path to a tool (`linter`, `formatter`, etc) is invalid.
   ([#1064](https://github.com/Microsoft/vscode-python/issues/1064))
1. Improvements to the logic used to parse the arguments passed into the test frameworks.
   ([#1070](https://github.com/Microsoft/vscode-python/issues/1070))
1. Ensure navigation to definitions follows imports and is transparent to decoration.
   (thanks [Peter Law](https://github.com/PeterJCLaw))
   ([#1638](https://github.com/Microsoft/vscode-python/issues/1638))
1. Fix for intellisense failing when using the new `Outline` feature.
   ([#1721](https://github.com/Microsoft/vscode-python/issues/1721))
1. When debugging unit tests, use the `env` file configured in `settings.json` under `python.envFile`.
   ([#1759](https://github.com/Microsoft/vscode-python/issues/1759))
1. Fix to display all interpreters in the interpreter list when a workspace contains a `Pipfile`.
   ([#1800](https://github.com/Microsoft/vscode-python/issues/1800))
1. Use file system API to perform file path comparisons when performing code navigation.
   (thanks to [bstaint](https://github.com/bstaint) for the problem diagnosis)
   ([#1811](https://github.com/Microsoft/vscode-python/issues/1811))
1. Automatically add path mappings for remote debugging when attaching to the localhost.
   ([#1829](https://github.com/Microsoft/vscode-python/issues/1829))
1. Change keyboard shortcut for `Run Selection/Line in Python Terminal` to `Shift+Enter`.
   ([#1875](https://github.com/Microsoft/vscode-python/issues/1875))
1. Fix unhandled rejected promises in unit tests.
   ([#1919](https://github.com/Microsoft/vscode-python/issues/1919))
1. Fix debugger issue that causes the debugger to hang and silently exit stepping over a line of code instantiating an ITK vector object.
   ([#459](https://github.com/Microsoft/vscode-python/issues/459))

### Code Health

1. Add telemetry to capture type of python interpreter used in workspace.
   ([#1237](https://github.com/Microsoft/vscode-python/issues/1237))
1. Enabled multi-thrreaded debugger tests for the `experimental` debugger.
   ([#1250](https://github.com/Microsoft/vscode-python/issues/1250))
1. Log relevant environment information when the existence of `pipenv` cannot be determined.
   ([#1338](https://github.com/Microsoft/vscode-python/issues/1338))
1. Use [dotenv](https://www.npmjs.com/package/dotenv) package to parse [environment variables definition files](https://code.visualstudio.com/docs/python/environments#_environment-variable-definitions-file).
   ([#1376](https://github.com/Microsoft/vscode-python/issues/1376))
1. Move from yarn to npm.
   ([#1402](https://github.com/Microsoft/vscode-python/issues/1402))
1. Fix django and flask debugger tests when using the experimental debugger.
   ([#1407](https://github.com/Microsoft/vscode-python/issues/1407))
1. Capture telemetry for the usage of the `Create Terminal` command along with other instances when a terminal is created implicitly.
   ([#1542](https://github.com/Microsoft/vscode-python/issues/1542))
1. Add telemetry to capture availability of Python 3, version of Python used in workspace and the number of workspace folders.
   ([#1545](https://github.com/Microsoft/vscode-python/issues/1545))
1. Ensure all CI tests (except for debugger) are no longer allowed to fail.
   ([#1614](https://github.com/Microsoft/vscode-python/issues/1614))
1. Capture telemetry for the usage of the feature that formats a line as you type (`editor.formatOnType`).
   ([#1766](https://github.com/Microsoft/vscode-python/issues/1766))
1. Capture telemetry for the new debugger.
   ([#1767](https://github.com/Microsoft/vscode-python/issues/1767))
1. Capture telemetry for usage of the setting `python.autocomplete.addBrackets`
   ([#1770](https://github.com/Microsoft/vscode-python/issues/1770))
1. Speed up githook by skipping commits not containing any `.ts` files.
   ([#1803](https://github.com/Microsoft/vscode-python/issues/1803))
1. Update typescript package to 2.9.1.
   ([#1815](https://github.com/Microsoft/vscode-python/issues/1815))
1. Log Conda not existing message as an information instead of an error.
   ([#1817](https://github.com/Microsoft/vscode-python/issues/1817))
1. Make use of `ILogger` to log messages instead of using `console.error`.
   ([#1821](https://github.com/Microsoft/vscode-python/issues/1821))
1. Update `parso` package to 0.2.1.
   ([#1833](https://github.com/Microsoft/vscode-python/issues/1833))
1. Update `isort` package to 4.3.4.
   ([#1842](https://github.com/Microsoft/vscode-python/issues/1842))
1. Add better exception handling when parsing responses received from the Jedi language service.
   ([#1867](https://github.com/Microsoft/vscode-python/issues/1867))
1. Resolve warnings in CI Tests and fix some broken CI tests.
   ([#1885](https://github.com/Microsoft/vscode-python/issues/1885))
1. Reduce sample count used to capture performance metrics in order to reduce time taken to complete the tests.
   ([#1887](https://github.com/Microsoft/vscode-python/issues/1887))
1. Ensure workspace information is passed into installer when determining whether a product/tool is installed.
   ([#1893](https://github.com/Microsoft/vscode-python/issues/1893))
1. Add JUnit file output to enable CI integration with VSTS.
   ([#1897](https://github.com/Microsoft/vscode-python/issues/1897))
1. Log unhandled rejected promises when running unit tests.
   ([#1918](https://github.com/Microsoft/vscode-python/issues/1918))
1. Add ability to run tests without having to launch VS Code.
   ([#1922](https://github.com/Microsoft/vscode-python/issues/1922))
1. Fix rename refactoring unit tests.
   ([#1953](https://github.com/Microsoft/vscode-python/issues/1953))
1. Fix failing test on Mac when validating the path of a python interperter.
   ([#1957](https://github.com/Microsoft/vscode-python/issues/1957))
1. Display banner prompting user to complete a survey for the use of the `Experimental Debugger`.
   ([#1968](https://github.com/Microsoft/vscode-python/issues/1968))
1. Use a glob pattern to look for `conda` executables.
   ([#256](https://github.com/Microsoft/vscode-python/issues/256))
1. Create tests to measure activation times for the extension.
   ([#932](https://github.com/Microsoft/vscode-python/issues/932))





## 2018.5.0 (05 Jun 2018)

Thanks to the following projects which we fully rely on to provide some of
our features:
- [isort 4.2.15](https://pypi.org/project/isort/4.2.15/)
- [jedi 0.12.0](https://pypi.org/project/jedi/0.12.0/)
  and [parso 0.2.0](https://pypi.org/project/parso/0.2.0/)
- [ptvsd 3.0.0](https://pypi.org/project/ptvsd/3.0.0/) and [4.1.1a5](https://pypi.org/project/ptvsd/4.1.1a5/)
- [exuberant ctags](http://ctags.sourceforge.net/) (user-installed)
- [rope](https://pypi.org/project/rope/) (user-installed)

And thanks to the many other projects which users can optionally choose from
and install to work with the extension. Without them the extension would not be
nearly as feature-rich and useful as it is.

### Enhancements

1. Add support for the [Black formatter](https://pypi.org/project/black/)
   (thanks to [Josh Smeaton](https://github.com/jarshwah) for the initial patch)
   ([#1153](https://github.com/Microsoft/vscode-python/issues/1153))
1. Add the command `Discover Unit Tests`.
   ([#1474](https://github.com/Microsoft/vscode-python/issues/1474))
1. Auto detect `*.jinja2` and `*.j2` extensions as Jinja templates, to enable debugging of Jinja templates.
   ([#1484](https://github.com/Microsoft/vscode-python/issues/1484))

### Fixes

1. Ensure debugger breaks on `assert` failures.
   ([#1194](https://github.com/Microsoft/vscode-python/issues/1194))
1. Ensure debugged program is terminated when `Stop` debugging button is clicked.
   ([#1345](https://github.com/Microsoft/vscode-python/issues/1345))
1. Fix indentation when function contains type hints.
   ([#1461](https://github.com/Microsoft/vscode-python/issues/1461))
1. Ensure python environment activation works as expected within a multi-root workspace.
   ([#1476](https://github.com/Microsoft/vscode-python/issues/1476))
1. Close communication channel before exiting the test runner.
   ([#1529](https://github.com/Microsoft/vscode-python/issues/1529))
1. Allow for negative column numbers in messages returned by `pylint`.
   ([#1628](https://github.com/Microsoft/vscode-python/issues/1628))
1. Modify the `FLASK_APP` environment variable in the flask debug configuration to include just the name of the application file.
   ([#1634](https://github.com/Microsoft/vscode-python/issues/1634))
1. Ensure the display name of an interpreter does not get prefixed twice with the words `Python`.
   ([#1651](https://github.com/Microsoft/vscode-python/issues/1651))
1. Enable code refactoring when using the new Analysis Engine.
   ([#1774](https://github.com/Microsoft/vscode-python/issues/1774))
1. `editor.formatOnType` no longer breaks numbers formatted with underscores.
   ([#1779](https://github.com/Microsoft/vscode-python/issues/1779))
1. `editor.formatOnType` now better handles multiline function arguments
   ([#1796](https://github.com/Microsoft/vscode-python/issues/1796))
1. `Go to Definition` now works for functions which have numbers that use `_` as a separator (as part of our Jedi 0.12.0 upgrade).
   ([#180](https://github.com/Microsoft/vscode-python/issues/180))
1. Display documentation for auto completion items when the feature to automatically insert of brackets for selected item is turned on.
   ([#452](https://github.com/Microsoft/vscode-python/issues/452))
1. Ensure empty paths do not get added into `sys.path` by the Jedi language server. (this was fixed in the previous release in [#1471](https://github.com/Microsoft/vscode-python/pull/1471))
   ([#677](https://github.com/Microsoft/vscode-python/issues/677))
1. Resolves rename refactor issue that removes the last line of the source file when the line is being refactored and source does not end with an EOL.
   ([#695](https://github.com/Microsoft/vscode-python/issues/695))
1. Ensure the prompt to install missing packages is not displayed more than once.
   ([#980](https://github.com/Microsoft/vscode-python/issues/980))

### Code Health

1. Add syntax highlighting to `constraints.txt` files to match that of `requirements.txt` files.
   (thanks [Waleed Sehgal](https://github.com/waleedsehgal))
   ([#1053](https://github.com/Microsoft/vscode-python/issues/1053))
1. Refactor unit testing functionality to improve testability of individual components.
   ([#1068](https://github.com/Microsoft/vscode-python/issues/1068))
1. Add unit tests for evaluating expressions in the experimental debugger.
   ([#1109](https://github.com/Microsoft/vscode-python/issues/1109))
1. Add tests to ensure custom arguments get passed into python program when using the experimental debugger.
   ([#1280](https://github.com/Microsoft/vscode-python/issues/1280))
1. Ensure custom environment variables are always used when spawning any process from within the extension.
   ([#1339](https://github.com/Microsoft/vscode-python/issues/1339))
1. Add tests for hit count breakpoints for the experimental debugger.
   ([#1410](https://github.com/Microsoft/vscode-python/issues/1410))
1. Ensure none of the npm packages (used by the extension) rely on native dependencies.
   ([#1416](https://github.com/Microsoft/vscode-python/issues/1416))
1. Remove explicit initialization of `PYTHONPATH` with the current workspace path in unit testing of modules with the experimental debugger.
   ([#1465](https://github.com/Microsoft/vscode-python/issues/1465))
1. Flag `program` in `launch.json` configuration items as an optional attribute.
   ([#1503](https://github.com/Microsoft/vscode-python/issues/1503))
1. Remove unused setting `disablePromptForFeatures`.
   ([#1551](https://github.com/Microsoft/vscode-python/issues/1551))
1. Remove unused Unit Test setting `debugHost`.
   ([#1552](https://github.com/Microsoft/vscode-python/issues/1552))
1. Create a new API to retrieve interpreter details with the ability to cache the details.
   ([#1569](https://github.com/Microsoft/vscode-python/issues/1569))
1. Add tests for log points in the experimental debugger.
   ([#1582](https://github.com/Microsoft/vscode-python/issues/1582))
1. Update typescript package to 2.8.3.
   ([#1604](https://github.com/Microsoft/vscode-python/issues/1604))
1. Fix typescript compilation error.
   ([#1623](https://github.com/Microsoft/vscode-python/issues/1623))
1. Fix unit tests used to test flask template debugging on AppVeyor for the experimental debugger.
   ([#1640](https://github.com/Microsoft/vscode-python/issues/1640))
1. Change yarn install script to include the keyword `--lock-file`.
   (thanks [Lingyu Li](https://github.com/lingyv-li/))
   ([#1682](https://github.com/Microsoft/vscode-python/issues/1682))
1. Run unit tests as a pre-commit hook.
   ([#1703](https://github.com/Microsoft/vscode-python/issues/1703))
1. Update debug capabilities to add support for the setting `supportTerminateDebuggee` due to an upstream update from [PTVSD](https://github.com/Microsoft/ptvsd/issues).
   ([#1719](https://github.com/Microsoft/vscode-python/issues/1719))
1. Build and upload development build of the extension to the Azure blob store even if CI tests fail on the `master` branch.
   ([#1730](https://github.com/Microsoft/vscode-python/issues/1730))
1. Changes to the script used to upload the extension to the Azure blob store.
   ([#1732](https://github.com/Microsoft/vscode-python/issues/1732))
1. Prompt user to reload Visual Studio Code when toggling between the analysis engines.
   ([#1747](https://github.com/Microsoft/vscode-python/issues/1747))
1. Fix typo in unit test.
   ([#1794](https://github.com/Microsoft/vscode-python/issues/1794))
1. Fix failing Prospector unit tests and add more tests for linters (with and without workspaces).
   ([#1836](https://github.com/Microsoft/vscode-python/issues/1836))
1. Ensure `Outline` view doesn't overload the language server with too many requests, while user is editing text in the editor.
   ([#1856](https://github.com/Microsoft/vscode-python/issues/1856))





## 2018.4.0 (2 May 2018)

Thanks to the following projects which we fully rely on to provide some of
our features:
- [isort 4.2.15](https://pypi.org/project/isort/4.2.15/)
- [jedi 0.12.0](https://pypi.org/project/jedi/0.12.0/)
  and [parso 0.2.0](https://pypi.org/project/parso/0.2.0/)
- [ptvsd 3.0.0](https://pypi.org/project/ptvsd/3.0.0/) and [4.1.1a1](https://pypi.org/project/ptvsd/4.1.1a1/)
- [exuberant ctags](http://ctags.sourceforge.net/) (user-installed)
- [rope](https://pypi.org/project/rope/) (user-installed)

And a special thanks to [Patryk Zawadzki](https://github.com/patrys) for all of
his help on [our issue tracker](https://github.com/Microsoft/vscode-python)!

### Enhancements

1. Enable debugging of Jinja templates in the experimental debugger.
   This is made possible with the addition of the `jinja` setting in the `launch.json` file as follows:
   ```json
   "request": "launch or attach",
   ...
   "jinja": true
   ```
   ([#1206](https://github.com/Microsoft/vscode-python/issues/1206))
1. Remove empty spaces from the selected text of the active editor when executing in a terminal.
   ([#1207](https://github.com/Microsoft/vscode-python/issues/1207))
1. Add prelimnary support for remote debugging using the experimental debugger.
   Attach to a Python program started using the command `python -m ptvsd --server --port 9091 --file pythonFile.py`
   ([#1229](https://github.com/Microsoft/vscode-python/issues/1229))
1. Add support for [logpoints](https://code.visualstudio.com/docs/editor/debugging#_logpoints) in the experimental debugger.
   ([#1306](https://github.com/Microsoft/vscode-python/issues/1306))
1. Set focus to the terminal upon creation of a terminal using the `Python: Create Terminal` command.
   ([#1315](https://github.com/Microsoft/vscode-python/issues/1315))
1. Save the python file before running it in the terminal using the command/menu `Run Python File in Terminal`.
   ([#1316](https://github.com/Microsoft/vscode-python/issues/1316))
1. Added support for source references (remote debugging without having the source code locally) in the experimental debugger.
   ([#1333](https://github.com/Microsoft/vscode-python/issues/1333))
1. Add `Ctrl+Enter` keyboard shortcut for `Run Selection/Line in Python Terminal`.
   ([#1349](https://github.com/Microsoft/vscode-python/issues/1349))
1. Settings configured within the `debugOptions` property of `launch.json` for the old debugger are now defined as individual (boolean) properties in the new experimental debugger (e.g. `"debugOptions": ["RedirectOutput"]` becomes `"redirectOutput": true`).
   ([#1395](https://github.com/Microsoft/vscode-python/issues/1395))
1. Intergrate Jedi 0.12. See https://github.com/davidhalter/jedi/issues/1063#issuecomment-381417297 for details.
   ([#1400](https://github.com/Microsoft/vscode-python/issues/1400))
1. Enable Jinja template debugging as a default behaviour when using the Watson debug configuration for debugging of Watson applications.
   ([#1480](https://github.com/Microsoft/vscode-python/issues/1480))
1. Enable Jinja template debugging as a default behavior when debugging Pyramid applications.
   ([#1492](https://github.com/Microsoft/vscode-python/issues/1492))
1. Add prelimnary support for remote debugging using the experimental debugger.
   Attach to a Python program after having imported `ptvsd` and enabling the debugger to attach as follows:
   ```python
   import ptvsd
   ptvsd.enable_attach(('0.0.0.0', 5678))
   ```
   Additional capabilities:
   * `ptvsd.break_into_debugger()` to break into the attached debugger.
   * `ptvsd.wait_for_attach(timeout)` to cause the program to wait until a debugger attaches.
   * `ptvsd.is_attached()` to determine whether a debugger is attached to the program.
   ([#907](https://github.com/Microsoft/vscode-python/issues/907))

### Fixes

1. Use an existing method to identify the active interpreter.
   ([#1015](https://github.com/Microsoft/vscode-python/issues/1015))
1. Fix `go to definition` functionality across files.
   ([#1033](https://github.com/Microsoft/vscode-python/issues/1033))
1. IntelliSense under Python 2 for inherited attributes works again (thanks to an upgraded Jedi).
   ([#1072](https://github.com/Microsoft/vscode-python/issues/1072))
1. Reverted change that ended up considering symlinked interpreters as duplicate interpreter.
   ([#1192](https://github.com/Microsoft/vscode-python/issues/1192))
1. Display errors returned by the PipEnv command when identifying the corresponding environment.
   ([#1254](https://github.com/Microsoft/vscode-python/issues/1254))
1. When `editor.formatOnType` is on, don't add a space for `*args` or `**kwargs`
   ([#1257](https://github.com/Microsoft/vscode-python/issues/1257))
1. When `editor.formatOnType` is on, don't add a space between a string type specifier and the string literal
   ([#1257](https://github.com/Microsoft/vscode-python/issues/1257))
1. Reduce the frequency within which the memory usage of the language server is checked, also ensure memory usage is not checked unless language server functionality is used.
   ([#1277](https://github.com/Microsoft/vscode-python/issues/1277))
1. Ensure interpreter file exists on the file system before including into list of interpreters.
   ([#1305](https://github.com/Microsoft/vscode-python/issues/1305))
1. Do not have the formatter consider single-quoted string multiline even if it is not terminated.
   ([#1364](https://github.com/Microsoft/vscode-python/issues/1364))
1. IntelliSense works in module-level `if` statements (thanks to Jedi 0.12.0 upgrade).
   ([#142](https://github.com/Microsoft/vscode-python/issues/142))
1. Clicking the codelens `Run Test` on a test class should run that specific test class instead of all tests in the file.
   ([#1472](https://github.com/Microsoft/vscode-python/issues/1472))
1. Clicking the codelens `Run Test` on a test class or method should run that specific test instead of all tests in the file.
   ([#1473](https://github.com/Microsoft/vscode-python/issues/1473))
1. Check whether the selected python interpreter is valid before starting the language server. Failing to do so could result in the extension failing to load.
   ([#1487](https://github.com/Microsoft/vscode-python/issues/1487))
1. Fixes the issue where Conda environments created using the latest version of Anaconda are not activated in Powershell.
   ([#1520](https://github.com/Microsoft/vscode-python/issues/1520))
1. Increase the delay for the activation of environments in Powershell terminals.
   ([#1533](https://github.com/Microsoft/vscode-python/issues/1533))
1. Fix activation of environments with spaces in the python path when using Powershell.
   ([#1534](https://github.com/Microsoft/vscode-python/issues/1534))
1. Ensure Flask application is launched with multi-threading disabled, when run in the CI tests.
   ([#1535](https://github.com/Microsoft/vscode-python/issues/1535))
1. IntelliSense works appropriately when a project contains multiple files with the same name (thanks to Jedi 0.12.0 update).
   ([#178](https://github.com/Microsoft/vscode-python/issues/178))
1. Add blank lines to separate blocks of indented code (function defs, classes, and the like) so as to ensure the code can be run within a Python interactive prompt.
   ([#259](https://github.com/Microsoft/vscode-python/issues/259))
1. Provide type details appropriate for the iterable in a `for` loop when the line has a `# type` comment.
   ([#338](https://github.com/Microsoft/vscode-python/issues/338))
1. Parameter hints following an f-string work again.
   ([#344](https://github.com/Microsoft/vscode-python/issues/344))
1. When `editor.formatOnType` is on, don't indent after a single-line statement block
   ([#726](https://github.com/Microsoft/vscode-python/issues/726))
1. Fix debugging of Pyramid applications on Windows.
   ([#737](https://github.com/Microsoft/vscode-python/issues/737))

### Code Health

1. Improved developer experience of the Python Extension on Windows.
   ([#1216](https://github.com/Microsoft/vscode-python/issues/1216))
1. Parallelize jobs (unit tests) on CI server.
   ([#1247](https://github.com/Microsoft/vscode-python/issues/1247))
1. Run CI tests against the release version and master branch of PTVSD (experimental debugger), allowing tests to fail against the master branch of PTVSD.
   ([#1253](https://github.com/Microsoft/vscode-python/issues/1253))
1. Only trigger the extension for `file` and `untitled` in preparation for
   [Visual Studio Live Share](https://aka.ms/vsls)
   (thanks to [Jonathan Carter](https://github.com/lostintangent))
   ([#1298](https://github.com/Microsoft/vscode-python/issues/1298))
1. Ensure all unit tests run on Travis use the right Python interpreter.
   ([#1318](https://github.com/Microsoft/vscode-python/issues/1318))
1. Pin all production dependencies.
   ([#1374](https://github.com/Microsoft/vscode-python/issues/1374))
1. Add support for [hit count breakpoints](https://code.visualstudio.com/docs/editor/debugging#_advanced-breakpoint-topics) in the experimental debugger.
   ([#1409](https://github.com/Microsoft/vscode-python/issues/1409))
1. Ensure custom environment variables defined in `.env` file are passed onto the `pipenv` command.
   ([#1428](https://github.com/Microsoft/vscode-python/issues/1428))
1. Remove unwanted python packages no longer used in unit tests.
   ([#1494](https://github.com/Microsoft/vscode-python/issues/1494))
1. Register language server functionality in the extension against specific resource types supporting the python language.
   ([#1530](https://github.com/Microsoft/vscode-python/issues/1530))


## 2018.3.1 (29 Mar 2018)

### Fixes

1. Fixes issue that causes linter to fail when file path contains spaces.
([#1239](https://github.com/Microsoft/vscode-python/issues/1239))

## 2018.3.0 (28 Mar 2018)

### Enhancements

1. Add a PySpark debug configuration for the experimental debugger.
 ([#1029](https://github.com/Microsoft/vscode-python/issues/1029))
1. Add a Pyramid debug configuration for the experimental debugger.
 ([#1030](https://github.com/Microsoft/vscode-python/issues/1030))
1. Add a Watson debug configuration for the experimental debugger.
 ([#1031](https://github.com/Microsoft/vscode-python/issues/1031))
1. Add a Scrapy debug configuration for the experimental debugger.
 ([#1032](https://github.com/Microsoft/vscode-python/issues/1032))
1. When using pipenv, install packages (such as linters, test frameworks) in dev-packages.
 ([#1110](https://github.com/Microsoft/vscode-python/issues/1110))
1. Added commands translation for italian locale.
(thanks [Dotpys](https://github.com/Dotpys/)) ([#1152](https://github.com/Microsoft/vscode-python/issues/1152))
1. Add support for Django Template debugging in experimental debugger.
 ([#1189](https://github.com/Microsoft/vscode-python/issues/1189))
1. Add support for Flask Template debugging in experimental debugger.
 ([#1190](https://github.com/Microsoft/vscode-python/issues/1190))
1. Add support for Jinja template debugging. ([#1210](https://github.com/Microsoft/vscode-python/issues/1210))
1. When debugging, use `Integrated Terminal` as the default console.
 ([#526](https://github.com/Microsoft/vscode-python/issues/526))
1. Disable the display of errors messages when rediscovering of tests fail in response to changes to files, e.g. don't show a message if there's a syntax error in the test code.
 ([#704](https://github.com/Microsoft/vscode-python/issues/704))
1. Bundle python dependencies (PTVSD package) in the extension for the experimental debugger.
 ([#741](https://github.com/Microsoft/vscode-python/issues/741))
1. Add support for experimental  debugger when debugging Python Unit Tests.
 ([#906](https://github.com/Microsoft/vscode-python/issues/906))
1. Support `Debug Console` as a `console` option for the Experimental Debugger.
 ([#950](https://github.com/Microsoft/vscode-python/issues/950))
1. Enable syntax highlighting for `requirements.in` files as used by
e.g. [pip-tools](https://github.com/jazzband/pip-tools)
(thanks [Lorenzo Villani](https://github.com/lvillani))
 ([#961](https://github.com/Microsoft/vscode-python/issues/961))
1. Add support to read name of Pipfile from environment variable.
 ([#999](https://github.com/Microsoft/vscode-python/issues/999))

### Fixes

1. Fixes issue that causes debugging of unit tests to hang indefinitely. ([#1009](https://github.com/Microsoft/vscode-python/issues/1009))
1. Add ability to disable the check on memory usage of language server (Jedi) process.
To turn off this check, add `"python.jediMemoryLimit": -1` to your user or workspace settings (`settings.json`) file.
 ([#1036](https://github.com/Microsoft/vscode-python/issues/1036))
1. Ignore test results when debugging unit tests.
 ([#1043](https://github.com/Microsoft/vscode-python/issues/1043))
1. Fixes auto formatting of conditional statements containing expressions with `<=` symbols.
 ([#1096](https://github.com/Microsoft/vscode-python/issues/1096))
1. Resolve debug configuration information in `launch.json` when debugging without opening a python file.
 ([#1098](https://github.com/Microsoft/vscode-python/issues/1098))
1. Disables auto completion when editing text at the end of a comment string.
 ([#1123](https://github.com/Microsoft/vscode-python/issues/1123))
1. Ensures file paths are properly encoded when passing them as arguments to linters.
 ([#199](https://github.com/Microsoft/vscode-python/issues/199))
1. Fix occasionally having unverified breakpoints
 ([#87](https://github.com/Microsoft/vscode-python/issues/87))
1. Ensure conda installer is not used for non-conda environments.
 ([#969](https://github.com/Microsoft/vscode-python/issues/969))
1. Fixes issue that display incorrect interpreter briefly before updating it to the right value.
 ([#981](https://github.com/Microsoft/vscode-python/issues/981))

### Code Health

1. Exclude 'news' folder from getting packaged into the extension.
 ([#1020](https://github.com/Microsoft/vscode-python/issues/1020))
1. Remove Jupyter commands.
(thanks [Yu Zhang](https://github.com/neilsustc))
 ([#1034](https://github.com/Microsoft/vscode-python/issues/1034))
1. Trigger incremental build compilation only when typescript files are modified.
 ([#1040](https://github.com/Microsoft/vscode-python/issues/1040))
1. Updated npm dependencies in devDependencies and fix TypeScript compilation issues.
 ([#1042](https://github.com/Microsoft/vscode-python/issues/1042))
1. Enable unit testing of stdout and stderr redirection for the experimental debugger.
 ([#1048](https://github.com/Microsoft/vscode-python/issues/1048))
1. Update npm package `vscode-extension-telemetry` to fix the warning 'os.tmpDir() deprecation'.
(thanks [osya](https://github.com/osya))
 ([#1066](https://github.com/Microsoft/vscode-python/issues/1066))
1. Prevent the debugger stepping into JS code while developing the extension when debugging async TypeScript code.
 ([#1090](https://github.com/Microsoft/vscode-python/issues/1090))
1. Increase timeouts for the debugger unit tests.
 ([#1094](https://github.com/Microsoft/vscode-python/issues/1094))
1. Change the command used to install pip on AppVeyor to avoid installation errors.
 ([#1107](https://github.com/Microsoft/vscode-python/issues/1107))
1. Check whether a document is active when detecthing changes in the active document.
 ([#1114](https://github.com/Microsoft/vscode-python/issues/1114))
1. Remove SIGINT handler in debugger adapter, thereby preventing it from shutting down the debugger.
 ([#1122](https://github.com/Microsoft/vscode-python/issues/1122))
1. Improve compilation speed of the extension's TypeScript code.
 ([#1146](https://github.com/Microsoft/vscode-python/issues/1146))
1. Changes to how debug options are passed into the experimental version of PTVSD (debugger).
 ([#1168](https://github.com/Microsoft/vscode-python/issues/1168))
1. Ensure file paths are not sent in telemetry when running unit tests.
 ([#1180](https://github.com/Microsoft/vscode-python/issues/1180))
1. Change `DjangoDebugging` to `Django` in `debugOptions` of launch.json.
 ([#1198](https://github.com/Microsoft/vscode-python/issues/1198))
1. Changed property name used to capture the trigger source of Unit Tests. ([#1213](https://github.com/Microsoft/vscode-python/issues/1213))
1. Enable unit testing of the experimental debugger on CI servers
 ([#742](https://github.com/Microsoft/vscode-python/issues/742))
1. Generate code coverage for debug adapter unit tests.
 ([#778](https://github.com/Microsoft/vscode-python/issues/778))
1. Execute prospector as a module (using -m).
 ([#982](https://github.com/Microsoft/vscode-python/issues/982))
1. Launch unit tests in debug mode as opposed to running and attaching the debugger to the already-running interpreter.
 ([#983](https://github.com/Microsoft/vscode-python/issues/983))

## 2018.2.1 (09 Mar 2018)

### Fixes

1. Check for `Pipfile` and not `pipfile` when looking for pipenv usage
   (thanks to [Will Thompson for the fix](https://github.com/wjt))

## 2018.2.0 (08 Mar 2018)

[Release pushed by one week]

### Thanks

We appreciate everyone who contributed to this release (including
those who reported bugs or provided feedback)!

A special thanks goes out to the following external contributors who
contributed code in this release:

* [Andrea D'Amore](https://github.com/Microsoft/vscode-python/commits?author=anddam)
* [Tzu-ping Chung](https://github.com/Microsoft/vscode-python/commits?author=uranusjr)
* [Elliott Beach](https://github.com/Microsoft/vscode-python/commits?author=elliott-beach)
* [Manuja Jay](https://github.com/Microsoft/vscode-python/commits?author=manujadev)
* [philipwasserman](https://github.com/Microsoft/vscode-python/commits?author=philipwasserman)

### Enhancements

1. Experimental support for PTVSD 4.0.0-alpha (too many issues to list)
1. Speed increases in interpreter selection ([#952](https://github.com/Microsoft/vscode-python/issues/952))
1. Support for [direnv](https://direnv.net/)
   ([#36](https://github.com/Microsoft/vscode-python/issues/36))
1. Support for pipenv virtual environments; do note that using pipenv
   automatically drops all other interpreters from the list of
   possible interpreters as pipenv prefers to "own" your virtual
   environment
   ([#404](https://github.com/Microsoft/vscode-python/issues/404))
1. Support for pyenv installs of Python
   ([#847](https://github.com/Microsoft/vscode-python/issues/847))
1. Support `editor.formatOnType` ([#640](https://github.com/Microsoft/vscode-python/issues/640))
1. Added a `zh-tw` translation ([#](https://github.com/Microsoft/vscode-python/pull/841))
1. Prompting to install a linter now allows for disabling that specific
   linter as well as linters globally
   ([#971](https://github.com/Microsoft/vscode-python/issues/971))

### Fixes

1. Work around a bug in Pylint when the default linter rules are
   enabled and running Python 2.7 which triggered `--py3k` checks
   to be activated, e.g. all `print` statements to be flagged as
   errors
   ([#722](https://github.com/Microsoft/vscode-python/issues/722))
1. Better detection of when a virtual environment is selected, leading
   to the extension accurately leaving off `--user` when installing
   Pylint ([#808](https://github.com/Microsoft/vscode-python/issues/808))
1. Better detection of a `pylintrc` is available to automatically disable our
   default Pylint checks
   ([#728](https://github.com/Microsoft/vscode-python/issues/728),
    [#788](https://github.com/Microsoft/vscode-python/issues/788),
    [#838](https://github.com/Microsoft/vscode-python/issues/838),
    [#442](https://github.com/Microsoft/vscode-python/issues/442))
1. Fix `Got to Python object` ([#403](https://github.com/Microsoft/vscode-python/issues/403))
1. When reformatting a file, put the temporary file in the workspace
   folder so e.g. yapf detect their configuration files appropriately
   ([#730](https://github.com/Microsoft/vscode-python/issues/730))
1. The banner to suggest someone installs Python now says `Download`
   instead of `Close` ([#844](https://github.com/Microsoft/vscode-python/issues/844))
1. Formatting while typing now treats `.` and `@` as operators,
   preventing the incorrect insertion of whitespace
   ([#840](https://github.com/Microsoft/vscode-python/issues/840))
1. Debugging from a virtual environment named `env` now works
   ([#691](https://github.com/Microsoft/vscode-python/issues/691))
1. Disabling linting in a single folder of a mult-root workspace no
   longer disables it for all folders ([#862](https://github.com/Microsoft/vscode-python/issues/862))
1. Fix the default debugger settings for Flask apps
   ([#573](https://github.com/Microsoft/vscode-python/issues/573))
1. Format paths correctly when sending commands through WSL and git-bash;
   this does not lead to official support for either terminal
   ([#895](https://github.com/Microsoft/vscode-python/issues/895))
1. Prevent run-away Jedi processes from consuming too much memory by
   automatically killing the process; reload VS Code to start the
   process again if desired
   ([#926](https://github.com/Microsoft/vscode-python/issues/926),
    [#263](https://github.com/Microsoft/vscode-python/issues/263))
1. Support multiple linters again
   ([#913](https://github.com/Microsoft/vscode-python/issues/913))
1. Don't over-escape markup found in docstrings
   ([#911](https://github.com/Microsoft/vscode-python/issues/911),
    [#716](https://github.com/Microsoft/vscode-python/issues/716),
    [#627](https://github.com/Microsoft/vscode-python/issues/627),
    [#692](https://github.com/Microsoft/vscode-python/issues/692))
1. Fix when the `Problems` pane lists file paths prefixed with `git:`
   ([#916](https://github.com/Microsoft/vscode-python/issues/916))
1. Fix inline documentation when an odd number of quotes exists
   ([#786](https://github.com/Microsoft/vscode-python/issues/786))
1. Don't erroneously warn macOS users about using the system install
   of Python when a virtual environment is already selected
   ([#804](https://github.com/Microsoft/vscode-python/issues/804))
1. Fix activating multiple linters without requiring a reload of
   VS Code
   ([#971](https://github.com/Microsoft/vscode-python/issues/971))

### Code Health

1. Upgrade to Jedi 0.11.1
   ([#674](https://github.com/Microsoft/vscode-python/issues/674),
    [#607](https://github.com/Microsoft/vscode-python/issues/607),
    [#99](https://github.com/Microsoft/vscode-python/issues/99))
1. Removed the banner announcing the extension moving over to
   Microsoft ([#830](https://github.com/Microsoft/vscode-python/issues/830))
1. Renamed the default debugger configurations ([#412](https://github.com/Microsoft/vscode-python/issues/412))
1. Remove some error logging about not finding conda
   ([#864](https://github.com/Microsoft/vscode-python/issues/864))

## 2018.1.0 (01 Feb 2018)

### Thanks

Thanks to everyone who contributed to this release, including
the following people who contributed code:

* [jpfarias](https://github.com/jpfarias)
* [Hongbo He](https://github.com/graycarl)
* [JohnstonCode](https://github.com/JohnstonCode)
* [Yuichi Nukiyama](https://github.com/YuichiNukiyama)
* [MichaelSuen](https://github.com/MichaelSuen-thePointer)

### Fixed issues

* Support cached interpreter locations for faster interpreter selection ([#666](https://github.com/Microsoft/vscode-python/issues/259))
* Sending a block of code with multiple global-level scopes now works ([#259](https://github.com/Microsoft/vscode-python/issues/259))
* Automatic activation of virtual or conda environment in terminal when executing Python code/file ([#383](https://github.com/Microsoft/vscode-python/issues/383))
* Introduce a `Python: Create Terminal` to create a terminal that activates the selected virtual/conda environment ([#622](https://github.com/Microsoft/vscode-python/issues/622))
* Add a `ko-kr` translation ([#540](https://github.com/Microsoft/vscode-python/pull/540))
* Add a `ru` translation ([#411](https://github.com/Microsoft/vscode-python/pull/411))
* Performance improvements to detection of virtual environments in current workspace ([#372](https://github.com/Microsoft/vscode-python/issues/372))
* Correctly detect 64-bit python ([#414](https://github.com/Microsoft/vscode-python/issues/414))
* Display parameter information while typing ([#70](https://github.com/Microsoft/vscode-python/issues/70))
* Use `localhost` instead of `0.0.0.0` when starting debug servers ([#205](https://github.com/Microsoft/vscode-python/issues/205))
* Ability to configure host name of debug server ([#227](https://github.com/Microsoft/vscode-python/issues/227))
* Use environment variable PYTHONPATH defined in `.env` for intellisense and code navigation ([#316](https://github.com/Microsoft/vscode-python/issues/316))
* Support path variable when debugging ([#436](https://github.com/Microsoft/vscode-python/issues/436))
* Ensure virtual environments can be created in `.env` directory ([#435](https://github.com/Microsoft/vscode-python/issues/435), [#482](https://github.com/Microsoft/vscode-python/issues/482), [#486](https://github.com/Microsoft/vscode-python/issues/486))
* Reload environment variables from `.env` without having to restart VS Code ([#183](https://github.com/Microsoft/vscode-python/issues/183))
* Support debugging of Pyramid framework on Windows ([#519](https://github.com/Microsoft/vscode-python/issues/519))
* Code snippet for `pubd` ([#545](https://github.com/Microsoft/vscode-python/issues/545))
* Code clean up ([#353](https://github.com/Microsoft/vscode-python/issues/353), [#352](https://github.com/Microsoft/vscode-python/issues/352), [#354](https://github.com/Microsoft/vscode-python/issues/354), [#456](https://github.com/Microsoft/vscode-python/issues/456), [#491](https://github.com/Microsoft/vscode-python/issues/491), [#228](https://github.com/Microsoft/vscode-python/issues/228), [#549](https://github.com/Microsoft/vscode-python/issues/545), [#594](https://github.com/Microsoft/vscode-python/issues/594), [#617](https://github.com/Microsoft/vscode-python/issues/617), [#556](https://github.com/Microsoft/vscode-python/issues/556))
* Move to `yarn` from `npm` ([#421](https://github.com/Microsoft/vscode-python/issues/421))
* Add code coverage for extension itself ([#464](https://github.com/Microsoft/vscode-python/issues/464))
* Releasing [insiders build](https://pvsc.blob.core.windows.net/extension-builds/ms-python-insiders.vsix) of the extension and uploading to cloud storage ([#429](https://github.com/Microsoft/vscode-python/issues/429))
* Japanese translation ([#434](https://github.com/Microsoft/vscode-python/pull/434))
* Russian translation ([#411](https://github.com/Microsoft/vscode-python/pull/411))
* Support paths with spaces when generating tags with `Build Workspace Symbols` ([#44](https://github.com/Microsoft/vscode-python/issues/44))
* Add ability to configure the linters ([#572](https://github.com/Microsoft/vscode-python/issues/572))
* Add default set of rules for Pylint ([#554](https://github.com/Microsoft/vscode-python/issues/554))
* Prompt to install formatter if not available ([#524](https://github.com/Microsoft/vscode-python/issues/524))
* work around `editor.formatOnSave` failing when taking more then 750ms ([#124](https://github.com/Microsoft/vscode-python/issues/124), [#590](https://github.com/Microsoft/vscode-python/issues/590), [#624](https://github.com/Microsoft/vscode-python/issues/624), [#427](https://github.com/Microsoft/vscode-python/issues/427), [#492](https://github.com/Microsoft/vscode-python/issues/492))
* Function argument completion no longer automatically includes the default argument ([#522](https://github.com/Microsoft/vscode-python/issues/522))
* When sending a selection to the terminal, keep the focus in the editor window ([#60](https://github.com/Microsoft/vscode-python/issues/60))
* Install packages for non-environment Pythons as `--user` installs ([#527](https://github.com/Microsoft/vscode-python/issues/527))
* No longer suggest the system Python install on macOS when running `Select Interpreter` as it's too outdated (e.g. lacks `pip`) ([#440](https://github.com/Microsoft/vscode-python/issues/440))
* Fix potential hang from Intellisense ([#423](https://github.com/Microsoft/vscode-python/issues/423))

## Version 0.9.1 (19 December 2017)

* Fixes the compatibility issue with the [Visual Studio Code Tools for AI](https://marketplace.visualstudio.com/items?itemName=ms-toolsai.vscode-ai) [#432](https://github.com/Microsoft/vscode-python/issues/432)
* Display runtime errors encountered when running a python program without debugging [#454](https://github.com/Microsoft/vscode-python/issues/454)

## Version 0.9.0 (14 December 2017)

* Translated the commands to simplified Chinese [#240](https://github.com/Microsoft/vscode-python/pull/240) (thanks [Wai Sui kei](https://github.com/WaiSiuKei))
* Change all links to point to their Python 3 equivalents instead of Python 2[#203](https://github.com/Microsoft/vscode-python/issues/203)
* Respect `{workspaceFolder}` [#258](https://github.com/Microsoft/vscode-python/issues/258)
* Running a program using Ctrl-F5 will work more than once [#25](https://github.com/Microsoft/vscode-python/issues/25)
* Removed the feedback service to rely on VS Code's own support (which fixed an issue of document reformatting failing) [#245](https://github.com/Microsoft/vscode-python/issues/245), [#303](https://github.com/Microsoft/vscode-python/issues/303), [#363](https://github.com/Microsoft/vscode-python/issues/365)
* Do not create empty '.vscode' directory [#253](https://github.com/Microsoft/vscode-python/issues/253), [#277](https://github.com/Microsoft/vscode-python/issues/277)
* Ensure python execution environment handles unicode characters [#393](https://github.com/Microsoft/vscode-python/issues/393)
* Remove Jupyter support in favour of the [Jupyter extension](https://marketplace.visualstudio.com/items?itemName=donjayamanne.jupyter) [#223](https://github.com/microsoft/vscode-python/issues/223)

### `conda`

* Support installing Pylint using conda or pip when an Anaconda installation of Python is selected as the active interpreter [#301](https://github.com/Microsoft/vscode-python/issues/301)
* Add JSON schema support for conda's meta.yaml [#281](https://github.com/Microsoft/vscode-python/issues/281)
* Add JSON schema support for conda's environment.yml  [#280](https://github.com/Microsoft/vscode-python/issues/280)
* Add JSON schema support for .condarc [#189](https://github.com/Microsoft/vscode-python/issues/280)
* Ensure company name 'Continuum Analytics' is replaced with 'Ananconda Inc' in the list of interpreters [#390](https://github.com/Microsoft/vscode-python/issues/390)
* Display the version of the interpreter instead of conda [#378](https://github.com/Microsoft/vscode-python/issues/378)
* Detect Anaconda on Linux even if it is not in the current path [#22](https://github.com/Microsoft/vscode-python/issues/22)

### Interpreter selection

* Fixes in the discovery and display of interpreters, including virtual environments [#56](https://github.com/Microsoft/vscode-python/issues/56)
* Retrieve the right value from the registry when determining the version of an interpreter on Windows [#389](https://github.com/Microsoft/vscode-python/issues/389)

### Intellisense

* Fetch intellisense details on-demand instead of for all possible completions [#152](https://github.com/Microsoft/vscode-python/issues/152)
* Disable auto completion in comments and strings [#110](https://github.com/Microsoft/vscode-python/issues/110), [#921](https://github.com/Microsoft/vscode-python/issues/921), [#34](https://github.com/Microsoft/vscode-python/issues/34)

### Linting

* Deprecate `python.linting.lintOnTextChange` [#313](https://github.com/Microsoft/vscode-python/issues/313), [#297](https://github.com/Microsoft/vscode-python/issues/297), [#28](https://github.com/Microsoft/vscode-python/issues/28), [#272](https://github.com/Microsoft/vscode-python/issues/272)
* Refactor code for executing linters (fixes running the proper linter under the selected interpreter) [#351](https://github.com/Microsoft/vscode-python/issues/351), [#397](https://github.com/Microsoft/vscode-python/issues/397)
* Don't attempt to install linters when not in a workspace [#42](https://github.com/Microsoft/vscode-python/issues/42)
* Honour `python.linting.enabled` [#26](https://github.com/Microsoft/vscode-python/issues/26)
* Don't display message 'Linter pylint is not installed' when changing settings [#260](https://github.com/Microsoft/vscode-python/issues/260)
* Display a meaningful message if pip is unavailable to install necessary module such as 'pylint' [#266](https://github.com/Microsoft/vscode-python/issues/266)
* Improvement environment variable parsing in the debugging (allows for embedded `=`) [#149](https://github.com/Microsoft/vscode-python/issues/149), [#361](https://github.com/Microsoft/vscode-python/issues/361)

### Debugging

* Improve selecting the port used when debugging [#304](https://github.com/Microsoft/vscode-python/pull/304)
* Don't block debugging in other extensions [#58](https://github.com/Microsoft/vscode-python/issues/58)
* Don't trigger an error to the Console Window when trying to debug an invalid Python file [#157](https://github.com/Microsoft/vscode-python/issues/157)
* No longer prompt to `Press any key to continue . . .` once debugging finishes [#239](https://github.com/Microsoft/vscode-python/issues/239)
* Do not start the extension when debugging non-Python projects [#57](https://github.com/Microsoft/vscode-python/issues/57)
* Support custom external terminals in debugger [#250](https://github.com/Microsoft/vscode-python/issues/250), [#114](https://github.com/Microsoft/vscode-python/issues/114)
* Debugging a python program should not display the message 'Cannot read property …' [#247](https://github.com/Microsoft/vscode-python/issues/247)

### Testing

* Refactor unit test library execution code [#350](https://github.com/Microsoft/vscode-python/issues/350)

### Formatting

* Deprecate the setting `python.formatting.formatOnSave` with an appropriate message [#285](https://github.com/Microsoft/vscode-python/issues/285), [#309](https://github.com/Microsoft/vscode-python/issues/309)

## Version 0.8.0 (9 November 2017)
* Add support for multi-root workspaces [#1228](https://github.com/DonJayamanne/pythonVSCode/issues/1228), [#1302](https://github.com/DonJayamanne/pythonVSCode/pull/1302), [#1328](https://github.com/DonJayamanne/pythonVSCode/issues/1328), [#1357](https://github.com/DonJayamanne/pythonVSCode/pull/1357)
* Add code snippet for ```ipdb``` [#1141](https://github.com/DonJayamanne/pythonVSCode/pull/1141)
* Add ability to resolving environment variables in path to ```mypy``` [#1195](https://github.com/DonJayamanne/pythonVSCode/issues/1195)
* Add ability to disable a linter globally and disable prompts to install linters [#1207](https://github.com/DonJayamanne/pythonVSCode/issues/1207)
* Auto-selecting an interpreter from a virtual environment if only one is found in the root directory of the project [#1216](https://github.com/DonJayamanne/pythonVSCode/issues/1216)
* Add support for specifying the working directory for unit tests [#1155](https://github.com/DonJayamanne/pythonVSCode/issues/1155), [#1185](https://github.com/DonJayamanne/pythonVSCode/issues/1185)
* Add syntax highlighting of pip requirements files [#1247](https://github.com/DonJayamanne/pythonVSCode/pull/1247)
* Add ability to select an interpreter even when a workspace is not open [#1260](https://github.com/DonJayamanne/pythonVSCode/issues/1260), [#1263](https://github.com/DonJayamanne/pythonVSCode/pull/1263)
* Display a code lens to change the selected interpreter to the one specified in the shebang line [#1257](https://github.com/DonJayamanne/pythonVSCode/pull/1257), [#1263](https://github.com/DonJayamanne/pythonVSCode/pull/1263), [#1267](https://github.com/DonJayamanne/pythonVSCode/pull/1267), [#1280](https://github.com/DonJayamanne/pythonVSCode/issues/1280), [#1261](https://github.com/DonJayamanne/pythonVSCode/issues/1261), [#1290](https://github.com/DonJayamanne/pythonVSCode/pull/1290)
* Expand list of interpreters displayed for selection [#1147](https://github.com/DonJayamanne/pythonVSCode/issues/1147),  [#1148](https://github.com/DonJayamanne/pythonVSCode/issues/1148), [#1224](https://github.com/DonJayamanne/pythonVSCode/pull/1224), [#1240](https://github.com/DonJayamanne/pythonVSCode/pull/1240)
* Display details of current or selected interpreter in statusbar [#1147](https://github.com/DonJayamanne/pythonVSCode/issues/1147), [#1217](https://github.com/DonJayamanne/pythonVSCode/issues/1217)
* Ensure paths in workspace symbols are not prefixed with ```.vscode``` [#816](https://github.com/DonJayamanne/pythonVSCode/issues/816), [#1066](https://github.com/DonJayamanne/pythonVSCode/pull/1066), [#829](https://github.com/DonJayamanne/pythonVSCode/issues/829)
* Ensure paths in ```PYTHONPATH``` environment variable are delimited using the OS-specific path delimiter [#832](https://github.com/DonJayamanne/pythonVSCode/issues/832)
* Ensure ```Rope``` is not packaged with the extension [#1208](https://github.com/DonJayamanne/pythonVSCode/issues/1208), [#1207](https://github.com/DonJayamanne/pythonVSCode/issues/1207), [#1243](https://github.com/DonJayamanne/pythonVSCode/pull/1243), [#1229](https://github.com/DonJayamanne/pythonVSCode/issues/1229)
* Ensure ctags are rebuilt as expected upon file save [#624](https://github.com/DonJayamanne/pythonVSCode/issues/1212)
* Ensure right test method is executed when two test methods exist with the same name in different classes [#1203](https://github.com/DonJayamanne/pythonVSCode/issues/1203)
* Ensure unit tests run successfully on Travis for both Python 2.7 and 3.6 [#1255](https://github.com/DonJayamanne/pythonVSCode/pull/1255), [#1241](https://github.com/DonJayamanne/pythonVSCode/issues/1241), [#1315](https://github.com/DonJayamanne/pythonVSCode/issues/1315)
* Fix building of ctags when a path contains a space [#1064](https://github.com/DonJayamanne/pythonVSCode/issues/1064), [#1144](https://github.com/DonJayamanne/pythonVSCode/issues/1144),, [#1213](https://github.com/DonJayamanne/pythonVSCode/pull/1213)
* Fix autocompletion in unsaved Python files [#1194](https://github.com/DonJayamanne/pythonVSCode/issues/1194)
* Fix running of test methods in nose [#597](https://github.com/DonJayamanne/pythonVSCode/issues/597), [#1225](https://github.com/DonJayamanne/pythonVSCode/pull/1225)
* Fix to disable linting of diff windows [#1221](https://github.com/DonJayamanne/pythonVSCode/issues/1221), [#1244](https://github.com/DonJayamanne/pythonVSCode/pull/1244)
* Fix docstring formatting [#1188](https://github.com/DonJayamanne/pythonVSCode/issues/1188)
* Fix to ensure language features can run in parallel without interference with one another [#1314](https://github.com/DonJayamanne/pythonVSCode/issues/1314), [#1318](https://github.com/DonJayamanne/pythonVSCode/pull/1318)
* Fix to ensure unit tests can be debugged more than once per run [#948](https://github.com/DonJayamanne/pythonVSCode/issues/948), [#1353](https://github.com/DonJayamanne/pythonVSCode/pull/1353)
* Fix to ensure parameterized unit tests can be debugged [#1284](https://github.com/DonJayamanne/pythonVSCode/issues/1284), [#1299](https://github.com/DonJayamanne/pythonVSCode/pull/1299)
* Fix issue that causes debugger to freeze/hang [#1041](https://github.com/DonJayamanne/pythonVSCode/issues/1041), [#1354](https://github.com/DonJayamanne/pythonVSCode/pull/1354)
* Fix to support unicode characters in Python tests [#1282](https://github.com/DonJayamanne/pythonVSCode/issues/1282), [#1291](https://github.com/DonJayamanne/pythonVSCode/pull/1291)
* Changes as a result of VS Code API changes [#1270](https://github.com/DonJayamanne/pythonVSCode/issues/1270), [#1288](https://github.com/DonJayamanne/pythonVSCode/pull/1288), [#1372](https://github.com/DonJayamanne/pythonVSCode/issues/1372), [#1300](https://github.com/DonJayamanne/pythonVSCode/pull/1300), [#1298](https://github.com/DonJayamanne/pythonVSCode/issues/1298)
* Updates to Readme [#1212](https://github.com/DonJayamanne/pythonVSCode/issues/1212), [#1222](https://github.com/DonJayamanne/pythonVSCode/issues/1222)
* Fix executing a command under PowerShell [#1098](https://github.com/DonJayamanne/pythonVSCode/issues/1098)


## Version 0.7.0 (3 August 2017)
* Displaying internal documentation [#1008](https://github.com/DonJayamanne/pythonVSCode/issues/1008), [#10860](https://github.com/DonJayamanne/pythonVSCode/issues/10860)
* Fixes to 'async with' snippet [#1108](https://github.com/DonJayamanne/pythonVSCode/pull/1108), [#996](https://github.com/DonJayamanne/pythonVSCode/issues/996)
* Add support for environment variable in unit tests [#1074](https://github.com/DonJayamanne/pythonVSCode/issues/1074)
* Fixes to unit test code lenses not being displayed [#1115](https://github.com/DonJayamanne/pythonVSCode/issues/1115)
* Fix to empty brackets being added [#1110](https://github.com/DonJayamanne/pythonVSCode/issues/1110), [#1031](https://github.com/DonJayamanne/pythonVSCode/issues/1031)
* Fix debugging of Django applications [#819](https://github.com/DonJayamanne/pythonVSCode/issues/819), [#999](https://github.com/DonJayamanne/pythonVSCode/issues/999)
* Update isort to the latest version [#1134](https://github.com/DonJayamanne/pythonVSCode/issues/1134), [#1135](https://github.com/DonJayamanne/pythonVSCode/pull/1135)
* Fix issue causing intellisense and similar functionality to stop working [#1072](https://github.com/DonJayamanne/pythonVSCode/issues/1072), [#1118](https://github.com/DonJayamanne/pythonVSCode/pull/1118), [#1089](https://github.com/DonJayamanne/pythonVSCode/issues/1089)
* Bunch of unit tests and code cleanup
* Resolve issue where navigation to decorated function goes to decorator [#742](https://github.com/DonJayamanne/pythonVSCode/issues/742)
* Go to symbol in workspace leads to nonexisting files [#816](https://github.com/DonJayamanne/pythonVSCode/issues/816), [#829](https://github.com/DonJayamanne/pythonVSCode/issues/829)

## Version 0.6.9 (22 July 2017)
* Fix to enure custom linter paths are respected [#1106](https://github.com/DonJayamanne/pythonVSCode/issues/1106)

## Version 0.6.8 (20 July 2017)
* Add new editor menu 'Run Current Unit Test File' [#1061](https://github.com/DonJayamanne/pythonVSCode/issues/1061)
* Changed 'mypy-lang' to mypy [#930](https://github.com/DonJayamanne/pythonVSCode/issues/930), [#998](https://github.com/DonJayamanne/pythonVSCode/issues/998), [#505](https://github.com/DonJayamanne/pythonVSCode/issues/505)
* Using "Python -m" to launch linters [#716](https://github.com/DonJayamanne/pythonVSCode/issues/716), [#923](https://github.com/DonJayamanne/pythonVSCode/issues/923), [#1059](https://github.com/DonJayamanne/pythonVSCode/issues/1059)
* Add PEP 526 AutoCompletion [#1102](https://github.com/DonJayamanne/pythonVSCode/pull/1102), [#1101](https://github.com/DonJayamanne/pythonVSCode/issues/1101)
* Resolved issues in Go To and Peek Definitions [#1085](https://github.com/DonJayamanne/pythonVSCode/pull/1085), [#961](https://github.com/DonJayamanne/pythonVSCode/issues/961), [#870](https://github.com/DonJayamanne/pythonVSCode/issues/870)

## Version 0.6.7 (02 July 2017)
* Updated icon from jpg to png (transparent background)

## Version 0.6.6 (02 July 2017)
* Provide details of error with solution for changes to syntax in launch.json [#1047](https://github.com/DonJayamanne/pythonVSCode/issues/1047), [#1025](https://github.com/DonJayamanne/pythonVSCode/issues/1025)
* Provide a warning about known issues with having pyenv.cfg whilst debugging [#913](https://github.com/DonJayamanne/pythonVSCode/issues/913)
* Create .vscode directory if not found [#1043](https://github.com/DonJayamanne/pythonVSCode/issues/1043)
* Highlighted text due to linter errors is off by one column [#965](https://github.com/DonJayamanne/pythonVSCode/issues/965), [#970](https://github.com/DonJayamanne/pythonVSCode/pull/970)
* Added preliminary support for WSL Bash and Cygwin [#1049](https://github.com/DonJayamanne/pythonVSCode/pull/1049)
* Ability to configure the linter severity levels [#941](https://github.com/DonJayamanne/pythonVSCode/pull/941), [#895](https://github.com/DonJayamanne/pythonVSCode/issues/895)
* Fixes to unit tests [#1051](https://github.com/DonJayamanne/pythonVSCode/pull/1051), [#1050](https://github.com/DonJayamanne/pythonVSCode/pull/1050)
* Outdent lines following `continue`, `break` and `return` [#1050](https://github.com/DonJayamanne/pythonVSCode/pull/1050)
* Change location of cache for Jedi files [#1035](https://github.com/DonJayamanne/pythonVSCode/pull/1035)
* Fixes to the way directories are searched for Python interpreters [#569](https://github.com/DonJayamanne/pythonVSCode/issues/569), [#1040](https://github.com/DonJayamanne/pythonVSCode/pull/1040)
* Handle outputs from Python packages that interfere with the way autocompletion is handled [#602](https://github.com/DonJayamanne/pythonVSCode/issues/602)

## Version 0.6.5 (13 June 2017)
* Fix error in launch.json [#1006](https://github.com/DonJayamanne/pythonVSCode/issues/1006)
* Detect current workspace interpreter when selecting interpreter [#1006](https://github.com/DonJayamanne/pythonVSCode/issues/979)
* Disable output buffering when debugging [#1005](https://github.com/DonJayamanne/pythonVSCode/issues/1005)
* Updated snippets to use correct placeholder syntax [#976](https://github.com/DonJayamanne/pythonVSCode/pull/976)
* Fix hover and auto complete unit tests [#1012](https://github.com/DonJayamanne/pythonVSCode/pull/1012)
* Fix hover definition variable test for Python 3.5 [#1013](https://github.com/DonJayamanne/pythonVSCode/pull/1013)
* Better formatting of docstring [#821](https://github.com/DonJayamanne/pythonVSCode/pull/821), [#919](https://github.com/DonJayamanne/pythonVSCode/pull/919)
* Supporting more paths when searching for Python interpreters [#569](https://github.com/DonJayamanne/pythonVSCode/issues/569)
* Increase buffer output (to support detection large number of tests) [#927](https://github.com/DonJayamanne/pythonVSCode/issues/927)

## Version 0.6.4 (4 May 2017)
* Fix dates in changelog [#899](https://github.com/DonJayamanne/pythonVSCode/pull/899)
* Using charriage return or line feeds to split a document into multiple lines [#917](https://github.com/DonJayamanne/pythonVSCode/pull/917), [#821](https://github.com/DonJayamanne/pythonVSCode/issues/821)
* Doc string not being displayed [#888](https://github.com/DonJayamanne/pythonVSCode/issues/888)
* Supporting paths that begin with the ~/ [#909](https://github.com/DonJayamanne/pythonVSCode/issues/909)
* Supporting more paths when searching for Python interpreters [#569](https://github.com/DonJayamanne/pythonVSCode/issues/569)
* Supporting ~/ paths when providing the path to ctag file [#910](https://github.com/DonJayamanne/pythonVSCode/issues/910)
* Disable linting of python files opened in diff viewer [#896](https://github.com/DonJayamanne/pythonVSCode/issues/896)
* Added a new command ```Go to Python Object``` [#928](https://github.com/DonJayamanne/pythonVSCode/issues/928)
* Restored the menu item to rediscover tests [#863](https://github.com/DonJayamanne/pythonVSCode/issues/863)
* Changes to rediscover tests when test files are altered and saved [#863](https://github.com/DonJayamanne/pythonVSCode/issues/863)

## Version 0.6.3 (19 April 2017)
* Fix debugger issue [#893](https://github.com/DonJayamanne/pythonVSCode/issues/893)
* Improvements to debugging unit tests (check if string starts with, instead of comparing equality) [#797](https://github.com/DonJayamanne/pythonVSCode/issues/797)

## Version 0.6.2 (13 April 2017)
* Fix incorrect indenting [#880](https://github.com/DonJayamanne/pythonVSCode/issues/880)

### Thanks
* [Yuwei Ba](https://github.com/ibigbug)

## Version 0.6.1 (10 April 2017)
* Add support for new variable syntax in upcoming VS Code release [#774](https://github.com/DonJayamanne/pythonVSCode/issues/774), [#855](https://github.com/DonJayamanne/pythonVSCode/issues/855), [#873](https://github.com/DonJayamanne/pythonVSCode/issues/873), [#823](https://github.com/DonJayamanne/pythonVSCode/issues/823)
* Resolve issues in code refactoring [#802](https://github.com/DonJayamanne/pythonVSCode/issues/802), [#824](https://github.com/DonJayamanne/pythonVSCode/issues/824), [#825](https://github.com/DonJayamanne/pythonVSCode/pull/825)
* Changes to labels in Python Interpreter lookup [#815](https://github.com/DonJayamanne/pythonVSCode/pull/815)
* Resolve Typos [#852](https://github.com/DonJayamanne/pythonVSCode/issues/852)
* Use fully qualitified Python Path when installing dependencies [#866](https://github.com/DonJayamanne/pythonVSCode/issues/866)
* Commands for running tests from a file [#502](https://github.com/DonJayamanne/pythonVSCode/pull/502)
* Fix Sorting of imports when path contains spaces [#811](https://github.com/DonJayamanne/pythonVSCode/issues/811)
* Fixing occasional failure of linters [#793](https://github.com/DonJayamanne/pythonVSCode/issues/793), [#833](https://github.com/DonJayamanne/pythonVSCode/issues/838), [#860](https://github.com/DonJayamanne/pythonVSCode/issues/860)
* Added ability to pre-load some modules to improve autocompletion [#581](https://github.com/DonJayamanne/pythonVSCode/issues/581)

### Thanks
* [Ashwin Mathews](https://github.com/ajmathews)
* [Alexander Ioannidis](https://github.com/slint)
* [Andreas Schlapsi](https://github.com/aschlapsi)

## Version 0.6.0 (10 March 2017)
* Moved Jupyter functionality into a separate extension [Jupyter]()
* Updated readme [#779](https://github.com/DonJayamanne/pythonVSCode/issues/779)
* Changing default arguments of ```mypy``` [#658](https://github.com/DonJayamanne/pythonVSCode/issues/658)
* Added ability to disable formatting [#559](https://github.com/DonJayamanne/pythonVSCode/issues/559)
* Fixing ability to run a Python file in a terminal [#784](https://github.com/DonJayamanne/pythonVSCode/issues/784)
* Added support for Proxy settings when installing Python packages using Pip [#778](https://github.com/DonJayamanne/pythonVSCode/issues/778)

## Version 0.5.9 (3 March 2017)
* Fixed navigating to definitions [#711](https://github.com/DonJayamanne/pythonVSCode/issues/711)
* Support auto detecting binaries from Python Path [#716](https://github.com/DonJayamanne/pythonVSCode/issues/716)
* Setting PYTHONPATH environment variable [#686](https://github.com/DonJayamanne/pythonVSCode/issues/686)
* Improving Linter performance, killing redundant processes [4a8319e](https://github.com/DonJayamanne/pythonVSCode/commit/4a8319e0859f2d49165c9a08fe147a647d03ece9)
* Changed default path of the CATAS file to `.vscode/tags` [#722](https://github.com/DonJayamanne/pythonVSCode/issues/722)
* Add parsing severity level for flake8 and pep8 linters [#709](https://github.com/DonJayamanne/pythonVSCode/pull/709)
* Fix to restore function descriptions (intellisense) [#727](https://github.com/DonJayamanne/pythonVSCode/issues/727)
* Added default configuration for debugging Pyramid [#287](https://github.com/DonJayamanne/pythonVSCode/pull/287)
* Feature request: Run current line in Terminal [#738](https://github.com/DonJayamanne/pythonVSCode/issues/738)
* Miscellaneous improvements to hover provider [6a7a3f3](https://github.com/DonJayamanne/pythonVSCode/commit/6a7a3f32ab8add830d13399fec6f0cdd14cd66fc), [6268306](https://github.com/DonJayamanne/pythonVSCode/commit/62683064d01cfc2b76d9be45587280798a96460b)
* Fixes to rename refactor (due to 'LF' EOL in Windows) [#748](https://github.com/DonJayamanne/pythonVSCode/pull/748)
* Fixes to ctag file being generated in home folder when no workspace is opened [#753](https://github.com/DonJayamanne/pythonVSCode/issues/753)
* Fixes to ctag file being generated in home folder when no workspace is opened [#753](https://github.com/DonJayamanne/pythonVSCode/issues/753)
* Disabling auto-completion in single line comments [#74](https://github.com/DonJayamanne/pythonVSCode/issues/74)
* Fixes to debugging of modules [#518](https://github.com/DonJayamanne/pythonVSCode/issues/518)
* Displaying unit test status icons against unit test code lenses [#678](https://github.com/DonJayamanne/pythonVSCode/issues/678)
* Fix issue where causing 'python.python-debug.startSession' not found message to be displayed when debugging single file [#708](https://github.com/DonJayamanne/pythonVSCode/issues/708)
* Ability to include packages directory when generating tags file [#735](https://github.com/DonJayamanne/pythonVSCode/issues/735)
* Fix issue where running selected text in terminal does not work [#758](https://github.com/DonJayamanne/pythonVSCode/issues/758)
* Fix issue where disabling linter doesn't disable it (when no workspace is open) [#763](https://github.com/DonJayamanne/pythonVSCode/issues/763)
* Search additional directories for Python Interpreters (~/.virtualenvs, ~/Envs, ~/.pyenv) [#569](https://github.com/DonJayamanne/pythonVSCode/issues/569)
* Added ability to pre-load some modules to improve autocompletion [#581](https://github.com/DonJayamanne/pythonVSCode/issues/581)
* Removed invalid default value in launch.json file [#586](https://github.com/DonJayamanne/pythonVSCode/issues/586)
* Added ability to configure the pylint executable path [#766](https://github.com/DonJayamanne/pythonVSCode/issues/766)
* Fixed single file debugger to ensure the Python interpreter configured in python.PythonPath is being used [#769](https://github.com/DonJayamanne/pythonVSCode/issues/769)

## Version 0.5.8 (3 February 2017)
* Fixed a bug in [debugging single files without a launch configuration](https://code.visualstudio.com/updates/v1_9#_debugging-without-a-launch-configuration) [#700](https://github.com/DonJayamanne/pythonVSCode/issues/700)
* Fixed error when starting REPL [#692](https://github.com/DonJayamanne/pythonVSCode/issues/692)

## Version 0.5.7 (3 February 2017)
* Added support for [debugging single files without a launch configuration](https://code.visualstudio.com/updates/v1_9#_debugging-without-a-launch-configuration)
* Adding support for debug snippets [#660](https://github.com/DonJayamanne/pythonVSCode/issues/660)
* Ability to run a selected text in a Django shell [#652](https://github.com/DonJayamanne/pythonVSCode/issues/652)
* Adding support for the use of a customized 'isort' for sorting of imports [#632](https://github.com/DonJayamanne/pythonVSCode/pull/632)
* Debugger auto-detecting python interpreter from the path provided [#688](https://github.com/DonJayamanne/pythonVSCode/issues/688)
* Showing symbol type on hover [#657](https://github.com/DonJayamanne/pythonVSCode/pull/657)
* Fixes to running Python file when terminal uses Powershell [#651](https://github.com/DonJayamanne/pythonVSCode/issues/651)
* Fixes to linter issues when displaying Git diff view for Python files [#665](https://github.com/DonJayamanne/pythonVSCode/issues/665)
* Fixes to 'Go to definition' functionality [#662](https://github.com/DonJayamanne/pythonVSCode/issues/662)
* Fixes to Jupyter cells numbered larger than '10' [#681](https://github.com/DonJayamanne/pythonVSCode/issues/681)

## Version 0.5.6 (16 January 2017)
* Added support for Python 3.6 [#646](https://github.com/DonJayamanne/pythonVSCode/issues/646), [#631](https://github.com/DonJayamanne/pythonVSCode/issues/631), [#619](https://github.com/DonJayamanne/pythonVSCode/issues/619), [#613](https://github.com/DonJayamanne/pythonVSCode/issues/613)
* Autodetect in python path in virtual environments [#353](https://github.com/DonJayamanne/pythonVSCode/issues/353)
* Add syntax highlighting of code samples in hover defintion [#555](https://github.com/DonJayamanne/pythonVSCode/issues/555)
* Launch REPL for currently selected interpreter [#560](https://github.com/DonJayamanne/pythonVSCode/issues/560)
* Fixes to debugging of modules [#589](https://github.com/DonJayamanne/pythonVSCode/issues/589)
* Reminder to install jedi and ctags in Quick Start [#642](https://github.com/DonJayamanne/pythonVSCode/pull/642)
* Improvements to Symbol Provider [#622](https://github.com/DonJayamanne/pythonVSCode/pull/622)
* Changes to disable unit test prompts for workspace [#559](https://github.com/DonJayamanne/pythonVSCode/issues/559)
* Minor fixes [#627](https://github.com/DonJayamanne/pythonVSCode/pull/627)

## Version 0.5.5 (25 November 2016)
* Fixes to debugging of unittests (nose and pytest) [#543](https://github.com/DonJayamanne/pythonVSCode/issues/543)
* Fixes to debugging of Django [#546](https://github.com/DonJayamanne/pythonVSCode/issues/546)

## Version 0.5.4 (24 November 2016)
* Fixes to installing missing packages [#544](https://github.com/DonJayamanne/pythonVSCode/issues/544)
* Fixes to indentation of blocks of code [#432](https://github.com/DonJayamanne/pythonVSCode/issues/432)
* Fixes to debugging of unittests [#543](https://github.com/DonJayamanne/pythonVSCode/issues/543)
* Fixes to extension when a workspace (folder) isn't open [#542](https://github.com/DonJayamanne/pythonVSCode/issues/542)

## Version 0.5.3 (23 November 2016)
* Added support for [PySpark](http://spark.apache.org/docs/0.9.0/python-programming-guide.html) [#539](https://github.com/DonJayamanne/pythonVSCode/pull/539), [#540](https://github.com/DonJayamanne/pythonVSCode/pull/540)
* Debugging unittests (UnitTest, pytest, nose) [#333](https://github.com/DonJayamanne/pythonVSCode/issues/333)
* Displaying progress for formatting [#327](https://github.com/DonJayamanne/pythonVSCode/issues/327)
* Auto indenting ```else:``` inside ```if``` and similar code blocks [#432](https://github.com/DonJayamanne/pythonVSCode/issues/432)
* Prefixing new lines with '#' when new lines are added in the middle of a comment string [#365](https://github.com/DonJayamanne/pythonVSCode/issues/365)
* Debugging python modules [#518](https://github.com/DonJayamanne/pythonVSCode/issues/518), [#354](https://github.com/DonJayamanne/pythonVSCode/issues/354)
    + Use new debug configuration ```Python Module```
* Added support for workspace symbols using Exuberant CTags [#138](https://github.com/DonJayamanne/pythonVSCode/issues/138)
    + New command ```Python: Build Workspace Symbols```
* Added ability for linter to ignore paths or files [#501](https://github.com/DonJayamanne/pythonVSCode/issues/501)
    + Add the following setting in ```settings.json```
```python
        "python.linting.ignorePatterns":  [
            ".vscode/*.py",
            "**/site-packages/**/*.py"
          ],
```
* Automatically adding brackets when autocompleting functions/methods [#425](https://github.com/DonJayamanne/pythonVSCode/issues/425)
    + To enable this feature, turn on the setting ```"python.autoComplete.addBrackets": true```
* Running nose tests with the arguments '--with-xunit' and '--xunit-file' [#517](https://github.com/DonJayamanne/pythonVSCode/issues/517)
* Added support for workspaceRootFolderName in settings.json [#525](https://github.com/DonJayamanne/pythonVSCode/pull/525), [#522](https://github.com/DonJayamanne/pythonVSCode/issues/522)
* Added support for workspaceRootFolderName in settings.json [#525](https://github.com/DonJayamanne/pythonVSCode/pull/525), [#522](https://github.com/DonJayamanne/pythonVSCode/issues/522)
* Fixes to running code in terminal [#515](https://github.com/DonJayamanne/pythonVSCode/issues/515)

## Version 0.5.2
* Fix issue with mypy linter [#505](https://github.com/DonJayamanne/pythonVSCode/issues/505)
* Fix auto completion for files with different encodings [#496](https://github.com/DonJayamanne/pythonVSCode/issues/496)
* Disable warnings when debugging Django version prior to 1.8 [#479](https://github.com/DonJayamanne/pythonVSCode/issues/479)
* Prompt to save changes when refactoring without saving any changes [#441](https://github.com/DonJayamanne/pythonVSCode/issues/441)
* Prompt to save changes when renaminv without saving any changes [#443](https://github.com/DonJayamanne/pythonVSCode/issues/443)
* Use editor indentation size when refactoring code [#442](https://github.com/DonJayamanne/pythonVSCode/issues/442)
* Add support for custom jedi paths [#500](https://github.com/DonJayamanne/pythonVSCode/issues/500)

## Version 0.5.1
* Prompt to install linter if not installed [#255](https://github.com/DonJayamanne/pythonVSCode/issues/255)
* Prompt to configure and install test framework
* Added support for pylama [#495](https://github.com/DonJayamanne/pythonVSCode/pull/495)
* Partial support for PEP484
* Linting python files when they are opened [#462](https://github.com/DonJayamanne/pythonVSCode/issues/462)
* Fixes to unit tests discovery [#307](https://github.com/DonJayamanne/pythonVSCode/issues/307),
[#459](https://github.com/DonJayamanne/pythonVSCode/issues/459)
* Fixes to intellisense [#438](https://github.com/DonJayamanne/pythonVSCode/issues/438),
[#433](https://github.com/DonJayamanne/pythonVSCode/issues/433),
[#457](https://github.com/DonJayamanne/pythonVSCode/issues/457),
[#436](https://github.com/DonJayamanne/pythonVSCode/issues/436),
[#434](https://github.com/DonJayamanne/pythonVSCode/issues/434),
[#447](https://github.com/DonJayamanne/pythonVSCode/issues/447),
[#448](https://github.com/DonJayamanne/pythonVSCode/issues/448),
[#293](https://github.com/DonJayamanne/pythonVSCode/issues/293),
[#381](https://github.com/DonJayamanne/pythonVSCode/pull/381)
* Supporting additional search paths for interpreters on windows [#446](https://github.com/DonJayamanne/pythonVSCode/issues/446)
* Fixes to code refactoring [#440](https://github.com/DonJayamanne/pythonVSCode/issues/440),
[#467](https://github.com/DonJayamanne/pythonVSCode/issues/467),
[#468](https://github.com/DonJayamanne/pythonVSCode/issues/468),
[#445](https://github.com/DonJayamanne/pythonVSCode/issues/445)
* Fixes to linters [#463](https://github.com/DonJayamanne/pythonVSCode/issues/463)
[#439](https://github.com/DonJayamanne/pythonVSCode/issues/439),
* Bug fix in handling nosetest arguments [#407](https://github.com/DonJayamanne/pythonVSCode/issues/407)
* Better error handling when linter fails [#402](https://github.com/DonJayamanne/pythonVSCode/issues/402)
* Restoring extension specific formatting [#421](https://github.com/DonJayamanne/pythonVSCode/issues/421)
* Fixes to debugger (unwanted breakpoints) [#392](https://github.com/DonJayamanne/pythonVSCode/issues/392), [#379](https://github.com/DonJayamanne/pythonVSCode/issues/379)
* Support spaces in python path when executing in terminal [#428](https://github.com/DonJayamanne/pythonVSCode/pull/428)
* Changes to snippets [#429](https://github.com/DonJayamanne/pythonVSCode/pull/429)
* Marketplace changes [#430](https://github.com/DonJayamanne/pythonVSCode/pull/430)
* Cleanup and miscellaneous fixes (typos, keyboard bindings and the liks)

## Version 0.5.0
* Remove dependency on zmq when using Jupyter or IPython (pure python solution)
* Added a default keybinding for ```Jupyter:Run Selection/Line``` of ```ctrl+alt+enter```
* Changes to update settings.json with path to python using [native API](https://github.com/DonJayamanne/pythonVSCode/commit/bce22a2b4af87eaf40669c6360eff3675280cdad)
* Changes to use [native API](https://github.com/DonJayamanne/pythonVSCode/commit/bce22a2b4af87eaf40669c6360eff3675280cdad) for formatting when saving documents
* Reusing existing terminal instead of creating new terminals
* Limiting linter messages to opened documents (hide messages if document is closed) [#375](https://github.com/DonJayamanne/pythonVSCode/issues/375)
* Resolving extension load errors when  [#375](https://github.com/DonJayamanne/pythonVSCode/issues/375)
* Fixes to discovering unittests [#386](https://github.com/DonJayamanne/pythonVSCode/issues/386)
* Fixes to sending code to terminal on Windows [#387](https://github.com/DonJayamanne/pythonVSCode/issues/387)
* Fixes to executing python file in terminal on Windows [#385](https://github.com/DonJayamanne/pythonVSCode/issues/385)
* Fixes to launching local help (documentation) on Linux
* Fixes to typo in configuration documentation [#391](https://github.com/DonJayamanne/pythonVSCode/pull/391)
* Fixes to use ```python.pythonPath``` when sorting imports  [#393](https://github.com/DonJayamanne/pythonVSCode/pull/393)
* Fixes to linters to handle situations when line numbers aren't returned [#399](https://github.com/DonJayamanne/pythonVSCode/pull/399)
* Fixes to signature tooltips when docstring is very long [#368](https://github.com/DonJayamanne/pythonVSCode/issues/368), [#113](https://github.com/DonJayamanne/pythonVSCode/issues/113)

## Version 0.4.2
* Fix for autocompletion and code navigation with unicode characters [#372](https://github.com/DonJayamanne/pythonVSCode/issues/372), [#364](https://github.com/DonJayamanne/pythonVSCode/issues/364)

## Version 0.4.1
* Debugging of [Django templates](https://github.com/DonJayamanne/pythonVSCode/wiki/Debugging-Django#templates)
* Linting with [mypy](https://github.com/DonJayamanne/pythonVSCode/wiki/Linting#mypy)
* Improved error handling when loading [Jupyter/IPython](https://github.com/DonJayamanne/pythonVSCode/wiki/Jupyter-(IPython))
* Fixes to unittests

## Version 0.4.0
* Added support for [Jupyter/IPython](https://github.com/DonJayamanne/pythonVSCode/wiki/Jupyter-(IPython))
* Added local help (offline documentation)
* Added ability to pass in extra arguments to interpreter when executing scripts ([#316](https://github.com/DonJayamanne/pythonVSCode/issues/316))
* Added ability set current working directory as the script file directory, when to executing a Python script
* Rendering intellisense icons correctly ([#322](https://github.com/DonJayamanne/pythonVSCode/issues/322))
* Changes to capitalization of context menu text ([#320](https://github.com/DonJayamanne/pythonVSCode/issues/320))
* Bug fix to running pydocstyle linter on windows ([#317](https://github.com/DonJayamanne/pythonVSCode/issues/317))
* Fixed performance issues with regards to code navigation, displaying code Symbols and the like ([#324](https://github.com/DonJayamanne/pythonVSCode/issues/324))
* Fixed code renaming issue when renaming imports ([#325](https://github.com/DonJayamanne/pythonVSCode/issues/325))
* Fixed issue with the execution of the command ```python.execInTerminal``` via a shortcut ([#340](https://github.com/DonJayamanne/pythonVSCode/issues/340))
* Fixed issue with code refactoring ([#363](https://github.com/DonJayamanne/pythonVSCode/issues/363))

## Version 0.3.24
* Added support for clearing cached tests [#307](https://github.com/DonJayamanne/pythonVSCode/issues/307)
* Added support for executing files in terminal with spaces in paths [#308](https://github.com/DonJayamanne/pythonVSCode/issues/308)
* Fix issue related to running unittests on Windows [#309](https://github.com/DonJayamanne/pythonVSCode/issues/309)
* Support custom environment variables when launching external terminal [#311](https://github.com/DonJayamanne/pythonVSCode/issues/311)

## Version 0.3.23
* Added support for the attribute supportsRunInTerminal attribute in debugger [#304](https://github.com/DonJayamanne/pythonVSCode/issues/304)
* Changes to ensure remote debugging resolves remote paths correctly [#302](https://github.com/DonJayamanne/pythonVSCode/issues/302)
* Added support for custom pytest and nosetest paths [#301](https://github.com/DonJayamanne/pythonVSCode/issues/301)
* Resolved issue in ```Watch``` window displaying ```<error:previous evaluation...``` [#301](https://github.com/DonJayamanne/pythonVSCode/issues/301)
* Reduce extension size by removing unwanted files [#296](https://github.com/DonJayamanne/pythonVSCode/issues/296)
* Updated code snippets

## Version 0.3.22
* Added few new snippets
* Integrated [Unit Tests](https://github.com/DonJayamanne/pythonVSCode/wiki/UnitTests)
* Selecting interpreter and updating ```settings.json```[Documentation]](https://github.com/DonJayamanne/pythonVSCode/wiki/Miscellaneous#select-an-interpreter), [#257](https://github.com/DonJayamanne/pythonVSCode/issues/257)
* Running a file or selection in terminal [Documentation](https://github.com/DonJayamanne/pythonVSCode/wiki/Miscellaneous#execute-in-python-terminal), [#261](https://github.com/DonJayamanne/pythonVSCode/wiki/Miscellaneous#execute-in-python-terminal) (new to [Visual Studio Code 1.5](https://code.visualstudio.com/Updates#_extension-authoring))
* Debugging an application using the integrated terminal window (new to [Visual Studio Code 1.5](https://code.visualstudio.com/Updates#_node-debugging))
* Running a python script without debugging [#118](https://github.com/DonJayamanne/pythonVSCode/issues/118)
* Displaying errors in variable explorer when debugging [#271](https://github.com/DonJayamanne/pythonVSCode/issues/271)
* Ability to debug applications as sudo [#224](https://github.com/DonJayamanne/pythonVSCode/issues/224)
* Fixed debugger crashes [#263](https://github.com/DonJayamanne/pythonVSCode/issues/263)
* Asynchronous display of unit tests [#190](https://github.com/DonJayamanne/pythonVSCode/issues/190)
* Fixed issues when using relative paths in ```settings.json``` [#276](https://github.com/DonJayamanne/pythonVSCode/issues/276)
* Fixes issue of hardcoding interpreter command arguments [#256](https://github.com/DonJayamanne/pythonVSCode/issues/256)
* Fixes resolving of remote paths when debugging remote applications [#252](https://github.com/DonJayamanne/pythonVSCode/issues/252)

## Version 0.3.20
* Sharing python.pythonPath value with debug configuration [#214](https://github.com/DonJayamanne/pythonVSCode/issues/214) and [#183](https://github.com/DonJayamanne/pythonVSCode/issues/183)
* Support extract variable and method refactoring [#220](https://github.com/DonJayamanne/pythonVSCode/issues/220)
* Support environment variables in settings [#148](https://github.com/DonJayamanne/pythonVSCode/issues/148)
* Support formatting of selected text [#197](https://github.com/DonJayamanne/pythonVSCode/issues/197) and [#183](https://github.com/DonJayamanne/pythonVSCode/issues/183)
* Support autocompletion of parameters [#71](https://github.com/DonJayamanne/pythonVSCode/issues/71)
* Display name of linter along with diagnostic messages [#199](https://github.com/DonJayamanne/pythonVSCode/issues/199)
* Auto indenting of except and async functions [#205](https://github.com/DonJayamanne/pythonVSCode/issues/205) and [#215](https://github.com/DonJayamanne/pythonVSCode/issues/215)
* Support changes to pythonPath without having to restart VS Code [#216](https://github.com/DonJayamanne/pythonVSCode/issues/216)
* Resolved issue to support large debug outputs [#52](https://github.com/DonJayamanne/pythonVSCode/issues/52) and  [#52](https://github.com/DonJayamanne/pythonVSCode/issues/203)
* Handling instances when debugging with invalid paths to the python interpreter [#229](https://github.com/DonJayamanne/pythonVSCode/issues/229)
* Fixed refactoring on Python 3.5 [#244](https://github.com/DonJayamanne/pythonVSCode/issues/229)
* Fixed parsing errors when refactoring [#244](https://github.com/DonJayamanne/pythonVSCode/issues/229)

## Version 0.3.21
* Sharing python.pythonPath value with debug configuration [#214](https://github.com/DonJayamanne/pythonVSCode/issues/214) and [#183](https://github.com/DonJayamanne/pythonVSCode/issues/183)
* Support extract variable and method refactoring [#220](https://github.com/DonJayamanne/pythonVSCode/issues/220)
* Support environment variables in settings [#148](https://github.com/DonJayamanne/pythonVSCode/issues/148)
* Support formatting of selected text [#197](https://github.com/DonJayamanne/pythonVSCode/issues/197) and [#183](https://github.com/DonJayamanne/pythonVSCode/issues/183)
* Support autocompletion of parameters [#71](https://github.com/DonJayamanne/pythonVSCode/issues/71)
* Display name of linter along with diagnostic messages [#199](https://github.com/DonJayamanne/pythonVSCode/issues/199)
* Auto indenting of except and async functions [#205](https://github.com/DonJayamanne/pythonVSCode/issues/205) and [#215](https://github.com/DonJayamanne/pythonVSCode/issues/215)
* Support changes to pythonPath without having to restart VS Code [#216](https://github.com/DonJayamanne/pythonVSCode/issues/216)
* Resolved issue to support large debug outputs [#52](https://github.com/DonJayamanne/pythonVSCode/issues/52) and  [#52](https://github.com/DonJayamanne/pythonVSCode/issues/203)
* Handling instances when debugging with invalid paths to the python interpreter [#229](https://github.com/DonJayamanne/pythonVSCode/issues/229)
* Fixed refactoring on Python 3.5 [#244](https://github.com/DonJayamanne/pythonVSCode/issues/229)

## Version 0.3.19
* Sharing python.pythonPath value with debug configuration [#214](https://github.com/DonJayamanne/pythonVSCode/issues/214) and [#183](https://github.com/DonJayamanne/pythonVSCode/issues/183)
* Support extract variable and method refactoring [#220](https://github.com/DonJayamanne/pythonVSCode/issues/220)
* Support environment variables in settings [#148](https://github.com/DonJayamanne/pythonVSCode/issues/148)
* Support formatting of selected text [#197](https://github.com/DonJayamanne/pythonVSCode/issues/197) and [#183](https://github.com/DonJayamanne/pythonVSCode/issues/183)
* Support autocompletion of parameters [#71](https://github.com/DonJayamanne/pythonVSCode/issues/71)
* Display name of linter along with diagnostic messages [#199](https://github.com/DonJayamanne/pythonVSCode/issues/199)
* Auto indenting of except and async functions [#205](https://github.com/DonJayamanne/pythonVSCode/issues/205) and [#215](https://github.com/DonJayamanne/pythonVSCode/issues/215)
* Support changes to pythonPath without having to restart VS Code [#216](https://github.com/DonJayamanne/pythonVSCode/issues/216)
* Resolved issue to support large debug outputs [#52](https://github.com/DonJayamanne/pythonVSCode/issues/52) and  [#52](https://github.com/DonJayamanne/pythonVSCode/issues/203)
* Handling instances when debugging with invalid paths to the python interpreter [#229](https://github.com/DonJayamanne/pythonVSCode/issues/229)

## Version 0.3.18
* Modifications to support environment variables in settings [#148](https://github.com/DonJayamanne/pythonVSCode/issues/148)
* Modifications to support formatting of selected text [#197](https://github.com/DonJayamanne/pythonVSCode/issues/197) and [#183](https://github.com/DonJayamanne/pythonVSCode/issues/183)
* Added support to intellisense for parameters [#71](https://github.com/DonJayamanne/pythonVSCode/issues/71)
* Display name of linter along with diagnostic messages [#199](https://github.com/DonJayamanne/pythonVSCode/issues/199)

## Version 0.3.15
* Modifications to handle errors in linters [#185](https://github.com/DonJayamanne/pythonVSCode/issues/185)
* Fixes to formatting and handling of not having empty lines at end of file [#181](https://github.com/DonJayamanne/pythonVSCode/issues/185)
* Modifications to infer paths of packages on windows [#178](https://github.com/DonJayamanne/pythonVSCode/issues/178)
* Fix for debugger crashes [#45](https://github.com/DonJayamanne/pythonVSCode/issues/45)
* Changes to App Insights key [#156](https://github.com/DonJayamanne/pythonVSCode/issues/156)
* Updated Jedi library to latest version [#173](https://github.com/DonJayamanne/pythonVSCode/issues/173)
* Updated iSort library to latest version [#174](https://github.com/DonJayamanne/pythonVSCode/issues/174)

## Version 0.3.14
* Modifications to handle errors in linters when the linter isn't installed.

## Version 0.3.13
* Fixed error message being displayed by linters and formatters

## Version 0.3.12
* Changes to how linters and formatters are executed (optimizations and changes to settings to separate out the command line arguments) [#178](https://github.com/DonJayamanne/pythonVSCode/issues/178), [#163](https://github.com/DonJayamanne/pythonVSCode/issues/163)
* Fix to support Unicode characters in debugger [#102](https://github.com/DonJayamanne/pythonVSCode/issues/102)
* Added support for {workspaceRoot} in Path settings defined in settings.js [#148](https://github.com/DonJayamanne/pythonVSCode/issues/148)
* Resolving path of linters and formatters based on python path defined in settings.json [#148](https://github.com/DonJayamanne/pythonVSCode/issues/148)
* Better handling of Paths to python executable and related tools (linters, formatters) in virtual environments [#148](https://github.com/DonJayamanne/pythonVSCode/issues/148)
* Added support for configurationDone event in debug adapter [#168](https://github.com/DonJayamanne/pythonVSCode/issues/168), [#145](https://github.com/DonJayamanne/pythonVSCode/issues/145)

## Version 0.3.11
* Added support for telemetry #156
* Optimized code formatting and sorting of imports #150, #151, #157
* Fixed issues in code formatting #171
* Modifications to display errors returned by debugger #111
* Fixed the prospector linter #142
* Modified to resolve issues where debugger wasn't handling code exceptions correctly #159
* Added support for unit tests using pytest #164
* General code cleanup

## Version 0.3.10
* Fixed issue with duplicate output channels being created
* Fixed issues in the LICENSE file
* Fixed issue where current directory was incorrect [#68](https://github.com/DonJayamanne/pythonVSCode/issues/68)
* General cleanup of code

## Version 0.3.9
* Fixed auto indenting issues [#137](https://github.com/DonJayamanne/pythonVSCode/issues/137)

## Version 0.3.8
* Added support for linting using prospector [#130](https://github.com/DonJayamanne/pythonVSCode/pull/130)
* Fixed issue where environment variables weren't being inherited by the debugger [#109](https://github.com/DonJayamanne/pythonVSCode/issues/109) and [#77](https://github.com/DonJayamanne/pythonVSCode/issues/77)

## Version 0.3.7
* Added support for auto indenting of some keywords [#83](https://github.com/DonJayamanne/pythonVSCode/issues/83)
* Added support for launching console apps for Mac [#128](https://github.com/DonJayamanne/pythonVSCode/issues/128)
* Fixed issue where configuration files for pylint, pep8 and flake8 commands weren't being read correctly [#117](https://github.com/DonJayamanne/pythonVSCode/issues/117)

## Version 0.3.6
* Added support for linting using pydocstyle [#56](https://github.com/DonJayamanne/pythonVSCode/issues/56)
* Added support for auto-formatting documents upon saving (turned off by default) [#27](https://github.com/DonJayamanne/pythonVSCode/issues/27)
* Added support to configure the output window for linting, formatting and unit test messages [#112](https://github.com/DonJayamanne/pythonVSCode/issues/112)

## Version 0.3.5
* Fixed printing of unicode characters when evaluating expressions [#73](https://github.com/DonJayamanne/pythonVSCode/issues/73)

## Version 0.3.4
* Updated snippets
* Fixes to remote debugging [#65](https://github.com/DonJayamanne/pythonVSCode/issues/65)
* Fixes related to code navigation [#58](https://github.com/DonJayamanne/pythonVSCode/issues/58) and [#78](https://github.com/DonJayamanne/pythonVSCode/pull/78)
* Changes to allow code navigation for methods

## Version 0.3.0
* Remote debugging (attaching to local and remote processes)
* Debugging with support for shebang
* Support for passing environment variables to debug program
* Improved error handling in the extension

## Version 0.2.9
* Added support for debugging django applications
 + Debugging templates is not supported at this stage

## Version 0.2.8
* Added support for conditional break points
* Added ability to optionally display the shell window (Windows Only, Mac is coming soon)
  +  Allowing an interactive shell window, which isn't supported in VSCode.
* Added support for optionally breaking into python code as soon as debugger starts
* Fixed debugging when current thread is busy processing.
* Updated documentation with samples and instructions

## Version 0.2.4
* Fixed issue where debugger would break into all exceptions
* Added support for breaking on all and uncaught exceptions
* Added support for pausing (breaking) into a running program while debugging.

## Version 0.2.3
* Fixed termination of debugger

## Version 0.2.2
* Improved debugger for Mac, with support for Multi threading, Web Applications, expanding properties, etc
* (Debugging now works on both Windows and Mac)
* Debugging no longer uses PDB

## Version 0.2.1
* Improved debugger for Windows, with support for Multi threading, debugging Multi-threaded apps, Web Applications, expanding properties, etc
* Added support for relative paths for extra paths in additional libraries for Auto Complete
* Fixed a bug where paths to custom Python versions weren't respected by the previous (PDB) debugger
* NOTE: PDB Debugger is still supported

## Version 0.1.3
* Fixed linting when using pylint

## Version 0.1.2
* Fixed autoformatting of code (falling over when using yapf8)

## Version 0.1.1
* Fixed linting of files on Mac
* Added support for linting using pep8
* Added configuration support for pep8 and pylint
* Added support for configuring paths for pep8, pylint and autopep8
* Added snippets
* Added support for formatting using yapf
* Added a number of configuration settings

## Version 0.0.4
* Added support for linting using Pylint (configuring pylint is coming soon)
* Added support for sorting Imports (Using the command "Pythong: Sort Imports")
* Added support for code formatting using Autopep8 (configuring autopep8 is coming soon)
* Added ability to view global variables, arguments, add and remove break points

## Version 0.0.3
* Added support for debugging using PDB<|MERGE_RESOLUTION|>--- conflicted
+++ resolved
@@ -1,7 +1,5 @@
 # Changelog
 
-<<<<<<< HEAD
-=======
 ## 2019.8.0-rc (30 July 2019)
 
 ### Enhancements
@@ -226,7 +224,6 @@
 community for creating a fantastic programming language and community to be a
 part of!
 
->>>>>>> 14c98a0e
 ## 2019.6.1 (9 July 2019)
 
 ### Fixes
