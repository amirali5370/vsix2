# Changelog


<<<<<<< HEAD
=======
## 2019.3.3 (8 April 2019)

### Fixes

1. Update ptvsd to [4.2.7](https://github.com/Microsoft/ptvsd/releases/tag/v4.2.7).
    * Fix issues related to debugging Django templagtes.
1. Update the Python language server to 0.2.47.

### Code Health

1. Capture telemetry to track switching to and from the Language Server.
   ([#5162](https://github.com/Microsoft/vscode-python/issues/5162))


>>>>>>> e4c1f753
## 2019.3.2 (2 April 2019)

### Fixes

1. Fix regression preventing the expansion of variables in the watch window and the debug console.
   ([#5035](https://github.com/Microsoft/vscode-python/issues/5035))
1. Display survey banner (again) for Language Server when using current Lanaguage Server.
   ([#5064](https://github.com/Microsoft/vscode-python/issues/5064))
1. Update ptvsd to [4.2.6](https://github.com/Microsoft/ptvsd/releases/tag/v4.2.6).
   ([#5083](https://github.com/Microsoft/vscode-python/issues/5083))
    * Fix issue with expanding variables in watch window and hover.
    * Fix issue with launching a sub-module.

### Code Health

1. Capture telemetry to track which installer was used when installing packages via the extension.
   ([#5063](https://github.com/Microsoft/vscode-python/issues/5063))


## 2019.3.1 (28 March 2019)

### Enhancements

1. Use the download same logic for `stable` channel of the `Language Server` as that in `beta`.
   ([#4960](https://github.com/Microsoft/vscode-python/issues/4960))

### Code Health

1. Capture telemetry when tests are disabled..
   ([#4801](https://github.com/Microsoft/vscode-python/issues/4801))

## 2019.3.6139 (26 March 2019)

### Enhancements

1. Add support for poetry to install packages.
   ([#1871](https://github.com/Microsoft/vscode-python/issues/1871))
1. Disabled opening the output pane when sorting imports via isort fails.
   (thanks [chrised](https://github.com/chrised/))
   ([#2522](https://github.com/Microsoft/vscode-python/issues/2522))
1. Remove run all cells codelens and replace with run above and run below commands
   Add run to and from line commands in context menu
   ([#4259](https://github.com/Microsoft/vscode-python/issues/4259))
1. Support multi-root workspaces in test explorer.
   ([#4268](https://github.com/Microsoft/vscode-python/issues/4268))
1. Added support for fetching variable values from the jupyter server
   ([#4291](https://github.com/Microsoft/vscode-python/issues/4291))
1. Added commands translation for polish locale.
   (thanks [pypros](https://github.com/pypros/))
   ([#4435](https://github.com/Microsoft/vscode-python/issues/4435))
1. Show sub-tests in a subtree in the test explorer.
   ([#4503](https://github.com/Microsoft/vscode-python/issues/4503))
1. Add support for palette commands for Live Share scenarios.
   ([#4520](https://github.com/Microsoft/vscode-python/issues/4520))
1. Retain state of tests when auto discovering tests.
   ([#4576](https://github.com/Microsoft/vscode-python/issues/4576))
1. Update icons and tooltip in test explorer indicating status of test files/suites
   ([#4583](https://github.com/Microsoft/vscode-python/issues/4583))
1. Add 'ignoreVscodeTheme' setting to allow a user to skip using the theme for VS Code in the Python Interactive Window.
   ([#4640](https://github.com/Microsoft/vscode-python/issues/4640))
1. Add telemetry around imports.
   ([#4718](https://github.com/Microsoft/vscode-python/issues/4718))
1. Update status of test suite when all tests pass
   ([#4727](https://github.com/Microsoft/vscode-python/issues/4727))
1. Add button to ignore the message warning about the use of the macOS system install of Python.
   (thanks [Alina Lobastova](https://github.com/alina7091))
   ([#4448](https://github.com/Microsoft/vscode-python/issues/4448))
1. Add "Run In Interactive" command to run the contents of a file not cell by cell. Group data science context commands in one group. Add run file command to explorer context menu.
   ([#4855](https://github.com/Microsoft/vscode-python/issues/4855))

### Fixes

1. Add 'errorBackgroundColor' (defaults to white/#FFFFFF) for errors in the Interactive Window. Computes foreground based on background.
   ([#3175](https://github.com/Microsoft/vscode-python/issues/3175))
1. If selection is being sent to the Interactive Windows still allow for context menu commands to run selection in terminal or run file in terminal
   ([#4207](https://github.com/Microsoft/vscode-python/issues/4207))
1. Support multiline comments for markdown cells
   ([#4215](https://github.com/Microsoft/vscode-python/issues/4215))
1. Conda activation fails when there is a space in the env name
   ([#4243](https://github.com/Microsoft/vscode-python/issues/4243))
1. Fixes to ensure tests work in multi-root workspaces.
   ([#4268](https://github.com/Microsoft/vscode-python/issues/4268))
1. Allow Interactive Window to run commands as both `-m jupyter command` and as `-m command`
   ([#4306](https://github.com/Microsoft/vscode-python/issues/4306))
1. Fix shift enter to send selection when cells are defined.
   ([#4413](https://github.com/Microsoft/vscode-python/issues/4413))
1. Test explorer icon should be hidden when tests are disabled
   ([#4494](https://github.com/Microsoft/vscode-python/issues/4494))
1. Fix double running of cells with the context menu
   ([#4532](https://github.com/Microsoft/vscode-python/issues/4532))
1. Show an "unknown" icon when test status is unknown.
   ([#4578](https://github.com/Microsoft/vscode-python/issues/4578))
1. Add sys info when switching interpreters
   ([#4588](https://github.com/Microsoft/vscode-python/issues/4588))
1. Display test explorer when discovery has been run.
   ([#4590](https://github.com/Microsoft/vscode-python/issues/4590))
1. Resolve `pythonPath` before comparing it to shebang
   ([#4601](https://github.com/Microsoft/vscode-python/issues/4601))
1. When sending selection to the Interactive Window nothing selected should send the entire line
   ([#4604](https://github.com/Microsoft/vscode-python/issues/4604))
1. Provide telemetry for when we show the shift+enter banner and if the user clicks yes
   ([#4636](https://github.com/Microsoft/vscode-python/issues/4636))
1. Better error message when connecting to remote server
   ([#4666](https://github.com/Microsoft/vscode-python/issues/4666))
1. Fix problem with restart never finishing
   ([#4691](https://github.com/Microsoft/vscode-python/issues/4691))
1. Fixes to ensure we invoke the right command when running a parameterized test function.
   ([#4713](https://github.com/Microsoft/vscode-python/issues/4713))
1. Handle view state changes for the Python Interactive window so that it gains focus when appropriate. (CTRL+1/2/3 etc should give focus to the interactive window)
   ([#4733](https://github.com/Microsoft/vscode-python/issues/4733))
1. Don't have "run all above" on first cell and don't start history for empty code runs
   ([#4743](https://github.com/Microsoft/vscode-python/issues/4743))
1. Perform case insensitive comparison of Python Environment paths
   ([#4797](https://github.com/Microsoft/vscode-python/issues/4797))
1. Ensure `Jedi` uses the currently selected intepreter.
   (thanks [Selim Belhaouane](https://github.com/selimb))
   ([#4687](https://github.com/Microsoft/vscode-python/issues/4687))
1. Multiline comments with text on the first line break Python Interactive window execution.
   ([#4791](https://github.com/Microsoft/vscode-python/issues/4791))
1. Fix status bar when using Live Share or just starting the Python Interactive window.
   ([#4853](https://github.com/Microsoft/vscode-python/issues/4853))
1. Change the names of our "Run All Cells Above" and "Run Cell and All Below" commands to be more concise
   ([#4876](https://github.com/Microsoft/vscode-python/issues/4876))
1. Ensure the `Python` output panel does not steal focus when there errors in the `Language Server`.
   ([#4868](https://github.com/Microsoft/vscode-python/issues/4868))
1. Update ptvsd to [4.2.5](https://github.com/Microsoft/ptvsd/releases/tag/v4.2.5).
   ([#4932](https://github.com/Microsoft/vscode-python/issues/4932))
    * Fix issues with django and jinja2 exceptions.
    * Detaching sometimes throws ValueError.
    * StackTrace request respecting just-my-code.
    * Don't give error redirecting output with pythonw.
    * Fix for stop on entry issue.
1. Update the Python language server to 0.2.31.

### Code Health

1. Add a Python script to run PyTest correctly for discovery.
   ([#4033](https://github.com/Microsoft/vscode-python/issues/4033))
1. Ensure post npm install scripts do not fail when run more than once.
   ([#4109](https://github.com/Microsoft/vscode-python/issues/4109))
1. Improve Azure DevOps pipeline for PR validation. Added speed improvements, documented the process better, and simplified what happens in PR validation.
   ([#4123](https://github.com/Microsoft/vscode-python/issues/4123))
1. Move to new Azure DevOps instance and bring the Nightly CI build closer to running cleanly by skipping tests and improving reporting transparency.
   ([#4336](https://github.com/Microsoft/vscode-python/issues/4336))
1. Add more logging to diagnose issues getting the Python Interactive window to show up.
   Add checks for Conda activation never finishing.
   ([#4424](https://github.com/Microsoft/vscode-python/issues/4424))
1. Update `nyc` and remove `gulp-watch` and `gulp-debounced-watch`.
   ([#4490](https://github.com/Microsoft/vscode-python/issues/4490))
1. Force WS to at least 3.3.1 to alleviate security concerns.
   ([#4497](https://github.com/Microsoft/vscode-python/issues/4497))
1. Add tests for Live Share support.
   ([#4521](https://github.com/Microsoft/vscode-python/issues/4521))
1. Fix running Live Share support in a release build.
   ([#4529](https://github.com/Microsoft/vscode-python/issues/4529))
1. Delete the `pvsc-dev-ext.py` file as it was not being properly maintained.
   ([#4530](https://github.com/Microsoft/vscode-python/issues/4530))
1. Increase timeouts for loading of extension when preparing to run tests.
   ([#4540](https://github.com/Microsoft/vscode-python/issues/4540))
1. Exclude files `travis*.log`, `pythonFiles/tests/**`, `types/**` from the extension.
   ([#4554](https://github.com/Microsoft/vscode-python/issues/4554))
1. Exclude `*.vsix` from source control.
   ([#4556](https://github.com/Microsoft/vscode-python/issues/4556))
1. Add more logging for ECONNREFUSED errors and Jupyter server crashes
   ([#4573](https://github.com/Microsoft/vscode-python/issues/4573))
1. Add travis task to verify bundle can be created.
   ([#4711](https://github.com/Microsoft/vscode-python/issues/4711))
1. Add manual test plan for data science
   ([#4716](https://github.com/Microsoft/vscode-python/issues/4716))
1. Fix Live Share nightly functional tests
   ([#4757](https://github.com/Microsoft/vscode-python/issues/4757))
1. Make cancel test and server cache test more robust
   ([#4818](https://github.com/Microsoft/vscode-python/issues/4818))
1. Generalize code used to parse Test results service
   ([#4796](https://github.com/Microsoft/vscode-python/issues/4796))

### Thanks

Thanks to the following projects which we fully rely on to provide some of
our features:
- [isort 4.3.4](https://pypi.org/project/isort/4.3.4/)
- [jedi 0.12.0](https://pypi.org/project/jedi/0.12.0/)
  and [parso 0.2.1](https://pypi.org/project/parso/0.2.1/)
- [Microsoft Python Language Server](https://github.com/microsoft/python-language-server)
- [ptvsd](https://pypi.org/project/ptvsd/)
- [exuberant ctags](http://ctags.sourceforge.net/) (user-installed)
- [rope](https://pypi.org/project/rope/) (user-installed)

Also thanks to the various projects we provide integrations with which help
make this extension useful:
- Debugging support:
  [Django](https://pypi.org/project/Django/),
  [Flask](https://pypi.org/project/Flask/),
  [gevent](https://pypi.org/project/gevent/),
  [Jinja](https://pypi.org/project/Jinja/),
  [Pyramid](https://pypi.org/project/pyramid/),
  [PySpark](https://pypi.org/project/pyspark/),
  [Scrapy](https://pypi.org/project/Scrapy/),
  [Watson](https://pypi.org/project/Watson/)
- Formatting:
  [autopep8](https://pypi.org/project/autopep8/),
  [black](https://pypi.org/project/black/),
  [yapf](https://pypi.org/project/yapf/)
- Interpreter support:
  [conda](https://conda.io/),
  [direnv](https://direnv.net/),
  [pipenv](https://pypi.org/project/pipenv/),
  [pyenv](https://github.com/pyenv/pyenv),
  [venv](https://docs.python.org/3/library/venv.html#module-venv),
  [virtualenv](https://pypi.org/project/virtualenv/)
- Linting:
  [bandit](https://pypi.org/project/bandit/),
  [flake8](https://pypi.org/project/flake8/),
  [mypy](https://pypi.org/project/mypy/),
  [prospector](https://pypi.org/project/prospector/),
  [pylint](https://pypi.org/project/pylint/),
  [pydocstyle](https://pypi.org/project/pydocstyle/),
  [pylama](https://pypi.org/project/pylama/)
- Testing:
  [nose](https://pypi.org/project/nose/),
  [pytest](https://pypi.org/project/pytest/),
  [unittest](https://docs.python.org/3/library/unittest.html#module-unittest)

And finally thanks to the [Python](https://www.python.org/) development team and
community for creating a fantastic programming language and community to be a
part of!

## 2019.2.2 (6 March 2019)

### Fixes

1. If selection is being sent to the Interactive Windows still allow for context menu commands to run selection in terminal or run file in terminal
   ([#4207](https://github.com/Microsoft/vscode-python/issues/4207))
1. When sending selection to the Interactive Window nothing selected should send the entire line
   ([#4604](https://github.com/Microsoft/vscode-python/issues/4604))
1. Provide telemetry for when we show the shift-enter banner and if the user clicks yes
   ([#4636](https://github.com/Microsoft/vscode-python/issues/4636))

## 2019.2.5433 (27 Feb 2019)

### Fixes


1. Exclude files `travis*.log`, `pythonFiles/tests/**`, `types/**` from the extension.
   ([#4554](https://github.com/Microsoft/vscode-python/issues/4554))
   ([#4566](https://github.com/Microsoft/vscode-python/issues/4566))

## 2019.2.0 (26 Feb 2019)

### Thanks

Thanks to the following projects which we fully rely on to provide some of
our features:
- [isort 4.3.4](https://pypi.org/project/isort/4.3.4/)
- [jedi 0.12.0](https://pypi.org/project/jedi/0.12.0/)
  and [parso 0.2.1](https://pypi.org/project/parso/0.2.1/)
- [Microsoft Python Language Server](https://github.com/microsoft/python-language-server)
- [ptvsd](https://pypi.org/project/ptvsd/)
- [exuberant ctags](http://ctags.sourceforge.net/) (user-installed)
- [rope](https://pypi.org/project/rope/) (user-installed)

Also thanks to the various projects we provide integrations with which help
make this extension useful:
- Debugging support:
  [Django](https://pypi.org/project/Django/),
  [Flask](https://pypi.org/project/Flask/),
  [gevent](https://pypi.org/project/gevent/),
  [Jinja](https://pypi.org/project/Jinja/),
  [Pyramid](https://pypi.org/project/pyramid/),
  [PySpark](https://pypi.org/project/pyspark/),
  [Scrapy](https://pypi.org/project/Scrapy/),
  [Watson](https://pypi.org/project/Watson/)
- Formatting:
  [autopep8](https://pypi.org/project/autopep8/),
  [black](https://pypi.org/project/black/),
  [yapf](https://pypi.org/project/yapf/)
- Interpreter support:
  [conda](https://conda.io/),
  [direnv](https://direnv.net/),
  [pipenv](https://pypi.org/project/pipenv/),
  [pyenv](https://github.com/pyenv/pyenv),
  [venv](https://docs.python.org/3/library/venv.html#module-venv),
  [virtualenv](https://pypi.org/project/virtualenv/)
- Linting:
  [bandit](https://pypi.org/project/bandit/),
  [flake8](https://pypi.org/project/flake8/),
  [mypy](https://pypi.org/project/mypy/),
  [prospector](https://pypi.org/project/prospector/),
  [pylint](https://pypi.org/project/pylint/),
  [pydocstyle](https://pypi.org/project/pydocstyle/),
  [pylama](https://pypi.org/project/pylama/)
- Testing:
  [nose](https://pypi.org/project/nose/),
  [pytest](https://pypi.org/project/pytest/),
  [unittest](https://docs.python.org/3/library/unittest.html#module-unittest)

And finally thanks to the [Python](https://www.python.org/) development team and
community for creating a fantastic programming language and community to be a
part of!

### Enhancements

1. Support launch configs for debugging tests.
   ([#332](https://github.com/Microsoft/vscode-python/issues/332))
1. Add way to send code to the Python Interactive window without having to put `#%%` into a file.
   ([#3171](https://github.com/Microsoft/vscode-python/issues/3171))
1. Support simple variable substitution in `.env` files.
   ([#3275](https://github.com/Microsoft/vscode-python/issues/3275))
1. Support live share in Python interactive window (experimental).
   ([#3581](https://github.com/Microsoft/vscode-python/issues/3581))
1. Strip comments before sending so shell command and multiline jupyter magics work correctly.
   ([#4064](https://github.com/Microsoft/vscode-python/issues/4064))
1. Add a build number to our released builds.
   ([#4183](https://github.com/Microsoft/vscode-python/issues/4183))
1. Prompt the user to send shift-enter to the interactive window.
   ([#4184](https://github.com/Microsoft/vscode-python/issues/4184))
1. Added Dutch translation.
   (thanks [Robin Martijn](https://github.com/Bowero) with the feedback of [Michael van Tellingen](https://github.com/mvantellingen))
   ([#4186](https://github.com/Microsoft/vscode-python/issues/4186))
1. Add the Test Activity view.
   ([#4272](https://github.com/Microsoft/vscode-python/issues/4272))
1. Added action buttons to top of Test Explorer.
   ([#4275](https://github.com/Microsoft/vscode-python/issues/4275))
1. Navigation to test output from Test Explorer.
   ([#4279](https://github.com/Microsoft/vscode-python/issues/4279))
1. Add the command 'Configure Unit Tests'.
   ([#4286](https://github.com/Microsoft/vscode-python/issues/4286))
1. Do not update unit test settings if configuration is cancelled.
   ([#4287](https://github.com/Microsoft/vscode-python/issues/4287))
1. Keep testing configuration alive when losing UI focus.
   ([#4288](https://github.com/Microsoft/vscode-python/issues/4288))
1. Display test activity only when tests have been discovered.
   ([#4317](https://github.com/Microsoft/vscode-python/issues/4317))
1. Added a button to configure unit tests when prompting users that tests weren't discovered.
   ([#4318](https://github.com/Microsoft/vscode-python/issues/4318))
1. Use VSC API to open browser window
   ([#4322](https://github.com/Microsoft/vscode-python/issues/4322))
1. Don't shut down the notebook server on window close.
   ([#4348](https://github.com/Microsoft/vscode-python/issues/4348))
1. Added command `Show Output` to display the `Python` output panel.
   ([#4362](https://github.com/Microsoft/vscode-python/issues/4362))
1. Fix order of icons in test explorer and items.
   ([#4364](https://github.com/Microsoft/vscode-python/issues/4364))
1. Run failed tests icon should only appear if and when a test has failed.
   ([#4371](https://github.com/Microsoft/vscode-python/issues/4371))
1. Update ptvsd to [4.2.4](https://github.com/Microsoft/ptvsd/releases/tag/v4.2.4).
   ([#4457](https://github.com/Microsoft/vscode-python/issues/4457))
   * Validate brekpoint targets.
   * Properly exclude certain files from showing up in the debugger.

### Fixes

1. Add support for multi root workspaces with the new language server server.
   ([#3008](https://github.com/Microsoft/vscode-python/issues/3008))
1. Move linting tests to unit-testing for better reliability.
   ([#3914](https://github.com/Microsoft/vscode-python/issues/3914))
1. Allow "Run Cell" code lenses on non-local files.
   ([#3995](https://github.com/Microsoft/vscode-python/issues/3995))
1. Functional test for the input portion of the python interactive window.
   ([#4057](https://github.com/Microsoft/vscode-python/issues/4057))
1. Fix hitting the up arrow on the input prompt for the Python Interactive window to behave like the terminal window when only 1 item in the history.
   ([#4145](https://github.com/Microsoft/vscode-python/issues/4145))
1. Fix problem with webview panel not being dockable anywhere but view column 2.
   ([#4237](https://github.com/Microsoft/vscode-python/issues/4237))
1. More fixes for history in the Python Interactive window input prompt.
   ([#4255](https://github.com/Microsoft/vscode-python/issues/4255))
1. Fix precedence in `parsePyTestModuleCollectionResult`.
   (thanks [Tammo Ippen](https://github.com/tammoippen))
   ([#4360](https://github.com/Microsoft/vscode-python/issues/4360))
1. Revert pipenv activation to not use `pipenv` shell.`
   ([#4394](https://github.com/Microsoft/vscode-python/issues/4394))
1. Fix shift enter to send selection when cells are defined.
   ([#4413](https://github.com/Microsoft/vscode-python/issues/4413))
1. Icons should display only in test explorer.
   ([#4418](https://github.com/Microsoft/vscode-python/issues/4418))
1. Update ptvsd to [4.2.4](https://github.com/Microsoft/ptvsd/releases/tag/v4.2.4).
   ([#4457](https://github.com/Microsoft/vscode-python/issues/4457))
   * `BreakOnSystemExitZero` now respected.
   * Fix a bug causing breakpoints not to be hit when attached to a remote target.
1. Fix double running of cells with the context menu
   ([#4532](https://github.com/Microsoft/vscode-python/issues/4532))
1. Update the Python language server to 0.1.80.

### Code Health

1. Fix all typescript errors when compiled in strict mode.
   ([#611](https://github.com/Microsoft/vscode-python/issues/611))
1. Get functional tests running nightly again.
   ([#3973](https://github.com/Microsoft/vscode-python/issues/3973))
1. Turn on strict type checking (typescript compiling) for Datascience code.
   ([#4058](https://github.com/Microsoft/vscode-python/issues/4058))
1. Turn on strict typescript compile for the data science react code.
   ([#4091](https://github.com/Microsoft/vscode-python/issues/4091))
1. Fix issue causing debugger tests to timeout on CI servers.
   ([#4148](https://github.com/Microsoft/vscode-python/issues/4148))
1. Don't register language server onTelemetry when downloadLanguageServer is false.
   ([#4199](https://github.com/Microsoft/vscode-python/issues/4199))
1. Fixes to smoke tests on CI.
   ([#4201](https://github.com/Microsoft/vscode-python/issues/4201))



## 2019.1.0 (29 Jan 2019)

### Thanks

Thanks to the following projects which we fully rely on to provide some of
our features:
- [isort 4.3.4](https://pypi.org/project/isort/4.3.4/)
- [jedi 0.12.0](https://pypi.org/project/jedi/0.12.0/)
  and [parso 0.2.1](https://pypi.org/project/parso/0.2.1/)
- [Microsoft Python Language Server](https://github.com/microsoft/python-language-server)
- [ptvsd](https://pypi.org/project/ptvsd/)
- [exuberant ctags](http://ctags.sourceforge.net/) (user-installed)
- [rope](https://pypi.org/project/rope/) (user-installed)

Also thanks to the various projects we provide integrations with which help
make this extension useful:
- Debugging support:
  [Django](https://pypi.org/project/Django/),
  [Flask](https://pypi.org/project/Flask/),
  [gevent](https://pypi.org/project/gevent/),
  [Jinja](https://pypi.org/project/Jinja/),
  [Pyramid](https://pypi.org/project/pyramid/),
  [PySpark](https://pypi.org/project/pyspark/),
  [Scrapy](https://pypi.org/project/Scrapy/),
  [Watson](https://pypi.org/project/Watson/)
- Formatting:
  [autopep8](https://pypi.org/project/autopep8/),
  [black](https://pypi.org/project/black/),
  [yapf](https://pypi.org/project/yapf/)
- Interpreter support:
  [conda](https://conda.io/),
  [direnv](https://direnv.net/),
  [pipenv](https://pypi.org/project/pipenv/),
  [pyenv](https://github.com/pyenv/pyenv),
  [venv](https://docs.python.org/3/library/venv.html#module-venv),
  [virtualenv](https://pypi.org/project/virtualenv/)
- Linting:
  [bandit](https://pypi.org/project/bandit/),
  [flake8](https://pypi.org/project/flake8/),
  [mypy](https://pypi.org/project/mypy/),
  [prospector](https://pypi.org/project/prospector/),
  [pylint](https://pypi.org/project/pylint/),
  [pydocstyle](https://pypi.org/project/pydocstyle/),
  [pylama](https://pypi.org/project/pylama/)
- Testing:
  [nose](https://pypi.org/project/nose/),
  [pytest](https://pypi.org/project/pytest/),
  [unittest](https://docs.python.org/3/library/unittest.html#module-unittest)

And finally thanks to the [Python](https://www.python.org/) development team and
community for creating a fantastic programming language and community to be a
part of!

### Enhancements

1. Add the capability to have custom regex's for cell/markdown matching
   ([#4065](https://github.com/Microsoft/vscode-python/issues/4065))
1. Perform all validation checks in the background
   ([#3019](https://github.com/Microsoft/vscode-python/issues/3019))
1. Watermark for Python Interactive input prompt
   ([#4111](https://github.com/Microsoft/vscode-python/issues/4111))
1. Create diagnostics for failed/skipped tests that were run with pytest.
   (thanks [Chris NeJame](https://github.com/SalmonMode/))
   ([#120](https://github.com/Microsoft/vscode-python/issues/120))
1. Add the python.pipenvPath config setting.
   ([#978](https://github.com/Microsoft/vscode-python/issues/978))
1. Add localRoot and remoteRoot defaults for Remote Debugging configuration in `launch.json`.
   ([#1385](https://github.com/Microsoft/vscode-python/issues/1385))
1. Activate `pipenv` environments in the shell using the command `pipenv shell`.
   ([#2855](https://github.com/Microsoft/vscode-python/issues/2855))
1. Use Pylint message names instead of codes
   (thanks to [Roman Kornev](https://github.com/RomanKornev/))
   ([#2906](https://github.com/Microsoft/vscode-python/issues/2906))
1. Add ability to enter Python code directly into the Python Interactive window
   ([#3101](https://github.com/Microsoft/vscode-python/issues/3101))
1. Allow interactive window inputs to either be collapsed by default or totally hidden
   ([#3266](https://github.com/Microsoft/vscode-python/issues/3266))
1. Notify the user when language server extraction fails
   ([#3268](https://github.com/Microsoft/vscode-python/issues/3268))
1. Indent on enter after line continuations.
   ([#3284](https://github.com/Microsoft/vscode-python/issues/3284))
1. Improvements to automatic selection of the Python interpreter.
   ([#3369](https://github.com/Microsoft/vscode-python/issues/3369))
1. Add support for column numbers for problems returned by `mypy`.
   (thanks [Eric Traut](https://github.com/erictraut))
   ([#3597](https://github.com/Microsoft/vscode-python/issues/3597))
1. Display actionable message when language server is not supported
   ([#3634](https://github.com/Microsoft/vscode-python/issues/3634))
1. Make sure we are looking for conda in all the right places
   ([#3641](https://github.com/Microsoft/vscode-python/issues/3641))
1. Improvements to message displayed when linter is not installed
   ([#3659](https://github.com/Microsoft/vscode-python/issues/3659))
1. Improvements to message displayed when Python path is invalid (in launch.json)
   ([#3661](https://github.com/Microsoft/vscode-python/issues/3661))
1. Add the Jupyter Server URI to the Interactive Window info cell
   ([#3668](https://github.com/Microsoft/vscode-python/issues/3668))
1. Handle errors happening during extension activation.
   ([#3740](https://github.com/Microsoft/vscode-python/issues/3740))
1. Validate Mac Interpreters in the background.
   ([#3908](https://github.com/Microsoft/vscode-python/issues/3908))
1. When cell inputs to Python Interactive are hidden, don't show cells without any output
   ([#3981](https://github.com/Microsoft/vscode-python/issues/3981))

### Fixes

1. Have the new export commands use our directory change code
   ([#4140](https://github.com/Microsoft/vscode-python/issues/4140))
1. Theme should not be exported without output when doing an export.
   ([#4141](https://github.com/Microsoft/vscode-python/issues/4141))
1. Deleting all cells should not remove the input prompt
   ([#4152](https://github.com/Microsoft/vscode-python/issues/4152))
1. Fix ctrl+c to work in code that has already been entered
   ([#4168](https://github.com/Microsoft/vscode-python/issues/4168))
1. Auto-select virtual environment in multi-root workspaces
   ([#3501](https://github.com/Microsoft/vscode-python/issues/3501))
1. Validate interpreter in multi-root workspaces
   ([#3502](https://github.com/Microsoft/vscode-python/issues/3502))
1. Allow clicking anywhere in an input cell to give focus to the input box for the Python Interactive window
   ([#4076](https://github.com/Microsoft/vscode-python/issues/4076))
1. Cursor in Interactive Windows now appears on whitespace
   ([#4081](https://github.com/Microsoft/vscode-python/issues/4081))
1. Fix problem with double scrollbars when typing in the input window. Make code wrap instead.
   ([#4084](https://github.com/Microsoft/vscode-python/issues/4084))
1. Remove execution count from the prompt cell.
   ([#4086](https://github.com/Microsoft/vscode-python/issues/4086))
1. Make sure showing a plain Python Interactive window lists out the sys info
   ([#4088](https://github.com/Microsoft/vscode-python/issues/4088))
1. Fix Python interactive window up/down arrows in the input prompt to behave like a terminal.
   ([#4092](https://github.com/Microsoft/vscode-python/issues/4092))
1. Handle stdout changes with updates to pytest 4.1.x series (without breaking 4.0.x series parsing).
   ([#4099](https://github.com/Microsoft/vscode-python/issues/4099))
1. Fix bug affecting multiple linters used in a workspace.
   (thanks [Ilia Novoselov](https://github.com/nullie))
   ([#2571](https://github.com/Microsoft/vscode-python/issues/2571))
1. Activate any selected Python Environment when running unit tests.
   ([#3330](https://github.com/Microsoft/vscode-python/issues/3330))
1. Ensure extension does not start multiple language servers.
   ([#3346](https://github.com/Microsoft/vscode-python/issues/3346))
1. Add support for running an entire file in the Python Interactive window
   ([#3362](https://github.com/Microsoft/vscode-python/issues/3362))
1. When in multi-root workspace, store selected python path in the `settings.json` file of the workspace folder.
   ([#3419](https://github.com/Microsoft/vscode-python/issues/3419))
1. Fix console wrapping in output so that console based status bars and spinners work.
   ([#3529](https://github.com/Microsoft/vscode-python/issues/3529))
1. Support other virtual environments besides conda
   ([#3537](https://github.com/Microsoft/vscode-python/issues/3537))
1. Fixed tests related to the `onEnter` format provider.
   ([#3674](https://github.com/Microsoft/vscode-python/issues/3674))
1. Lowering threshold for Language Server support on a platform.
   ([#3693](https://github.com/Microsoft/vscode-python/issues/3693))
1. Survive missing kernelspecs as a default will be created.
   ([#3699](https://github.com/Microsoft/vscode-python/issues/3699))
1. Activate the extension when loading ipynb files
   ([#3734](https://github.com/Microsoft/vscode-python/issues/3734))
1. Don't restart the Jupyter server on any settings change. Also don't throw interpreter changed events on unrelated settings changes.
   ([#3749](https://github.com/Microsoft/vscode-python/issues/3749))
1. Support whitespace (tabs and spaces) in output
   ([#3757](https://github.com/Microsoft/vscode-python/issues/3757))
1. Ensure file names are not captured when sending telemetry for unit tests.
   ([#3767](https://github.com/Microsoft/vscode-python/issues/3767))
1. Address problem with Python Interactive icons not working in insider's build. VS Code is more restrictive on what files can load in a webview.
   ([#3775](https://github.com/Microsoft/vscode-python/issues/3775))
1. Fix output so that it wraps '<' entries in &lt;xmp&gt; to allow html like tags to be output.
   ([#3824](https://github.com/Microsoft/vscode-python/issues/3824))
1. Keep the Jupyter remote server URI input box open so you can copy and paste into it easier
   ([#3856](https://github.com/Microsoft/vscode-python/issues/3856))
1. Changes to how source maps are enabled and disabled in the extension.
   ([#3905](https://github.com/Microsoft/vscode-python/issues/3905))
1. Clean up command names for data science
   ([#3925](https://github.com/Microsoft/vscode-python/issues/3925))
1. Add more data when we get an unknown mime type
   ([#3945](https://github.com/Microsoft/vscode-python/issues/3945))
1. Match dots in ignorePatterns globs; fixes .venv not being ignored
   (thanks to [Russell Davis](https://github.com/russelldavis))
   ([#3947](https://github.com/Microsoft/vscode-python/issues/3947))
1. Remove duplicates from interpreters listed in the interpreter selection list.
   ([#3953](https://github.com/Microsoft/vscode-python/issues/3953))
1. Add telemetry for local versus remote connect
   ([#3985](https://github.com/Microsoft/vscode-python/issues/3985))
1. Add new maxOutputSize setting for text output in the Python Interactive window. -1 means infinite, otherwise the number of pixels.
   ([#4010](https://github.com/Microsoft/vscode-python/issues/4010))
1. fix `pythonPath` typo (thanks [David Lechner](https://github.com/dlech))
   ([#4047](https://github.com/Microsoft/vscode-python/issues/4047))
1. Fix a type in generated header comment when importing a notebook: `DataSciece` --> `DataScience`.
   (thanks [sunt05](https://github.com/sunt05))
   ([#4048](https://github.com/Microsoft/vscode-python/issues/4048))
1. Allow clicking anywhere in an input cell to give focus to the input box for the Python Interactive window
   ([#4076](https://github.com/Microsoft/vscode-python/issues/4076))
1. Fix problem with double scrollbars when typing in the input window. Make code wrap instead.
   ([#4084](https://github.com/Microsoft/vscode-python/issues/4084))
1. Remove execution count from the prompt cell.
   ([#4086](https://github.com/Microsoft/vscode-python/issues/4086))
1. Make sure showing a plain Python Interactive window lists out the sys info
   ([#4088](https://github.com/Microsoft/vscode-python/issues/4088))

### Code Health

1. Fix build issue with code.tsx
   ([#4156](https://github.com/Microsoft/vscode-python/issues/4156))
1. Expose an event to notify changes to settings instead of casting settings to concrete class.
   ([#642](https://github.com/Microsoft/vscode-python/issues/642))
1. Created system test to ensure terminal gets activated with anaconda environment
   ([#1521](https://github.com/Microsoft/vscode-python/issues/1521))
1. Added system tests to ensure terminal gets activated with virtualenv environment
   ([#1522](https://github.com/Microsoft/vscode-python/issues/1522))
1. Added system test to ensure terminal gets activated with pipenv
   ([#1523](https://github.com/Microsoft/vscode-python/issues/1523))
1. Fix flaky tests related to auto selection of virtual environments.
   ([#2339](https://github.com/Microsoft/vscode-python/issues/2339))
1. Use enums for event names instead of constants.
   ([#2904](https://github.com/Microsoft/vscode-python/issues/2904))
1. Add tests for clicking buttons in history pane
   ([#3084](https://github.com/Microsoft/vscode-python/issues/3084))
1. Add tests for clear and delete buttons in the history pane
   ([#3087](https://github.com/Microsoft/vscode-python/issues/3087))
1. Add tests for clicking buttons on individual cells
   ([#3092](https://github.com/Microsoft/vscode-python/issues/3092))
1. Handle a 404 when trying to download the language server
   ([#3267](https://github.com/Microsoft/vscode-python/issues/3267))
1. Ensure new warnings are not ignored when bundling the extension with WebPack.
   ([#3468](https://github.com/Microsoft/vscode-python/issues/3468))
1. Update our CI/nightly full build to a YAML definition build in Azure DevOps.
   ([#3555](https://github.com/Microsoft/vscode-python/issues/3555))
1. Add mock of Jupyter API to allow functional tests to run more quickly and more consistently.
   ([#3556](https://github.com/Microsoft/vscode-python/issues/3556))
1. Use Jedi if Language Server fails to activate
   ([#3633](https://github.com/Microsoft/vscode-python/issues/3633))
1. Fix the timeout for DataScience functional tests
   ([#3682](https://github.com/Microsoft/vscode-python/issues/3682))
1. Fixed language server smoke tests.
   ([#3684](https://github.com/Microsoft/vscode-python/issues/3684))
1. Add a functional test for interactive window remote connect scenario
   ([#3714](https://github.com/Microsoft/vscode-python/issues/3714))
1. Detect usage of `xonsh` shells (this does **not** add support for `xonsh` itself)
   ([#3746](https://github.com/Microsoft/vscode-python/issues/3746))
1. Remove `src/server` folder, as this is no longer required.
   ([#3781](https://github.com/Microsoft/vscode-python/issues/3781))
1. Bugfix to `pvsc-dev-ext.py` where arguments to git would not be passed on POSIX-based environments. Extended `pvsc-dev-ext.py setup` command with 2
   optional flags-- `--repo` and `--branch` to override the default git repository URL and the branch used to clone and install the extension.
   (thanks [Anthony Shaw](https://github.com/tonybaloney/))
   ([#3837](https://github.com/Microsoft/vscode-python/issues/3837))
1. Improvements to execution times of CI on Travis.
   ([#3899](https://github.com/Microsoft/vscode-python/issues/3899))
1. Add telemetry to check if global interpreter is used in workspace.
   ([#3901](https://github.com/Microsoft/vscode-python/issues/3901))
1. Make sure to search for the best Python when launching the non default interpreter.
   ([#3916](https://github.com/Microsoft/vscode-python/issues/3916))
1. Add tests for expand / collapse and hiding of cell inputs mid run
   ([#3982](https://github.com/Microsoft/vscode-python/issues/3982))
1. Move `splitParent` from `string.ts` into tests folder.
   ([#3988](https://github.com/Microsoft/vscode-python/issues/3988))
1. Ensure `debounce` decorator cannot be applied to async functions.
   ([#4055](https://github.com/Microsoft/vscode-python/issues/4055))

## 2018.12.1 (14 Dec 2018)

### Fixes


1. Lowering threshold for Language Server support on a platform.
   ([#3693](https://github.com/Microsoft/vscode-python/issues/3693))
1. Fix bug affecting multiple linters used in a workspace.
   (thanks [Ilia Novoselov](https://github.com/nullie))
   ([#3700](https://github.com/Microsoft/vscode-python/issues/3700))

## 2018.12.0 (13 Dec 2018)

### Thanks

Thanks to the following projects which we fully rely on to provide some of
our features:
- [isort 4.3.4](https://pypi.org/project/isort/4.3.4/)
- [jedi 0.12.0](https://pypi.org/project/jedi/0.12.0/)
  and [parso 0.2.1](https://pypi.org/project/parso/0.2.1/)
- [Microsoft Python Language Server](https://github.com/microsoft/python-language-server)
- [ptvsd](https://pypi.org/project/ptvsd/)
- [exuberant ctags](http://ctags.sourceforge.net/) (user-installed)
- [rope](https://pypi.org/project/rope/) (user-installed)

Also thanks to the various projects we provide integrations with which help
make this extension useful:
- Debugging support:
  [Django](https://pypi.org/project/Django/),
  [Flask](https://pypi.org/project/Flask/),
  [gevent](https://pypi.org/project/gevent/),
  [Jinja](https://pypi.org/project/Jinja/),
  [Pyramid](https://pypi.org/project/pyramid/),
  [PySpark](https://pypi.org/project/pyspark/),
  [Scrapy](https://pypi.org/project/Scrapy/),
  [Watson](https://pypi.org/project/Watson/)
- Formatting:
  [autopep8](https://pypi.org/project/autopep8/),
  [black](https://pypi.org/project/black/),
  [yapf](https://pypi.org/project/yapf/)
- Interpreter support:
  [conda](https://conda.io/),
  [direnv](https://direnv.net/),
  [pipenv](https://pypi.org/project/pipenv/),
  [pyenv](https://github.com/pyenv/pyenv),
  [venv](https://docs.python.org/3/library/venv.html#module-venv),
  [virtualenv](https://pypi.org/project/virtualenv/)
- Linting:
  [bandit](https://pypi.org/project/bandit/),
  [flake8](https://pypi.org/project/flake8/),
  [mypy](https://pypi.org/project/mypy/),
  [prospector](https://pypi.org/project/prospector/),
  [pylint](https://pypi.org/project/pylint/),
  [pydocstyle](https://pypi.org/project/pydocstyle/),
  [pylama](https://pypi.org/project/pylama/)
- Testing:
  [nose](https://pypi.org/project/nose/),
  [pytest](https://pypi.org/project/pytest/),
  [unittest](https://docs.python.org/3/library/unittest.html#module-unittest)

And finally thanks to the [Python](https://www.python.org/) development team and
community for creating a fantastic programming language and community to be a
part of!

### Enhancements

1. Load the configured language server in the background during extension activation.
   ([#3020](https://github.com/Microsoft/vscode-python/issues/3020))
1. Display progress indicator when activating the language server and validating user setup.
   ([#3082](https://github.com/Microsoft/vscode-python/issues/3082))
1. Allow for connection to a remote `Jupyter` server.
   ([#3316](https://github.com/Microsoft/vscode-python/issues/3316))
1. Allow users to request the 'Install missing Linter' prompt to not show again for `pylint`.
   ([#3349](https://github.com/Microsoft/vscode-python/issues/3349))
1. Add the `Jupyter` server URI to the interactive window info cell.
   ([#3668](https://github.com/Microsoft/vscode-python/issues/3668))

### Fixes

1. Updated logic used to determine whether the Microsoft Python Language Server is supported.
   ([#2729](https://github.com/Microsoft/vscode-python/issues/2729))
1. Add export from the Python interactive window as a notebook file.
   ([#3109](https://github.com/Microsoft/vscode-python/issues/3109))
1. Fix issue with the `unittest` runner where test suite/module initialization methods were not for a single test method.
   (thanks [Alex Yu](https://github.com/alexander-yu))
   ([#3295](https://github.com/Microsoft/vscode-python/issues/3295))
1. Activate `conda` prior to running `jupyter` for the Python interactive window.
   ([#3341](https://github.com/Microsoft/vscode-python/issues/3341))
1. Respect value defined for `pylintEnabled` in user `settings.json`.
   ([#3388](https://github.com/Microsoft/vscode-python/issues/3388))
1. Expand variables in `pythonPath` before validating it.
   ([#3392](https://github.com/Microsoft/vscode-python/issues/3392))
1. Clear cached display name of Python if interpreter changes.
   ([#3406](https://github.com/Microsoft/vscode-python/issues/3406))
1. Run in the workspace directory by default for the interactive window.
   ([#3407](https://github.com/Microsoft/vscode-python/issues/3407))
1. Create a default config when starting a local `Jupyter` server to resolve potential conflicts with user's custom configuration.
   ([#3475](https://github.com/Microsoft/vscode-python/issues/3475))
1. Add support for running Python interactive commands from the command palette.
   ([#3476](https://github.com/Microsoft/vscode-python/issues/3476))
1. Handle interrupts crashing the kernel.
   ([#3511](https://github.com/Microsoft/vscode-python/issues/3511))
1. Revert `ctags` argument from `--extras` to `--extra`.
   ([#3517](https://github.com/Microsoft/vscode-python/issues/3517))
1. Fix problems with `jupyter` startup related to custom configurations.
   ([#3533](https://github.com/Microsoft/vscode-python/issues/3533))
1. Fix crash when `kernelspec` is missing path or language.
   ([#3561](https://github.com/Microsoft/vscode-python/issues/3561))
1. Update the Microsoft Python Language Server to 0.1.72/[2018.12.1](https://github.com/Microsoft/python-language-server/releases/tag/2018.12.1) ([#3657](https://github.com/Microsoft/vscode-python/issues/3657)):
   * Properly resolve namespace packages and relative imports.
   * `Go to Definition` now supports namespace packages.
   * Fixed `null` reference exceptions.
   * Fixed erroneously reporting `None`, `True`, and `False` as undefined.


### Code Health

1. Pin python dependencies bundled with the extension in a `requirements.txt` file.
   ([#2965](https://github.com/Microsoft/vscode-python/issues/2965))
1. Remove scripts that bundled the extension using the old way, without webpack.
   ([#3479](https://github.com/Microsoft/vscode-python/issues/3479))
1. Fix environment variable token in Azure DevOps YAML.
   ([#3630](https://github.com/Microsoft/vscode-python/issues/3630))
1. Add missing imports and enable functional tests.
   ([#3649](https://github.com/Microsoft/vscode-python/issues/3649))
1. Enable code coverage for unit tests and functional tests.
   ([#3650](https://github.com/Microsoft/vscode-python/issues/3650))
1. Add logging for improved diagnostics.
   ([#3460](https://github.com/Microsoft/vscode-python/issues/3460))

## 2018.11.0 (29 Nov 2018)

### Thanks

Thanks to the following projects which we fully rely on to provide some of
our features:
- [isort 4.3.4](https://pypi.org/project/isort/4.3.4/)
- [jedi 0.13.1](https://pypi.org/project/jedi/0.13.1/)
  and [parso 0.3.1](https://pypi.org/project/parso/0.3.1/)
- [Microsoft Python Language Server](https://github.com/microsoft/python-language-server)
- [ptvsd](https://pypi.org/project/ptvsd/)
- [exuberant ctags](http://ctags.sourceforge.net/) (user-installed)
- [rope](https://pypi.org/project/rope/) (user-installed)

Also thanks to the various projects we provide integrations with which help
make this extension useful:
- Debugging support:
  [Django](https://pypi.org/project/Django/),
  [Flask](https://pypi.org/project/Flask/),
  [gevent](https://pypi.org/project/gevent/),
  [Jinja](https://pypi.org/project/Jinja/),
  [Pyramid](https://pypi.org/project/pyramid/),
  [PySpark](https://pypi.org/project/pyspark/),
  [Scrapy](https://pypi.org/project/Scrapy/),
  [Watson](https://pypi.org/project/Watson/)
- Formatting:
  [autopep8](https://pypi.org/project/autopep8/),
  [black](https://pypi.org/project/black/),
  [yapf](https://pypi.org/project/yapf/)
- Interpreter support:
  [conda](https://conda.io/),
  [direnv](https://direnv.net/),
  [pipenv](https://pypi.org/project/pipenv/),
  [pyenv](https://github.com/pyenv/pyenv),
  [venv](https://docs.python.org/3/library/venv.html#module-venv),
  [virtualenv](https://pypi.org/project/virtualenv/)
- Linting:
  [bandit](https://pypi.org/project/bandit/),
  [flake8](https://pypi.org/project/flake8/),
  [mypy](https://pypi.org/project/mypy/),
  [prospector](https://pypi.org/project/prospector/),
  [pylint](https://pypi.org/project/pylint/),
  [pydocstyle](https://pypi.org/project/pydocstyle/),
  [pylama](https://pypi.org/project/pylama/)
- Testing:
  [nose](https://pypi.org/project/nose/),
  [pytest](https://pypi.org/project/pytest/),
  [unittest](https://docs.python.org/3/library/unittest.html#module-unittest)

And finally thanks to the [Python](https://www.python.org/) development team and
community for creating a fantastic programming language and community to be a
part of!

### Enhancements

1. Update Jedi to 0.13.1 and parso 0.3.1.
   ([#2667](https://github.com/Microsoft/vscode-python/issues/2667))
1. Make diagnostic message actionable when opening a workspace with no currently selected Python interpreter.
   ([#2983](https://github.com/Microsoft/vscode-python/issues/2983))
1. Expose an API that can be used by other extensions to interact with the Python Extension.
   ([#3121](https://github.com/Microsoft/vscode-python/issues/3121))
1. Updated the language server to [0.1.65](https://github.com/Microsoft/python-language-server/releases/tag/2018.11.1):
   - Improved `formatOnType` so it handles mismatched braces better
   ([#3482](https://github.com/Microsoft/vscode-python/issues/3482))

### Fixes

1. Have `ctags` use the `--extras` option instead of `--extra`.
   (thanks to [Brandy Sandrowicz](https://github.com/bsandrow))
   ([#793](https://github.com/Microsoft/vscode-python/issues/793))
1. Always use bundled version of [`ptvsd`](https://github.com/microsoft/ptvsd), unless specified.
   To use a custom version of `ptvsd` in the debugger, add `customDebugger` into your `launch.json` configuration as follows:
   ```json
       "type": "python",
       "request": "launch",
       "customDebugger": true
   ```
   ([#3283](https://github.com/Microsoft/vscode-python/issues/3283))
1. Fix problems with virtual environments not matching the loaded python when running cells.
   ([#3294](https://github.com/Microsoft/vscode-python/issues/3294))
1. Add button for interrupting the jupyter kernel
   ([#3314](https://github.com/Microsoft/vscode-python/issues/3314))
1. Auto select `Python Interpreter` prior to validation of interpreters and changes to messages displayed.
   ([#3326](https://github.com/Microsoft/vscode-python/issues/3326))
1. Fix Jupyter server connection issues involving IP addresses, base_url, and missing tokens
   ([#3332](https://github.com/Microsoft/vscode-python/issues/3332))
1. Make `nbconvert` in a installation not prevent notebooks from starting.
   ([#3343](https://github.com/Microsoft/vscode-python/issues/3343))
1. Re-run Jupyter notebook setup when the kernel is restarted. This correctly picks up dark color themes for matplotlib.
   ([#3418](https://github.com/Microsoft/vscode-python/issues/3418))
1. Update the language server to [0.1.65](https://github.com/Microsoft/python-language-server/releases/tag/2018.11.1):
   - Fixed `null` reference exception when executing "Find symbol in workspace"
   - Fixed `null` argument exception that could happen when a function used tuples
   - Fixed issue when variables in nested list comprehensions were marked as undefined
   - Fixed exception that could be thrown with certain generic syntax
   ([#3482](https://github.com/Microsoft/vscode-python/issues/3482))

### Code Health

1. Added basic integration tests for the new Lanaguage Server.
   ([#2041](https://github.com/Microsoft/vscode-python/issues/2041))
1. Add smoke tests for the extension.
   ([#3021](https://github.com/Microsoft/vscode-python/issues/3021))
1. Improvements to the `webpack configuration` file used to build the Data Science UI components.
   Added pre-build validations to ensure all npm modules used by Data Science UI components are registered.
   ([#3122](https://github.com/Microsoft/vscode-python/issues/3122))
1. Removed `IsTestExecution` guard from around data science banner calls
   ([#3246](https://github.com/Microsoft/vscode-python/issues/3246))
1. Unit tests for `CodeLensProvider` and `CodeWatcher`
   ([#3264](https://github.com/Microsoft/vscode-python/issues/3264))
1. Use `EXTENSION_ROOT_DIR` instead of `__dirname` in preparation for bundling of extension.
   ([#3317](https://github.com/Microsoft/vscode-python/issues/3317))
1. Add YAML file specification for CI builds
   ([#3350](https://github.com/Microsoft/vscode-python/issues/3350))
1. Stop running CI tests against the `master` branch of ptvsd.
   ([#3414](https://github.com/Microsoft/vscode-python/issues/3414))
1. Be more aggresive in searching for a Python environment that can run Jupyter
   (make sure to cleanup any kernelspecs that are created during this process).
   ([#3433](https://github.com/Microsoft/vscode-python/issues/3433))


## 2018.10.1 (09 Nov 2018)

### Fixes

1. When attempting to 'Run Cell', get error - Cannot read property 'length' of null
   ([#3286](https://github.com/Microsoft/vscode-python/issues/3286))

## 2018.10.0 (08 Nov 2018)

### Thanks

Thanks to the following projects which we fully rely on to provide some of
our features:
- [isort 4.3.4](https://pypi.org/project/isort/4.3.4/)
- [jedi 0.12.0](https://pypi.org/project/jedi/0.12.0/)
  and [parso 0.2.1](https://pypi.org/project/parso/0.2.1/)
- Microsoft Python Language Server
- ptvsd
- [exuberant ctags](http://ctags.sourceforge.net/) (user-installed)
- [rope](https://pypi.org/project/rope/) (user-installed)

Also thanks to the various projects we provide integrations with which help
make this extension useful:
- Debugging support:
  [Django](https://pypi.org/project/Django/),
  [Flask](https://pypi.org/project/Flask/),
  [gevent](https://pypi.org/project/gevent/),
  [Jinja](https://pypi.org/project/Jinja/),
  [Pyramid](https://pypi.org/project/pyramid/),
  [PySpark](https://pypi.org/project/pyspark/),
  [Scrapy](https://pypi.org/project/Scrapy/),
  [Watson](https://pypi.org/project/Watson/)
- Formatting:
  [autopep8](https://pypi.org/project/autopep8/),
  [black](https://pypi.org/project/black/),
  [yapf](https://pypi.org/project/yapf/)
- Interpreter support:
  [conda](https://conda.io/),
  [direnv](https://direnv.net/),
  [pipenv](https://pypi.org/project/pipenv/),
  [pyenv](https://github.com/pyenv/pyenv),
  [venv](https://docs.python.org/3/library/venv.html#module-venv),
  [virtualenv](https://pypi.org/project/virtualenv/)
- Linting:
  [bandit](https://pypi.org/project/bandit/),
  [flake8](https://pypi.org/project/flake8/),
  [mypy](https://pypi.org/project/mypy/),
  [prospector](https://pypi.org/project/prospector/),
  [pylint](https://pypi.org/project/pylint/),
  [pydocstyle](https://pypi.org/project/pydocstyle/),
  [pylama](https://pypi.org/project/pylama/)
- Testing:
  [nose](https://pypi.org/project/nose/),
  [pytest](https://pypi.org/project/pytest/),
  [unittest](https://docs.python.org/3/library/unittest.html#module-unittest)

And finally thanks to the [Python](https://www.python.org/) development team and
community for creating a fantastic programming language and community to be a
part of!

### Enhancements

1. Add support for code completion in the debug console window.
   ([#1076](https://github.com/Microsoft/vscode-python/issues/1076))
1. Add a new simple snippet for `if __name__ == '__main__':` block. The snippet can be accessed by typing `__main__`
   (thanks [R S Nikhil Krishna](https://github.com/rsnk96/))
   ([#2242](https://github.com/Microsoft/vscode-python/issues/2242))
1. Add Python Interactive mode for data science.
   ([#2302](https://github.com/Microsoft/vscode-python/issues/2302))
1. Added a debugger setting to show return values of functions while stepping.
   ([#2463](https://github.com/Microsoft/vscode-python/issues/2463))
1. Enable on-type formatting from language server
   ([#2690](https://github.com/Microsoft/vscode-python/issues/2690))
1. Add [bandit](https://pypi.org/project/bandit/) to supported linters.
   (thanks [Steven Demurjian Jr.](https://github.com/demus/))
   ([#2775](https://github.com/Microsoft/vscode-python/issues/2775))
1. Ensure `python.condaPath` supports paths relative to `Home`. E.g. `"python.condaPath":"~/anaconda3/bin/conda"`.
   ([#2781](https://github.com/Microsoft/vscode-python/issues/2781))
1. Updated the [language server](https://github.com/Microsoft/python-language-server) to [0.1.57/2018.11.0](https://github.com/Microsoft/python-language-server/releases/tag/2018.11.0) (from 2018.10.0)
   and the [debugger](https://pypi.org/project/ptvsd/) to
   [4.2.0](https://github.com/Microsoft/ptvsd/releases/tag/v4.2.0) (from 4.1.3). Highlights include:
   * Language server
     - Completion support for [`collections.namedtuple`](https://docs.python.org/3/library/collections.html#collections.namedtuple).
     - Support [`typing.NewType`](https://docs.python.org/3/library/typing.html#typing.NewType)
       and [`typing.TypeVar`](https://docs.python.org/3/library/typing.html#typing.TypeVar).
   * Debugger
     - Add support for sub-process debugging (set `"subProcess": true` in your `launch.json` to use).
     - Add support for [pyside2](https://pypi.org/project/PySide2/).
1. Add localization of strings. Localized versions are specified in the package.nls.\<locale\>.json files.
   ([#463](https://github.com/Microsoft/vscode-python/issues/463))
1. Clear cached list of interpreters when an interpeter is created in the workspace folder (this allows for virtual environments created in one's workspace folder to be detectable immediately).
   ([#656](https://github.com/Microsoft/vscode-python/issues/656))
1. Pylint is no longer enabled by default when using the language server. Users that have not configured pylint but who have installed it in their workspace will be asked if they'd like to enable it.
   ([#974](https://github.com/Microsoft/vscode-python/issues/974))

### Fixes

1. Support "conda activate" after 4.4.0.
   ([#1882](https://github.com/Microsoft/vscode-python/issues/1882))
1. Fix installation of codna packages when conda environment contains spaces.
   ([#2015](https://github.com/Microsoft/vscode-python/issues/2015))
1. Ensure `python.formatting.blackPath` supports paths relative to `Home`. E.g. `"python.formatting.blackPath":"~/venv/bin/black"`.
   ([#2274](https://github.com/Microsoft/vscode-python/issues/2274))
1. Correct errors with timing, resetting, and exceptions, related to unittest during discovery and execution of tests. Re-enable `unittest.test` suite.
   ([#2692](https://github.com/Microsoft/vscode-python/issues/2692))
1. Fix colon-triggered block formatting.
   ([#2714](https://github.com/Microsoft/vscode-python/issues/2714))
1. Ensure relative paths to python interpreters in `python.pythonPath` of `settings.json` are prefixed with `./` or `.\\` (depending on the OS).
   ([#2744](https://github.com/Microsoft/vscode-python/issues/2744))
1. Give preference to PTSVD in current path.
   ([#2818](https://github.com/Microsoft/vscode-python/issues/2818))
1. Fixed a typo in the Python interpreter selection balloon for macOS.
   (thanks [Joe Graham](https://github.com/joe-graham))
   ([#2868](https://github.com/Microsoft/vscode-python/issues/2868))
1. Updated the [language server](https://github.com/Microsoft/python-language-server) to [0.1.57/2018.11.0](https://github.com/Microsoft/python-language-server/releases/tag/2018.11.0) (from 2018.10.0)
   and the [debugger](https://pypi.org/project/ptvsd/) to
   [4.2.0](https://github.com/Microsoft/ptvsd/releases/tag/v4.2.0) (from 4.1.3). Highlights include:
   * Language server
     - Completions on generic containers work (e.g. `x: List[T]` now have completions for `x`, not just `x[]`).
     - Fixed issues relating to `Go to Definition` for `from ... import` statements.
     - `None` is no longer flagged as undefined.
     - `BadSourceException` should no longer be raised.
     - Fixed a null reference exception when handling certain function overloads.
   * Debugger
     - Properly deal with handled or unhandled exception in top level frames.
     - Any folder ending with `site-packages` is considered a library.
     - Treat any code not in `site-packages` as user code.
     - Handle case where no completions are provided by the debugger.

### Code Health

1. Remove test-specific code from `configSettings.ts` class.
   ([#2678](https://github.com/Microsoft/vscode-python/issues/2678))
1. Add a unit test for the MyPy output regex.
   ([#2696](https://github.com/Microsoft/vscode-python/issues/2696))
1. Update all npm dependencies to use the caret operator.
   ([#2746](https://github.com/Microsoft/vscode-python/issues/2746))
1. Move contents of the folder `src/utils` into `src/client/common/utils`.
   ([#2748](https://github.com/Microsoft/vscode-python/issues/2748))
1. Moved languageServer-related files to a languageServer folder.
   ([#2756](https://github.com/Microsoft/vscode-python/issues/2756))
1. Skip known failing tests for specific OS and Python version combinations to get CI running cleanly.
   ([#2795](https://github.com/Microsoft/vscode-python/issues/2795))
1. Move the linting error code out of the linting message and let [VS Code manage it in the Problems panel](https://code.visualstudio.com/updates/v1_28#_problems-panel)
   (Thanks [Nafly Mohammed](https://github.com/naflymim)).
   ([#2815](https://github.com/Microsoft/vscode-python/issues/2815))
1. Remove code related to the old debugger.
   ([#2828](https://github.com/Microsoft/vscode-python/issues/2828))
1. Upgrade Gulp to 4.0.0.
   ([#2909](https://github.com/Microsoft/vscode-python/issues/2909))
1. Remove pre-commit hooks.
   ([#2963](https://github.com/Microsoft/vscode-python/issues/2963))
1. Only perform Black-related formatting tests when the current Python-version supports it.
   ([#2999](https://github.com/Microsoft/vscode-python/issues/2999))
1. Move language server downloads to the CDN.
   ([#3000](https://github.com/Microsoft/vscode-python/issues/3000))
1. Pin extension to a minimum version of the language server.
   ([#3125](https://github.com/Microsoft/vscode-python/issues/3125))





## 2018.9.2 (29 Oct 2018)

### Fixes

1. Update version of `vscode-extension-telemetry` to resolve issue with regards to spawning of numerous `powershell` processes.
   ([#2996](https://github.com/Microsoft/vscode-python/issues/2996))

### Code Health

1. Forward telemetry from the language server.
   ([#2940](https://github.com/Microsoft/vscode-python/issues/2940))


## 2018.9.1 (18 Oct 2018)

### Fixes

1. Disable activation of conda environments in PowerShell.
   ([#2732](https://github.com/Microsoft/vscode-python/issues/2732))
1. Add logging along with some some improvements to the load times of the extension.
   ([#2827](https://github.com/Microsoft/vscode-python/issues/2827))
1. Stop `normalizationForInterpreter.py` script from returning CRCRLF line-endings.
   ([#2857](https://github.com/Microsoft/vscode-python/issues/2857))

### Code Health

1. Add ability to publish extension builds from `release` branches into the blob store.
   ([#2874](https://github.com/Microsoft/vscode-python/issues/2874))


## 2018.9.0 (9 Oct 2018)

### Thanks

Thanks to the following projects which we fully rely on to provide some of
our features:
- [isort 4.3.4](https://pypi.org/project/isort/4.3.4/)
- [jedi 0.12.0](https://pypi.org/project/jedi/0.12.0/)
  and [parso 0.2.1](https://pypi.org/project/parso/0.2.1/)
- [Microsoft Python Language Server 2018.9.0](https://github.com/Microsoft/python-language-server/releases/tag/2018.9.0)
- [ptvsd 4.1.3](https://github.com/Microsoft/ptvsd/releases/tag/v4.1.3)
- [exuberant ctags](http://ctags.sourceforge.net/) (user-installed)
- [rope](https://pypi.org/project/rope/) (user-installed)

Also thanks to the various projects we provide integrations with which help
make this extension useful:
- Debugging support:
  [Django](https://pypi.org/project/Django/),
  [Flask](https://pypi.org/project/Flask/),
  [gevent](https://pypi.org/project/gevent/),
  [Jinja](https://pypi.org/project/Jinja/),
  [Pyramid](https://pypi.org/project/pyramid/),
  [PySpark](https://pypi.org/project/pyspark/),
  [Scrapy](https://pypi.org/project/Scrapy/),
  [Watson](https://pypi.org/project/Watson/)
- Formatting:
  [autopep8](https://pypi.org/project/autopep8/),
  [black](https://pypi.org/project/black/),
  [yapf](https://pypi.org/project/yapf/)
- Interpreter support:
  [conda](https://conda.io/),
  [direnv](https://direnv.net/),
  [pipenv](https://pypi.org/project/pipenv/),
  [pyenv](https://github.com/pyenv/pyenv),
  [venv](https://docs.python.org/3/library/venv.html#module-venv),
  [virtualenv](https://pypi.org/project/virtualenv/)
- Linting:
  [bandit](https://pypi.org/project/bandit/),
  [flake8](https://pypi.org/project/flake8/),
  [mypy](https://pypi.org/project/mypy/),
  [prospector](https://pypi.org/project/prospector/),
  [pylint](https://pypi.org/project/pylint/),
  [pydocstyle](https://pypi.org/project/pydocstyle/),
  [pylama](https://pypi.org/project/pylama/)
- Testing:
  [nose](https://pypi.org/project/nose/),
  [pytest](https://pypi.org/project/pytest/),
  [unittest](https://docs.python.org/3/library/unittest.html#module-unittest)

And finally thanks to the [Python](https://www.python.org/) development team and
community for creating a fantastic programming language and community to be a
part of!

### Enhancements

1. Adds support for code completion in the debug console window.
   ([#1076](https://github.com/Microsoft/vscode-python/issues/1076))
1. Auto activate Python Environment in terminals (disable with `"python.terminal.activateEnvironment": false`).
   ([#1387](https://github.com/Microsoft/vscode-python/issues/1387))
1. Add support for activation of `pyenv` environments in the Terminal.
   ([#1526](https://github.com/Microsoft/vscode-python/issues/1526))
1. Display a message with options when user selects the default macOS Python interpreter.
   ([#1689](https://github.com/Microsoft/vscode-python/issues/1689))
1. Add debug configuration snippet for modules for the debugger.
   ([#2175](https://github.com/Microsoft/vscode-python/issues/2175))
1. Search for python interpreters in all paths found in the `PATH`/`Path` environment variable.
   ([#2398](https://github.com/Microsoft/vscode-python/issues/2398))
1. Add telemetry to download, extract, and analyze, phases of the Python Language Server.
   ([#2461](https://github.com/Microsoft/vscode-python/issues/2461))
1. The `pvsc-dev-ext.py` script now captures `stderr` for more informative exceptions
   when execution fails.
   ([#2483](https://github.com/Microsoft/vscode-python/issues/2483))
1. Display notification when attempting to debug without selecting a python interpreter.
   ([#2494](https://github.com/Microsoft/vscode-python/issues/2494))
1. Add support for out of band updates to the language server.
   ([#2580](https://github.com/Microsoft/vscode-python/issues/2580))
1. Ensure status bar with interpreter information takes priority over other items.
   ([#2617](https://github.com/Microsoft/vscode-python/issues/2617))
1. Add Python Language Server version to the survey banner URL presented to some users.
   ([#2630](https://github.com/Microsoft/vscode-python/issues/2630))
1. Language server now provides rename functionality.
   ([#2650](https://github.com/Microsoft/vscode-python/issues/2650))
1. Search for default known paths for conda environments on windows.
   ([#2794](https://github.com/Microsoft/vscode-python/issues/2794)
1. Add [bandit](https://pypi.org/project/bandit/) to supported linters.
   (thanks [Steven Demurjian](https://github.com/demus))
   ([#2775](https://github.com/Microsoft/vscode-python/issues/2775))

### Fixes

1. Improvements to the display format of interpreter information in the list of interpreters.
   ([#1352](https://github.com/Microsoft/vscode-python/issues/1352))
1. Deprecate the use of the setting `python.autoComplete.preloadModules`. Recommendation is to utilize the new language server (change the setting `"python.jediEnabled": false`).
   ([#1704](https://github.com/Microsoft/vscode-python/issues/1704))
1. Add a new `python.condaPath` setting to use if conda is not found on `PATH`.
   ([#1944](https://github.com/Microsoft/vscode-python/issues/1944))
1. Ensure code is executed when the last line of selected code is indented.
   ([#2167](https://github.com/Microsoft/vscode-python/issues/2167))
1. Stop duplicate initializations of the Python Language Server's progress reporter.
   ([#2297](https://github.com/Microsoft/vscode-python/issues/2297))
1. Fix the regex expression to match MyPy linter messages that expects the file name to have a `.py` extension, that isn't always the case, to catch any filename.
   E.g., .pyi files that describes interfaces wouldn't get the linter messages to Problems tab.
   ([#2380](https://github.com/Microsoft/vscode-python/issues/2380))
1. Do not use variable substitution when updating `python.pythonPath`.  This matters
   because VS Code does not do variable substitution in settings values.
   ([#2459](https://github.com/Microsoft/vscode-python/issues/2459))
1. Use a python script to launch the debugger, instead of using `-m` which requires changes to the `PYTHONPATH` variable.
   ([#2509](https://github.com/Microsoft/vscode-python/issues/2509))
1. Provide paths from `PYTHONPATH` environment variable to the language server, as additional search locations of Python modules.
   ([#2518](https://github.com/Microsoft/vscode-python/issues/2518))
1. Fix issue preventing debugger user survey banner from opening.
   ([#2557](https://github.com/Microsoft/vscode-python/issues/2557))
1. Use folder name of the Python interpreter as the name of the virtual environment.
   ([#2562](https://github.com/Microsoft/vscode-python/issues/2562))
1. Give preference to bitness information retrieved from the Python interpreter over what's been retrieved from Windows Registry.
   ([#2563](https://github.com/Microsoft/vscode-python/issues/2563))
1. Use the environment folder name for environments without environment names in the Conda Environments list file.
   ([#2577](https://github.com/Microsoft/vscode-python/issues/2577))
1. Update environment variable naming convention for `SPARK_HOME`, when stored in `settings.json`.
   ([#2628](https://github.com/Microsoft/vscode-python/issues/2628))
1. Fix debug adapter `Attach` test.
   ([#2655](https://github.com/Microsoft/vscode-python/issues/2655))
1. Fix colon-triggered block formatting.
   ([#2714](https://github.com/Microsoft/vscode-python/issues/2714))
1. Use full path to activate command in conda environments on windows when python.condaPath is set.
   ([#2753](https://github.com/Microsoft/vscode-python/issues/2753))

### Code Health

1. Fix broken CI on Azure DevOps.
   ([#2549](https://github.com/Microsoft/vscode-python/issues/2549))
1. Upgraded our version of `request` to `2.87.0`.
   ([#2621](https://github.com/Microsoft/vscode-python/issues/2621))
1. Include the version of language server in telemetry.
   ([#2702](https://github.com/Microsoft/vscode-python/issues/2702))
1. Update `vscode-extension-telemetry` to `0.0.22`.
   ([#2745](https://github.com/Microsoft/vscode-python/issues/2745))


## 2018.8.0 (04 September 2018)

### Thanks

Thanks to the following projects which we fully rely on to provide some of
our features:
- [isort 4.3.4](https://pypi.org/project/isort/4.3.4/)
- [jedi 0.12.0](https://pypi.org/project/jedi/0.12.0/)
  and [parso 0.2.1](https://pypi.org/project/parso/0.2.1/)
- [4.1.1](https://pypi.org/project/ptvsd/4.1.1/)
- [exuberant ctags](http://ctags.sourceforge.net/) (user-installed)
- [rope](https://pypi.org/project/rope/) (user-installed)

Also thanks to the various projects we provide integrations with which help
make this extension useful:
- Debugging support:
  [Django](https://pypi.org/project/Django/),
  [Flask](https://pypi.org/project/Flask/),
  [gevent](https://pypi.org/project/gevent/),
  [Jinja](https://pypi.org/project/Jinja/),
  [Pyramid](https://pypi.org/project/pyramid/),
  [PySpark](https://pypi.org/project/pyspark/),
  [Scrapy](https://pypi.org/project/Scrapy/),
  [Watson](https://pypi.org/project/Watson/)
- Formatting:
  [autopep8](https://pypi.org/project/autopep8/),
  [black](https://pypi.org/project/black/),
  [yapf](https://pypi.org/project/yapf/)
- Interpreter support:
  [conda](https://conda.io/),
  [direnv](https://direnv.net/),
  [pipenv](https://pypi.org/project/pipenv/),
  [pyenv](https://github.com/pyenv/pyenv),
  [venv](https://docs.python.org/3/library/venv.html#module-venv),
  [virtualenv](https://pypi.org/project/virtualenv/)
- Linting:
  [flake8](https://pypi.org/project/flake8/),
  [mypy](https://pypi.org/project/mypy/),
  [prospector](https://pypi.org/project/prospector/),
  [pylint](https://pypi.org/project/pylint/),
  [pydocstyle](https://pypi.org/project/pydocstyle/),
  [pylama](https://pypi.org/project/pylama/)
- Testing:
  [nose](https://pypi.org/project/nose/),
  [pytest](https://pypi.org/project/pytest/),
  [unittest](https://docs.python.org/3/library/unittest.html#module-unittest)

And finally thanks to the [Python](https://www.python.org/) development team and
community for creating a fantastic programming language and community to be a
part of!

### Enhancements

1. Improved language server startup time by 40%.
   ([#1865](https://github.com/Microsoft/vscode-python/issues/1865))
1. Add pip dependency support to the conda `environment.yml` YAML schema support
   (thanks [Mark Edwards](https://github.com/markedwards)).
   ([#2119](https://github.com/Microsoft/vscode-python/issues/2119))
1. Added a German translation. (thanks to [bschley](https://github.com/bschley) and by means of [berndverst](https://github.com/berndverst) and [croth1](https://github.com/croth1) for the reviews)
   ([#2203](https://github.com/Microsoft/vscode-python/issues/2203))
1. The new setting `python.analysis.diagnosticPublishDelay` allows you to control
   when language server publishes diagnostics. Default is 1 second after the user
   activity, such a typing, ceases. If diagnostic is clear (i.e. errors got fixed),
   the publishing is immediate.
   ([#2270](https://github.com/Microsoft/vscode-python/issues/2270))
1. Language server now supports hierarchical document outline per language server protocol 4.4+ and VS Code 1.26+.
   ([#2384](https://github.com/Microsoft/vscode-python/issues/2384))
1. Make use of the `http.proxy` field in `settings.json` when downloading the Python Language Server.
   ([#2385](https://github.com/Microsoft/vscode-python/issues/2385))

### Fixes

1. Fix debugger issue that prevented users from copying the value of a variable from the Variables debugger window.
   ([#1398](https://github.com/Microsoft/vscode-python/issues/1398))
1. Enable code lenses for tests when using the new language server.
   ([#1948](https://github.com/Microsoft/vscode-python/issues/1948))
1. Fix null reference exception in the language server causing server initialization to fail. The exception happened when search paths contained a folder that did not exist.
   ([#2017](https://github.com/Microsoft/vscode-python/issues/2017))
1. Language server now populates document outline with all symbols instead of just top-level ones.
   ([#2050](https://github.com/Microsoft/vscode-python/issues/2050))
1. Ensure test count values in the status bar represent the correct number of tests that were discovered and run.
   ([#2143](https://github.com/Microsoft/vscode-python/issues/2143))
1. Fixed issue in the language server when documentation for a function always produced "Documentation is still being calculated, please try again soon".
   ([#2179](https://github.com/Microsoft/vscode-python/issues/2179))
1. Change linter message parsing so it respects `python.linting.maxNumberOfProblems`.
   (thanks [Scott Saponas](https://github.com/saponas/))
   ([#2198](https://github.com/Microsoft/vscode-python/issues/2198))
1. Fixed language server issue when it could enter infinite loop reloading modules.
   ([#2207](https://github.com/Microsoft/vscode-python/issues/2207))
1. Ensure workspace `pipenv` environment is not labeled as a `virtual env`.
   ([#2223](https://github.com/Microsoft/vscode-python/issues/2223))
1. Improve reliability of document outline population with language server.
   ([#2224](https://github.com/Microsoft/vscode-python/issues/2224))
1. Language server now correctly handles `with` statement when `__enter__` is
   declared in a base class.
   ([#2240](https://github.com/Microsoft/vscode-python/issues/2240))
1. Fix `visualstudio_py_testLauncher` to stop breaking out of test discovery too soon.
   ([#2241](https://github.com/Microsoft/vscode-python/issues/2241))
1. Notify the user when the language server does not support their platform.
   ([#2245](https://github.com/Microsoft/vscode-python/issues/2245))
1. Fix issue with survey not opening in a browser for Windows users.
   ([#2252](https://github.com/Microsoft/vscode-python/issues/2252))
1. Correct banner survey question text to reference the Python Language Server.
   ([#2253](https://github.com/Microsoft/vscode-python/issues/2253))
1. Fixed issue in the language server when typing dot under certain conditions produced null reference exception.
   ([#2262](https://github.com/Microsoft/vscode-python/issues/2262))
1. Fix error when switching from new language server to the old `Jedi` language server.
   ([#2281](https://github.com/Microsoft/vscode-python/issues/2281))
1. Unpin Pylint from < 2.0 (prospector was upgraded and isn't stuck on that any longer)
   ([#2284](https://github.com/Microsoft/vscode-python/issues/2284))
1. Add support for breaking into the first line of code in the new debugger.
   ([#2299](https://github.com/Microsoft/vscode-python/issues/2299))
1. Show the debugger survey banner for only a subset of users.
   ([#2300](https://github.com/Microsoft/vscode-python/issues/2300))
1. Ensure Flask debug configuration launches flask in a debug environment with the Flask debug mode disabled.
   This is necessary to ensure the custom debugger takes precedence over the interactive debugger, and live reloading is disabled.
   http://flask.pocoo.org/docs/1.0/api/#flask.Flask.debug
   ([#2309](https://github.com/Microsoft/vscode-python/issues/2309))
1. Language server now correctly merges data from typeshed and the Python library.
   ([#2345](https://github.com/Microsoft/vscode-python/issues/2345))
1. Fix pytest >= 3.7 test discovery.
   ([#2347](https://github.com/Microsoft/vscode-python/issues/2347))
1. Update the downloaded Python language server nuget package filename to
   `Python-Language-Server-{OSType}.beta.nupkg`.
   ([#2362](https://github.com/Microsoft/vscode-python/issues/2362))
1. Added setting to control language server log output. Default is now 'error' so there should be much less noise in the output.
   ([#2405](https://github.com/Microsoft/vscode-python/issues/2405))
1. Fix `experimental` debugger when debugging Python files with Unicode characters in the file path.
   ([#688](https://github.com/Microsoft/vscode-python/issues/688))
1. Ensure stepping out of debugged code does not take user into `PTVSD` debugger code.
   ([#767](https://github.com/Microsoft/vscode-python/issues/767))
1. Upgrade `pythonExperimental` to `python` in `launch.json`.
   ([#2478](https://github.com/Microsoft/vscode-python/issues/2478))

### Code Health

1. Revert change that moved IExperimentalDebuggerBanner into a common location.
   ([#2195](https://github.com/Microsoft/vscode-python/issues/2195))
1. Decorate `EventEmitter` within a `try..catch` to play nice with other extensions performing the same operation.
   ([#2196](https://github.com/Microsoft/vscode-python/issues/2196))
1. Change the default interpreter to favor Python 3 over Python 2.
   ([#2266](https://github.com/Microsoft/vscode-python/issues/2266))
1. Deprecate command `Python: Build Workspace Symbols` when using the language server.
   ([#2267](https://github.com/Microsoft/vscode-python/issues/2267))
1. Pin version of `pylint` to `3.6.3` to allow ensure `pylint` gets installed on Travis with Pytnon2.7.
   ([#2305](https://github.com/Microsoft/vscode-python/issues/2305))
1. Remove some of the debugger tests and fix some minor debugger issues.
   ([#2307](https://github.com/Microsoft/vscode-python/issues/2307))
1. Only use the current stable version of PTVSD in CI builds/releases.
   ([#2432](https://github.com/Microsoft/vscode-python/issues/2432))


## 2018.7.1 (23 July 2018)

### Fixes

1. Update the language server to code as of
   [651468731500ec1cc644029c3666c57b82f77d76](https://github.com/Microsoft/PTVS/commit/651468731500ec1cc644029c3666c57b82f77d76).
   ([#2233](https://github.com/Microsoft/vscode-python/issues/2233))


## 2018.7.0 (18 July 2018)

### Thanks

Thanks to the following projects which we fully rely on to provide some of
our features:
- [isort 4.3.4](https://pypi.org/project/isort/4.3.4/)
- [jedi 0.12.0](https://pypi.org/project/jedi/0.12.0/)
  and [parso 0.2.1](https://pypi.org/project/parso/0.2.1/)
- [ptvsd 3.0.0](https://pypi.org/project/ptvsd/3.0.0/) and [4.1.11a5](https://pypi.org/project/ptvsd/4.1.11a5/)
- [exuberant ctags](http://ctags.sourceforge.net/) (user-installed)
- [rope](https://pypi.org/project/rope/) (user-installed)

Also thanks to the various projects we provide integrations with which help
make this extension useful:
- Debugging support:
  [Django](https://pypi.org/project/Django/),
  [Flask](https://pypi.org/project/Flask/),
  [gevent](https://pypi.org/project/gevent/),
  [Jinja](https://pypi.org/project/Jinja/),
  [Pyramid](https://pypi.org/project/pyramid/),
  [PySpark](https://pypi.org/project/pyspark/),
  [Scrapy](https://pypi.org/project/Scrapy/),
  [Watson](https://pypi.org/project/Watson/)
- Formatting:
  [autopep8](https://pypi.org/project/autopep8/),
  [black](https://pypi.org/project/black/),
  [yapf](https://pypi.org/project/yapf/)
- Interpreter support:
  [conda](https://conda.io/),
  [direnv](https://direnv.net/),
  [pipenv](https://pypi.org/project/pipenv/),
  [pyenv](https://github.com/pyenv/pyenv),
  [venv](https://docs.python.org/3/library/venv.html#module-venv),
  [virtualenv](https://pypi.org/project/virtualenv/)
- Linting:
  [flake8](https://pypi.org/project/flake8/),
  [mypy](https://pypi.org/project/mypy/),
  [prospector](https://pypi.org/project/prospector/),
  [pylint](https://pypi.org/project/pylint/),
  [pydocstyle](https://pypi.org/project/pydocstyle/),
  [pylama](https://pypi.org/project/pylama/)
- Testing:
  [nose](https://pypi.org/project/nose/),
  [pytest](https://pypi.org/project/pytest/),
  [unittest](https://docs.python.org/3/library/unittest.html#module-unittest)

And finally thanks to the [Python](https://www.python.org/) development team and
community for creating a fantastic programming language and community to be a
part of!

### Enhancements

1. Language server now reports code analysis progress in the status bar.
   ([#1591](https://github.com/Microsoft/vscode-python/issues/1591))
1. Only report Language Server download progress once.
   ([#2000](https://github.com/Microsoft/vscode-python/issues/2000))
1. Messages changes to reflect name of the language server: 'Microsoft Python Language Server';
   folder name changed from `analysis` to `languageServer`.
   ([#2107](https://github.com/Microsoft/vscode-python/issues/2107))
1. Set default analysis for language server to open files only.
   ([#2113](https://github.com/Microsoft/vscode-python/issues/2113))
1. Add two popups to the extension: one to ask users to move to the new language server, the other to request feedback from users of that language server.
   ([#2127](https://github.com/Microsoft/vscode-python/issues/2127))

### Fixes

1. Ensure dunder variables are always displayed in code completion when using the new language server.
   ([#2013](https://github.com/Microsoft/vscode-python/issues/2013))
1. Store testId for files & suites during unittest discovery.
   ([#2044](https://github.com/Microsoft/vscode-python/issues/2044))
1. `editor.formatOnType` no longer adds space after `*` in multi-line arguments.
   ([#2048](https://github.com/Microsoft/vscode-python/issues/2048))
1. Fix bug where tooltips would popup whenever a comma is typed within a string.
   ([#2057](https://github.com/Microsoft/vscode-python/issues/2057))
1. Change keyboard shortcut for `Run Selection/Line in Python Terminal` to not
   interfere with the Find/Replace dialog box.
   ([#2068](https://github.com/Microsoft/vscode-python/issues/2068))
1. Relax validation of the environment `Path` variable.
   ([#2076](https://github.com/Microsoft/vscode-python/issues/2076))
1. `editor.formatOnType` is more reliable handling floating point numbers.
   ([#2079](https://github.com/Microsoft/vscode-python/issues/2079))
1. Change the default port used in remote debugging using `Experimental` debugger to `5678`.
   ([#2146](https://github.com/Microsoft/vscode-python/issues/2146))
1. Register test manager when using the new language server.
   ([#2186](https://github.com/Microsoft/vscode-python/issues/2186))

### Code Health

1. Removed pre-commit hook that ran unit tests.
   ([#1986](https://github.com/Microsoft/vscode-python/issues/1986))
1. Pass OS type to the debugger.
   ([#2128](https://github.com/Microsoft/vscode-python/issues/2128))
1. Ensure 'languageServer' directory is excluded from the build output.
   ([#2150](https://github.com/Microsoft/vscode-python/issues/2150))
1. Change the download links of the language server files.
   ([#2180](https://github.com/Microsoft/vscode-python/issues/2180))



## 2018.6.0 (20 June 2018)

### Thanks

Thanks to the following projects which we fully rely on to provide some of
our features:
- [isort 4.3.4](https://pypi.org/project/isort/4.3.4/)
- [jedi 0.12.0](https://pypi.org/project/jedi/0.12.0/)
  and [parso 0.2.1](https://pypi.org/project/parso/0.2.1/)
- [ptvsd 3.0.0](https://pypi.org/project/ptvsd/3.0.0/) and [4.1.11a5](https://pypi.org/project/ptvsd/4.1.11a5/)
- [exuberant ctags](http://ctags.sourceforge.net/) (user-installed)
- [rope](https://pypi.org/project/rope/) (user-installed)

Also thanks to the various projects we provide integrations with which help
make this extension useful:
- Debugging support:
  [Django](https://pypi.org/project/Django/),
  [Flask](https://pypi.org/project/Flask/),
  [gevent](https://pypi.org/project/gevent/),
  [Jinja](https://pypi.org/project/Jinja/),
  [Pyramid](https://pypi.org/project/pyramid/),
  [PySpark](https://pypi.org/project/pyspark/),
  [Scrapy](https://pypi.org/project/Scrapy/),
  [Watson](https://pypi.org/project/Watson/)
- Formatting:
  [autopep8](https://pypi.org/project/autopep8/),
  [black](https://pypi.org/project/black/),
  [yapf](https://pypi.org/project/yapf/)
- Interpreter support:
  [conda](https://conda.io/),
  [direnv](https://direnv.net/),
  [pipenv](https://pypi.org/project/pipenv/),
  [pyenv](https://github.com/pyenv/pyenv),
  [venv](https://docs.python.org/3/library/venv.html#module-venv),
  [virtualenv](https://pypi.org/project/virtualenv/)
- Linting:
  [flake8](https://pypi.org/project/flake8/),
  [mypy](https://pypi.org/project/mypy/),
  [prospector](https://pypi.org/project/prospector/),
  [pylint](https://pypi.org/project/pylint/),
  [pydocstyle](https://pypi.org/project/pydocstyle/),
  [pylama](https://pypi.org/project/pylama/)
- Testing:
  [nose](https://pypi.org/project/nose/),
  [pytest](https://pypi.org/project/pytest/),
  [unittest](https://docs.python.org/3/library/unittest.html#module-unittest)

And finally thanks to the [Python](https://www.python.org/) development team and
community for creating a fantastic programming language and community to be a
part of!

### Enhancements

1. Add setting to control automatic test discovery on save, `python.unitTest.autoTestDiscoverOnSaveEnabled`.
   (thanks [Lingyu Li](http://github.com/lingyv-li/))
   ([#1037](https://github.com/Microsoft/vscode-python/issues/1037))
1. Add `gevent` launch configuration option to enable debugging of gevent monkey patched code.
   (thanks [Bence Nagy](https://github.com/underyx))
   ([#127](https://github.com/Microsoft/vscode-python/issues/127))
1. Add support for the `"source.organizeImports"` setting for `"editor.codeActionsOnSave"` (thanks [Nathan Gaberel](https://github.com/n6g7)); you can turn this on just for Python using:
   ```json
   "[python]": {
       "editor.codeActionsOnSave": {
           "source.organizeImports": true
       }
   }
   ```
   ([#156](https://github.com/Microsoft/vscode-python/issues/156))
1. Added Spanish translation.
   (thanks [Mario Rubio](https://github.com/mario-mra/))
   ([#1902](https://github.com/Microsoft/vscode-python/issues/1902))
1. Add a French translation (thanks to [Jérémy](https://github.com/PixiBixi) for
   the initial patch, and thanks to [Nathan Gaberel](https://github.com/n6g7),
   [Bruno Alla](https://github.com/browniebroke), and
   [Tarek Ziade](https://github.com/tarekziade) for reviews).
   ([#1959](https://github.com/Microsoft/vscode-python/issues/1959))
1. Add syntax highlighting for [Pipenv](http://pipenv.readthedocs.io/en/latest/)-related
   files (thanks [Nathan Gaberel](https://github.com/n6g7)).
   ([#995](https://github.com/Microsoft/vscode-python/issues/995))

### Fixes

1. Modified to change error message displayed when path to a tool (`linter`, `formatter`, etc) is invalid.
   ([#1064](https://github.com/Microsoft/vscode-python/issues/1064))
1. Improvements to the logic used to parse the arguments passed into the test frameworks.
   ([#1070](https://github.com/Microsoft/vscode-python/issues/1070))
1. Ensure navigation to definitons follows imports and is transparent to decoration.
   (thanks [Peter Law](https://github.com/PeterJCLaw))
   ([#1638](https://github.com/Microsoft/vscode-python/issues/1638))
1. Fix for intellisense failing when using the new `Outline` feature.
   ([#1721](https://github.com/Microsoft/vscode-python/issues/1721))
1. When debugging unit tests, use the `env` file configured in `settings.json` under `python.envFile`.
   ([#1759](https://github.com/Microsoft/vscode-python/issues/1759))
1. Fix to display all interpreters in the interpreter list when a workspace contains a `Pipfile`.
   ([#1800](https://github.com/Microsoft/vscode-python/issues/1800))
1. Use file system API to perform file path comparisons when performing code navigation.
   (thanks to [bstaint](https://github.com/bstaint) for the problem diagnosis)
   ([#1811](https://github.com/Microsoft/vscode-python/issues/1811))
1. Automatically add path mappings for remote debugging when attaching to the localhost.
   ([#1829](https://github.com/Microsoft/vscode-python/issues/1829))
1. Change keyboard shortcut for `Run Selection/Line in Python Terminal` to `Shift+Enter`.
   ([#1875](https://github.com/Microsoft/vscode-python/issues/1875))
1. Fix unhandled rejected promises in unit tests.
   ([#1919](https://github.com/Microsoft/vscode-python/issues/1919))
1. Fix debugger issue that causes the debugger to hang and silently exit stepping over a line of code instantiating an ITK vector object.
   ([#459](https://github.com/Microsoft/vscode-python/issues/459))

### Code Health

1. Add telemetry to capture type of python interpreter used in workspace.
   ([#1237](https://github.com/Microsoft/vscode-python/issues/1237))
1. Enabled multi-thrreaded debugger tests for the `experimental` debugger.
   ([#1250](https://github.com/Microsoft/vscode-python/issues/1250))
1. Log relevant environment information when the existence of `pipenv` cannot be determined.
   ([#1338](https://github.com/Microsoft/vscode-python/issues/1338))
1. Use [dotenv](https://www.npmjs.com/package/dotenv) package to parse [environment variables definition files](https://code.visualstudio.com/docs/python/environments#_environment-variable-definitions-file).
   ([#1376](https://github.com/Microsoft/vscode-python/issues/1376))
1. Move from yarn to npm.
   ([#1402](https://github.com/Microsoft/vscode-python/issues/1402))
1. Fix django and flask debugger tests when using the experimental debugger.
   ([#1407](https://github.com/Microsoft/vscode-python/issues/1407))
1. Capture telemetry for the usage of the `Create Terminal` command along with other instances when a terminal is created implicitly.
   ([#1542](https://github.com/Microsoft/vscode-python/issues/1542))
1. Add telemetry to capture availability of Python 3, version of Python used in workspace and the number of workspace folders.
   ([#1545](https://github.com/Microsoft/vscode-python/issues/1545))
1. Ensure all CI tests (except for debugger) are no longer allowed to fail.
   ([#1614](https://github.com/Microsoft/vscode-python/issues/1614))
1. Capture telemetry for the usage of the feature that formats a line as you type (`editor.formatOnType`).
   ([#1766](https://github.com/Microsoft/vscode-python/issues/1766))
1. Capture telemetry for the new debugger.
   ([#1767](https://github.com/Microsoft/vscode-python/issues/1767))
1. Capture telemetry for usage of the setting `python.autocomplete.addBrackets`
   ([#1770](https://github.com/Microsoft/vscode-python/issues/1770))
1. Speed up githook by skipping commits not containing any `.ts` files.
   ([#1803](https://github.com/Microsoft/vscode-python/issues/1803))
1. Update typescript package to 2.9.1.
   ([#1815](https://github.com/Microsoft/vscode-python/issues/1815))
1. Log Conda not existing message as an information instead of an error.
   ([#1817](https://github.com/Microsoft/vscode-python/issues/1817))
1. Make use of `ILogger` to log messages instead of using `console.error`.
   ([#1821](https://github.com/Microsoft/vscode-python/issues/1821))
1. Update `parso` package to 0.2.1.
   ([#1833](https://github.com/Microsoft/vscode-python/issues/1833))
1. Update `isort` package to 4.3.4.
   ([#1842](https://github.com/Microsoft/vscode-python/issues/1842))
1. Add better exception handling when parsing responses received from the Jedi language service.
   ([#1867](https://github.com/Microsoft/vscode-python/issues/1867))
1. Resolve warnings in CI Tests and fix some broken CI tests.
   ([#1885](https://github.com/Microsoft/vscode-python/issues/1885))
1. Reduce sample count used to capture performance metrics in order to reduce time taken to complete the tests.
   ([#1887](https://github.com/Microsoft/vscode-python/issues/1887))
1. Ensure workspace information is passed into installer when determining whether a product/tool is installed.
   ([#1893](https://github.com/Microsoft/vscode-python/issues/1893))
1. Add JUnit file output to enable CI integration with VSTS.
   ([#1897](https://github.com/Microsoft/vscode-python/issues/1897))
1. Log unhandled rejected promises when running unit tests.
   ([#1918](https://github.com/Microsoft/vscode-python/issues/1918))
1. Add ability to run tests without having to launch VS Code.
   ([#1922](https://github.com/Microsoft/vscode-python/issues/1922))
1. Fix rename refactoring unit tests.
   ([#1953](https://github.com/Microsoft/vscode-python/issues/1953))
1. Fix failing test on Mac when validating the path of a python interperter.
   ([#1957](https://github.com/Microsoft/vscode-python/issues/1957))
1. Display banner prompting user to complete a survey for the use of the `Experimental Debugger`.
   ([#1968](https://github.com/Microsoft/vscode-python/issues/1968))
1. Use a glob pattern to look for `conda` executables.
   ([#256](https://github.com/Microsoft/vscode-python/issues/256))
1. Create tests to measure activation times for the extension.
   ([#932](https://github.com/Microsoft/vscode-python/issues/932))





## 2018.5.0 (05 Jun 2018)

Thanks to the following projects which we fully rely on to provide some of
our features:
- [isort 4.2.15](https://pypi.org/project/isort/4.2.15/)
- [jedi 0.12.0](https://pypi.org/project/jedi/0.12.0/)
  and [parso 0.2.0](https://pypi.org/project/parso/0.2.0/)
- [ptvsd 3.0.0](https://pypi.org/project/ptvsd/3.0.0/) and [4.1.1a5](https://pypi.org/project/ptvsd/4.1.1a5/)
- [exuberant ctags](http://ctags.sourceforge.net/) (user-installed)
- [rope](https://pypi.org/project/rope/) (user-installed)

And thanks to the many other projects which users can optionally choose from
and install to work with the extension. Without them the extension would not be
nearly as feature-rich and useful as it is.

### Enhancements

1. Add support for the [Black formatter](https://pypi.org/project/black/)
   (thanks to [Josh Smeaton](https://github.com/jarshwah) for the initial patch)
   ([#1153](https://github.com/Microsoft/vscode-python/issues/1153))
1. Add the command `Discover Unit Tests`.
   ([#1474](https://github.com/Microsoft/vscode-python/issues/1474))
1. Auto detect `*.jinja2` and `*.j2` extensions as Jinja templates, to enable debugging of Jinja templates.
   ([#1484](https://github.com/Microsoft/vscode-python/issues/1484))

### Fixes

1. Ensure debugger breaks on `assert` failures.
   ([#1194](https://github.com/Microsoft/vscode-python/issues/1194))
1. Ensure debugged program is terminated when `Stop` debugging button is clicked.
   ([#1345](https://github.com/Microsoft/vscode-python/issues/1345))
1. Fix indentation when function contains type hints.
   ([#1461](https://github.com/Microsoft/vscode-python/issues/1461))
1. Ensure python environment activation works as expected within a multi-root workspace.
   ([#1476](https://github.com/Microsoft/vscode-python/issues/1476))
1. Close communication channel before exiting the test runner.
   ([#1529](https://github.com/Microsoft/vscode-python/issues/1529))
1. Allow for negative column numbers in messages returned by `pylint`.
   ([#1628](https://github.com/Microsoft/vscode-python/issues/1628))
1. Modify the `FLASK_APP` environment variable in the flask debug configuration to include just the name of the application file.
   ([#1634](https://github.com/Microsoft/vscode-python/issues/1634))
1. Ensure the display name of an interpreter does not get prefixed twice with the words `Python`.
   ([#1651](https://github.com/Microsoft/vscode-python/issues/1651))
1. Enable code refactoring when using the new Analysis Engine.
   ([#1774](https://github.com/Microsoft/vscode-python/issues/1774))
1. `editor.formatOnType` no longer breaks numbers formatted with underscores.
   ([#1779](https://github.com/Microsoft/vscode-python/issues/1779))
1. `editor.formatOnType` now better handles multiline function arguments
   ([#1796](https://github.com/Microsoft/vscode-python/issues/1796))
1. `Go to Definition` now works for functions which have numbers that use `_` as a separator (as part of our Jedi 0.12.0 upgrade).
   ([#180](https://github.com/Microsoft/vscode-python/issues/180))
1. Display documentation for auto completion items when the feature to automatically insert of brackets for selected item is turned on.
   ([#452](https://github.com/Microsoft/vscode-python/issues/452))
1. Ensure empty paths do not get added into `sys.path` by the Jedi language server. (this was fixed in the previous release in [#1471](https://github.com/Microsoft/vscode-python/pull/1471))
   ([#677](https://github.com/Microsoft/vscode-python/issues/677))
1. Resolves rename refactor issue that remvoes the last line of the source file when the line is being refactored and source does not end with an EOL.
   ([#695](https://github.com/Microsoft/vscode-python/issues/695))
1. Ensure the prompt to install missing packages is not displayed more than once.
   ([#980](https://github.com/Microsoft/vscode-python/issues/980))

### Code Health

1. Add syntax highlighting to `constraints.txt` files to match that of `requirements.txt` files.
   (thanks [Waleed Sehgal](https://github.com/waleedsehgal))
   ([#1053](https://github.com/Microsoft/vscode-python/issues/1053))
1. Refactor unit testing functionality to improve testability of individual components.
   ([#1068](https://github.com/Microsoft/vscode-python/issues/1068))
1. Add unit tests for evaluating expressions in the experimental debugger.
   ([#1109](https://github.com/Microsoft/vscode-python/issues/1109))
1. Add tests to ensure custom arguments get passed into python program when using the experimental debugger.
   ([#1280](https://github.com/Microsoft/vscode-python/issues/1280))
1. Ensure custom environment variables are always used when spawning any process from within the extension.
   ([#1339](https://github.com/Microsoft/vscode-python/issues/1339))
1. Add tests for hit count breakpoints for the experimental debugger.
   ([#1410](https://github.com/Microsoft/vscode-python/issues/1410))
1. Ensure none of the npm packages (used by the extension) rely on native dependencies.
   ([#1416](https://github.com/Microsoft/vscode-python/issues/1416))
1. Remove explicit initialization of `PYTHONPATH` with the current workspace path in unit testing of modules with the experimental debugger.
   ([#1465](https://github.com/Microsoft/vscode-python/issues/1465))
1. Flag `program` in `launch.json` configuration items as an optional attribute.
   ([#1503](https://github.com/Microsoft/vscode-python/issues/1503))
1. Remove unused setting `disablePromptForFeatures`.
   ([#1551](https://github.com/Microsoft/vscode-python/issues/1551))
1. Remove unused Unit Test setting `debugHost`.
   ([#1552](https://github.com/Microsoft/vscode-python/issues/1552))
1. Create a new API to retrieve interpreter details with the ability to cache the details.
   ([#1569](https://github.com/Microsoft/vscode-python/issues/1569))
1. Add tests for log points in the experimental debugger.
   ([#1582](https://github.com/Microsoft/vscode-python/issues/1582))
1. Update typescript package to 2.8.3.
   ([#1604](https://github.com/Microsoft/vscode-python/issues/1604))
1. Fix typescript compilation error.
   ([#1623](https://github.com/Microsoft/vscode-python/issues/1623))
1. Fix unit tests used to test flask template debugging on AppVeyor for the experimental debugger.
   ([#1640](https://github.com/Microsoft/vscode-python/issues/1640))
1. Change yarn install script to include the keyword `--lock-file`.
   (thanks [Lingyu Li](https://github.com/lingyv-li/))
   ([#1682](https://github.com/Microsoft/vscode-python/issues/1682))
1. Run unit tests as a pre-commit hook.
   ([#1703](https://github.com/Microsoft/vscode-python/issues/1703))
1. Update debug capabilities to add support for the setting `supportTerminateDebuggee` due to an upstream update from [PTVSD](https://github.com/Microsoft/ptvsd/issues).
   ([#1719](https://github.com/Microsoft/vscode-python/issues/1719))
1. Build and upload development build of the extension to the Azure blob store even if CI tests fail on the `master` branch.
   ([#1730](https://github.com/Microsoft/vscode-python/issues/1730))
1. Changes to the script used to upload the extension to the Azure blob store.
   ([#1732](https://github.com/Microsoft/vscode-python/issues/1732))
1. Prompt user to reload Visual Studio Code when toggling between the analysis engines.
   ([#1747](https://github.com/Microsoft/vscode-python/issues/1747))
1. Fix typo in unit test.
   ([#1794](https://github.com/Microsoft/vscode-python/issues/1794))
1. Fix failing Prospector unit tests and add more tests for linters (with and without workspaces).
   ([#1836](https://github.com/Microsoft/vscode-python/issues/1836))
1. Ensure `Outline` view doesn't overload the language server with too many requets, while user is editing text in the editor.
   ([#1856](https://github.com/Microsoft/vscode-python/issues/1856))





## 2018.4.0 (2 May 2018)

Thanks to the following projects which we fully rely on to provide some of
our features:
- [isort 4.2.15](https://pypi.org/project/isort/4.2.15/)
- [jedi 0.12.0](https://pypi.org/project/jedi/0.12.0/)
  and [parso 0.2.0](https://pypi.org/project/parso/0.2.0/)
- [ptvsd 3.0.0](https://pypi.org/project/ptvsd/3.0.0/) and [4.1.1a1](https://pypi.org/project/ptvsd/4.1.1a1/)
- [exuberant ctags](http://ctags.sourceforge.net/) (user-installed)
- [rope](https://pypi.org/project/rope/) (user-installed)

And a special thanks to [Patryk Zawadzki](https://github.com/patrys) for all of
his help on [our issue tracker](https://github.com/Microsoft/vscode-python)!

### Enhancements

1. Enable debugging of Jinja templates in the experimental debugger.
   This is made possible with the addition of the `jinja` setting in the `launch.json` file as follows:
   ```json
   "request": "launch or attach",
   ...
   "jinja": true
   ```
   ([#1206](https://github.com/Microsoft/vscode-python/issues/1206))
1. Remove empty spaces from the selected text of the active editor when executing in a terminal.
   ([#1207](https://github.com/Microsoft/vscode-python/issues/1207))
1. Add prelimnary support for remote debugging using the experimental debugger.
   Attach to a Python program started using the command `python -m ptvsd --server --port 9091 --file pythonFile.py`
   ([#1229](https://github.com/Microsoft/vscode-python/issues/1229))
1. Add support for [logpoints](https://code.visualstudio.com/docs/editor/debugging#_logpoints) in the experimental debugger.
   ([#1306](https://github.com/Microsoft/vscode-python/issues/1306))
1. Set focus to the terminal upon creation of a terminal using the `Python: Create Terminal` command.
   ([#1315](https://github.com/Microsoft/vscode-python/issues/1315))
1. Save the python file before running it in the terminal using the command/menu `Run Python File in Terminal`.
   ([#1316](https://github.com/Microsoft/vscode-python/issues/1316))
1. Added support for source references (remote debugging without having the source code locally) in the experimental debugger.
   ([#1333](https://github.com/Microsoft/vscode-python/issues/1333))
1. Add `Ctrl+Enter` keyboard shortcut for `Run Selection/Line in Python Terminal`.
   ([#1349](https://github.com/Microsoft/vscode-python/issues/1349))
1. Settings configured within the `debugOptions` property of `launch.json` for the old debugger are now defined as individual (boolean) properties in the new experimental debugger (e.g. `"debugOptions": ["RedirectOutput"]` becomes `"redirectOutput": true`).
   ([#1395](https://github.com/Microsoft/vscode-python/issues/1395))
1. Intergrate Jedi 0.12. See https://github.com/davidhalter/jedi/issues/1063#issuecomment-381417297 for details.
   ([#1400](https://github.com/Microsoft/vscode-python/issues/1400))
1. Enable Jinja template debugging as a default behaivour when using the Watson debug configuration for debugging of Watson applications.
   ([#1480](https://github.com/Microsoft/vscode-python/issues/1480))
1. Enable Jinja template debugging as a default behavior when debugging Pyramid applications.
   ([#1492](https://github.com/Microsoft/vscode-python/issues/1492))
1. Add prelimnary support for remote debugging using the experimental debugger.
   Attach to a Python program after having imported `ptvsd` and enabling the debugger to attach as follows:
   ```python
   import ptvsd
   ptvsd.enable_attach(('0.0.0.0', 5678))
   ```
   Additional capabilities:
   * `ptvsd.break_into_debugger()` to break into the attached debugger.
   * `ptvsd.wait_for_attach(timeout)` to cause the program to wait untill a debugger attaches.
   * `ptvsd.is_attached()` to determine whether a debugger is attached to the program.
   ([#907](https://github.com/Microsoft/vscode-python/issues/907))

### Fixes

1. Use an existing method to identify the active interpreter.
   ([#1015](https://github.com/Microsoft/vscode-python/issues/1015))
1. Fix `go to definition` functionality across files.
   ([#1033](https://github.com/Microsoft/vscode-python/issues/1033))
1. IntelliSense under Python 2 for inherited attributes works again (thanks to an upgraded Jedi).
   ([#1072](https://github.com/Microsoft/vscode-python/issues/1072))
1. Reverted change that ended up considering symlinked interpreters as duplicate interpreter.
   ([#1192](https://github.com/Microsoft/vscode-python/issues/1192))
1. Display errors returned by the PipEnv command when identifying the corresonding environment.
   ([#1254](https://github.com/Microsoft/vscode-python/issues/1254))
1. When `editor.formatOnType` is on, don't add a space for `*args` or `**kwargs`
   ([#1257](https://github.com/Microsoft/vscode-python/issues/1257))
1. When `editor.formatOnType` is on, don't add a space between a string type specifier and the string literal
   ([#1257](https://github.com/Microsoft/vscode-python/issues/1257))
1. Reduce the frequency within which the memory usage of the language server is checked, also ensure memory usage is not checked unless language server functionality is used.
   ([#1277](https://github.com/Microsoft/vscode-python/issues/1277))
1. Ensure interpreter file exists on the file system before including into list of interpreters.
   ([#1305](https://github.com/Microsoft/vscode-python/issues/1305))
1. Do not have the formatter consider single-quoted string multiline even if it is not terminated.
   ([#1364](https://github.com/Microsoft/vscode-python/issues/1364))
1. IntelliSense works in module-level `if` statements (thanks to Jedi 0.12.0 upgrade).
   ([#142](https://github.com/Microsoft/vscode-python/issues/142))
1. Clicking the codelens `Run Test` on a test class should run that specific test class instead of all tests in the file.
   ([#1472](https://github.com/Microsoft/vscode-python/issues/1472))
1. Clicking the codelens `Run Test` on a test class or method should run that specific test instead of all tests in the file.
   ([#1473](https://github.com/Microsoft/vscode-python/issues/1473))
1. Check whether the selected python interpreter is valid before starting the language server. Failing to do so could result in the extension failing to load.
   ([#1487](https://github.com/Microsoft/vscode-python/issues/1487))
1. Fixes the issue where Conda environments created using the latest version of Anaconda are not activated in Powershell.
   ([#1520](https://github.com/Microsoft/vscode-python/issues/1520))
1. Increase the delay for the activation of environments in Powershell terminals.
   ([#1533](https://github.com/Microsoft/vscode-python/issues/1533))
1. Fix activation of environments with spaces in the python path when using Powershell.
   ([#1534](https://github.com/Microsoft/vscode-python/issues/1534))
1. Ensure Flask application is launched with multi-threading disabled, when run in the CI tests.
   ([#1535](https://github.com/Microsoft/vscode-python/issues/1535))
1. IntelliSense works appropriately when a project contains multiple files with the same name (thanks to Jedi 0.12.0 update).
   ([#178](https://github.com/Microsoft/vscode-python/issues/178))
1. Add blank lines to separate blocks of indented code (function defs, classes, and the like) so as to ensure the code can be run within a Python interactive prompt.
   ([#259](https://github.com/Microsoft/vscode-python/issues/259))
1. Provide type details appropriate for the iterable in a `for` loop when the line has a `# type` comment.
   ([#338](https://github.com/Microsoft/vscode-python/issues/338))
1. Parameter hints following an f-string work again.
   ([#344](https://github.com/Microsoft/vscode-python/issues/344))
1. When `editor.formatOnType` is on, don't indent after a single-line statement block
   ([#726](https://github.com/Microsoft/vscode-python/issues/726))
1. Fix debugging of Pyramid applications on Windows.
   ([#737](https://github.com/Microsoft/vscode-python/issues/737))

### Code Health

1. Improved developer experience of the Python Extension on Windows.
   ([#1216](https://github.com/Microsoft/vscode-python/issues/1216))
1. Parallelize jobs (unit tests) on CI server.
   ([#1247](https://github.com/Microsoft/vscode-python/issues/1247))
1. Run CI tests against the release version and master branch of PTVSD (experimental debugger), allowing tests to fail against the master branch of PTVSD.
   ([#1253](https://github.com/Microsoft/vscode-python/issues/1253))
1. Only trigger the extension for `file` and `untitled` in preparation for
   [Visual Studio Live Share](https://aka.ms/vsls)
   (thanks to [Jonathan Carter](https://github.com/lostintangent))
   ([#1298](https://github.com/Microsoft/vscode-python/issues/1298))
1. Ensure all unit tests run on Travis use the right Python interpreter.
   ([#1318](https://github.com/Microsoft/vscode-python/issues/1318))
1. Pin all production dependencies.
   ([#1374](https://github.com/Microsoft/vscode-python/issues/1374))
1. Add support for [hit count breakpoints](https://code.visualstudio.com/docs/editor/debugging#_advanced-breakpoint-topics) in the experimental debugger.
   ([#1409](https://github.com/Microsoft/vscode-python/issues/1409))
1. Ensure custom environment variables defined in `.env` file are passed onto the `pipenv` command.
   ([#1428](https://github.com/Microsoft/vscode-python/issues/1428))
1. Remove unwanted python packages no longer used in unit tests.
   ([#1494](https://github.com/Microsoft/vscode-python/issues/1494))
1. Register language server functionality in the extension against specific resource types supporting the python language.
   ([#1530](https://github.com/Microsoft/vscode-python/issues/1530))


## 2018.3.1 (29 Mar 2018)

### Fixes

1. Fixes issue that causes linter to fail when file path contains spaces.
([#1239](https://github.com/Microsoft/vscode-python/issues/1239))

## 2018.3.0 (28 Mar 2018)

### Enhancements

1. Add a PySpark debug configuration for the experimental debugger.
 ([#1029](https://github.com/Microsoft/vscode-python/issues/1029))
1. Add a Pyramid debug configuration for the experimental debugger.
 ([#1030](https://github.com/Microsoft/vscode-python/issues/1030))
1. Add a Watson debug configuration for the experimental debugger.
 ([#1031](https://github.com/Microsoft/vscode-python/issues/1031))
1. Add a Scrapy debug configuration for the experimental debugger.
 ([#1032](https://github.com/Microsoft/vscode-python/issues/1032))
1. When using pipenv, install packages (such as linters, test frameworks) in dev-packages.
 ([#1110](https://github.com/Microsoft/vscode-python/issues/1110))
1. Added commands translation for italian locale.
(thanks [Dotpys](https://github.com/Dotpys/)) ([#1152](https://github.com/Microsoft/vscode-python/issues/1152))
1. Add support for Django Template debugging in experimental debugger.
 ([#1189](https://github.com/Microsoft/vscode-python/issues/1189))
1. Add support for Flask Template debugging in experimental debugger.
 ([#1190](https://github.com/Microsoft/vscode-python/issues/1190))
1. Add support for Jinja template debugging. ([#1210](https://github.com/Microsoft/vscode-python/issues/1210))
1. When debugging, use `Integrated Terminal` as the default console.
 ([#526](https://github.com/Microsoft/vscode-python/issues/526))
1. Disable the display of errors messages when rediscovering of tests fail in response to changes to files, e.g. don't show a message if there's a syntax error in the test code.
 ([#704](https://github.com/Microsoft/vscode-python/issues/704))
1. Bundle python depedencies (PTVSD package) in the extension for the experimental debugger.
 ([#741](https://github.com/Microsoft/vscode-python/issues/741))
1. Add support for expermental debugger when debugging Python Unit Tests.
 ([#906](https://github.com/Microsoft/vscode-python/issues/906))
1. Support `Debug Console` as a `console` option for the Experimental Debugger.
 ([#950](https://github.com/Microsoft/vscode-python/issues/950))
1. Enable syntax highlighting for `requirements.in` files as used by
e.g. [pip-tools](https://github.com/jazzband/pip-tools)
(thanks [Lorenzo Villani](https://github.com/lvillani))
 ([#961](https://github.com/Microsoft/vscode-python/issues/961))
1. Add support to read name of Pipfile from environment variable.
 ([#999](https://github.com/Microsoft/vscode-python/issues/999))

### Fixes

1. Fixes issue that causes debugging of unit tests to hang indefinitely. ([#1009](https://github.com/Microsoft/vscode-python/issues/1009))
1. Add ability to disable the check on memory usage of language server (Jedi) process.
To turn off this check, add `"python.jediMemoryLimit": -1` to your user or workspace settings (`settings.json`) file.
 ([#1036](https://github.com/Microsoft/vscode-python/issues/1036))
1. Ignore test results when debugging unit tests.
 ([#1043](https://github.com/Microsoft/vscode-python/issues/1043))
1. Fixes auto formatting of conditional statements containing expressions with `<=` symbols.
 ([#1096](https://github.com/Microsoft/vscode-python/issues/1096))
1. Resolve debug configuration information in `launch.json` when debugging without opening a python file.
 ([#1098](https://github.com/Microsoft/vscode-python/issues/1098))
1. Disables auto completion when editing text at the end of a comment string.
 ([#1123](https://github.com/Microsoft/vscode-python/issues/1123))
1. Ensures file paths are properly encoded when passing them as arguments to linters.
 ([#199](https://github.com/Microsoft/vscode-python/issues/199))
1. Fix occasionally having unverified breakpoints
 ([#87](https://github.com/Microsoft/vscode-python/issues/87))
1. Ensure conda installer is not used for non-conda environments.
 ([#969](https://github.com/Microsoft/vscode-python/issues/969))
1. Fixes issue that display incorrect interpreter briefly before updating it to the right value.
 ([#981](https://github.com/Microsoft/vscode-python/issues/981))

### Code Health

1. Exclude 'news' folder from getting packaged into the extension.
 ([#1020](https://github.com/Microsoft/vscode-python/issues/1020))
1. Remove Jupyter commands.
(thanks [Yu Zhang](https://github.com/neilsustc))
 ([#1034](https://github.com/Microsoft/vscode-python/issues/1034))
1. Trigger incremental build compilation only when typescript files are modified.
 ([#1040](https://github.com/Microsoft/vscode-python/issues/1040))
1. Updated npm dependencies in devDependencies and fix TypeScript compilation issues.
 ([#1042](https://github.com/Microsoft/vscode-python/issues/1042))
1. Enable unit testing of stdout and stderr redirection for the experimental debugger.
 ([#1048](https://github.com/Microsoft/vscode-python/issues/1048))
1. Update npm package `vscode-extension-telemetry` to fix the warning 'os.tmpDir() deprecation'.
(thanks [osya](https://github.com/osya))
 ([#1066](https://github.com/Microsoft/vscode-python/issues/1066))
1. Prevent the debugger stepping into JS code while developing the extension when debugging async TypeScript code.
 ([#1090](https://github.com/Microsoft/vscode-python/issues/1090))
1. Increase timeouts for the debugger unit tests.
 ([#1094](https://github.com/Microsoft/vscode-python/issues/1094))
1. Change the command used to install pip on AppVeyor to avoid installation errors.
 ([#1107](https://github.com/Microsoft/vscode-python/issues/1107))
1. Check whether a document is active when detecthing changes in the active document.
 ([#1114](https://github.com/Microsoft/vscode-python/issues/1114))
1. Remove SIGINT handler in debugger adapter, thereby preventing it from shutting down the debugger.
 ([#1122](https://github.com/Microsoft/vscode-python/issues/1122))
1. Improve compilation speed of the extension's TypeScript code.
 ([#1146](https://github.com/Microsoft/vscode-python/issues/1146))
1. Changes to how debug options are passed into the experimental version of PTVSD (debugger).
 ([#1168](https://github.com/Microsoft/vscode-python/issues/1168))
1. Ensure file paths are not sent in telemetry when running unit tests.
 ([#1180](https://github.com/Microsoft/vscode-python/issues/1180))
1. Change `DjangoDebugging` to `Django` in `debugOptions` of launch.json.
 ([#1198](https://github.com/Microsoft/vscode-python/issues/1198))
1. Changed property name used to capture the trigger source of Unit Tests. ([#1213](https://github.com/Microsoft/vscode-python/issues/1213))
1. Enable unit testing of the experimental debugger on CI servers
 ([#742](https://github.com/Microsoft/vscode-python/issues/742))
1. Generate code coverage for debug adapter unit tests.
 ([#778](https://github.com/Microsoft/vscode-python/issues/778))
1. Execute prospector as a module (using -m).
 ([#982](https://github.com/Microsoft/vscode-python/issues/982))
1. Launch unit tests in debug mode as opposed to running and attaching the debugger to the already-running interpreter.
 ([#983](https://github.com/Microsoft/vscode-python/issues/983))

## 2018.2.1 (09 Mar 2018)

### Fixes

1. Check for `Pipfile` and not `pipfile` when looking for pipenv usage
   (thanks to [Will Thompson for the fix](https://github.com/wjt))

## 2018.2.0 (08 Mar 2018)

[Release pushed by one week]

### Thanks

We appreciate everyone who contributed to this release (including
those who reported bugs or provided feedback)!

A special thanks goes out to the following external contributors who
contributed code in this release:

* [Andrea D'Amore](https://github.com/Microsoft/vscode-python/commits?author=anddam)
* [Tzu-ping Chung](https://github.com/Microsoft/vscode-python/commits?author=uranusjr)
* [Elliott Beach](https://github.com/Microsoft/vscode-python/commits?author=elliott-beach)
* [Manuja Jay](https://github.com/Microsoft/vscode-python/commits?author=manujadev)
* [philipwasserman](https://github.com/Microsoft/vscode-python/commits?author=philipwasserman)

### Enhancements

1. Experimental support for PTVSD 4.0.0-alpha (too many issues to list)
1. Speed increases in interpreter selection ([#952](https://github.com/Microsoft/vscode-python/issues/952))
1. Support for [direnv](https://direnv.net/)
   ([#36](https://github.com/Microsoft/vscode-python/issues/36))
1. Support for pipenv virtual environments; do note that using pipenv
   automatically drops all other interpreters from the list of
   possible interpreters as pipenv prefers to "own" your virtual
   environment
   ([#404](https://github.com/Microsoft/vscode-python/issues/404))
1. Support for pyenv installs of Python
   ([#847](https://github.com/Microsoft/vscode-python/issues/847))
1. Support `editor.formatOnType` ([#640](https://github.com/Microsoft/vscode-python/issues/640))
1. Added a `zh-tw` translation ([#](https://github.com/Microsoft/vscode-python/pull/841))
1. Prompting to install a linter now allows for disabling that specific
   linter as well as linters globally
   ([#971](https://github.com/Microsoft/vscode-python/issues/971))

### Fixes

1. Work around a bug in Pylint when the default linter rules are
   enabled and running Python 2.7 which triggered `--py3k` checks
   to be activated, e.g. all `print` statements to be flagged as
   errors
   ([#722](https://github.com/Microsoft/vscode-python/issues/722))
1. Better detection of when a virtual environment is selected, leading
   to the extension accurately leaving off `--user` when installing
   Pylint ([#808](https://github.com/Microsoft/vscode-python/issues/808))
1. Better detection of a `pylintrc` is available to automatically disable our
   default Pylint checks
   ([#728](https://github.com/Microsoft/vscode-python/issues/728),
    [#788](https://github.com/Microsoft/vscode-python/issues/788),
    [#838](https://github.com/Microsoft/vscode-python/issues/838),
    [#442](https://github.com/Microsoft/vscode-python/issues/442))
1. Fix `Got to Python object` ([#403](https://github.com/Microsoft/vscode-python/issues/403))
1. When reformatting a file, put the temporary file in the workspace
   folder so e.g. yapf detect their configuration files appropriately
   ([#730](https://github.com/Microsoft/vscode-python/issues/730))
1. The banner to suggest someone installs Python now says `Download`
   instead of `Close` ([#844](https://github.com/Microsoft/vscode-python/issues/844))
1. Formatting while typing now treats `.` and `@` as operators,
   preventing the incorrect insertion of whitespace
   ([#840](https://github.com/Microsoft/vscode-python/issues/840))
1. Debugging from a virtual environment named `env` now works
   ([#691](https://github.com/Microsoft/vscode-python/issues/691))
1. Disabling linting in a single folder of a mult-root workspace no
   longer disables it for all folders ([#862](https://github.com/Microsoft/vscode-python/issues/862))
1. Fix the default debugger settings for Flask apps
   ([#573](https://github.com/Microsoft/vscode-python/issues/573))
1. Format paths correctly when sending commands through WSL and git-bash;
   this does not lead to official support for either terminal
   ([#895](https://github.com/Microsoft/vscode-python/issues/895))
1. Prevent run-away Jedi processes from consuming too much memory by
   automatically killing the process; reload VS Code to start the
   process again if desired
   ([#926](https://github.com/Microsoft/vscode-python/issues/926),
    [#263](https://github.com/Microsoft/vscode-python/issues/263))
1. Support multiple linters again
   ([#913](https://github.com/Microsoft/vscode-python/issues/913))
1. Don't over-escape markup found in docstrings
   ([#911](https://github.com/Microsoft/vscode-python/issues/911),
    [#716](https://github.com/Microsoft/vscode-python/issues/716),
    [#627](https://github.com/Microsoft/vscode-python/issues/627),
    [#692](https://github.com/Microsoft/vscode-python/issues/692))
1. Fix when the `Problems` pane lists file paths prefixed with `git:`
   ([#916](https://github.com/Microsoft/vscode-python/issues/916))
1. Fix inline documentation when an odd number of quotes exists
   ([#786](https://github.com/Microsoft/vscode-python/issues/786))
1. Don't erroneously warn macOS users about using the system install
   of Python when a virtual environment is already selected
   ([#804](https://github.com/Microsoft/vscode-python/issues/804))
1. Fix activating multiple linters without requiring a reload of
   VS Code
   ([#971](https://github.com/Microsoft/vscode-python/issues/971))

### Code Health

1. Upgrade to Jedi 0.11.1
   ([#674](https://github.com/Microsoft/vscode-python/issues/674),
    [#607](https://github.com/Microsoft/vscode-python/issues/607),
    [#99](https://github.com/Microsoft/vscode-python/issues/99))
1. Removed the banner announcing the extension moving over to
   Microsoft ([#830](https://github.com/Microsoft/vscode-python/issues/830))
1. Renamed the default debugger configurations ([#412](https://github.com/Microsoft/vscode-python/issues/412))
1. Remove some error logging about not finding conda
   ([#864](https://github.com/Microsoft/vscode-python/issues/864))

## 2018.1.0 (01 Feb 2018)

### Thanks

Thanks to everyone who contributed to this release, including
the following people who contributed code:

* [jpfarias](https://github.com/jpfarias)
* [Hongbo He](https://github.com/graycarl)
* [JohnstonCode](https://github.com/JohnstonCode)
* [Yuichi Nukiyama](https://github.com/YuichiNukiyama)
* [MichaelSuen](https://github.com/MichaelSuen-thePointer)

### Fixed issues

* Support cached interpreter locations for faster interpreter selection ([#666](https://github.com/Microsoft/vscode-python/issues/259))
* Sending a block of code with multiple global-level scopes now works ([#259](https://github.com/Microsoft/vscode-python/issues/259))
* Automatic activation of virtual or conda environment in terminal when executing Python code/file ([#383](https://github.com/Microsoft/vscode-python/issues/383))
* Introduce a `Python: Create Terminal` to create a terminal that activates the selected virtual/conda environment ([#622](https://github.com/Microsoft/vscode-python/issues/622))
* Add a `ko-kr` translation ([#540](https://github.com/Microsoft/vscode-python/pull/540))
* Add a `ru` translation ([#411](https://github.com/Microsoft/vscode-python/pull/411))
* Performance improvements to detection of virtual environments in current workspace ([#372](https://github.com/Microsoft/vscode-python/issues/372))
* Correctly detect 64-bit python ([#414](https://github.com/Microsoft/vscode-python/issues/414))
* Display parameter information while typing ([#70](https://github.com/Microsoft/vscode-python/issues/70))
* Use `localhost` instead of `0.0.0.0` when starting debug servers ([#205](https://github.com/Microsoft/vscode-python/issues/205))
* Ability to configure host name of debug server ([#227](https://github.com/Microsoft/vscode-python/issues/227))
* Use environment variable PYTHONPATH defined in `.env` for intellisense and code navigation ([#316](https://github.com/Microsoft/vscode-python/issues/316))
* Support path variable when debugging ([#436](https://github.com/Microsoft/vscode-python/issues/436))
* Ensure virtual environments can be created in `.env` directory ([#435](https://github.com/Microsoft/vscode-python/issues/435), [#482](https://github.com/Microsoft/vscode-python/issues/482), [#486](https://github.com/Microsoft/vscode-python/issues/486))
* Reload environment variables from `.env` without having to restart VS Code ([#183](https://github.com/Microsoft/vscode-python/issues/183))
* Support debugging of Pyramid framework on Windows ([#519](https://github.com/Microsoft/vscode-python/issues/519))
* Code snippet for `pubd` ([#545](https://github.com/Microsoft/vscode-python/issues/545))
* Code clean up ([#353](https://github.com/Microsoft/vscode-python/issues/353), [#352](https://github.com/Microsoft/vscode-python/issues/352), [#354](https://github.com/Microsoft/vscode-python/issues/354), [#456](https://github.com/Microsoft/vscode-python/issues/456), [#491](https://github.com/Microsoft/vscode-python/issues/491), [#228](https://github.com/Microsoft/vscode-python/issues/228), [#549](https://github.com/Microsoft/vscode-python/issues/545), [#594](https://github.com/Microsoft/vscode-python/issues/594), [#617](https://github.com/Microsoft/vscode-python/issues/617), [#556](https://github.com/Microsoft/vscode-python/issues/556))
* Move to `yarn` from `npm` ([#421](https://github.com/Microsoft/vscode-python/issues/421))
* Add code coverage for extension itself ([#464](https://github.com/Microsoft/vscode-python/issues/464))
* Releasing [insiders build](https://pvsc.blob.core.windows.net/extension-builds/ms-python-insiders.vsix) of the extension and uploading to cloud storage ([#429](https://github.com/Microsoft/vscode-python/issues/429))
* Japanese translation ([#434](https://github.com/Microsoft/vscode-python/pull/434))
* Russian translation ([#411](https://github.com/Microsoft/vscode-python/pull/411))
* Support paths with spaces when generating tags with `Build Workspace Symbols` ([#44](https://github.com/Microsoft/vscode-python/issues/44))
* Add ability to configure the linters ([#572](https://github.com/Microsoft/vscode-python/issues/572))
* Add default set of rules for Pylint ([#554](https://github.com/Microsoft/vscode-python/issues/554))
* Prompt to install formatter if not available ([#524](https://github.com/Microsoft/vscode-python/issues/524))
* work around `editor.formatOnSave` failing when taking more then 750ms ([#124](https://github.com/Microsoft/vscode-python/issues/124), [#590](https://github.com/Microsoft/vscode-python/issues/590), [#624](https://github.com/Microsoft/vscode-python/issues/624), [#427](https://github.com/Microsoft/vscode-python/issues/427), [#492](https://github.com/Microsoft/vscode-python/issues/492))
* Function argument completion no longer automatically includes the default argument ([#522](https://github.com/Microsoft/vscode-python/issues/522))
* When sending a selection to the terminal, keep the focus in the editor window ([#60](https://github.com/Microsoft/vscode-python/issues/60))
* Install packages for non-environment Pythons as `--user` installs ([#527](https://github.com/Microsoft/vscode-python/issues/527))
* No longer suggest the system Python install on macOS when running `Select Interpreter` as it's too outdated (e.g. lacks `pip`) ([#440](https://github.com/Microsoft/vscode-python/issues/440))
* Fix potential hang from Intellisense ([#423](https://github.com/Microsoft/vscode-python/issues/423))

## Version 0.9.1 (19 December 2017)

* Fixes the compatibility issue with the [Visual Studio Code Tools for AI](https://marketplace.visualstudio.com/items?itemName=ms-toolsai.vscode-ai) [#432](https://github.com/Microsoft/vscode-python/issues/432)
* Display runtime errors encountered when running a python program without debugging [#454](https://github.com/Microsoft/vscode-python/issues/454)

## Version 0.9.0 (14 December 2017)

* Translated the commands to simplified Chinese [#240](https://github.com/Microsoft/vscode-python/pull/240) (thanks [Wai Sui kei](https://github.com/WaiSiuKei))
* Change all links to point to their Python 3 equivalents instead of Python 2[#203](https://github.com/Microsoft/vscode-python/issues/203)
* Respect `{workspaceFolder}` [#258](https://github.com/Microsoft/vscode-python/issues/258)
* Running a program using Ctrl-F5 will work more than once [#25](https://github.com/Microsoft/vscode-python/issues/25)
* Removed the feedback service to rely on VS Code's own support (which fixed an issue of document reformatting failing) [#245](https://github.com/Microsoft/vscode-python/issues/245), [#303](https://github.com/Microsoft/vscode-python/issues/303), [#363](https://github.com/Microsoft/vscode-python/issues/365)
* Do not create empty '.vscode' directory [#253](https://github.com/Microsoft/vscode-python/issues/253), [#277](https://github.com/Microsoft/vscode-python/issues/277)
* Ensure python execution environment handles unicode characters [#393](https://github.com/Microsoft/vscode-python/issues/393)
* Remove Jupyter support in favour of the [Jupyter extension](https://marketplace.visualstudio.com/items?itemName=donjayamanne.jupyter) [#223](https://github.com/microsoft/vscode-python/issues/223)

### `conda`

* Support installing Pylint using conda or pip when an Anaconda installation of Python is selected as the active interpreter [#301](https://github.com/Microsoft/vscode-python/issues/301)
* Add JSON schema support for conda's meta.yaml [#281](https://github.com/Microsoft/vscode-python/issues/281)
* Add JSON schema support for conda's environment.yml  [#280](https://github.com/Microsoft/vscode-python/issues/280)
* Add JSON schema support for .condarc [#189](https://github.com/Microsoft/vscode-python/issues/280)
* Ensure company name 'Continuum Analytics' is replaced with 'Ananconda Inc' in the list of interpreters [#390](https://github.com/Microsoft/vscode-python/issues/390)
* Display the version of the interpreter instead of conda [#378](https://github.com/Microsoft/vscode-python/issues/378)
* Detect Anaconda on Linux even if it is not in the current path [#22](https://github.com/Microsoft/vscode-python/issues/22)

### Interpreter selection

* Fixes in the discovery and display of interpreters, including virtual environments [#56](https://github.com/Microsoft/vscode-python/issues/56)
* Retrieve the right value from the registry when determining the version of an interpreter on Windows [#389](https://github.com/Microsoft/vscode-python/issues/389)

### Intellisense

* Fetch intellisense details on-demand instead of for all possible completions [#152](https://github.com/Microsoft/vscode-python/issues/152)
* Disable auto completion in comments and strings [#110](https://github.com/Microsoft/vscode-python/issues/110), [#921](https://github.com/Microsoft/vscode-python/issues/921), [#34](https://github.com/Microsoft/vscode-python/issues/34)

### Linting

* Deprecate `python.linting.lintOnTextChange` [#313](https://github.com/Microsoft/vscode-python/issues/313), [#297](https://github.com/Microsoft/vscode-python/issues/297), [#28](https://github.com/Microsoft/vscode-python/issues/28), [#272](https://github.com/Microsoft/vscode-python/issues/272)
* Refactor code for executing linters (fixes running the proper linter under the selected interpreter) [#351](https://github.com/Microsoft/vscode-python/issues/351), [#397](https://github.com/Microsoft/vscode-python/issues/397)
* Don't attempt to install linters when not in a workspace [#42](https://github.com/Microsoft/vscode-python/issues/42)
* Honour `python.linting.enabled` [#26](https://github.com/Microsoft/vscode-python/issues/26)
* Don't display message 'Linter pylint is not installed' when changing settings [#260](https://github.com/Microsoft/vscode-python/issues/260)
* Display a meaningful message if pip is unavailable to install necessary module such as 'pylint' [#266](https://github.com/Microsoft/vscode-python/issues/266)
* Improvement environment variable parsing in the debugging (allows for embedded `=`) [#149](https://github.com/Microsoft/vscode-python/issues/149), [#361](https://github.com/Microsoft/vscode-python/issues/361)

### Debugging

* Improve selecting the port used when debugging [#304](https://github.com/Microsoft/vscode-python/pull/304)
* Don't block debugging in other extensions [#58](https://github.com/Microsoft/vscode-python/issues/58)
* Don't trigger an error to the Console Window when trying to debug an invalid Python file [#157](https://github.com/Microsoft/vscode-python/issues/157)
* No longer prompt to `Press any key to continue . . .` once debugging finishes [#239](https://github.com/Microsoft/vscode-python/issues/239)
* Do not start the extension when debugging non-Python projects [#57](https://github.com/Microsoft/vscode-python/issues/57)
* Support custom external terminals in debugger [#250](https://github.com/Microsoft/vscode-python/issues/250), [#114](https://github.com/Microsoft/vscode-python/issues/114)
* Debugging a python program should not display the message 'Cannot read property …' [#247](https://github.com/Microsoft/vscode-python/issues/247)

### Testing

* Refactor unit test library execution code [#350](https://github.com/Microsoft/vscode-python/issues/350)

### Formatting

* Deprecate the setting `python.formatting.formatOnSave` with an appropriate message [#285](https://github.com/Microsoft/vscode-python/issues/285), [#309](https://github.com/Microsoft/vscode-python/issues/309)

## Version 0.8.0 (9 November 2017)
* Add support for multi-root workspaces [#1228](https://github.com/DonJayamanne/pythonVSCode/issues/1228), [#1302](https://github.com/DonJayamanne/pythonVSCode/pull/1302), [#1328](https://github.com/DonJayamanne/pythonVSCode/issues/1328), [#1357](https://github.com/DonJayamanne/pythonVSCode/pull/1357)
* Add code snippet for ```ipdb``` [#1141](https://github.com/DonJayamanne/pythonVSCode/pull/1141)
* Add ability to resolving environment variables in path to ```mypy``` [#1195](https://github.com/DonJayamanne/pythonVSCode/issues/1195)
* Add ability to disable a linter globally and disable prompts to install linters [#1207](https://github.com/DonJayamanne/pythonVSCode/issues/1207)
* Auto-selecting an interpreter from a virtual environment if only one is found in the root directory of the project [#1216](https://github.com/DonJayamanne/pythonVSCode/issues/1216)
* Add support for specifying the working directory for unit tests [#1155](https://github.com/DonJayamanne/pythonVSCode/issues/1155), [#1185](https://github.com/DonJayamanne/pythonVSCode/issues/1185)
* Add syntax highlighting of pip requirements files [#1247](https://github.com/DonJayamanne/pythonVSCode/pull/1247)
* Add ability to select an interpreter even when a workspace is not open [#1260](https://github.com/DonJayamanne/pythonVSCode/issues/1260), [#1263](https://github.com/DonJayamanne/pythonVSCode/pull/1263)
* Display a code lens to change the selected interpreter to the one specified in the shebang line [#1257](https://github.com/DonJayamanne/pythonVSCode/pull/1257), [#1263](https://github.com/DonJayamanne/pythonVSCode/pull/1263), [#1267](https://github.com/DonJayamanne/pythonVSCode/pull/1267), [#1280](https://github.com/DonJayamanne/pythonVSCode/issues/1280), [#1261](https://github.com/DonJayamanne/pythonVSCode/issues/1261), [#1290](https://github.com/DonJayamanne/pythonVSCode/pull/1290)
* Expand list of interpreters displayed for selection [#1147](https://github.com/DonJayamanne/pythonVSCode/issues/1147),  [#1148](https://github.com/DonJayamanne/pythonVSCode/issues/1148), [#1224](https://github.com/DonJayamanne/pythonVSCode/pull/1224), [#1240](https://github.com/DonJayamanne/pythonVSCode/pull/1240)
* Display details of current or selected interpreter in statusbar [#1147](https://github.com/DonJayamanne/pythonVSCode/issues/1147), [#1217](https://github.com/DonJayamanne/pythonVSCode/issues/1217)
* Ensure paths in workspace symbols are not prefixed with ```.vscode``` [#816](https://github.com/DonJayamanne/pythonVSCode/issues/816), [#1066](https://github.com/DonJayamanne/pythonVSCode/pull/1066), [#829](https://github.com/DonJayamanne/pythonVSCode/issues/829)
* Ensure paths in ```PYTHONPATH``` environment variable are delimited using the OS-specific path delimiter [#832](https://github.com/DonJayamanne/pythonVSCode/issues/832)
* Ensure ```Rope``` is not packaged with the extension [#1208](https://github.com/DonJayamanne/pythonVSCode/issues/1208), [#1207](https://github.com/DonJayamanne/pythonVSCode/issues/1207), [#1243](https://github.com/DonJayamanne/pythonVSCode/pull/1243), [#1229](https://github.com/DonJayamanne/pythonVSCode/issues/1229)
* Ensure ctags are rebuilt as expected upon file save [#624](https://github.com/DonJayamanne/pythonVSCode/issues/1212)
* Ensure right test method is executed when two test methods exist with the same name in different classes [#1203](https://github.com/DonJayamanne/pythonVSCode/issues/1203)
* Ensure unit tests run successfully on Travis for both Python 2.7 and 3.6 [#1255](https://github.com/DonJayamanne/pythonVSCode/pull/1255), [#1241](https://github.com/DonJayamanne/pythonVSCode/issues/1241), [#1315](https://github.com/DonJayamanne/pythonVSCode/issues/1315)
* Fix building of ctags when a path contains a space [#1064](https://github.com/DonJayamanne/pythonVSCode/issues/1064), [#1144](https://github.com/DonJayamanne/pythonVSCode/issues/1144),, [#1213](https://github.com/DonJayamanne/pythonVSCode/pull/1213)
* Fix autocompletion in unsaved Python files [#1194](https://github.com/DonJayamanne/pythonVSCode/issues/1194)
* Fix running of test methods in nose [#597](https://github.com/DonJayamanne/pythonVSCode/issues/597), [#1225](https://github.com/DonJayamanne/pythonVSCode/pull/1225)
* Fix to disable linting of diff windows [#1221](https://github.com/DonJayamanne/pythonVSCode/issues/1221), [#1244](https://github.com/DonJayamanne/pythonVSCode/pull/1244)
* Fix docstring formatting [#1188](https://github.com/DonJayamanne/pythonVSCode/issues/1188)
* Fix to ensure language features can run in parallel without interference with one another [#1314](https://github.com/DonJayamanne/pythonVSCode/issues/1314), [#1318](https://github.com/DonJayamanne/pythonVSCode/pull/1318)
* Fix to ensure unit tests can be debugged more than once per run [#948](https://github.com/DonJayamanne/pythonVSCode/issues/948), [#1353](https://github.com/DonJayamanne/pythonVSCode/pull/1353)
* Fix to ensure parameterized unit tests can be debugged [#1284](https://github.com/DonJayamanne/pythonVSCode/issues/1284), [#1299](https://github.com/DonJayamanne/pythonVSCode/pull/1299)
* Fix issue that causes debugger to freeze/hang [#1041](https://github.com/DonJayamanne/pythonVSCode/issues/1041), [#1354](https://github.com/DonJayamanne/pythonVSCode/pull/1354)
* Fix to support unicode characters in Python tests [#1282](https://github.com/DonJayamanne/pythonVSCode/issues/1282), [#1291](https://github.com/DonJayamanne/pythonVSCode/pull/1291)
* Changes as a result of VS Code API changes [#1270](https://github.com/DonJayamanne/pythonVSCode/issues/1270), [#1288](https://github.com/DonJayamanne/pythonVSCode/pull/1288), [#1372](https://github.com/DonJayamanne/pythonVSCode/issues/1372), [#1300](https://github.com/DonJayamanne/pythonVSCode/pull/1300), [#1298](https://github.com/DonJayamanne/pythonVSCode/issues/1298)
* Updates to Readme [#1212](https://github.com/DonJayamanne/pythonVSCode/issues/1212), [#1222](https://github.com/DonJayamanne/pythonVSCode/issues/1222)
* Fix executing a command under PowerShell [#1098](https://github.com/DonJayamanne/pythonVSCode/issues/1098)


## Version 0.7.0 (3 August 2017)
* Displaying internal documentation [#1008](https://github.com/DonJayamanne/pythonVSCode/issues/1008), [#10860](https://github.com/DonJayamanne/pythonVSCode/issues/10860)
* Fixes to 'async with' snippet [#1108](https://github.com/DonJayamanne/pythonVSCode/pull/1108), [#996](https://github.com/DonJayamanne/pythonVSCode/issues/996)
* Add support for environment variable in unit tests [#1074](https://github.com/DonJayamanne/pythonVSCode/issues/1074)
* Fixes to unit test code lenses not being displayed [#1115](https://github.com/DonJayamanne/pythonVSCode/issues/1115)
* Fix to empty brackets being added [#1110](https://github.com/DonJayamanne/pythonVSCode/issues/1110), [#1031](https://github.com/DonJayamanne/pythonVSCode/issues/1031)
* Fix debugging of Django applications [#819](https://github.com/DonJayamanne/pythonVSCode/issues/819), [#999](https://github.com/DonJayamanne/pythonVSCode/issues/999)
* Update isort to the latest version [#1134](https://github.com/DonJayamanne/pythonVSCode/issues/1134), [#1135](https://github.com/DonJayamanne/pythonVSCode/pull/1135)
* Fix issue causing intellisense and similar functionality to stop working [#1072](https://github.com/DonJayamanne/pythonVSCode/issues/1072), [#1118](https://github.com/DonJayamanne/pythonVSCode/pull/1118), [#1089](https://github.com/DonJayamanne/pythonVSCode/issues/1089)
* Bunch of unit tests and code cleanup
* Resolve issue where navigation to decorated function goes to decorator [#742](https://github.com/DonJayamanne/pythonVSCode/issues/742)
* Go to symbol in workspace leads to nonexisting files [#816](https://github.com/DonJayamanne/pythonVSCode/issues/816), [#829](https://github.com/DonJayamanne/pythonVSCode/issues/829)

## Version 0.6.9 (22 July 2017)
* Fix to enure custom linter paths are respected [#1106](https://github.com/DonJayamanne/pythonVSCode/issues/1106)

## Version 0.6.8 (20 July 2017)
* Add new editor menu 'Run Current Unit Test File' [#1061](https://github.com/DonJayamanne/pythonVSCode/issues/1061)
* Changed 'mypy-lang' to mypy [#930](https://github.com/DonJayamanne/pythonVSCode/issues/930), [#998](https://github.com/DonJayamanne/pythonVSCode/issues/998), [#505](https://github.com/DonJayamanne/pythonVSCode/issues/505)
* Using "Python -m" to launch linters [#716](https://github.com/DonJayamanne/pythonVSCode/issues/716), [#923](https://github.com/DonJayamanne/pythonVSCode/issues/923), [#1059](https://github.com/DonJayamanne/pythonVSCode/issues/1059)
* Add PEP 526 AutoCompletion [#1102](https://github.com/DonJayamanne/pythonVSCode/pull/1102), [#1101](https://github.com/DonJayamanne/pythonVSCode/issues/1101)
* Resolved issues in Go To and Peek Definitions [#1085](https://github.com/DonJayamanne/pythonVSCode/pull/1085), [#961](https://github.com/DonJayamanne/pythonVSCode/issues/961), [#870](https://github.com/DonJayamanne/pythonVSCode/issues/870)

## Version 0.6.7 (02 July 2017)
* Updated icon from jpg to png (transparent background)

## Version 0.6.6 (02 July 2017)
* Provide details of error with solution for changes to syntax in launch.json [#1047](https://github.com/DonJayamanne/pythonVSCode/issues/1047), [#1025](https://github.com/DonJayamanne/pythonVSCode/issues/1025)
* Provide a warning about known issues with having pyenv.cfg whilst debugging [#913](https://github.com/DonJayamanne/pythonVSCode/issues/913)
* Create .vscode directory if not found [#1043](https://github.com/DonJayamanne/pythonVSCode/issues/1043)
* Highlighted text due to linter errors is off by one column [#965](https://github.com/DonJayamanne/pythonVSCode/issues/965), [#970](https://github.com/DonJayamanne/pythonVSCode/pull/970)
* Added preminary support for WSL Bash and Cygwin [#1049](https://github.com/DonJayamanne/pythonVSCode/pull/1049)
* Ability to configure the linter severity levels [#941](https://github.com/DonJayamanne/pythonVSCode/pull/941), [#895](https://github.com/DonJayamanne/pythonVSCode/issues/895)
* Fixes to unit tests [#1051](https://github.com/DonJayamanne/pythonVSCode/pull/1051), [#1050](https://github.com/DonJayamanne/pythonVSCode/pull/1050)
* Outdent lines following `contibue`, `break` and `return` [#1050](https://github.com/DonJayamanne/pythonVSCode/pull/1050)
* Change location of cache for Jedi files [#1035](https://github.com/DonJayamanne/pythonVSCode/pull/1035)
* Fixes to the way directories are searched for Python interpreters [#569](https://github.com/DonJayamanne/pythonVSCode/issues/569), [#1040](https://github.com/DonJayamanne/pythonVSCode/pull/1040)
* Handle outputs from Python packages that interfere with the way autocompletion is handled [#602](https://github.com/DonJayamanne/pythonVSCode/issues/602)

## Version 0.6.5 (13 June 2017)
* Fix error in launch.json [#1006](https://github.com/DonJayamanne/pythonVSCode/issues/1006)
* Detect current workspace interpreter when selecting interpreter [#1006](https://github.com/DonJayamanne/pythonVSCode/issues/979)
* Disable output buffering when debugging [#1005](https://github.com/DonJayamanne/pythonVSCode/issues/1005)
* Updated snippets to use correct placeholder syntax [#976](https://github.com/DonJayamanne/pythonVSCode/pull/976)
* Fix hover and auto complete unit tests [#1012](https://github.com/DonJayamanne/pythonVSCode/pull/1012)
* Fix hover definition variable test for Python 3.5 [#1013](https://github.com/DonJayamanne/pythonVSCode/pull/1013)
* Better formatting of docstring [#821](https://github.com/DonJayamanne/pythonVSCode/pull/821), [#919](https://github.com/DonJayamanne/pythonVSCode/pull/919)
* Supporting more paths when searching for Python interpreters [#569](https://github.com/DonJayamanne/pythonVSCode/issues/569)
* Increase buffer output (to support detection large number of tests) [#927](https://github.com/DonJayamanne/pythonVSCode/issues/927)

## Version 0.6.4 (4 May 2017)
* Fix dates in changelog [#899](https://github.com/DonJayamanne/pythonVSCode/pull/899)
* Using charriage return or line feeds to split a document into multiple lines [#917](https://github.com/DonJayamanne/pythonVSCode/pull/917), [#821](https://github.com/DonJayamanne/pythonVSCode/issues/821)
* Doc string not being displayed [#888](https://github.com/DonJayamanne/pythonVSCode/issues/888)
* Supporting paths that begin with the ~/ [#909](https://github.com/DonJayamanne/pythonVSCode/issues/909)
* Supporting more paths when searching for Python interpreters [#569](https://github.com/DonJayamanne/pythonVSCode/issues/569)
* Supporting ~/ paths when providing the path to ctag file [#910](https://github.com/DonJayamanne/pythonVSCode/issues/910)
* Disable linting of python files opened in diff viewer [#896](https://github.com/DonJayamanne/pythonVSCode/issues/896)
* Added a new command ```Go to Python Object``` [#928](https://github.com/DonJayamanne/pythonVSCode/issues/928)
* Restored the menu item to rediscover tests [#863](https://github.com/DonJayamanne/pythonVSCode/issues/863)
* Changes to rediscover tests when test files are altered and saved [#863](https://github.com/DonJayamanne/pythonVSCode/issues/863)

## Version 0.6.3 (19 April 2017)
* Fix debugger issue [#893](https://github.com/DonJayamanne/pythonVSCode/issues/893)
* Improvements to debugging unit tests (check if string starts with, instead of comparing equality) [#797](https://github.com/DonJayamanne/pythonVSCode/issues/797)

## Version 0.6.2 (13 April 2017)
* Fix incorrect indenting [#880](https://github.com/DonJayamanne/pythonVSCode/issues/880)

### Thanks
* [Yuwei Ba](https://github.com/ibigbug)

## Version 0.6.1 (10 April 2017)
* Add support for new variable syntax in upcoming VS Code release [#774](https://github.com/DonJayamanne/pythonVSCode/issues/774), [#855](https://github.com/DonJayamanne/pythonVSCode/issues/855), [#873](https://github.com/DonJayamanne/pythonVSCode/issues/873), [#823](https://github.com/DonJayamanne/pythonVSCode/issues/823)
* Resolve issues in code refactoring [#802](https://github.com/DonJayamanne/pythonVSCode/issues/802), [#824](https://github.com/DonJayamanne/pythonVSCode/issues/824), [#825](https://github.com/DonJayamanne/pythonVSCode/pull/825)
* Changes to labels in Python Interpreter lookup [#815](https://github.com/DonJayamanne/pythonVSCode/pull/815)
* Resolve Typos [#852](https://github.com/DonJayamanne/pythonVSCode/issues/852)
* Use fully qualitified Python Path when installing dependencies [#866](https://github.com/DonJayamanne/pythonVSCode/issues/866)
* Commands for running tests from a file [#502](https://github.com/DonJayamanne/pythonVSCode/pull/502)
* Fix Sorting of imports when path contains spaces [#811](https://github.com/DonJayamanne/pythonVSCode/issues/811)
* Fixing occasional failure of linters [#793](https://github.com/DonJayamanne/pythonVSCode/issues/793), [#833](https://github.com/DonJayamanne/pythonVSCode/issues/838), [#860](https://github.com/DonJayamanne/pythonVSCode/issues/860)
* Added ability to pre-load some modules to improve autocompletion [#581](https://github.com/DonJayamanne/pythonVSCode/issues/581)

### Thanks
* [Ashwin Mathews](https://github.com/ajmathews)
* [Alexander Ioannidis](https://github.com/slint)
* [Andreas Schlapsi](https://github.com/aschlapsi)

## Version 0.6.0 (10 March 2017)
* Moved Jupyter functionality into a separate extension [Jupyter]()
* Updated readme [#779](https://github.com/DonJayamanne/pythonVSCode/issues/779)
* Changing default arguments of ```mypy``` [#658](https://github.com/DonJayamanne/pythonVSCode/issues/658)
* Added ability to disable formatting [#559](https://github.com/DonJayamanne/pythonVSCode/issues/559)
* Fixing ability to run a Python file in a terminal [#784](https://github.com/DonJayamanne/pythonVSCode/issues/784)
* Added support for Proxy settings when installing Python packages using Pip [#778](https://github.com/DonJayamanne/pythonVSCode/issues/778)

## Version 0.5.9 (3 March 2017)
* Fixed navigating to definitions [#711](https://github.com/DonJayamanne/pythonVSCode/issues/711)
* Support auto detecting binaries from Python Path [#716](https://github.com/DonJayamanne/pythonVSCode/issues/716)
* Setting PYTHONPATH environment variable [#686](https://github.com/DonJayamanne/pythonVSCode/issues/686)
* Improving Linter performance, killing redundant processes [4a8319e](https://github.com/DonJayamanne/pythonVSCode/commit/4a8319e0859f2d49165c9a08fe147a647d03ece9)
* Changed default path of the CATAS file to `.vscode/tags` [#722](https://github.com/DonJayamanne/pythonVSCode/issues/722)
* Add parsing severity level for flake8 and pep8 linters [#709](https://github.com/DonJayamanne/pythonVSCode/pull/709)
* Fix to restore function descriptions (intellisense) [#727](https://github.com/DonJayamanne/pythonVSCode/issues/727)
* Added default configuration for debugging Pyramid [#287](https://github.com/DonJayamanne/pythonVSCode/pull/287)
* Feature request: Run current line in Terminal [#738](https://github.com/DonJayamanne/pythonVSCode/issues/738)
* Miscellaneous improvements to hover provider [6a7a3f3](https://github.com/DonJayamanne/pythonVSCode/commit/6a7a3f32ab8add830d13399fec6f0cdd14cd66fc), [6268306](https://github.com/DonJayamanne/pythonVSCode/commit/62683064d01cfc2b76d9be45587280798a96460b)
* Fixes to rename refactor (due to 'LF' EOL in Windows) [#748](https://github.com/DonJayamanne/pythonVSCode/pull/748)
* Fixes to ctag file being generated in home folder when no workspace is opened [#753](https://github.com/DonJayamanne/pythonVSCode/issues/753)
* Fixes to ctag file being generated in home folder when no workspace is opened [#753](https://github.com/DonJayamanne/pythonVSCode/issues/753)
* Disabling auto-completion in single line comments [#74](https://github.com/DonJayamanne/pythonVSCode/issues/74)
* Fixes to debugging of modules [#518](https://github.com/DonJayamanne/pythonVSCode/issues/518)
* Displaying unit test status icons against unit test code lenses [#678](https://github.com/DonJayamanne/pythonVSCode/issues/678)
* Fix issue where causing 'python.python-debug.startSession' not found message to be displayed when debugging single file [#708](https://github.com/DonJayamanne/pythonVSCode/issues/708)
* Ability to include packages directory when generating tags file [#735](https://github.com/DonJayamanne/pythonVSCode/issues/735)
* Fix issue where running selected text in terminal does not work [#758](https://github.com/DonJayamanne/pythonVSCode/issues/758)
* Fix issue where disabling linter doesn't disable it (when no workspace is open) [#763](https://github.com/DonJayamanne/pythonVSCode/issues/763)
* Search additional directories for Python Interpreters (~/.virtualenvs, ~/Envs, ~/.pyenv) [#569](https://github.com/DonJayamanne/pythonVSCode/issues/569)
* Added ability to pre-load some modules to improve autocompletion [#581](https://github.com/DonJayamanne/pythonVSCode/issues/581)
* Removed invalid default value in launch.json file [#586](https://github.com/DonJayamanne/pythonVSCode/issues/586)
* Added ability to configure the pylint executable path [#766](https://github.com/DonJayamanne/pythonVSCode/issues/766)
* Fixed single file debugger to ensure the Python interpreter configured in python.PythonPath is being used [#769](https://github.com/DonJayamanne/pythonVSCode/issues/769)

## Version 0.5.8 (3 February 2017)
* Fixed a bug in [debugging single files without a launch configuration](https://code.visualstudio.com/updates/v1_9#_debugging-without-a-launch-configuration) [#700](https://github.com/DonJayamanne/pythonVSCode/issues/700)
* Fixed error when starting REPL [#692](https://github.com/DonJayamanne/pythonVSCode/issues/692)

## Version 0.5.7 (3 February 2017)
* Added support for [debugging single files without a launch configuration](https://code.visualstudio.com/updates/v1_9#_debugging-without-a-launch-configuration)
* Adding support for debug snippets [#660](https://github.com/DonJayamanne/pythonVSCode/issues/660)
* Ability to run a selected text in a Django shell [#652](https://github.com/DonJayamanne/pythonVSCode/issues/652)
* Adding support for the use of a customized 'isort' for sorting of imports [#632](https://github.com/DonJayamanne/pythonVSCode/pull/632)
* Debuger auto-detecting python interpreter from the path provided [#688](https://github.com/DonJayamanne/pythonVSCode/issues/688)
* Showing symbol type on hover [#657](https://github.com/DonJayamanne/pythonVSCode/pull/657)
* Fixes to running Python file when terminal uses Powershell [#651](https://github.com/DonJayamanne/pythonVSCode/issues/651)
* Fixes to linter issues when displaying Git diff view for Python files [#665](https://github.com/DonJayamanne/pythonVSCode/issues/665)
* Fixes to 'Go to definition' functionality [#662](https://github.com/DonJayamanne/pythonVSCode/issues/662)
* Fixes to Jupyter cells numbered larger than '10' [#681](https://github.com/DonJayamanne/pythonVSCode/issues/681)

## Version 0.5.6 (16 January 2017)
* Added support for Python 3.6 [#646](https://github.com/DonJayamanne/pythonVSCode/issues/646), [#631](https://github.com/DonJayamanne/pythonVSCode/issues/631), [#619](https://github.com/DonJayamanne/pythonVSCode/issues/619), [#613](https://github.com/DonJayamanne/pythonVSCode/issues/613)
* Autodetect in python path in virtual environments [#353](https://github.com/DonJayamanne/pythonVSCode/issues/353)
* Add syntax highlighting of code samples in hover defintion [#555](https://github.com/DonJayamanne/pythonVSCode/issues/555)
* Launch REPL for currently selected interpreter [#560](https://github.com/DonJayamanne/pythonVSCode/issues/560)
* Fixes to debugging of modules [#589](https://github.com/DonJayamanne/pythonVSCode/issues/589)
* Reminder to install jedi and ctags in Quick Start [#642](https://github.com/DonJayamanne/pythonVSCode/pull/642)
* Improvements to Symbol Provider [#622](https://github.com/DonJayamanne/pythonVSCode/pull/622)
* Changes to disable unit test prompts for workspace [#559](https://github.com/DonJayamanne/pythonVSCode/issues/559)
* Minor fixes [#627](https://github.com/DonJayamanne/pythonVSCode/pull/627)

## Version 0.5.5 (25 November 2016)
* Fixes to debugging of unittests (nose and pytest) [#543](https://github.com/DonJayamanne/pythonVSCode/issues/543)
* Fixes to debugging of Django [#546](https://github.com/DonJayamanne/pythonVSCode/issues/546)

## Version 0.5.4 (24 November 2016)
* Fixes to installing missing packages [#544](https://github.com/DonJayamanne/pythonVSCode/issues/544)
* Fixes to indentation of blocks of code [#432](https://github.com/DonJayamanne/pythonVSCode/issues/432)
* Fixes to debugging of unittests [#543](https://github.com/DonJayamanne/pythonVSCode/issues/543)
* Fixes to extension when a workspace (folder) isn't open [#542](https://github.com/DonJayamanne/pythonVSCode/issues/542)

## Version 0.5.3 (23 November 2016)
* Added support for [PySpark](http://spark.apache.org/docs/0.9.0/python-programming-guide.html) [#539](https://github.com/DonJayamanne/pythonVSCode/pull/539), [#540](https://github.com/DonJayamanne/pythonVSCode/pull/540)
* Debugging unittests (UnitTest, pytest, nose) [#333](https://github.com/DonJayamanne/pythonVSCode/issues/333)
* Displaying progress for formatting [#327](https://github.com/DonJayamanne/pythonVSCode/issues/327)
* Auto indenting ```else:``` inside ```if``` and similar code blocks [#432](https://github.com/DonJayamanne/pythonVSCode/issues/432)
* Prefixing new lines with '#' when new lines are added in the middle of a comment string [#365](https://github.com/DonJayamanne/pythonVSCode/issues/365)
* Debugging python modules [#518](https://github.com/DonJayamanne/pythonVSCode/issues/518), [#354](https://github.com/DonJayamanne/pythonVSCode/issues/354)
    + Use new debug configuration ```Python Module```
* Added support for workspace symbols using Exuberant CTags [#138](https://github.com/DonJayamanne/pythonVSCode/issues/138)
    + New command ```Python: Build Workspace Symbols```
* Added ability for linter to ignore paths or files [#501](https://github.com/DonJayamanne/pythonVSCode/issues/501)
    + Add the following setting in ```settings.json```
```python
        "python.linting.ignorePatterns":  [
            ".vscode/*.py",
            "**/site-packages/**/*.py"
          ],
```
* Automatically adding brackets when autocompleting functions/methods [#425](https://github.com/DonJayamanne/pythonVSCode/issues/425)
    + To enable this feature, turn on the setting ```"python.autoComplete.addBrackets": true```
* Running nose tests with the arguments '--with-xunit' and '--xunit-file' [#517](https://github.com/DonJayamanne/pythonVSCode/issues/517)
* Added support for workspaceRootFolderName in settings.json [#525](https://github.com/DonJayamanne/pythonVSCode/pull/525), [#522](https://github.com/DonJayamanne/pythonVSCode/issues/522)
* Added support for workspaceRootFolderName in settings.json [#525](https://github.com/DonJayamanne/pythonVSCode/pull/525), [#522](https://github.com/DonJayamanne/pythonVSCode/issues/522)
* Fixes to running code in terminal [#515](https://github.com/DonJayamanne/pythonVSCode/issues/515)

## Version 0.5.2
* Fix issue with mypy linter [#505](https://github.com/DonJayamanne/pythonVSCode/issues/505)
* Fix auto completion for files with different encodings [#496](https://github.com/DonJayamanne/pythonVSCode/issues/496)
* Disable warnings when debugging Django version prior to 1.8 [#479](https://github.com/DonJayamanne/pythonVSCode/issues/479)
* Prompt to save changes when refactoring without saving any changes [#441](https://github.com/DonJayamanne/pythonVSCode/issues/441)
* Prompt to save changes when renaminv without saving any changes [#443](https://github.com/DonJayamanne/pythonVSCode/issues/443)
* Use editor indentation size when refactoring code [#442](https://github.com/DonJayamanne/pythonVSCode/issues/442)
* Add support for custom jedi paths [#500](https://github.com/DonJayamanne/pythonVSCode/issues/500)

## Version 0.5.1
* Prompt to install linter if not installed [#255](https://github.com/DonJayamanne/pythonVSCode/issues/255)
* Prompt to configure and install test framework
* Added support for pylama [#495](https://github.com/DonJayamanne/pythonVSCode/pull/495)
* Partial support for PEP484
* Linting python files when they are opened [#462](https://github.com/DonJayamanne/pythonVSCode/issues/462)
* Fixes to unit tests discovery [#307](https://github.com/DonJayamanne/pythonVSCode/issues/307),
[#459](https://github.com/DonJayamanne/pythonVSCode/issues/459)
* Fixes to intelliense [#438](https://github.com/DonJayamanne/pythonVSCode/issues/438),
[#433](https://github.com/DonJayamanne/pythonVSCode/issues/433),
[#457](https://github.com/DonJayamanne/pythonVSCode/issues/457),
[#436](https://github.com/DonJayamanne/pythonVSCode/issues/436),
[#434](https://github.com/DonJayamanne/pythonVSCode/issues/434),
[#447](https://github.com/DonJayamanne/pythonVSCode/issues/447),
[#448](https://github.com/DonJayamanne/pythonVSCode/issues/448),
[#293](https://github.com/DonJayamanne/pythonVSCode/issues/293),
[#381](https://github.com/DonJayamanne/pythonVSCode/pull/381)
* Supporting additional search paths for interpreters on windows [#446](https://github.com/DonJayamanne/pythonVSCode/issues/446)
* Fixes to code refactoring [#440](https://github.com/DonJayamanne/pythonVSCode/issues/440),
[#467](https://github.com/DonJayamanne/pythonVSCode/issues/467),
[#468](https://github.com/DonJayamanne/pythonVSCode/issues/468),
[#445](https://github.com/DonJayamanne/pythonVSCode/issues/445)
* Fixes to linters [#463](https://github.com/DonJayamanne/pythonVSCode/issues/463)
[#439](https://github.com/DonJayamanne/pythonVSCode/issues/439),
* Bug fix in handling nosetest arguments [#407](https://github.com/DonJayamanne/pythonVSCode/issues/407)
* Better error handling when linter fails [#402](https://github.com/DonJayamanne/pythonVSCode/issues/402)
* Restoring extension specific formatting [#421](https://github.com/DonJayamanne/pythonVSCode/issues/421)
* Fixes to debugger (unwanted breakpoints) [#392](https://github.com/DonJayamanne/pythonVSCode/issues/392), [#379](https://github.com/DonJayamanne/pythonVSCode/issues/379)
* Support spaces in python path when executing in terminal [#428](https://github.com/DonJayamanne/pythonVSCode/pull/428)
* Changes to snippets [#429](https://github.com/DonJayamanne/pythonVSCode/pull/429)
* Marketplace changes [#430](https://github.com/DonJayamanne/pythonVSCode/pull/430)
* Cleanup and miscellaneous fixes (typos, keyboard bindings and the liks)

## Version 0.5.0
* Remove dependency on zmq when using Jupyter or IPython (pure python solution)
* Added a default keybinding for ```Jupyter:Run Selection/Line``` of ```ctrl+alt+enter```
* Changes to update settings.json with path to python using [native API](https://github.com/DonJayamanne/pythonVSCode/commit/bce22a2b4af87eaf40669c6360eff3675280cdad)
* Changes to use [native API](https://github.com/DonJayamanne/pythonVSCode/commit/bce22a2b4af87eaf40669c6360eff3675280cdad) for formatting when saving documents
* Reusing existing terminal instead of creating new terminals
* Limiting linter messages to opened documents (hide messages if document is closed) [#375](https://github.com/DonJayamanne/pythonVSCode/issues/375)
* Resolving extension load errors when  [#375](https://github.com/DonJayamanne/pythonVSCode/issues/375)
* Fixes to discovering unittests [#386](https://github.com/DonJayamanne/pythonVSCode/issues/386)
* Fixes to sending code to terminal on Windows [#387](https://github.com/DonJayamanne/pythonVSCode/issues/387)
* Fixes to executing python file in terminal on Windows [#385](https://github.com/DonJayamanne/pythonVSCode/issues/385)
* Fixes to launching local help (documentation) on Linux
* Fixes to typo in configuration documentation [#391](https://github.com/DonJayamanne/pythonVSCode/pull/391)
* Fixes to use ```python.pythonPath``` when sorting imports  [#393](https://github.com/DonJayamanne/pythonVSCode/pull/393)
* Fixes to linters to handle situations when line numbers aren't returned [#399](https://github.com/DonJayamanne/pythonVSCode/pull/399)
* Fixes to signature tooltips when docstring is very long [#368](https://github.com/DonJayamanne/pythonVSCode/issues/368), [#113](https://github.com/DonJayamanne/pythonVSCode/issues/113)

## Version 0.4.2
* Fix for autocompletion and code navigation with unicode characters [#372](https://github.com/DonJayamanne/pythonVSCode/issues/372), [#364](https://github.com/DonJayamanne/pythonVSCode/issues/364)

## Version 0.4.1
* Debugging of [Django templates](https://github.com/DonJayamanne/pythonVSCode/wiki/Debugging-Django#templates)
* Linting with [mypy](https://github.com/DonJayamanne/pythonVSCode/wiki/Linting#mypy)
* Improved error handling when loading [Jupyter/IPython](https://github.com/DonJayamanne/pythonVSCode/wiki/Jupyter-(IPython))
* Fixes to unittests

## Version 0.4.0
* Added support for [Jupyter/IPython](https://github.com/DonJayamanne/pythonVSCode/wiki/Jupyter-(IPython))
* Added local help (offline documentation)
* Added ability to pass in extra arguments to interpreter when executing scripts ([#316](https://github.com/DonJayamanne/pythonVSCode/issues/316))
* Added ability set current working directory as the script file directory, when to executing a Python script
* Rendering intellisense icons correctly ([#322](https://github.com/DonJayamanne/pythonVSCode/issues/322))
* Changes to capitalization of context menu text ([#320](https://github.com/DonJayamanne/pythonVSCode/issues/320))
* Bug fix to running pydocstyle linter on windows ([#317](https://github.com/DonJayamanne/pythonVSCode/issues/317))
* Fixed performance issues with regards to code navigation, displaying code Symbols and the like ([#324](https://github.com/DonJayamanne/pythonVSCode/issues/324))
* Fixed code renaming issue when renaming imports ([#325](https://github.com/DonJayamanne/pythonVSCode/issues/325))
* Fixed issue with the execution of the command ```python.execInTerminal``` via a shortcut ([#340](https://github.com/DonJayamanne/pythonVSCode/issues/340))
* Fixed issue with code refactoring ([#363](https://github.com/DonJayamanne/pythonVSCode/issues/363))

## Version 0.3.24
* Added support for clearing cached tests [#307](https://github.com/DonJayamanne/pythonVSCode/issues/307)
* Added support for executing files in terminal with spaces in paths [#308](https://github.com/DonJayamanne/pythonVSCode/issues/308)
* Fix issue related to running unittests on Windows [#309](https://github.com/DonJayamanne/pythonVSCode/issues/309)
* Support custom environment variables when launching external terminal [#311](https://github.com/DonJayamanne/pythonVSCode/issues/311)

## Version 0.3.23
* Added support for the attribute supportsRunInTerminal attribute in debugger [#304](https://github.com/DonJayamanne/pythonVSCode/issues/304)
* Changes to ensure remote debugging resolves remote paths correctly [#302](https://github.com/DonJayamanne/pythonVSCode/issues/302)
* Added support for custom pytest and nosetest paths [#301](https://github.com/DonJayamanne/pythonVSCode/issues/301)
* Resolved issue in ```Watch``` window displaying ```<error:previous evaluation...``` [#301](https://github.com/DonJayamanne/pythonVSCode/issues/301)
* Reduce extension size by removing unwanted files [#296](https://github.com/DonJayamanne/pythonVSCode/issues/296)
* Updated code snippets

## Version 0.3.22
* Added few new snippets
* Integrated [Unit Tests](https://github.com/DonJayamanne/pythonVSCode/wiki/UnitTests)
* Selecting interpreter and updating ```settings.json```[Documentation]](https://github.com/DonJayamanne/pythonVSCode/wiki/Miscellaneous#select-an-interpreter), [#257](https://github.com/DonJayamanne/pythonVSCode/issues/257)
* Running a file or selection in terminal [Documentation](https://github.com/DonJayamanne/pythonVSCode/wiki/Miscellaneous#execute-in-python-terminal), [#261](https://github.com/DonJayamanne/pythonVSCode/wiki/Miscellaneous#execute-in-python-terminal) (new to [Visual Studio Code 1.5](https://code.visualstudio.com/Updates#_extension-authoring))
* Debugging an application using the integrated terminal window (new to [Visual Studio Code 1.5](https://code.visualstudio.com/Updates#_node-debugging))
* Running a python script without debugging [#118](https://github.com/DonJayamanne/pythonVSCode/issues/118)
* Displaying errors in variable explorer when debugging [#271](https://github.com/DonJayamanne/pythonVSCode/issues/271)
* Ability to debug applications as sudo [#224](https://github.com/DonJayamanne/pythonVSCode/issues/224)
* Fixed debugger crashes [#263](https://github.com/DonJayamanne/pythonVSCode/issues/263)
* Asynchronour display of unit tests [#190](https://github.com/DonJayamanne/pythonVSCode/issues/190)
* Fixed issues when using relative paths in ```settings.json``` [#276](https://github.com/DonJayamanne/pythonVSCode/issues/276)
* Fixes issue of hardcoding interpreter command arguments [#256](https://github.com/DonJayamanne/pythonVSCode/issues/256)
* Fixes resolving of remote paths when debugging remote applications [#252](https://github.com/DonJayamanne/pythonVSCode/issues/252)

## Version 0.3.20
* Sharing python.pythonPath value with debug configuration [#214](https://github.com/DonJayamanne/pythonVSCode/issues/214) and [#183](https://github.com/DonJayamanne/pythonVSCode/issues/183)
* Support extract variable and method refactoring [#220](https://github.com/DonJayamanne/pythonVSCode/issues/220)
* Support environment variables in settings [#148](https://github.com/DonJayamanne/pythonVSCode/issues/148)
* Support formatting of selected text [#197](https://github.com/DonJayamanne/pythonVSCode/issues/197) and [#183](https://github.com/DonJayamanne/pythonVSCode/issues/183)
* Support autocompletion of parameters [#71](https://github.com/DonJayamanne/pythonVSCode/issues/71)
* Display name of linter along with diagnostic messages [#199](https://github.com/DonJayamanne/pythonVSCode/issues/199)
* Auto indenting of except and async functions [#205](https://github.com/DonJayamanne/pythonVSCode/issues/205) and [#215](https://github.com/DonJayamanne/pythonVSCode/issues/215)
* Support changes to pythonPath without having to restart VS Code [#216](https://github.com/DonJayamanne/pythonVSCode/issues/216)
* Resolved issue to support large debug outputs [#52](https://github.com/DonJayamanne/pythonVSCode/issues/52) and  [#52](https://github.com/DonJayamanne/pythonVSCode/issues/203)
* Handling instances when debugging with invalid paths to the python interpreter [#229](https://github.com/DonJayamanne/pythonVSCode/issues/229)
* Fixed refactoring on Python 3.5 [#244](https://github.com/DonJayamanne/pythonVSCode/issues/229)
* Fixed parsing errors when refactoring [#244](https://github.com/DonJayamanne/pythonVSCode/issues/229)

## Version 0.3.21
* Sharing python.pythonPath value with debug configuration [#214](https://github.com/DonJayamanne/pythonVSCode/issues/214) and [#183](https://github.com/DonJayamanne/pythonVSCode/issues/183)
* Support extract variable and method refactoring [#220](https://github.com/DonJayamanne/pythonVSCode/issues/220)
* Support environment variables in settings [#148](https://github.com/DonJayamanne/pythonVSCode/issues/148)
* Support formatting of selected text [#197](https://github.com/DonJayamanne/pythonVSCode/issues/197) and [#183](https://github.com/DonJayamanne/pythonVSCode/issues/183)
* Support autocompletion of parameters [#71](https://github.com/DonJayamanne/pythonVSCode/issues/71)
* Display name of linter along with diagnostic messages [#199](https://github.com/DonJayamanne/pythonVSCode/issues/199)
* Auto indenting of except and async functions [#205](https://github.com/DonJayamanne/pythonVSCode/issues/205) and [#215](https://github.com/DonJayamanne/pythonVSCode/issues/215)
* Support changes to pythonPath without having to restart VS Code [#216](https://github.com/DonJayamanne/pythonVSCode/issues/216)
* Resolved issue to support large debug outputs [#52](https://github.com/DonJayamanne/pythonVSCode/issues/52) and  [#52](https://github.com/DonJayamanne/pythonVSCode/issues/203)
* Handling instances when debugging with invalid paths to the python interpreter [#229](https://github.com/DonJayamanne/pythonVSCode/issues/229)
* Fixed refactoring on Python 3.5 [#244](https://github.com/DonJayamanne/pythonVSCode/issues/229)

## Version 0.3.19
* Sharing python.pythonPath value with debug configuration [#214](https://github.com/DonJayamanne/pythonVSCode/issues/214) and [#183](https://github.com/DonJayamanne/pythonVSCode/issues/183)
* Support extract variable and method refactoring [#220](https://github.com/DonJayamanne/pythonVSCode/issues/220)
* Support environment variables in settings [#148](https://github.com/DonJayamanne/pythonVSCode/issues/148)
* Support formatting of selected text [#197](https://github.com/DonJayamanne/pythonVSCode/issues/197) and [#183](https://github.com/DonJayamanne/pythonVSCode/issues/183)
* Support autocompletion of parameters [#71](https://github.com/DonJayamanne/pythonVSCode/issues/71)
* Display name of linter along with diagnostic messages [#199](https://github.com/DonJayamanne/pythonVSCode/issues/199)
* Auto indenting of except and async functions [#205](https://github.com/DonJayamanne/pythonVSCode/issues/205) and [#215](https://github.com/DonJayamanne/pythonVSCode/issues/215)
* Support changes to pythonPath without having to restart VS Code [#216](https://github.com/DonJayamanne/pythonVSCode/issues/216)
* Resolved issue to support large debug outputs [#52](https://github.com/DonJayamanne/pythonVSCode/issues/52) and  [#52](https://github.com/DonJayamanne/pythonVSCode/issues/203)
* Handling instances when debugging with invalid paths to the python interpreter [#229](https://github.com/DonJayamanne/pythonVSCode/issues/229)

## Version 0.3.18
* Modifications to support environment variables in settings [#148](https://github.com/DonJayamanne/pythonVSCode/issues/148)
* Modifications to support formatting of selected text [#197](https://github.com/DonJayamanne/pythonVSCode/issues/197) and [#183](https://github.com/DonJayamanne/pythonVSCode/issues/183)
* Added support to intellisense for parameters [#71](https://github.com/DonJayamanne/pythonVSCode/issues/71)
* Display name of linter along with diagnostic messages [#199](https://github.com/DonJayamanne/pythonVSCode/issues/199)

## Version 0.3.15
* Modifications to handle errors in linters [#185](https://github.com/DonJayamanne/pythonVSCode/issues/185)
* Fixes to formatting and handling of not having empty lines at end of file [#181](https://github.com/DonJayamanne/pythonVSCode/issues/185)
* Modifications to infer paths of packages on windows [#178](https://github.com/DonJayamanne/pythonVSCode/issues/178)
* Fix for debugger crashes [#45](https://github.com/DonJayamanne/pythonVSCode/issues/45)
* Changes to App Insights key [#156](https://github.com/DonJayamanne/pythonVSCode/issues/156)
* Updated Jedi library to latest version [#173](https://github.com/DonJayamanne/pythonVSCode/issues/173)
* Updated iSort library to latest version [#174](https://github.com/DonJayamanne/pythonVSCode/issues/174)

## Version 0.3.14
* Modifications to handle errors in linters when the linter isn't installed.

## Version 0.3.13
* Fixed error message being displayed by linters and formatters

## Version 0.3.12
* Changes to how linters and formatters are executed (optimizations and changes to settings to separate out the command line arguments) [#178](https://github.com/DonJayamanne/pythonVSCode/issues/178), [#163](https://github.com/DonJayamanne/pythonVSCode/issues/163)
* Fix to support Unicode characters in debugger [#102](https://github.com/DonJayamanne/pythonVSCode/issues/102)
* Added support for {workspaceRoot} in Path settings defined in settings.js [#148](https://github.com/DonJayamanne/pythonVSCode/issues/148)
* Resolving path of linters and formatters based on python path defined in settings.json [#148](https://github.com/DonJayamanne/pythonVSCode/issues/148)
* Better handling of Paths to python executable and related tools (linters, formatters) in virtual environments [#148](https://github.com/DonJayamanne/pythonVSCode/issues/148)
* Added support for configurationDone event in debug adapter [#168](https://github.com/DonJayamanne/pythonVSCode/issues/168), [#145](https://github.com/DonJayamanne/pythonVSCode/issues/145)

## Version 0.3.11
* Added support for telemetry #156
* Optimized code formatting and sorting of imports #150, #151, #157
* Fixed issues in code formatting #171
* Modifications to display errors returned by debugger #111
* Fixed the prospector linter #142
* Modified to resolve issues where debugger wasn't handling code exceptions correctly #159
* Added support for unit tests using pytest #164
* General code cleanup

## Version 0.3.10
* Fixed issue with duplicate output channels being created
* Fixed issues in the LICENSE file
* Fixed issue where current directory was incorrect [#68](https://github.com/DonJayamanne/pythonVSCode/issues/68)
* General cleanup of code

## Version 0.3.9
* Fixed auto indenting issues [#137](https://github.com/DonJayamanne/pythonVSCode/issues/137)

## Version 0.3.8
* Added support for linting using prospector [#130](https://github.com/DonJayamanne/pythonVSCode/pull/130)
* Fixed issue where environment variables weren't being inherited by the debugger [#109](https://github.com/DonJayamanne/pythonVSCode/issues/109) and [#77](https://github.com/DonJayamanne/pythonVSCode/issues/77)

## Version 0.3.7
* Added support for auto indenting of some keywords [#83](https://github.com/DonJayamanne/pythonVSCode/issues/83)
* Added support for launching console apps for Mac [#128](https://github.com/DonJayamanne/pythonVSCode/issues/128)
* Fixed issue where configuration files for pylint, pep8 and flake8 commands weren't being read correctly [#117](https://github.com/DonJayamanne/pythonVSCode/issues/117)

## Version 0.3.6
* Added support for linting using pydocstyle [#56](https://github.com/DonJayamanne/pythonVSCode/issues/56)
* Added support for auto-formatting documents upon saving (turned off by default) [#27](https://github.com/DonJayamanne/pythonVSCode/issues/27)
* Added support to configure the output window for linting, formatting and unit test messages [#112](https://github.com/DonJayamanne/pythonVSCode/issues/112)

## Version 0.3.5
* Fixed printing of unicode characters when evaulating expressions [#73](https://github.com/DonJayamanne/pythonVSCode/issues/73)

## Version 0.3.4
* Updated snippets
* Fixes to remote debugging [#65](https://github.com/DonJayamanne/pythonVSCode/issues/65)
* Fixes related to code navigation [#58](https://github.com/DonJayamanne/pythonVSCode/issues/58) and [#78](https://github.com/DonJayamanne/pythonVSCode/pull/78)
* Changes to allow code navigation for methods

## Version 0.3.0
* Remote debugging (attaching to local and remote processes)
* Debugging with support for shebang
* Support for passing environment variables to debug program
* Improved error handling in the extension

## Version 0.2.9
* Added support for debugging django applications
 + Debugging templates is not supported at this stage

## Version 0.2.8
* Added support for conditional break points
* Added ability to optionally display the shell window (Windows Only, Mac is coming soon)
  +  Allowing an interactive shell window, which isn't supported in VSCode.
* Added support for optionally breaking into python code as soon as debugger starts
* Fixed debugging when current thread is busy processing.
* Updated documentation with samples and instructions

## Version 0.2.4
* Fixed issue where debugger would break into all exceptions
* Added support for breaking on all and uncaught exceptions
* Added support for pausing (breaking) into a running program while debugging.

## Version 0.2.3
* Fixed termination of debugger

## Version 0.2.2
* Improved debugger for Mac, with support for Multi threading, Web Applications, expanding properties, etc
* (Debugging now works on both Windows and Mac)
* Debugging no longer uses PDB

## Version 0.2.1
* Improved debugger for Windows, with support for Multi threading, debugging Multi-threaded apps, Web Applications, expanding properties, etc
* Added support for relative paths for extra paths in additional libraries for Auto Complete
* Fixed a bug where paths to custom Python versions weren't respected by the previous (PDB) debugger
* NOTE: PDB Debugger is still supported

## Version 0.1.3
* Fixed linting when using pylint

## Version 0.1.2
* Fixed autoformatting of code (falling over when using yapf8)

## Version 0.1.1
* Fixed linting of files on Mac
* Added support for linting using pep8
* Added configuration support for pep8 and pylint
* Added support for configuring paths for pep8, pylint and autopep8
* Added snippets
* Added support for formatting using yapf
* Added a number of configuration settings

## Version 0.0.4
* Added support for linting using Pylint (configuring pylint is coming soon)
* Added support for sorting Imports (Using the command "Pythong: Sort Imports")
* Added support for code formatting using Autopep8 (configuring autopep8 is coming soon)
* Added ability to view global variables, arguments, add and remove break points

## Version 0.0.3
* Added support for debugging using PDB<|MERGE_RESOLUTION|>--- conflicted
+++ resolved
@@ -1,8 +1,6 @@
 # Changelog
 
 
-<<<<<<< HEAD
-=======
 ## 2019.3.3 (8 April 2019)
 
 ### Fixes
@@ -17,7 +15,6 @@
    ([#5162](https://github.com/Microsoft/vscode-python/issues/5162))
 
 
->>>>>>> e4c1f753
 ## 2019.3.2 (2 April 2019)
 
 ### Fixes
