--- conflicted
+++ resolved
@@ -1,14 +1,11 @@
 # Changelog
 
-<<<<<<< HEAD
 ## 2020.6.0-rc (8 June 2020)
 
 ### Enhancements
 
 1. Removed `python.jediEnabled` setting in favor of `python.languageServer`. Instead of `"python.jediEnabled": true` please use `"python.languageServer": "Jedi"`.
    ([#7010](https://github.com/Microsoft/vscode-python/issues/7010))
-1. Integrate VS Code experiment framework in the extension.
-   ([#10790](https://github.com/Microsoft/vscode-python/issues/10790))
 1. Added a start page for the extension. It opens to new users or when there is a new release. It can be disabled with the setting 'Python: Show Start Page'.
    ([#11057](https://github.com/Microsoft/vscode-python/issues/11057))
 1. Preliminary support using other languages for the kernel.
@@ -62,7 +59,7 @@
    ([#11751](https://github.com/Microsoft/vscode-python/issues/11751))
 1. When switching to an invalid kernel (one that is registered but cannot start) in raw mode respect the launch timeout that is passed in.
    ([#11752](https://github.com/Microsoft/vscode-python/issues/11752))
-1. Make ```python.dataScience.textOutputLimit``` apply on subsequent rerun. We were letting the 'outputPrepend' metadata persist from run to run.
+1. Make `python.dataScience.textOutputLimit` apply on subsequent rerun. We were letting the 'outputPrepend' metadata persist from run to run.
    (thanks [Barry Nolte](https://github.com/BarryNolte))
    ([#11777](https://github.com/Microsoft/vscode-python/issues/11777))
 1. Use `${command:python.interpreterPath}` to get selected interpreter path in `launch.json` and `tasks.json`.
@@ -75,12 +72,8 @@
    ([#11800](https://github.com/Microsoft/vscode-python/issues/11800))
 1. Make sure to use webView.cspSource for all csp sources.
    ([#11855](https://github.com/Microsoft/vscode-python/issues/11855))
-1. Double-check for interpreters when running diagnostics before displaying the "Python is not installed" message.
-   ([#11870](https://github.com/Microsoft/vscode-python/issues/11870))
 1. Use command line arguments to launch our raw kernels as opposed to a connection file. The connection file seems to be causing issues in particular on windows CI machines with permissions.
    ([#11883](https://github.com/Microsoft/vscode-python/issues/11883))
-1. Ensure user cannot belong to all experiments in an experiment group.
-   ([#11943](https://github.com/Microsoft/vscode-python/issues/11943))
 1. Improve our status reporting when launching and connecting to a raw kernel.
    ([#11951](https://github.com/Microsoft/vscode-python/issues/11951))
 1. Prewarm raw kernels based on raw kernel support and don't prewarm if jupyter autostart is disabled.
@@ -103,8 +96,6 @@
    ([#11058](https://github.com/Microsoft/vscode-python/issues/11058))
 1. Reenable CDN unit tests.
    ([#11442](https://github.com/Microsoft/vscode-python/issues/11442))
-1. Update telemetry on errors and exceptions to use [vscode-extension-telemetry](https://www.npmjs.com/package/vscode-extension-telemetry).
-   ([#11597](https://github.com/Microsoft/vscode-python/issues/11597))
 1. Run by line for notebook cells minimal implementation.
    ([#11607](https://github.com/Microsoft/vscode-python/issues/11607))
 1. Get shape and count when showing debugger variables.
@@ -130,7 +121,61 @@
    ([#12027](https://github.com/Microsoft/vscode-python/issues/12027))
 1. Use [deemon](https://www.npmjs.com/package/deemon) package for background compilation with support for restarting VS Code during development.
    ([#12059](https://github.com/Microsoft/vscode-python/issues/12059))
-=======
+
+### Thanks
+
+Thanks to the following projects which we fully rely on to provide some of
+our features:
+
+-   [debugpy](https://pypi.org/project/debugpy/)
+-   [isort](https://pypi.org/project/isort/)
+-   [jedi](https://pypi.org/project/jedi/)
+    and [parso](https://pypi.org/project/parso/)
+-   [Microsoft Python Language Server](https://github.com/microsoft/python-language-server)
+-   [ptvsd](https://pypi.org/project/ptvsd/)
+-   [exuberant ctags](http://ctags.sourceforge.net/) (user-installed)
+-   [rope](https://pypi.org/project/rope/) (user-installed)
+
+Also thanks to the various projects we provide integrations with which help
+make this extension useful:
+
+-   Debugging support:
+    [Django](https://pypi.org/project/Django/),
+    [Flask](https://pypi.org/project/Flask/),
+    [gevent](https://pypi.org/project/gevent/),
+    [Jinja](https://pypi.org/project/Jinja/),
+    [Pyramid](https://pypi.org/project/pyramid/),
+    [PySpark](https://pypi.org/project/pyspark/),
+    [Scrapy](https://pypi.org/project/Scrapy/),
+    [Watson](https://pypi.org/project/Watson/)
+-   Formatting:
+    [autopep8](https://pypi.org/project/autopep8/),
+    [black](https://pypi.org/project/black/),
+    [yapf](https://pypi.org/project/yapf/)
+-   Interpreter support:
+    [conda](https://conda.io/),
+    [direnv](https://direnv.net/),
+    [pipenv](https://pypi.org/project/pipenv/),
+    [pyenv](https://github.com/pyenv/pyenv),
+    [venv](https://docs.python.org/3/library/venv.html#module-venv),
+    [virtualenv](https://pypi.org/project/virtualenv/)
+-   Linting:
+    [bandit](https://pypi.org/project/bandit/),
+    [flake8](https://pypi.org/project/flake8/),
+    [mypy](https://pypi.org/project/mypy/),
+    [prospector](https://pypi.org/project/prospector/),
+    [pylint](https://pypi.org/project/pylint/),
+    [pydocstyle](https://pypi.org/project/pydocstyle/),
+    [pylama](https://pypi.org/project/pylama/)
+-   Testing:
+    [nose](https://pypi.org/project/nose/),
+    [pytest](https://pypi.org/project/pytest/),
+    [unittest](https://docs.python.org/3/library/unittest.html#module-unittest)
+
+And finally thanks to the [Python](https://www.python.org/) development team and
+community for creating a fantastic programming language and community to be a
+part of!
+
 ## 2020.5.2 (8 June 2020)
 
 ### Fixes
@@ -148,7 +193,6 @@
    ([#10790](https://github.com/Microsoft/vscode-python/issues/10790))
 1. Update telemetry on errors and exceptions to use [vscode-extension-telemetry](https://www.npmjs.com/package/vscode-extension-telemetry).
    ([#11597](https://github.com/Microsoft/vscode-python/issues/11597))
->>>>>>> 94bc0612
 
 ### Thanks
 
