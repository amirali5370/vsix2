# Changelog

## 2020.2.0-rc (3 February 2020)

### Enhancements

1. Support opting in and out of an experiment group.
   ([#6816](https://github.com/Microsoft/vscode-python/issues/6816))
1. Add `python.languageServer` setting with values of `Jedi` (acts same as `jediEnabled`),
   `Microsoft` for the Microsoft Python Language Server and `None`, which suppresses
   editor support in the extension so neither Jedi nor Microsoft Python Language Server
   start. `None` is useful for those users who prefer using other extensions for the
   editor functionality.
   ([#7010](https://github.com/Microsoft/vscode-python/issues/7010))
1. Automatically start the Jupyter server when opening a notebook or the interative window, or when either of those has happened in the last 7 days. This behavior can be disabled with the 'python.dataScience.disableJupyterAutoStart' setting.
   ([#7232](https://github.com/Microsoft/vscode-python/issues/7232))
1. Add support for rendering local images within markdown cells in the `Notebook Editor`.
   ([#7704](https://github.com/Microsoft/vscode-python/issues/7704))
1. Add progress indicator for starting of jupyter with details of each stage.
   ([#7868](https://github.com/Microsoft/vscode-python/issues/7868))
1. Use a dedicated Python Interpreter for starting `Jupyter Notebook Server`.
   This can be changed using the command `Select Interpreter to start Jupyter server` from the `Command Palette`.
   ([#8623](https://github.com/Microsoft/vscode-python/issues/8623))
1. Implement pid quick pick for attach cases with the new debug adapter.
   ([#8701](https://github.com/Microsoft/vscode-python/issues/8701))
1. Provide attach to pid configuration via picker.
   ([#8702](https://github.com/Microsoft/vscode-python/issues/8702))
1. Support for custom python debug adapter.
   ([#8720](https://github.com/Microsoft/vscode-python/issues/8720))
1. Remove insiders re-enroll prompt.
   ([#8775](https://github.com/Microsoft/vscode-python/issues/8775))
1. Attach to pid picker - bodyblock users who are not in the new debugger experiment.
   ([#8935](https://github.com/Microsoft/vscode-python/issues/8935))
1. Pass `-y` to `conda installer` to disable the prompt to install, as user has already ok'ed this action.
   ([#9194](https://github.com/Microsoft/vscode-python/issues/9194))
1. Updated `ptvsd` debugger to version v5.0.0a12.
   ([#9310](https://github.com/Microsoft/vscode-python/issues/9310))
1. Use common code to manipulate notebook cells.
   ([#9386](https://github.com/Microsoft/vscode-python/issues/9386))
1. Add support for `Find` in the `Notebook Editor`.
   ([#9470](https://github.com/Microsoft/vscode-python/issues/9470))
1. Update Chinese (Traditional) translation.
   (thanks [pan93412](https://github.com/pan93412))
   ([#9548](https://github.com/Microsoft/vscode-python/issues/9548))
1. Look for Conda interpreters in '~/opt/*conda*/' directory as well.
   ([#9701](https://github.com/Microsoft/vscode-python/issues/9701))

### Fixes

<<<<<<< HEAD
1. Make sure to clear variable list on restart kernel.
   ([#9740](https://github.com/Microsoft/vscode-python/issues/9740))
=======
1. Use the autoStart server when available.
   ([#9926](https://github.com/Microsoft/vscode-python/issues/9926))
>>>>>>> d022524f
1. Removed unnecessary warning when executing cells that use Scrapbook,
   Fix an html crash when using not supported mime types
   ([#9796](https://github.com/microsoft/vscode-python/issues/9796))
1. Fixed the focus on the interactive window when pressing ctrl + 1/ ctrl + 2
   ([#9693](https://github.com/microsoft/vscode-python/issues/9693))
1. Fix variable explorer in Interactive and Notebook editors from interfering with execution.
   ([#5980](https://github.com/Microsoft/vscode-python/issues/5980))
1. Fix a crash when using pytest to discover doctests with unknown line number.
   (thanks [Olivier Grisel](https://github.com/ogrisel/))
   ([#7487](https://github.com/Microsoft/vscode-python/issues/7487))
1. Don't show any install product prompts if interpreter is not selected.
   ([#7750](https://github.com/Microsoft/vscode-python/issues/7750))
1. Allow PYTHONWARNINGS to be set and not have it interfere with the launching of Jupyter notebooks.
   ([#8496](https://github.com/Microsoft/vscode-python/issues/8496))
1. Pressing Esc in the config quickpick now cancels debugging.
   ([#8626](https://github.com/Microsoft/vscode-python/issues/8626))
1. Support resolveCompletionItem so that we can get Jedi docstrings in Notebook Editor and Interactive Window.
   ([#8706](https://github.com/Microsoft/vscode-python/issues/8706))
1. Disable interrupt, export, and restart buttons when already performing an interrupt, export, or restart for Notebooks and the Interactive window.
   ([#8716](https://github.com/Microsoft/vscode-python/issues/8716))
1. Icons now cannot be overwritten by styles in cell outputs.
   ([#8946](https://github.com/Microsoft/vscode-python/issues/8946))
1. Command palette (and other keyboard shortcuts) don't work from the Interactive/Notebook editor in the insider's build (or when setting 'useWebViewServer').
   ([#8976](https://github.com/Microsoft/vscode-python/issues/8976))
1. Fix issue that prevented language server diagnostics from being published.
   ([#9096](https://github.com/Microsoft/vscode-python/issues/9096))
1. Fixed the native editor toolbar so it won't overlap.
   ([#9140](https://github.com/Microsoft/vscode-python/issues/9140))
1. Selectively render output and monaco editor to improve performance.
   ([#9204](https://github.com/Microsoft/vscode-python/issues/9204))
1. Set test debug console default to be `internalConsole`.
   ([#9259](https://github.com/Microsoft/vscode-python/issues/9259))
1. Fix the Data Science "Enable Plot Viewer" setting to pass figure_formats correctly when turned off.
   ([#9420](https://github.com/Microsoft/vscode-python/issues/9420))
1. Shift+Enter can no longer send multiple lines to the interactive window.
   ([#9437](https://github.com/Microsoft/vscode-python/issues/9437))
1. Shift+Enter can no longer run code in the terminal.
   ([#9439](https://github.com/Microsoft/vscode-python/issues/9439))
1. Scrape output to get the details of the registered kernel.
   ([#9444](https://github.com/Microsoft/vscode-python/issues/9444))
1. Update `ptvsd` debugger to version v5.0.0a11. Fixes signing for `inject_dll_x86.exe`.
   ([#9474](https://github.com/Microsoft/vscode-python/issues/9474))
1. Disable use of `conda run`.
   ([#9490](https://github.com/Microsoft/vscode-python/issues/9490))
1. Improvements to responsiveness of code completions in `Notebook` cells and `Interactive Window`.
   ([#9494](https://github.com/Microsoft/vscode-python/issues/9494))
1. Revert changes related to calling `mypy` with relative paths.
   ([#9496](https://github.com/Microsoft/vscode-python/issues/9496))
1. Remove default `pathMappings` for attach to local process by process Id.
   ([#9533](https://github.com/Microsoft/vscode-python/issues/9533))
1. Ensure event handler is bound to the right context.
   ([#9539](https://github.com/Microsoft/vscode-python/issues/9539))
1. Use the correct interpreter when creating the Python execution service used as a fallback by the Daemon.
   ([#9566](https://github.com/Microsoft/vscode-python/issues/9566))
1. Ensure environment variables are always strings in `launch.json`.
   ([#9568](https://github.com/Microsoft/vscode-python/issues/9568))
1. Fix error in developer console about serializing gather rules.
   ([#9571](https://github.com/Microsoft/vscode-python/issues/9571))
1. Do not open the output panel when building workspace symbols.
   ([#9603](https://github.com/Microsoft/vscode-python/issues/9603))
1. Use an activated environment python process to check if modules are installed.
   ([#9643](https://github.com/Microsoft/vscode-python/issues/9643))
1. When hidden 'useWebViewServer' is true, clicking on links in Notebook output don't work.
   ([#9645](https://github.com/Microsoft/vscode-python/issues/9645))
1. Always use latest version of the debugger when building extension.
   ([#9652](https://github.com/Microsoft/vscode-python/issues/9652))
1. Fix background for interactive window copy icon.
   ([#9658](https://github.com/Microsoft/vscode-python/issues/9658))
1. Fix text in markdown cells being lost when clicking away.
   ([#9719](https://github.com/Microsoft/vscode-python/issues/9719))
1. Fix debugging of Interactive Window cells. Don't start up a second notebook at Interactive Window startup.
   ([#9780](https://github.com/Microsoft/vscode-python/issues/9780))
1. When comitting intellisense in Notebook Editor with Jedi place code in correct position.
   ([#9857](https://github.com/Microsoft/vscode-python/issues/9857))

### Code Health

1. Use [prettier](https://prettier.io/) as the `TypeScript` formatter and [Black](https://github.com/psf/black) as the `Python` formatter within the extension.
   ([#2012](https://github.com/Microsoft/vscode-python/issues/2012))
1. Use `vanillajs` for build scripts (instead of `typescript`, avoids the step of having to transpile).
   ([#5674](https://github.com/Microsoft/vscode-python/issues/5674))
1. Remove npx from webpack build as it [breaks on windows](https://github.com/npm/npx/issues/5) on npm 6.11+ and doesn't seem to be getting fixes. Update npm to current version.
   ([#7197](https://github.com/Microsoft/vscode-python/issues/7197))
1. Clean up npm dependencies.
   ([#8302](https://github.com/Microsoft/vscode-python/issues/8302))
1. Update version of node to `12.4.0`.
   ([#8453](https://github.com/Microsoft/vscode-python/issues/8453))
1. Use a hidden terminal to retrieve environment variables of an activated Python Interpreter.
   ([#8928](https://github.com/Microsoft/vscode-python/issues/8928))
1. Fix broken LiveShare connect via codewatcher test.
   ([#9005](https://github.com/Microsoft/vscode-python/issues/9005))
1. Refactor `webpack` build scripts to build `DS` bundles using separate config files.
   ([#9055](https://github.com/Microsoft/vscode-python/issues/9055))
1. Change how we handle keyboard input for our functional editor tests.
   ([#9084](https://github.com/Microsoft/vscode-python/issues/9084))
1. Fix working directory path verification for notebook tests.
   ([#9191](https://github.com/Microsoft/vscode-python/issues/9191))
1. Update Jedi to 0.15.2 and parso to 0.5.2.
   ([#9243](https://github.com/Microsoft/vscode-python/issues/9243))
1. Added a test performance measuring pipeline.
   ([#9421](https://github.com/Microsoft/vscode-python/issues/9421))
1. Audit existing telemetry events for datascience or ds_internal.
   ([#9626](https://github.com/Microsoft/vscode-python/issues/9626))
1. CI failure on Data science memoize-one dependency being removed.
   ([#9646](https://github.com/Microsoft/vscode-python/issues/9646))
1. Make sure to check dependencies during PRs.
   ([#9714](https://github.com/Microsoft/vscode-python/issues/9714))

### Thanks

Thanks to the following projects which we fully rely on to provide some of
our features:
- [isort](https://pypi.org/project/isort/)
- [jedi](https://pypi.org/project/jedi/)
  and [parso](https://pypi.org/project/parso/)
- [Microsoft Python Language Server](https://github.com/microsoft/python-language-server)
- [ptvsd](https://pypi.org/project/ptvsd/)
- [exuberant ctags](http://ctags.sourceforge.net/) (user-installed)
- [rope](https://pypi.org/project/rope/) (user-installed)

Also thanks to the various projects we provide integrations with which help
make this extension useful:
- Debugging support:
  [Django](https://pypi.org/project/Django/),
  [Flask](https://pypi.org/project/Flask/),
  [gevent](https://pypi.org/project/gevent/),
  [Jinja](https://pypi.org/project/Jinja/),
  [Pyramid](https://pypi.org/project/pyramid/),
  [PySpark](https://pypi.org/project/pyspark/),
  [Scrapy](https://pypi.org/project/Scrapy/),
  [Watson](https://pypi.org/project/Watson/)
- Formatting:
  [autopep8](https://pypi.org/project/autopep8/),
  [black](https://pypi.org/project/black/),
  [yapf](https://pypi.org/project/yapf/)
- Interpreter support:
  [conda](https://conda.io/),
  [direnv](https://direnv.net/),
  [pipenv](https://pypi.org/project/pipenv/),
  [pyenv](https://github.com/pyenv/pyenv),
  [venv](https://docs.python.org/3/library/venv.html#module-venv),
  [virtualenv](https://pypi.org/project/virtualenv/)
- Linting:
  [bandit](https://pypi.org/project/bandit/),
  [flake8](https://pypi.org/project/flake8/),
  [mypy](https://pypi.org/project/mypy/),
  [prospector](https://pypi.org/project/prospector/),
  [pylint](https://pypi.org/project/pylint/),
  [pydocstyle](https://pypi.org/project/pydocstyle/),
  [pylama](https://pypi.org/project/pylama/)
- Testing:
  [nose](https://pypi.org/project/nose/),
  [pytest](https://pypi.org/project/pytest/),
  [unittest](https://docs.python.org/3/library/unittest.html#module-unittest)

And finally thanks to the [Python](https://www.python.org/) development team and
community for creating a fantastic programming language and community to be a
part of!

## 2020.1.0 (6 January 2020)

### Enhancements

1. Added experiment for reloading feature of debugging web apps.
   ([#3473](https://github.com/Microsoft/vscode-python/issues/3473))
1. Activate conda environment using path when name is not available.
   ([#3834](https://github.com/Microsoft/vscode-python/issues/3834))
1. Add QuickPick dropdown option _Run All/Debug All_ when clicking on a Code Lens for a parametrized test to be able to run/debug all belonging test variants at once.
   (thanks to [Philipp Loose](https://github.com/phloose))
   ([#5608](https://github.com/Microsoft/vscode-python/issues/5608))
1. Use Octicons in Code Lenses. (thanks [Aidan Dang](https://github.com/AidanGG))
   ([#7192](https://github.com/Microsoft/vscode-python/issues/7192))
1. Improve startup performance of Jupyter by using a Python daemon.
   ([#7242](https://github.com/Microsoft/vscode-python/issues/7242))
1. Automatically indent following `async for` and `async with` statements.
   ([#7344](https://github.com/Microsoft/vscode-python/issues/7344))
1. Added extension option `activateEnvInCurrentTerminal` to detect if environment should be activated in the current open terminal.
   ([#7665](https://github.com/Microsoft/vscode-python/issues/7665))
1. Add telemetry for usage of activateEnvInCurrentTerminal setting.
   ([#8004](https://github.com/Microsoft/vscode-python/issues/8004))
1. Support multiprocess debugging using the new python debug adapter.
   ([#8105](https://github.com/Microsoft/vscode-python/issues/8105))
1. Support a per interpreter language server so that notebooks that aren't using the currently selected python can still have intellisense.
   ([#8206](https://github.com/Microsoft/vscode-python/issues/8206))
1. Add "processId" key in launch.json to enable attach-to-local-pid scenarios when using the new debug adapter.
   ([#8384](https://github.com/Microsoft/vscode-python/issues/8384))
1. Populate survey links with variables
   ([#8484](https://github.com/Microsoft/vscode-python/issues/8484))
1. Support the ability to take input from users inside of a notebook or the Interactive Window.
   ([#8601](https://github.com/Microsoft/vscode-python/issues/8601))
1. Create an MRU list for Jupyter notebook servers.
   ([#8613](https://github.com/Microsoft/vscode-python/issues/8613))
1. Add icons to the quick pick list for specifying the Jupyter server URI.
   ([#8753](https://github.com/Microsoft/vscode-python/issues/8753))
1. Added kernel status and selection toolbar to the notebook editor.
   ([#8866](https://github.com/Microsoft/vscode-python/issues/8866))
1. Updated `ptvsd` debugger to version v5.0.0a9.
   ([#8930](https://github.com/Microsoft/vscode-python/issues/8930))
1. Add ability to select an existing remote `kernel`.
   ([#4644](https://github.com/Microsoft/vscode-python/issues/4644))
1. Notify user when starting jupyter times out and added `Jupyter` output panel to display output from Jupyter.
   ([#9068](https://github.com/Microsoft/vscode-python/issues/9068))

### Fixes

1. Add implementations for `python.workspaceSymbols.rebuildOnStart` and `python.workspaceSymbols.rebuildOnFileSave`.
   ([#793](https://github.com/Microsoft/vscode-python/issues/793))
1. Use relative paths when invoking mypy.
   (thanks to [yxliang01](https://github.com/yxliang01))
   ([#5326](https://github.com/Microsoft/vscode-python/issues/5326))
1. Make the dataviewer open a window much faster. Total load time is the same, but initial response is much faster.
   ([#6729](https://github.com/Microsoft/vscode-python/issues/6729))
1. Make sure the data viewer for notebooks comes up as soon as the user clicks.
   ([#6840](https://github.com/Microsoft/vscode-python/issues/6840))
1. Support saving plotly graphs in the Interactive Window or inside of a notebook.
   ([#7221](https://github.com/Microsoft/vscode-python/issues/7221))
1. Change 0th line in output to 1th in flake8.
   (thanks to [Ma007ks](https://github.com/Ma007ks/))
   ([#7349](https://github.com/Microsoft/vscode-python/issues/7349))
1. Support local images in markdown and output for notebooks.
   ([#7704](https://github.com/Microsoft/vscode-python/issues/7704))
1. Default notebookFileRoot to match the file that a notebook was opened with (or the first file run for the interactive window).
   ([#7780](https://github.com/Microsoft/vscode-python/issues/7780))
1. Execution count and output are cleared from the .ipynb file when the user clicks the 'Clear All Output'.
   ([#7853](https://github.com/Microsoft/vscode-python/issues/7853))
1. Fix clear_output(True) to work in notebook cells.
   ([#7970](https://github.com/Microsoft/vscode-python/issues/7970))
1. Prevented '$0' from appearing inside brackets when using intellisense autocomplete.
   ([#8101](https://github.com/Microsoft/vscode-python/issues/8101))
1. Intellisense can sometimes not appear in notebooks or the interactive window, especially when something is a large list.
   ([#8140](https://github.com/Microsoft/vscode-python/issues/8140))
1. Correctly update interpreter and kernel info in the metadata.
   ([#8223](https://github.com/Microsoft/vscode-python/issues/8223))
1. Dataframe viewer should use the same interpreter as the active notebook is using.
   ([#8227](https://github.com/Microsoft/vscode-python/issues/8227))
1. 'breakpoint' line shows up in the interactive window when debugging a cell.
   ([#8260](https://github.com/Microsoft/vscode-python/issues/8260))
1. Run above should include all code, and not just cells above.
   ([#8403](https://github.com/Microsoft/vscode-python/issues/8403))
1. Fix issue with test discovery when using `unittest` with `--pattern` flag.
   ([#8465](https://github.com/Microsoft/vscode-python/issues/8465))
1. Set focus to the corresponding `Native Notebook Editor` when opening an `ipynb` file again.
   ([#8506](https://github.com/Microsoft/vscode-python/issues/8506))
1. Fix using all environment variables when running in integrated terminal.
   ([#8584](https://github.com/Microsoft/vscode-python/issues/8584))
1. Fix display of SVG images from previously executed ipynb files.
   ([#8600](https://github.com/Microsoft/vscode-python/issues/8600))
1. Fixes that the test selection drop-down did not open when a code lens for a parameterized test was clicked on windows.
   ([#8627](https://github.com/Microsoft/vscode-python/issues/8627))
1. Changes to how `node-fetch` is bundled in the extension.
   ([#8665](https://github.com/Microsoft/vscode-python/issues/8665))
1. Re-enable support for source-maps.
   ([#8686](https://github.com/Microsoft/vscode-python/issues/8686))
1. Fix order for print/display outputs in a notebook cell.
   ([#8739](https://github.com/Microsoft/vscode-python/issues/8739))
1. Fix scrolling inside of intellisense hover windows for notebooks.
   ([#8843](https://github.com/Microsoft/vscode-python/issues/8843))
1. Fix scrolling in large cells.
   ([#8895](https://github.com/Microsoft/vscode-python/issues/8895))
1. Set `python.workspaceSymbols.enabled` to false by default.
   ([#9046](https://github.com/Microsoft/vscode-python/issues/9046))
1. Add ability to pick a remote kernel.
   ([#3763](https://github.com/Microsoft/vscode-python/issues/3763))
1. Do not set "redirectOutput": true by default when not specified in launch.json, unless "console" is "internalConsole".
   ([#8865](https://github.com/Microsoft/vscode-python/issues/8865))
1. Fix slowdown in Notebook editor caused by using global storage for too much data.
   ([#8961](https://github.com/Microsoft/vscode-python/issues/8961))
1. 'y' and 'm' keys toggle cell type but also add a 'y' or 'm' to the cell.
   ([#9078](https://github.com/Microsoft/vscode-python/issues/9078))
1. Remove unnecessary matplotlib import from first cell.
   ([#9099](https://github.com/Microsoft/vscode-python/issues/9099))
1. Two 'default' options in the select a Jupyter server URI picker.
   ([#9101](https://github.com/Microsoft/vscode-python/issues/9101))
1. Plot viewer never opens.
   ([#9114](https://github.com/Microsoft/vscode-python/issues/9114))
1. Fix color contrast for kernel selection control.
   ([#9138](https://github.com/Microsoft/vscode-python/issues/9138))
1. Disconnect between displayed server and connected server in Kernel selection UI.
   ([#9151](https://github.com/Microsoft/vscode-python/issues/9151))
1. Eliminate extra storage space from global storage on first open of a notebook that had already written to storage.
   ([#9159](https://github.com/Microsoft/vscode-python/issues/9159))
1. Change kernel selection MRU to just save connection time and don't try to connect when popping the list. Plus add unit tests for it.
   ([#9171](https://github.com/Microsoft/vscode-python/issues/9171))

### Code Health

1. Re-enable our mac 3.7 debugger tests as a blocking ptvsd issue has been resolved.
   ([#6646](https://github.com/Microsoft/vscode-python/issues/6646))
1. Use "conda run" (instead of using the "python.pythonPath" setting directly) when executing
   Python and an Anaconda environment is selected.
   ([#7696](https://github.com/Microsoft/vscode-python/issues/7696))
1. Change state management for react code to use redux.
   ([#7949](https://github.com/Microsoft/vscode-python/issues/7949))
1. Pass resource when accessing VS Code settings.
   ([#8001](https://github.com/Microsoft/vscode-python/issues/8001))
1. Adjust some notebook and interactive window telemetry.
   ([#8254](https://github.com/Microsoft/vscode-python/issues/8254))
1. Added a new telemetry event called `DATASCIENCE.NATIVE.OPEN_NOTEBOOK_ALL` that fires every time the user opens a jupyter notebook by any means.
   ([#8262](https://github.com/Microsoft/vscode-python/issues/8262))
1. Create python daemon for execution of python code.
   ([#8451](https://github.com/Microsoft/vscode-python/issues/8451))
1. Update npm package `https-proxy-agent` by updating the packages that pull it in.
   ([#8537](https://github.com/Microsoft/vscode-python/issues/8537))
1. Improve startup times of unit tests by optionally ignoring some bootstrapping required for `monaco` and `react` tests.
   ([#8564](https://github.com/Microsoft/vscode-python/issues/8564))
1. Skip checking dependencies on CI in PRs.
   ([#8840](https://github.com/Microsoft/vscode-python/issues/8840))
1. Fix installation of sqlite on CI linux machines.
   ([#8883](https://github.com/Microsoft/vscode-python/issues/8883))
1. Fix the "convert to python" functional test failure.
   ([#8899](https://github.com/Microsoft/vscode-python/issues/8899))
1. Remove unused auto-save-enabled telemetry.
   ([#8906](https://github.com/Microsoft/vscode-python/issues/8906))
1. Added ability to wait for completion of the installation of modules.
   ([#8952](https://github.com/Microsoft/vscode-python/issues/8952))
1. Fix failing Data Viewer functional tests.
   ([#8992](https://github.com/Microsoft/vscode-python/issues/8992))

### Thanks

Thanks to the following projects which we fully rely on to provide some of
our features:
- [isort](https://pypi.org/project/isort/)
- [jedi](https://pypi.org/project/jedi/)
  and [parso](https://pypi.org/project/parso/)
- [Microsoft Python Language Server](https://github.com/microsoft/python-language-server)
- [ptvsd](https://pypi.org/project/ptvsd/)
- [exuberant ctags](http://ctags.sourceforge.net/) (user-installed)
- [rope](https://pypi.org/project/rope/) (user-installed)

Also thanks to the various projects we provide integrations with which help
make this extension useful:
- Debugging support:
  [Django](https://pypi.org/project/Django/),
  [Flask](https://pypi.org/project/Flask/),
  [gevent](https://pypi.org/project/gevent/),
  [Jinja](https://pypi.org/project/Jinja/),
  [Pyramid](https://pypi.org/project/pyramid/),
  [PySpark](https://pypi.org/project/pyspark/),
  [Scrapy](https://pypi.org/project/Scrapy/),
  [Watson](https://pypi.org/project/Watson/)
- Formatting:
  [autopep8](https://pypi.org/project/autopep8/),
  [black](https://pypi.org/project/black/),
  [yapf](https://pypi.org/project/yapf/)
- Interpreter support:
  [conda](https://conda.io/),
  [direnv](https://direnv.net/),
  [pipenv](https://pypi.org/project/pipenv/),
  [pyenv](https://github.com/pyenv/pyenv),
  [venv](https://docs.python.org/3/library/venv.html#module-venv),
  [virtualenv](https://pypi.org/project/virtualenv/)
- Linting:
  [bandit](https://pypi.org/project/bandit/),
  [flake8](https://pypi.org/project/flake8/),
  [mypy](https://pypi.org/project/mypy/),
  [prospector](https://pypi.org/project/prospector/),
  [pylint](https://pypi.org/project/pylint/),
  [pydocstyle](https://pypi.org/project/pydocstyle/),
  [pylama](https://pypi.org/project/pylama/)
- Testing:
  [nose](https://pypi.org/project/nose/),
  [pytest](https://pypi.org/project/pytest/),
  [unittest](https://docs.python.org/3/library/unittest.html#module-unittest)

And finally thanks to the [Python](https://www.python.org/) development team and
community for creating a fantastic programming language and community to be a
part of!

## 2019.11.1 (22 November 2019)

### Fixes

1. Some LaTeX equations do not print in notebooks or the interactive window.
   ([#8673](https://github.com/Microsoft/vscode-python/issues/8673))
1. Converting to python script no longer working from a notebook.
   ([#8677](https://github.com/Microsoft/vscode-python/issues/8677))
1. Fixes to starting `Jupyter` in a `Docker` container.
   ([#8661](https://github.com/Microsoft/vscode-python/issues/8661))
1. Ensure arguments are generated correctly for `getRemoteLauncherCommand` when in debugger experiment.
   ([#8685](https://github.com/Microsoft/vscode-python/issues/8685))

### Thanks

Thanks to the following projects which we fully rely on to provide some of
our features:
- [isort](https://pypi.org/project/isort/)
- [jedi](https://pypi.org/project/jedi/)
  and [parso](https://pypi.org/project/parso/)
- [Microsoft Python Language Server](https://github.com/microsoft/python-language-server)
- [ptvsd](https://pypi.org/project/ptvsd/)
- [exuberant ctags](http://ctags.sourceforge.net/) (user-installed)
- [rope](https://pypi.org/project/rope/) (user-installed)

Also thanks to the various projects we provide integrations with which help
make this extension useful:
- Debugging support:
  [Django](https://pypi.org/project/Django/),
  [Flask](https://pypi.org/project/Flask/),
  [gevent](https://pypi.org/project/gevent/),
  [Jinja](https://pypi.org/project/Jinja/),
  [Pyramid](https://pypi.org/project/pyramid/),
  [PySpark](https://pypi.org/project/pyspark/),
  [Scrapy](https://pypi.org/project/Scrapy/),
  [Watson](https://pypi.org/project/Watson/)
- Formatting:
  [autopep8](https://pypi.org/project/autopep8/),
  [black](https://pypi.org/project/black/),
  [yapf](https://pypi.org/project/yapf/)
- Interpreter support:
  [conda](https://conda.io/),
  [direnv](https://direnv.net/),
  [pipenv](https://pypi.org/project/pipenv/),
  [pyenv](https://github.com/pyenv/pyenv),
  [venv](https://docs.python.org/3/library/venv.html#module-venv),
  [virtualenv](https://pypi.org/project/virtualenv/)
- Linting:
  [bandit](https://pypi.org/project/bandit/),
  [flake8](https://pypi.org/project/flake8/),
  [mypy](https://pypi.org/project/mypy/),
  [prospector](https://pypi.org/project/prospector/),
  [pylint](https://pypi.org/project/pylint/),
  [pydocstyle](https://pypi.org/project/pydocstyle/),
  [pylama](https://pypi.org/project/pylama/)
- Testing:
  [nose](https://pypi.org/project/nose/),
  [pytest](https://pypi.org/project/pytest/),
  [unittest](https://docs.python.org/3/library/unittest.html#module-unittest)

And finally thanks to the [Python](https://www.python.org/) development team and
community for creating a fantastic programming language and community to be a
part of!

## 2019.11.0 (18 November 2019)

### Enhancements

1. Add Vega support into our list of transforms for output.
   ([#4125](https://github.com/Microsoft/vscode-python/issues/4125))
1. Add `.flake8` file association as ini-file.
   (thanks [thernstig](https://github.com/thernstig/))
   ([#6506](https://github.com/Microsoft/vscode-python/issues/6506))
1. Provide user feedback when searching for a Jupyter server to use and allow the user to cancel this process.
   ([#7262](https://github.com/Microsoft/vscode-python/issues/7262))
1. By default, don't change matplotlib themes and place all plots on a white background regardless of VS Code theme. Add a setting to allow for plots to try to theme.
   ([#8000](https://github.com/Microsoft/vscode-python/issues/8000))
1. Prompt to open exported `Notebook` in the `Notebook Editor`.
   ([#8078](https://github.com/Microsoft/vscode-python/issues/8078))
1. Add commands translation for Farsi locale.
   (thanks [Nikronic](https://github.com/Nikronic))
   ([#8092](https://github.com/Microsoft/vscode-python/issues/8092))
1. Enhance "select a workspace" message when selecting interpreter.
   (thanks [Nikolay Kondratyev](https://github.com/kondratyev-nv/))
   ([#8103](https://github.com/Microsoft/vscode-python/issues/8103))
1. Add logging support for python debug adapter.
   ([#8106](https://github.com/Microsoft/vscode-python/issues/8106))
1. Style adjustments to line numbers (color and width) in the `Native Editor`, to line up with VS Code styles.
   ([#8289](https://github.com/Microsoft/vscode-python/issues/8289))
1. Added command translations for Turkish.
   (thanks to [alioguzhan](https://github.com/alioguzhan/))
   ([#8320](https://github.com/Microsoft/vscode-python/issues/8320))
1. Toolbar was updated to take less space and be reached more easily.
   ([#8366](https://github.com/Microsoft/vscode-python/issues/8366))

### Fixes

1. Fix running a unittest file executing only the first test.
   (thanks [Nikolay Kondratyev](https://github.com/kondratyev-nv/))
   ([#4567](https://github.com/Microsoft/vscode-python/issues/4567))
1. Force the pytest root dir to always be the workspace root folder.
   ([#6548](https://github.com/Microsoft/vscode-python/issues/6548))
1. The notebook editor will now treat wrapped lines as different lines, so moving in cells and between cells with the arrow keys (and j and k) will be easier.
   ([#7227](https://github.com/Microsoft/vscode-python/issues/7227))
1. During test discovery, ignore tests generated by pytest plugins (like pep8).
   Tests like that were causing discovery to fail.
   ([#7287](https://github.com/Microsoft/vscode-python/issues/7287))
1. When exporting a notebook editor to python script don't use the temp file location for generating the export.
   ([#7567](https://github.com/Microsoft/vscode-python/issues/7567))
1. Unicode symbol used to mark skipped tests was almost not visible on Linux and Windows.
   ([#7705](https://github.com/Microsoft/vscode-python/issues/7705))
1. Editing cells in a notebook, closing VS code, and then reopening will not have the cell content visible.
   ([#7754](https://github.com/Microsoft/vscode-python/issues/7754))
1. Sonar warnings.
   ([#7812](https://github.com/Microsoft/vscode-python/issues/7812))
1. Remove --ci flag from install_ptvsd.py to fix execution of "Setup" instructions from CONTRIBUTING.md.
   ([#7814](https://github.com/Microsoft/vscode-python/issues/7814))
1. Add telemetry for control groups in debug adapter experiments.
   ([#7817](https://github.com/Microsoft/vscode-python/issues/7817))
1. Allow the language server to pick a default caching mode.
   ([#7821](https://github.com/Microsoft/vscode-python/issues/7821))
1. Respect ignoreVSCodeTheme setting and correctly swap icons when changing from light to dark color themes.
   ([#7847](https://github.com/Microsoft/vscode-python/issues/7847))
1. 'Clear All Output' now deletes execution count for all cells.
   ([#7853](https://github.com/Microsoft/vscode-python/issues/7853))
1. If a Jupyter server fails to start, allow user to retry without having to restart VS code.
   ([#7865](https://github.com/Microsoft/vscode-python/issues/7865))
1. Fix strings of commas appearing in text/html output in the notebook editor.
   ([#7873](https://github.com/Microsoft/vscode-python/issues/7873))
1. When creating a new blank notebook, it has existing text in it already.
   ([#7980](https://github.com/Microsoft/vscode-python/issues/7980))
1. Can now include a LaTeX-style equation without surrounding the equation with '$' in a markdown cell.
   ([#7992](https://github.com/Microsoft/vscode-python/issues/7992))
1. Make a spinner appear during executing a cell.
   ([#8003](https://github.com/Microsoft/vscode-python/issues/8003))
1. Signature help is overflowing out of the signature help widget on the Notebook Editor.
   ([#8006](https://github.com/Microsoft/vscode-python/issues/8006))
1. Ensure intellisense (& similar widgets/popups) are dispaled for one cell in the Notebook editor.
   ([#8007](https://github.com/Microsoft/vscode-python/issues/8007))
1. Correctly restart Jupyter sessions when the active interpreter is changed.
   ([#8019](https://github.com/Microsoft/vscode-python/issues/8019))
1. Clear up wording around jupyterServerURI and remove the quick pick from the flow of setting that.
   ([#8021](https://github.com/Microsoft/vscode-python/issues/8021))
1. Use actual filename comparison for filename equality checks.
   ([#8022](https://github.com/Microsoft/vscode-python/issues/8022))
1. Opening a notebook a second time round with changes (made from another editor) should be preserved.
   ([#8025](https://github.com/Microsoft/vscode-python/issues/8025))
1. Minimize the GPU impact of the interactive window and the notebook editor.
   ([#8039](https://github.com/Microsoft/vscode-python/issues/8039))
1. Store version of the `Python` interpreter (kernel) in the notebook metadata when running cells.
   ([#8064](https://github.com/Microsoft/vscode-python/issues/8064))
1. Make shift+enter not take focus unless about to add a new cell.
   ([#8069](https://github.com/Microsoft/vscode-python/issues/8069))
1. When checking the version of `pandas`, use the same interpreter used to start `Jupyter`.
   ([#8084](https://github.com/Microsoft/vscode-python/issues/8084))
1. Make brackets and paranthesis auto complete in the Notebook Editor and Interactive Window (based on editor settings).
   ([#8086](https://github.com/Microsoft/vscode-python/issues/8086))
1. Cannot create more than one blank notebook.
   ([#8132](https://github.com/Microsoft/vscode-python/issues/8132))
1. Fix for code disappearing after switching between markdown and code in a Notebook Editor.
   ([#8141](https://github.com/Microsoft/vscode-python/issues/8141))
1. Support `⌘+s` keyboard shortcut for saving `Notebooks`.
   ([#8151](https://github.com/Microsoft/vscode-python/issues/8151))
1. Fix closing a Notebook Editor to actually wait for the kernel to restart.
   ([#8167](https://github.com/Microsoft/vscode-python/issues/8167))
1. Inserting a cell in a notebook can sometimes cause the contents to be the cell below it.
   ([#8194](https://github.com/Microsoft/vscode-python/issues/8194))
1. Scroll the notebook editor when giving focus or changing line of a code cell.
   ([#8205](https://github.com/Microsoft/vscode-python/issues/8205))
1. Prevent code from changing in the Notebook Editor while running a cell.
   ([#8215](https://github.com/Microsoft/vscode-python/issues/8215))
1. When updating the Python extension, unsaved changes to notebooks are lost.
   ([#8263](https://github.com/Microsoft/vscode-python/issues/8263))
1. Fix CI to use Python 3.7.5.
   ([#8296](https://github.com/Microsoft/vscode-python/issues/8296))
1. Correctly transition markdown cells into code cells.
   ([#8386](https://github.com/Microsoft/vscode-python/issues/8386))
1. Fix cells being erased when saving and then changing focus to another cell.
   ([#8399](https://github.com/Microsoft/vscode-python/issues/8399))
1. Add a white background for most non-text mimetypes. This lets stuff like Atlair look good in dark mode.
   ([#8423](https://github.com/Microsoft/vscode-python/issues/8423))
1. Export to python button is blue in native editor.
   ([#8424](https://github.com/Microsoft/vscode-python/issues/8424))
1. CTRL+Z is deleting cells. It should only undo changes inside of the code for a cell. 'Z' and 'SHIFT+Z' are for undoing/redoing cell adds/moves.
   ([#7999](https://github.com/Microsoft/vscode-python/issues/7999))
1. Ensure clicking `ctrl+s` in a new `notebook` prompts the user to select a file once instead of twice.
   ([#8138](https://github.com/Microsoft/vscode-python/issues/8138))
1. Creating a new blank notebook should not require a search for jupyter.
   ([#8481](https://github.com/Microsoft/vscode-python/issues/8481))
1. Arrowing up and down through cells can lose code that was just typed.
   ([#8491](https://github.com/Microsoft/vscode-python/issues/8491))
1. After pasting code, arrow keys don't navigate in a cell.
   ([#8495](https://github.com/Microsoft/vscode-python/issues/8495))
1. Typing 'z' in a cell causes the cell to disappear.
   ([#8594](https://github.com/Microsoft/vscode-python/issues/8594))

### Code Health

1. Add unit tests for src/client/common/process/pythonProcess.ts.
   ([#6065](https://github.com/Microsoft/vscode-python/issues/6065))
1. Remove try...catch around use of vscode.env.shell.
   ([#6912](https://github.com/Microsoft/vscode-python/issues/6912))
1. Test plan needed to be updated to include support for the Notebook Editor.
   ([#7593](https://github.com/Microsoft/vscode-python/issues/7593))
1. Add test step to get correct pywin32 installed with python 3.6 on windows.
   ([#7798](https://github.com/Microsoft/vscode-python/issues/7798))
1. Update Test Explorer icons to match new VS Code icons.
   ([#7809](https://github.com/Microsoft/vscode-python/issues/7809))
1. Fix native editor mime type functional test.
   ([#7877](https://github.com/Microsoft/vscode-python/issues/7877))
1. Fix variable explorer loading test.
   ([#7878](https://github.com/Microsoft/vscode-python/issues/7878))
1. Add telemetry to capture usage of features in the `Notebook Editor` for `Data Science` features.
   ([#7908](https://github.com/Microsoft/vscode-python/issues/7908))
1. Fix debug temporary functional test for Mac / Linux.
   ([#7994](https://github.com/Microsoft/vscode-python/issues/7994))
1. Variable explorer tests failing on nightly.
   ([#8124](https://github.com/Microsoft/vscode-python/issues/8124))
1. Timeout with new waitForMessage in native editor tests.
   ([#8255](https://github.com/Microsoft/vscode-python/issues/8255))
1. Remove code used to track perf of creation classes.
   ([#8280](https://github.com/Microsoft/vscode-python/issues/8280))
1. Update TypeScript to `3.7`.
   ([#8395](https://github.com/Microsoft/vscode-python/issues/8395))

### Thanks

Thanks to the following projects which we fully rely on to provide some of
our features:
- [isort](https://pypi.org/project/isort/)
- [jedi](https://pypi.org/project/jedi/)
  and [parso](https://pypi.org/project/parso/)
- [Microsoft Python Language Server](https://github.com/microsoft/python-language-server)
- [ptvsd](https://pypi.org/project/ptvsd/)
- [pyparsing](https://pypi.org/project/pyparsing/)
- [exuberant ctags](http://ctags.sourceforge.net/) (user-installed)
- [rope](https://pypi.org/project/rope/) (user-installed)

Also thanks to the various projects we provide integrations with which help
make this extension useful:
- Debugging support:
  [Django](https://pypi.org/project/Django/),
  [Flask](https://pypi.org/project/Flask/),
  [gevent](https://pypi.org/project/gevent/),
  [Jinja](https://pypi.org/project/Jinja/),
  [Pyramid](https://pypi.org/project/pyramid/),
  [PySpark](https://pypi.org/project/pyspark/),
  [Scrapy](https://pypi.org/project/Scrapy/),
  [Watson](https://pypi.org/project/Watson/)
- Formatting:
  [autopep8](https://pypi.org/project/autopep8/),
  [black](https://pypi.org/project/black/),
  [yapf](https://pypi.org/project/yapf/)
- Interpreter support:
  [conda](https://conda.io/),
  [direnv](https://direnv.net/),
  [pipenv](https://pypi.org/project/pipenv/),
  [pyenv](https://github.com/pyenv/pyenv),
  [venv](https://docs.python.org/3/library/venv.html#module-venv),
  [virtualenv](https://pypi.org/project/virtualenv/)
- Linting:
  [bandit](https://pypi.org/project/bandit/),
  [flake8](https://pypi.org/project/flake8/),
  [mypy](https://pypi.org/project/mypy/),
  [prospector](https://pypi.org/project/prospector/),
  [pylint](https://pypi.org/project/pylint/),
  [pydocstyle](https://pypi.org/project/pydocstyle/),
  [pylama](https://pypi.org/project/pylama/)
- Testing:
  [nose](https://pypi.org/project/nose/),
  [pytest](https://pypi.org/project/pytest/),
  [unittest](https://docs.python.org/3/library/unittest.html#module-unittest)

And finally thanks to the [Python](https://www.python.org/) development team and
community for creating a fantastic programming language and community to be a
part of!

## 2019.10.1 (22 October 2019)

### Enhancements

1. Support other variables for notebookFileRoot besides ${workspaceRoot}. Specifically allow things like ${fileDirName} so that the dir of the first file run in the interactive window is used for the current directory.
   ([#4441](https://github.com/Microsoft/vscode-python/issues/4441))
1. Add command palette commands for native editor (run all cells, run selected cell, add new cell). And remove interactive window commands from contexts where they don't apply.
   ([#7800](https://github.com/Microsoft/vscode-python/issues/7800))
1. Added ability to auto-save chagnes made to the notebook.
   ([#7831](https://github.com/Microsoft/vscode-python/issues/7831))

### Fixes

1. Fix regression to allow connection to servers with no token and no password and add functional test for this scenario
   ([#7137](https://github.com/Microsoft/vscode-python/issues/7137))
1. Perf improvements for opening notebooks with more than 100 cells.
   ([#7483](https://github.com/Microsoft/vscode-python/issues/7483))
1. Fix jupyter server startup hang when xeus-cling kernel is installed.
   ([#7569](https://github.com/Microsoft/vscode-python/issues/7569))
1. Make interactive window and native take their fontSize and fontFamily from the settings in VS Code.
   ([#7624](https://github.com/Microsoft/vscode-python/issues/7624))
1. Fix a hang in the Interactive window when connecting guest to host after the host has already started the interactive window.
   ([#7638](https://github.com/Microsoft/vscode-python/issues/7638))
1. Change the default cell marker to '# %%' instead of '#%%' to prevent linter errors in python files with markers.
   Also added a new setting to change this - 'python.dataScience.defaultCellMarker'.
   ([#7674](https://github.com/Microsoft/vscode-python/issues/7674))
1. When there's no workspace open, use the directory of the opened file as the root directory for a jupyter session.
   ([#7688](https://github.com/Microsoft/vscode-python/issues/7688))
1. Fix selection and focus not updating when clicking around in a notebook editor.
   ([#7802](https://github.com/Microsoft/vscode-python/issues/7802))
1. Fix add new cell buttons in the notebook editor to give the new cell focus.
   ([#7820](https://github.com/Microsoft/vscode-python/issues/7820))
1. Do not use the PTVSD package version in the folder name for the wheel experiment.
   ([#7836](https://github.com/Microsoft/vscode-python/issues/7836))
1. Prevent updates to the cell text when cell execution of the same cell has commenced or completed.
   ([#7844](https://github.com/Microsoft/vscode-python/issues/7844))
1. Hide the parameters intellisense widget in the `Notebook Editor` when it is not longer required.
   ([#7851](https://github.com/Microsoft/vscode-python/issues/7851))
1. Allow the "Create New Blank Jupyter Notebook" command to be run when the python extension is not loaded yet.
   ([#7888](https://github.com/Microsoft/vscode-python/issues/7888))
1. Ensure the `*.trie` files related to `font kit` npm module are copied into the output directory as part of the `Webpack` bundling operation.
   ([#7899](https://github.com/Microsoft/vscode-python/issues/7899))
1. CTRL+S is not saving a Notebook file.
   ([#7904](https://github.com/Microsoft/vscode-python/issues/7904))
1. When automatically opening the `Notebook Editor`, then ignore uris that do not have a `file` scheme
   ([#7905](https://github.com/Microsoft/vscode-python/issues/7905))
1. Minimize the changes to an ipynb file when saving - preserve metadata and spacing.
   ([#7960](https://github.com/Microsoft/vscode-python/issues/7960))
1. Fix intellisense popping up in the wrong spot when first typing in a cell.
   ([#8009](https://github.com/Microsoft/vscode-python/issues/8009))
1. Fix python.dataScience.maxOutputSize to be honored again.
   ([#8010](https://github.com/Microsoft/vscode-python/issues/8010))
1. Fix markdown disappearing after editing and hitting the escape key.
   ([#8045](https://github.com/Microsoft/vscode-python/issues/8045))

### Code Health

1. Add functional tests for notebook editor's use of the variable list.
   ([#7369](https://github.com/Microsoft/vscode-python/issues/7369))
1. More functional tests for the notebook editor.
   ([#7372](https://github.com/Microsoft/vscode-python/issues/7372))
1. Update version of `@types/vscode`.
   ([#7832](https://github.com/Microsoft/vscode-python/issues/7832))
1. Use `Webview.asWebviewUri` to generate a URI for use in the `Webview Panel` instead of hardcoding the resource `vscode-resource`.
   ([#7834](https://github.com/Microsoft/vscode-python/issues/7834))

### Thanks

Thanks to the following projects which we fully rely on to provide some of
our features:
- [isort](https://pypi.org/project/isort/)
- [jedi](https://pypi.org/project/jedi/)
  and [parso](https://pypi.org/project/parso/)
- [Microsoft Python Language Server](https://github.com/microsoft/python-language-server)
- [ptvsd](https://pypi.org/project/ptvsd/)
- [exuberant ctags](http://ctags.sourceforge.net/) (user-installed)
- [rope](https://pypi.org/project/rope/) (user-installed)

Also thanks to the various projects we provide integrations with which help
make this extension useful:
- Debugging support:
  [Django](https://pypi.org/project/Django/),
  [Flask](https://pypi.org/project/Flask/),
  [gevent](https://pypi.org/project/gevent/),
  [Jinja](https://pypi.org/project/Jinja/),
  [Pyramid](https://pypi.org/project/pyramid/),
  [PySpark](https://pypi.org/project/pyspark/),
  [Scrapy](https://pypi.org/project/Scrapy/),
  [Watson](https://pypi.org/project/Watson/)
- Formatting:
  [autopep8](https://pypi.org/project/autopep8/),
  [black](https://pypi.org/project/black/),
  [yapf](https://pypi.org/project/yapf/)
- Interpreter support:
  [conda](https://conda.io/),
  [direnv](https://direnv.net/),
  [pipenv](https://pypi.org/project/pipenv/),
  [pyenv](https://github.com/pyenv/pyenv),
  [venv](https://docs.python.org/3/library/venv.html#module-venv),
  [virtualenv](https://pypi.org/project/virtualenv/)
- Linting:
  [bandit](https://pypi.org/project/bandit/),
  [flake8](https://pypi.org/project/flake8/),
  [mypy](https://pypi.org/project/mypy/),
  [prospector](https://pypi.org/project/prospector/),
  [pylint](https://pypi.org/project/pylint/),
  [pydocstyle](https://pypi.org/project/pydocstyle/),
  [pylama](https://pypi.org/project/pylama/)
- Testing:
  [nose](https://pypi.org/project/nose/),
  [pytest](https://pypi.org/project/pytest/),
  [unittest](https://docs.python.org/3/library/unittest.html#module-unittest)

And finally thanks to the [Python](https://www.python.org/) development team and
community for creating a fantastic programming language and community to be a
part of!

## 2019.10.0 (8 October 2019)

### Enhancements

1. Experimental version of a native editor for ipynb files.
   ([#5959](https://github.com/Microsoft/vscode-python/issues/5959))
1. Added A/A testing.
   ([#6793](https://github.com/Microsoft/vscode-python/issues/6793))
1. Opt insiders users into beta language server by default.
   ([#7108](https://github.com/Microsoft/vscode-python/issues/7108))
1. Add basic liveshare support for native.
   ([#7235](https://github.com/Microsoft/vscode-python/issues/7235))
1. Change main toolbar to match design spec.
   ([#7240](https://github.com/Microsoft/vscode-python/issues/7240))
1. Telemetry for native editor support.
   ([#7252](https://github.com/Microsoft/vscode-python/issues/7252))
1. Change Variable Explorer to use a sticky button on the main toolbar.
   ([#7354](https://github.com/Microsoft/vscode-python/issues/7354))
1. Add left side navigation bar to native editor.
   ([#7377](https://github.com/Microsoft/vscode-python/issues/7377))
1. Add middle toolbar to a native editor cell.
   ([#7378](https://github.com/Microsoft/vscode-python/issues/7378))
1. Indented the status bar for outputs and changed the background color in the native editor.
   ([#7379](https://github.com/Microsoft/vscode-python/issues/7379))
1. Added a setting `python.experiments.enabled` to enable/disable A/B tests within the extension.
   ([#7410](https://github.com/Microsoft/vscode-python/issues/7410))
1. Add a play button for all users.
   ([#7423](https://github.com/Microsoft/vscode-python/issues/7423))
1. Add a command to show the `Language Server` output panel.
   ([#7459](https://github.com/Microsoft/vscode-python/issues/7459))
1. Make empty notebooks (from File | New File) contain at least one cell.
   ([#7516](https://github.com/Microsoft/vscode-python/issues/7516))
1. Add "clear all output" button to native editor.
   ([#7517](https://github.com/Microsoft/vscode-python/issues/7517))
1. Add support for ptvsd and debug adapter experiments in remote debugging API.
   ([#7549](https://github.com/Microsoft/vscode-python/issues/7549))
1. Support other variables for `notebookFileRoot` besides `${workspaceRoot}`. Specifically allow things like `${fileDirName}` so that the directory of the first file run in the interactive window is used for the current directory.
   ([#4441](https://github.com/Microsoft/vscode-python/issues/4441))

### Fixes

1. Replaced occurrences of `pep8` with `pycodestyle.`
   All mentions of pep8 have been replaced with pycodestyle.
   Add script to replace outdated settings with the new ones in user settings.json
   * python.linting.pep8Args -> python.linting.pycodestyleArgs
   * python.linting.pep8CategorySeverity.E -> python.linting.pycodestyleCategorySeverity.E
   * python.linting.pep8CategorySeverity.W -> python.linting.pycodestyleCategorySeverity.W
   * python.linting.pep8Enabled -> python.linting.pycodestyleEnabled
   * python.linting.pep8Path -> python.linting.pycodestylePath
   * (thanks [Marsfan](https://github.com/Marsfan))
   ([#410](https://github.com/Microsoft/vscode-python/issues/410))
1. Do not change `foreground` colors in test statusbar.
   ([#4387](https://github.com/Microsoft/vscode-python/issues/4387))
1. Set the `__file__` variable whenever running code so that `__file__` usage works in the interactive window.
   ([#5459](https://github.com/Microsoft/vscode-python/issues/5459))
1. Ensure Windows Store install of Python is displayed in the statusbar.
   ([#5926](https://github.com/Microsoft/vscode-python/issues/5926))
1. Fix loging for determining python path from workspace of active text editor (thanks [Eric Bajumpaa (@SteelPhase)](https://github.com/SteelPhase)).
   ([#6282](https://github.com/Microsoft/vscode-python/issues/6282))
1. Changed the way scrolling is treated. Now we only check for the position of the scroll, the size of the cell won't matter.
   Still the interactive window will snap to the bottom if you already are at the bottom, and will stay in place if you are not. Like a chat window.
   Tested to work with:
   - regular code
   - dataframes
   - big and regular plots
   Turned the check of the scroll at the bottom from checking equal to checking a range to make it work with fractions.
   ([#6580](https://github.com/Microsoft/vscode-python/issues/6580))
1. Changed the name of the setting 'Run Magic Commands' to 'Run Startup Commands' to avoid confusion.
   ([#6842](https://github.com/Microsoft/vscode-python/issues/6842))
1. Fix the debugger being installed even when available from the VSCode install.
   ([#6907](https://github.com/Microsoft/vscode-python/issues/6907))
1. Fixes to detection of shell.
   ([#6928](https://github.com/Microsoft/vscode-python/issues/6928))
1. Delete the old session immediately after session restart instead of on close.
   ([#6975](https://github.com/Microsoft/vscode-python/issues/6975))
1. Add support for the new JUnit XML format used by pytest 5.1+.
   ([#6990](https://github.com/Microsoft/vscode-python/issues/6990))
1. Set a content security policy on webviews.
   ([#7007](https://github.com/Microsoft/vscode-python/issues/7007))
1. Fix regression to allow connection to servers with no token and no password and add functional test for this scenario.
   ([#7137](https://github.com/Microsoft/vscode-python/issues/7137))
1. Resolve variables such as `${workspaceFolder}` in the `envFile` setting of `launch.json`.
   ([#7210](https://github.com/Microsoft/vscode-python/issues/7210))
1. Fixed A/B testing sampling.
   ([#7218](https://github.com/Microsoft/vscode-python/issues/7218))
1. Added commands for 'dd', 'ctrl + enter', 'alt + enter', 'a', 'b', 'j', 'k' in the native Editor to behave just like JupyterLabs.
   ([#7229](https://github.com/Microsoft/vscode-python/issues/7229))
1. Add support for CTRL+S when the native editor has input focus (best we can do without true editor support)
   Also fix issue with opening two or more not gaining focus correctly.
   ([#7238](https://github.com/Microsoft/vscode-python/issues/7238))
1. Fix monaco editor layout perf.
   ([#7241](https://github.com/Microsoft/vscode-python/issues/7241))
1. Fix 'history' in the input box for the interactive window to work again. Up arrow and down arrow should now scroll through the things already typed in.
   ([#7253](https://github.com/Microsoft/vscode-python/issues/7253))
1. Fix plot viewer to allow exporting again.
   ([#7257](https://github.com/Microsoft/vscode-python/issues/7257))
1. Make ipynb files auto save on shutting down VS code as our least bad option at the moment.
   ([#7258](https://github.com/Microsoft/vscode-python/issues/7258))
1. Update icons to newer look.
   ([#7261](https://github.com/Microsoft/vscode-python/issues/7261))
1. The native editor will now wrap all its content instead of showing a horizontal scrollbar.
   ([#7272](https://github.com/Microsoft/vscode-python/issues/7272))
1. Deprecate the 'runMagicCommands' datascience setting.
   ([#7294](https://github.com/Microsoft/vscode-python/issues/7294))
1. Fix white icon background and finish update all icons to new style.
   ([#7302](https://github.com/Microsoft/vscode-python/issues/7302))
1. Fixes to display `Python` specific debug configurations in `launch.json`.
   ([#7304](https://github.com/Microsoft/vscode-python/issues/7304))
1. Fixed intellisense support on the native editor.
   ([#7316](https://github.com/Microsoft/vscode-python/issues/7316))
1. Fix double opening an ipynb file to still use the native editor.
   ([#7318](https://github.com/Microsoft/vscode-python/issues/7318))
1. 'j' and 'k' were reversed for navigating through the native editor.
   ([#7330](https://github.com/Microsoft/vscode-python/issues/7330))
1. 'a' keyboard shortcut doesn't add a cell above if current cell is the first.
   ([#7334](https://github.com/Microsoft/vscode-python/issues/7334))
1. Add the 'add cell' line between cells, on cells, and at the bottom and top.
   ([#7362](https://github.com/Microsoft/vscode-python/issues/7362))
1. Runtime errors cause the run button to disappear.
   ([#7370](https://github.com/Microsoft/vscode-python/issues/7370))
1. Surface jupyter notebook search errors to the user.
   ([#7392](https://github.com/Microsoft/vscode-python/issues/7392))
1. Allow cells to be re-executed on second open of an ipynb file.
   ([#7417](https://github.com/Microsoft/vscode-python/issues/7417))
1. Implement dirty file tracking for notebooks so that on reopening of VS code they are shown in the dirty state.
   Canceling the save will get them back to their on disk state.
   ([#7418](https://github.com/Microsoft/vscode-python/issues/7418))
1. Make ipynb files change to dirty when moving/deleting/changing cells.
   ([#7439](https://github.com/Microsoft/vscode-python/issues/7439))
1. Initial collapse / expand state broken by native liveshare work / gather.
   ([#7445](https://github.com/Microsoft/vscode-python/issues/7445))
1. Converting a native markdown cell to code removes the markdown source.
   ([#7446](https://github.com/Microsoft/vscode-python/issues/7446))
1. Text is cut off on the right hand side of a notebook editor.
   ([#7472](https://github.com/Microsoft/vscode-python/issues/7472))
1. Added a prompt asking users to enroll back in the insiders program.
   ([#7473](https://github.com/Microsoft/vscode-python/issues/7473))
1. Fix collapse bar and add new line spacing for the native editor.
   ([#7489](https://github.com/Microsoft/vscode-python/issues/7489))
1. Add new cell top most toolbar button should take selection into account when adding a cell.
   ([#7490](https://github.com/Microsoft/vscode-python/issues/7490))
1. Move up and move down arrows in native editor are different sizes.
   ([#7494](https://github.com/Microsoft/vscode-python/issues/7494))
1. Fix jedi intellisense in the notebook editor to be performant.
   ([#7497](https://github.com/Microsoft/vscode-python/issues/7497))
1. The add cell line should have a hover cursor.
   ([#7508](https://github.com/Microsoft/vscode-python/issues/7508))
1. Toolbar in the middle of a notebook cell should show up on hover.
   ([#7515](https://github.com/Microsoft/vscode-python/issues/7515))
1. 'z' key will now undo cell deletes/adds/moves.
   ([#7518](https://github.com/Microsoft/vscode-python/issues/7518))
1. Rename and restyle the save as python file button.
   ([#7519](https://github.com/Microsoft/vscode-python/issues/7519))
1. Fix for changing a file in the status bar to a notebook/jupyter file to open the new native notebook editor.
   ([#7521](https://github.com/Microsoft/vscode-python/issues/7521))
1. Running a cell by clicking the mouse should behave like shift+enter and move to the next cell (or add one to the bottom).
   ([#7522](https://github.com/Microsoft/vscode-python/issues/7522))
1. Output color makes a text only notebook with a lot of cells hard to read. Change output color to be the same as the background like Jupyter does.
   ([#7526](https://github.com/Microsoft/vscode-python/issues/7526))
1. Fix data viewer sometimes showing no data at all (especially on small datasets).
   ([#7530](https://github.com/Microsoft/vscode-python/issues/7530))
1. First run of run all cells doesn't run the first cell first.
   ([#7558](https://github.com/Microsoft/vscode-python/issues/7558))
1. Saving an untitled notebook editor doesn't change the tab to have the new file name.
   ([#7561](https://github.com/Microsoft/vscode-python/issues/7561))
1. Closing and reopening a notebook doesn't reset the execution count.
   ([#7565](https://github.com/Microsoft/vscode-python/issues/7565))
1. After restarting kernel, variables don't reset in the notebook editor.
   ([#7573](https://github.com/Microsoft/vscode-python/issues/7573))
1. CTRL+1/CTRL+2 had stopped working in the interactive window.
   ([#7597](https://github.com/Microsoft/vscode-python/issues/7597))
1. Ensure the insiders prompt only shows once.
   ([#7606](https://github.com/Microsoft/vscode-python/issues/7606))
1. Added prompt to flip "inheritEnv" setting to false to fix conda activation issue.
   ([#7607](https://github.com/Microsoft/vscode-python/issues/7607))
1. Toggling line numbers and output was not possible in the notebook editor.
   ([#7610](https://github.com/Microsoft/vscode-python/issues/7610))
1. Align execution count with first line of a cell.
   ([#7611](https://github.com/Microsoft/vscode-python/issues/7611))
1. Fix debugging cells to work when the python executable has spaces in the path.
   ([#7627](https://github.com/Microsoft/vscode-python/issues/7627))
1. Add switch channel commands into activationEvents to fix `command 'Python.swichToDailyChannel' not found`.
   ([#7636](https://github.com/Microsoft/vscode-python/issues/7636))
1. Goto cell code lens was not scrolling.
   ([#7639](https://github.com/Microsoft/vscode-python/issues/7639))
1. Make interactive window and native take their `fontSize` and `fontFamily` from the settings in VS Code.
   ([#7624](https://github.com/Microsoft/vscode-python/issues/7624))
1. Fix a hang in the Interactive window when connecting guest to host after the host has already started the interactive window.
   ([#7638](https://github.com/Microsoft/vscode-python/issues/7638))
1. When there's no workspace open, use the directory of the opened file as the root directory for a Jupyter session.
   ([#7688](https://github.com/Microsoft/vscode-python/issues/7688))
1. Allow the language server to pick a default caching mode.
   ([#7821](https://github.com/Microsoft/vscode-python/issues/7821))

### Code Health

1. Use jsonc-parser instead of strip-json-comments.
   (thanks [Mikhail Bulash](https://github.com/mikeroll/))
   ([#4819](https://github.com/Microsoft/vscode-python/issues/4819))
1. Remove `donjamayanne.jupyter` integration.
   (thanks [Mikhail Bulash](https://github.com/mikeroll/))
   ([#6052](https://github.com/Microsoft/vscode-python/issues/6052))
1. Drop `python.updateSparkLibrary` command.
   (thanks [Mikhail Bulash](https://github.com/mikeroll/))
   ([#6091](https://github.com/Microsoft/vscode-python/issues/6091))
1. Re-enabled smoke tests (refactored in `node.js` with [puppeteer](https://github.com/GoogleChrome/puppeteer)).
   ([#6511](https://github.com/Microsoft/vscode-python/issues/6511))
1. Handle situations where language client is disposed earlier than expected.
   ([#6865](https://github.com/Microsoft/vscode-python/issues/6865))
1. Put Data science functional tests that use real jupyter into their own test pipeline.
   ([#7066](https://github.com/Microsoft/vscode-python/issues/7066))
1. Send telemetry for what language server is chosen.
   ([#7109](https://github.com/Microsoft/vscode-python/issues/7109))
1. Add telemetry to measure debugger start up performance.
   ([#7332](https://github.com/Microsoft/vscode-python/issues/7332))
1. Decouple the DS location tracker from the debug session telemetry.
   ([#7352](https://github.com/Microsoft/vscode-python/issues/7352))
1. Test scaffolding for notebook editor.
   ([#7367](https://github.com/Microsoft/vscode-python/issues/7367))
1. Add functional tests for notebook editor's use of the variable list.
   ([#7369](https://github.com/Microsoft/vscode-python/issues/7369))
1. Tests for the notebook editor for different mime types.
   ([#7371](https://github.com/Microsoft/vscode-python/issues/7371))
1. Split Cell class for different views.
   ([#7376](https://github.com/Microsoft/vscode-python/issues/7376))
1. Refactor Azure Pipelines to use stages.
   ([#7431](https://github.com/Microsoft/vscode-python/issues/7431))
1. Add unit tests to guarantee that the extension version in the master branch has the '-dev' suffix.
   ([#7471](https://github.com/Microsoft/vscode-python/issues/7471))
1. Add a smoke test for the `Interactive Window`.
   ([#7653](https://github.com/Microsoft/vscode-python/issues/7653))
1. Download PTVSD wheels (for the new PTVSD) as part of CI.
   ([#7028](https://github.com/Microsoft/vscode-python/issues/7028))

### Thanks

Thanks to the following projects which we fully rely on to provide some of
our features:
- [isort](https://pypi.org/project/isort/)
- [jedi](https://pypi.org/project/jedi/)
  and [parso](https://pypi.org/project/parso/)
- [Microsoft Python Language Server](https://github.com/microsoft/python-language-server)
- [ptvsd](https://pypi.org/project/ptvsd/)
- [exuberant ctags](http://ctags.sourceforge.net/) (user-installed)
- [rope](https://pypi.org/project/rope/) (user-installed)

Also thanks to the various projects we provide integrations with which help
make this extension useful:
- Debugging support:
  [Django](https://pypi.org/project/Django/),
  [Flask](https://pypi.org/project/Flask/),
  [gevent](https://pypi.org/project/gevent/),
  [Jinja](https://pypi.org/project/Jinja/),
  [Pyramid](https://pypi.org/project/pyramid/),
  [PySpark](https://pypi.org/project/pyspark/),
  [Scrapy](https://pypi.org/project/Scrapy/),
  [Watson](https://pypi.org/project/Watson/)
- Formatting:
  [autopep8](https://pypi.org/project/autopep8/),
  [black](https://pypi.org/project/black/),
  [yapf](https://pypi.org/project/yapf/)
- Interpreter support:
  [conda](https://conda.io/),
  [direnv](https://direnv.net/),
  [pipenv](https://pypi.org/project/pipenv/),
  [pyenv](https://github.com/pyenv/pyenv),
  [venv](https://docs.python.org/3/library/venv.html#module-venv),
  [virtualenv](https://pypi.org/project/virtualenv/)
- Linting:
  [bandit](https://pypi.org/project/bandit/),
  [flake8](https://pypi.org/project/flake8/),
  [mypy](https://pypi.org/project/mypy/),
  [prospector](https://pypi.org/project/prospector/),
  [pylint](https://pypi.org/project/pylint/),
  [pydocstyle](https://pypi.org/project/pydocstyle/),
  [pylama](https://pypi.org/project/pylama/)
- Testing:
  [nose](https://pypi.org/project/nose/),
  [pytest](https://pypi.org/project/pytest/),
  [unittest](https://docs.python.org/3/library/unittest.html#module-unittest)

And finally thanks to the [Python](https://www.python.org/) development team and
community for creating a fantastic programming language and community to be a
part of!

## 2019.9.1 (6 September 2019)

### Fixes

1. Fixes to automatic scrolling on the interactive window.
   ([#6580](https://github.com/Microsoft/vscode-python/issues/6580))

## 2019.9.0 (3 September 2019)

### Enhancements

1. Get "select virtual environment for the workspace" prompt to show up regardless of pythonpath setting.
   ([#5499](https://github.com/Microsoft/vscode-python/issues/5499))
1. Changes to telemetry with regards to discovery of python environments.
   ([#5593](https://github.com/Microsoft/vscode-python/issues/5593))
1. Update Jedi to 0.15.1 and parso to 0.5.1.
   ([#6294](https://github.com/Microsoft/vscode-python/issues/6294))
1. Moved Language Server logging to its own output channel.
   ([#6559](https://github.com/Microsoft/vscode-python/issues/6559))
1. Interactive window will only snap to the bottom if the user is already in the bottom, like a chat window.
   ([#6580](https://github.com/Microsoft/vscode-python/issues/6580))
1. Add debug command code lenses when in debug mode.
   ([#6672](https://github.com/Microsoft/vscode-python/issues/6672))
1. Implemented prompt for survey.
   ([#6752](https://github.com/Microsoft/vscode-python/issues/6752))
1. Add code gathering tools.
   ([#6810](https://github.com/Microsoft/vscode-python/issues/6810))
1. Added a setting called 'Run Magic Commands'. The input should be python code to be executed when the interactive window is loading.
   ([#6842](https://github.com/Microsoft/vscode-python/issues/6842))
1. Added a setting so the user can decide if they want the debugger to debug only their code, or also debug external libraries.
   ([#6870](https://github.com/Microsoft/vscode-python/issues/6870))
1. Implemented prompt for survey using A/B test framework.
   ([#6957](https://github.com/Microsoft/vscode-python/issues/6957))

### Fixes

1. Delete the old session immediatly after session restart instead of on close
   ([#6975](https://github.com/Microsoft/vscode-python/issues/6975))
1. Add support for the "pathMappings" setting in "launch" debug configs.
   ([#3568](https://github.com/Microsoft/vscode-python/issues/3568))
1. Supports error codes like ABC123 as used in plugins.
   ([#4074](https://github.com/Microsoft/vscode-python/issues/4074))
1. Fixes to insertion of commas when inserting generated debug configurations in `launch.json`.
   ([#5531](https://github.com/Microsoft/vscode-python/issues/5531))
1. Fix code lenses shown for pytest.
   ([#6303](https://github.com/Microsoft/vscode-python/issues/6303))
1. Make data viewer change row height according to font size in settings.
   ([#6614](https://github.com/Microsoft/vscode-python/issues/6614))
1. Fix miniconda environments to work.
   ([#6802](https://github.com/Microsoft/vscode-python/issues/6802))
1. Drop dedent-on-enter for "return" statements. It will be addressed in https://github.com/microsoft/vscode-python/issues/6564.
   ([#6813](https://github.com/Microsoft/vscode-python/issues/6813))
1. Show PTVSD exceptions to the user.
   ([#6818](https://github.com/Microsoft/vscode-python/issues/6818))
1. Tweaked message for restarting VS Code to use a Python Extension insider build
   (thanks [Marsfan](https://github.com/Marsfan)).
   ([#6838](https://github.com/Microsoft/vscode-python/issues/6838))
1. Do not execute empty code cells or render them in the interactive window when sent from the editor or input box.
   ([#6839](https://github.com/Microsoft/vscode-python/issues/6839))
1. Fix failing functional tests (for pytest) in the extension.
   ([#6940](https://github.com/Microsoft/vscode-python/issues/6940))
1. Fix ptvsd typo in descriptions.
   ([#7097](https://github.com/Microsoft/vscode-python/issues/7097))

### Code Health

1. Update the message and the link displayed when `Language Server` isn't supported.
   ([#5969](https://github.com/Microsoft/vscode-python/issues/5969))
1. Normalize path separators in stack traces.
   ([#6460](https://github.com/Microsoft/vscode-python/issues/6460))
1. Update `package.json` to define supported languages for breakpoints.
   Update telemetry code to hardcode Telemetry Key in code (removed from `package.json`).
   ([#6469](https://github.com/Microsoft/vscode-python/issues/6469))
1. Functional tests for DataScience Error Handler.
   ([#6697](https://github.com/Microsoft/vscode-python/issues/6697))
1. Move .env file handling into the extension. This is in preparation to switch to the out-of-proc debug adapter from ptvsd.
   ([#6770](https://github.com/Microsoft/vscode-python/issues/6770))
1. Track enablement of a test framework.
   ([#6783](https://github.com/Microsoft/vscode-python/issues/6783))
1. Track how code was sent to the terminal (via `command` or `UI`).
   ([#6801](https://github.com/Microsoft/vscode-python/issues/6801))
1. Upload coverage reports to [codecov](https://codecov.io/gh/microsoft/vscode-python).
   ([#6938](https://github.com/Microsoft/vscode-python/issues/6938))
1. Bump version of [PTVSD](https://pypi.org/project/ptvsd/) to `4.3.2`.

    * Fix an issue with Jump to cursor command. [#1667](https://github.com/microsoft/ptvsd/issues/1667)
    * Fix "Unable to find threadStateIndex for the current thread" message in terminal. [#1587](https://github.com/microsoft/ptvsd/issues/1587)
    * Fixes crash when using python 3.7.4. [#1688](https://github.com/microsoft/ptvsd/issues/1688)
   ([#6961](https://github.com/Microsoft/vscode-python/issues/6961))
1. Move nightly functional tests to use mock jupyter and create a new pipeline for flakey tests which use real jupyter.
   ([#7066](https://github.com/Microsoft/vscode-python/issues/7066))
1. Corrected spelling of name for method to be `hasConfigurationFileInWorkspace`.
   ([#7072](https://github.com/Microsoft/vscode-python/issues/7072))
1. Fix functional test failures due to new WindowsStoreInterpreter addition.
   ([#7081](https://github.com/Microsoft/vscode-python/issues/7081))

### Thanks

Thanks to the following projects which we fully rely on to provide some of
our features:
- [isort](https://pypi.org/project/isort/)
- [jedi](https://pypi.org/project/jedi/)
  and [parso](https://pypi.org/project/parso/)
- [Microsoft Python Language Server](https://github.com/microsoft/python-language-server)
- [ptvsd](https://pypi.org/project/ptvsd/)
- [exuberant ctags](http://ctags.sourceforge.net/) (user-installed)
- [rope](https://pypi.org/project/rope/) (user-installed)

Also thanks to the various projects we provide integrations with which help
make this extension useful:
- Debugging support:
  [Django](https://pypi.org/project/Django/),
  [Flask](https://pypi.org/project/Flask/),
  [gevent](https://pypi.org/project/gevent/),
  [Jinja](https://pypi.org/project/Jinja/),
  [Pyramid](https://pypi.org/project/pyramid/),
  [PySpark](https://pypi.org/project/pyspark/),
  [Scrapy](https://pypi.org/project/Scrapy/),
  [Watson](https://pypi.org/project/Watson/)
- Formatting:
  [autopep8](https://pypi.org/project/autopep8/),
  [black](https://pypi.org/project/black/),
  [yapf](https://pypi.org/project/yapf/)
- Interpreter support:
  [conda](https://conda.io/),
  [direnv](https://direnv.net/),
  [pipenv](https://pypi.org/project/pipenv/),
  [pyenv](https://github.com/pyenv/pyenv),
  [venv](https://docs.python.org/3/library/venv.html#module-venv),
  [virtualenv](https://pypi.org/project/virtualenv/)
- Linting:
  [bandit](https://pypi.org/project/bandit/),
  [flake8](https://pypi.org/project/flake8/),
  [mypy](https://pypi.org/project/mypy/),
  [prospector](https://pypi.org/project/prospector/),
  [pylint](https://pypi.org/project/pylint/),
  [pydocstyle](https://pypi.org/project/pydocstyle/),
  [pylama](https://pypi.org/project/pylama/)
- Testing:
  [nose](https://pypi.org/project/nose/),
  [pytest](https://pypi.org/project/pytest/),
  [unittest](https://docs.python.org/3/library/unittest.html#module-unittest)

And finally thanks to the [Python](https://www.python.org/) development team and
community for creating a fantastic programming language and community to be a
part of!

## 2019.8.0 (6 August 2019)

### Enhancements

1. Added ability to auto update Insiders build of extension.
   ([#2772](https://github.com/Microsoft/vscode-python/issues/2772))
1. Add an icon for the "Run Python File in Terminal" command.
   ([#5321](https://github.com/Microsoft/vscode-python/issues/5321))
1. Hook up ptvsd debugger to Jupyter UI.
   ([#5900](https://github.com/Microsoft/vscode-python/issues/5900))
1. Improved keyboard and screen reader support for the data explorer.
   ([#6019](https://github.com/Microsoft/vscode-python/issues/6019))
1. Provide code mapping service for debugging cells.
   ([#6318](https://github.com/Microsoft/vscode-python/issues/6318))
1. Change copy back to code button in the interactive window to insert wherever the current selection is.
   ([#6350](https://github.com/Microsoft/vscode-python/issues/6350))
1. Add new 'goto cell' code lens on every cell that is run from a file.
   ([#6359](https://github.com/Microsoft/vscode-python/issues/6359))
1. Allow for cancelling all cells when an error occurs. Backed by 'stopOnError' setting.
   ([#6366](https://github.com/Microsoft/vscode-python/issues/6366))
1. Added Code Lens and Snippet to add new cell.
   ([#6367](https://github.com/Microsoft/vscode-python/issues/6367))
1. Support hitting breakpoints in actual source code for interactive window debugging.
   ([#6376](https://github.com/Microsoft/vscode-python/issues/6376))
1. Give the option to install ptvsd if user is missing it and tries to debug.
   ([#6378](https://github.com/Microsoft/vscode-python/issues/6378))
1. Add support for remote debugging of Jupyter cells.
   ([#6379](https://github.com/Microsoft/vscode-python/issues/6379))
1. Make the input box more visible to new users.
   ([#6381](https://github.com/Microsoft/vscode-python/issues/6381))
1. Add feature flag `python.dataScience.magicCommandsAsComments` so linters and other tools can work with them.
   (thanks [Janosh Riebesell](https://github.com/janosh))
   ([#6408](https://github.com/Microsoft/vscode-python/issues/6408))
1. Support break on enter for debugging a cell.
   ([#6449](https://github.com/Microsoft/vscode-python/issues/6449))
1. instead of asking the user to select an installer, we now autodetect the environment being used, and use that installer.
   ([#6569](https://github.com/Microsoft/vscode-python/issues/6569))
1. Remove "Debug cell" action from data science code lenses for markdown cells.
   (thanks [Janosh Riebesell](https://github.com/janosh))
   ([#6588](https://github.com/Microsoft/vscode-python/issues/6588))
1. Add debug command code lenses when in debug mode
   ([#6672](https://github.com/Microsoft/vscode-python/issues/6672))

### Fixes

1. Fix `executeInFileDir` for when a file is not in a workspace.
   (thanks [Bet4](https://github.com/bet4it/))
   ([#1062](https://github.com/Microsoft/vscode-python/issues/1062))
1. Fix indentation after string literals containing escaped characters.
   ([#4241](https://github.com/Microsoft/vscode-python/issues/4241))
1. The extension will now prompt to auto install jupyter in case its not found.
   ([#5682](https://github.com/Microsoft/vscode-python/issues/5682))
1. Append `--allow-prereleases` to black installation command so pipenv can properly resolve it.
   ([#5756](https://github.com/Microsoft/vscode-python/issues/5756))
1. Remove existing positional arguments when running single pytest tests.
   ([#5757](https://github.com/Microsoft/vscode-python/issues/5757))
1. Fix shift+enter to work when code lens are turned off.
   ([#5879](https://github.com/Microsoft/vscode-python/issues/5879))
1. Prompt to insall test framework only if test frame is not already installed.
   ([#5919](https://github.com/Microsoft/vscode-python/issues/5919))
1. Trim stream text output at the server to prevent sending massive strings of overwritten data.
   ([#6001](https://github.com/Microsoft/vscode-python/issues/6001))
1. Detect `shell` in Visual Studio Code using the Visual Studio Code API.
   ([#6050](https://github.com/Microsoft/vscode-python/issues/6050))
1. Make long running output not crash the extension host. Also improve perf of streaming.
   ([#6222](https://github.com/Microsoft/vscode-python/issues/6222))
1. Opting out of telemetry correctly opts out of A/B testing.
   ([#6270](https://github.com/Microsoft/vscode-python/issues/6270))
1. Add error messages if data_rate_limit is exceeded on remote (or local) connection.
   ([#6273](https://github.com/Microsoft/vscode-python/issues/6273))
1. Add pytest-xdist's -n option to the list of supported pytest options.
   ([#6293](https://github.com/Microsoft/vscode-python/issues/6293))
1. Simplify the import regex to minimize performance overhead.
   ([#6319](https://github.com/Microsoft/vscode-python/issues/6319))
1. Clarify regexes used for decreasing indentation.
   ([#6333](https://github.com/Microsoft/vscode-python/issues/6333))
1. Add new plot viewer button images and fix button colors in different themes.
   ([#6336](https://github.com/Microsoft/vscode-python/issues/6336))
1. Update telemetry property name for Jedi memory usage.
   ([#6339](https://github.com/Microsoft/vscode-python/issues/6339))
1. Fix png scaling on non standard DPI. Add 'enablePlotViewer' setting to allow user to render PNGs instead of SVG files.
   ([#6344](https://github.com/Microsoft/vscode-python/issues/6344))
1. Do best effort to download the experiments and use it in the very first session only.
   ([#6348](https://github.com/Microsoft/vscode-python/issues/6348))
1. Linux can pick the wrong kernel to use when starting the interactive window.
   ([#6375](https://github.com/Microsoft/vscode-python/issues/6375))
1. Add missing keys for data science interactive window button tooltips in `package.nls.json`.
   ([#6386](https://github.com/Microsoft/vscode-python/issues/6386))
1. Fix overwriting of cwd in the path list when discovering tests.
   ([#6417](https://github.com/Microsoft/vscode-python/issues/6417))
1. Fixes a bug in pytest test discovery.
    (thanks Rainer Dreyer)
   ([#6463](https://github.com/Microsoft/vscode-python/issues/6463))
1. Fix debugging to work on restarting the jupyter kernel.
   ([#6502](https://github.com/Microsoft/vscode-python/issues/6502))
1. Escape key in the interactive window moves to the delete button when auto complete is open. Escape should only move when no autocomplete is open.
   ([#6507](https://github.com/Microsoft/vscode-python/issues/6507))
1. Render plots as png, but save an svg for exporting/image viewing. Speeds up plot rendering.
   ([#6526](https://github.com/Microsoft/vscode-python/issues/6526))
1. Import get_ipython at the start of each imported jupyter notebook if there are line magics in the file
   ([#6574](https://github.com/Microsoft/vscode-python/issues/6574))
1. Fix a problem where we retrieved and rendered old codelenses for multiple imports of jupyter notebooks if cells in the resultant import file were executed without saving the file to disk.
   ([#6582](https://github.com/Microsoft/vscode-python/issues/6582))
1. PTVSD install for jupyter debugging should check version without actually importing into the jupyter kernel.
   ([#6592](https://github.com/Microsoft/vscode-python/issues/6592))
1. Fix pandas version parsing to handle strings.
   ([#6595](https://github.com/Microsoft/vscode-python/issues/6595))
1. Unpin the version of ptvsd in the install and add `-U`.
   ([#6718](https://github.com/Microsoft/vscode-python/issues/6718))
1. Fix stepping when more than one blank line at the end of a cell.
   ([#6719](https://github.com/Microsoft/vscode-python/issues/6719))
1. Render plots as png, but save an svg for exporting/image viewing. Speeds up plot rendering.
   ([#6724](https://github.com/Microsoft/vscode-python/issues/6724))
1. Fix random occurrences of output not concatenating correctly in the interactive window.
   ([#6728](https://github.com/Microsoft/vscode-python/issues/6728))
1. In order to debug without '#%%' defined in a file, support a Debug Entire File.
   ([#6730](https://github.com/Microsoft/vscode-python/issues/6730))
1. Add support for "Run Below" back.
   ([#6737](https://github.com/Microsoft/vscode-python/issues/6737))
1. Fix the 'Variables not available while debugging' message to be more descriptive.
   ([#6740](https://github.com/Microsoft/vscode-python/issues/6740))
1. Make breakpoints on enter always be the case unless 'stopOnFirstLineWhileDebugging' is set.
   ([#6743](https://github.com/Microsoft/vscode-python/issues/6743))
1. Remove Debug Cell and Run Cell from the command palette. They should both be 'Debug Current Cell' and 'Run Current Cell'
   ([#6754](https://github.com/Microsoft/vscode-python/issues/6754))
1. Make the dataviewer open a window much faster. Total load time is the same, but initial response is much faster.
   ([#6729](https://github.com/Microsoft/vscode-python/issues/6729))
1. Debugging an untitled file causes an error 'Untitled-1 cannot be opened'.
   ([#6738](https://github.com/Microsoft/vscode-python/issues/6738))
1. Eliminate 'History_\<guid\>' from the problems list when using the interactive panel.
   ([#6748](https://github.com/Microsoft/vscode-python/issues/6748))

### Code Health

1. Log processes executed behind the scenes in the extension output panel.
   ([#1131](https://github.com/Microsoft/vscode-python/issues/1131))
1. Specify `pyramid.scripts.pserve` when creating a debug configuration for Pyramid
   apps instead of trying to calculate the location of the `pserve` command.
   ([#2427](https://github.com/Microsoft/vscode-python/issues/2427))
1. UI Tests using [selenium](https://selenium-python.readthedocs.io/index.html) & [behave](https://behave.readthedocs.io/en/latest/).
   ([#4692](https://github.com/Microsoft/vscode-python/issues/4692))
1. Upload coverage reports to [coveralls](https://coveralls.io/github/microsoft/vscode-python).
   ([#5999](https://github.com/Microsoft/vscode-python/issues/5999))
1. Upgrade Jedi to version 0.13.3.
   ([#6013](https://github.com/Microsoft/vscode-python/issues/6013))
1. Add unit tests for `client/activation/serviceRegistry.ts`.
   ([#6163](https://github.com/Microsoft/vscode-python/issues/6163))
1. Remove `test.ipynb` from the root folder.
   ([#6212](https://github.com/Microsoft/vscode-python/issues/6212))
1. Fail the `smoke tests` CI job when the smoke tests fail.
   ([#6253](https://github.com/Microsoft/vscode-python/issues/6253))
1. Add a bunch of perf measurements to telemetry.
   ([#6283](https://github.com/Microsoft/vscode-python/issues/6283))
1. Retry failing debugger test (retry due to intermittent issues on `Azure Pipelines`).
   ([#6322](https://github.com/Microsoft/vscode-python/issues/6322))
1. Update version of `isort` to `4.3.21`.
   ([#6369](https://github.com/Microsoft/vscode-python/issues/6369))
1. Functional test for debugging jupyter cells.
   ([#6377](https://github.com/Microsoft/vscode-python/issues/6377))
1. Consolidate telemetry.
   ([#6451](https://github.com/Microsoft/vscode-python/issues/6451))
1. Removed npm package `vscode`, and added to use `vscode-test` and `@types/vscode` (see [here](https://code.visualstudio.com/updates/v1_36#_splitting-vscode-package-into-typesvscode-and-vscodetest) for more info).
   ([#6456](https://github.com/Microsoft/vscode-python/issues/6456))
1. Fix the variable explorer exclude test to be less strict.
   ([#6525](https://github.com/Microsoft/vscode-python/issues/6525))
1. Merge ArgumentsHelper unit tests into one file.
   ([#6583](https://github.com/Microsoft/vscode-python/issues/6583))
1. Fix jupyter remote tests to respect new notebook 6.0 output format.
   ([#6625](https://github.com/Microsoft/vscode-python/issues/6625))
1. Unit Tests for DataScience Error Handler.
   ([#6670](https://github.com/Microsoft/vscode-python/issues/6670))
1. Fix DataExplorer tests after accessibility fixes.
   ([#6711](https://github.com/Microsoft/vscode-python/issues/6711))
1. Bump version of [PTVSD](https://pypi.org/project/ptvsd/) to 4.3.0.
   ([#6771](https://github.com/Microsoft/vscode-python/issues/6771))
    * Support for Jupyter debugging
    * Support for ipython cells
    * API to enable and disable tracing via ptvsd.tracing
    * ptvsd.enable_attach accepts address=('localhost', 0) and returns server port
    * Known issue: Unable to find threadStateIndex for the current thread. curPyThread ([#11587](https://github.com/microsoft/ptvsd/issues/1587))

### Thanks

Thanks to the following projects which we fully rely on to provide some of
our features:
- [isort](https://pypi.org/project/isort/)
- [jedi](https://pypi.org/project/jedi/)
  and [parso](https://pypi.org/project/parso/)
- [Microsoft Python Language Server](https://github.com/microsoft/python-language-server)
- [ptvsd](https://pypi.org/project/ptvsd/)
- [exuberant ctags](http://ctags.sourceforge.net/) (user-installed)
- [rope](https://pypi.org/project/rope/) (user-installed)

Also thanks to the various projects we provide integrations with which help
make this extension useful:
- Debugging support:
  [Django](https://pypi.org/project/Django/),
  [Flask](https://pypi.org/project/Flask/),
  [gevent](https://pypi.org/project/gevent/),
  [Jinja](https://pypi.org/project/Jinja/),
  [Pyramid](https://pypi.org/project/pyramid/),
  [PySpark](https://pypi.org/project/pyspark/),
  [Scrapy](https://pypi.org/project/Scrapy/),
  [Watson](https://pypi.org/project/Watson/)
- Formatting:
  [autopep8](https://pypi.org/project/autopep8/),
  [black](https://pypi.org/project/black/),
  [yapf](https://pypi.org/project/yapf/)
- Interpreter support:
  [conda](https://conda.io/),
  [direnv](https://direnv.net/),
  [pipenv](https://pypi.org/project/pipenv/),
  [pyenv](https://github.com/pyenv/pyenv),
  [venv](https://docs.python.org/3/library/venv.html#module-venv),
  [virtualenv](https://pypi.org/project/virtualenv/)
- Linting:
  [bandit](https://pypi.org/project/bandit/),
  [flake8](https://pypi.org/project/flake8/),
  [mypy](https://pypi.org/project/mypy/),
  [prospector](https://pypi.org/project/prospector/),
  [pylint](https://pypi.org/project/pylint/),
  [pydocstyle](https://pypi.org/project/pydocstyle/),
  [pylama](https://pypi.org/project/pylama/)
- Testing:
  [nose](https://pypi.org/project/nose/),
  [pytest](https://pypi.org/project/pytest/),
  [unittest](https://docs.python.org/3/library/unittest.html#module-unittest)

And finally thanks to the [Python](https://www.python.org/) development team and
community for creating a fantastic programming language and community to be a
part of!

## 2019.6.1 (9 July 2019)

### Fixes

1. Fixes to A/B testing.
   ([#6400](https://github.com/microsoft/vscode-python/issues/6400))

## 2019.6.0 (25 June 2019)

### Enhancements

1. Dedent selected code before sending it to the terminal.
   ([#2837](https://github.com/Microsoft/vscode-python/issues/2837))
1. Allow password for remote authentication.
   ([#3624](https://github.com/Microsoft/vscode-python/issues/3624))
1. Add support for sub process debugging, when debugging tests.
   ([#4525](https://github.com/Microsoft/vscode-python/issues/4525))
1. Change title of `Discover Tests` to `Discovering` when discovering tests.
   ([#4562](https://github.com/Microsoft/vscode-python/issues/4562))
1. Add an extra viewer for plots in the interactive window.
   ([#4967](https://github.com/Microsoft/vscode-python/issues/4967))
1. Allow for self signed certificates for jupyter connections.
   ([#4987](https://github.com/Microsoft/vscode-python/issues/4987))
1. Add support for A/B testing and staged rollouts of new functionality.
   ([#5042](https://github.com/Microsoft/vscode-python/issues/5042))
1. Removed `--nothreading` flag from the `Django` debug configuration.
   ([#5116](https://github.com/Microsoft/vscode-python/issues/5116))
1. Test Explorer : Remove time from all nodes except the tests.
   ([#5120](https://github.com/Microsoft/vscode-python/issues/5120))
1. Add support for a copy back to source.
   ([#5286](https://github.com/Microsoft/vscode-python/issues/5286))
1. Add visual separation between the variable explorer and the rest of the Interactive Window content.
   ([#5389](https://github.com/Microsoft/vscode-python/issues/5389))
1. Changes placeholder label in testConfigurationManager.ts from 'Select the directory containing the unit tests' to 'Select the directory containing the tests'.
   (thanks [James Flynn](https://github.com/james-flynn-ie/))
   ([#5602](https://github.com/Microsoft/vscode-python/issues/5602))
1. Updated labels in File > Preferences > Settings. It now states 'Pytest' where it stated 'Py Test'.
   (thanks [James Flynn](https://github.com/james-flynn-ie/))
   ([#5603](https://github.com/Microsoft/vscode-python/issues/5603))
1. Updated label for "Enable unit testing for Pytest" to remove the word "unit".
   (thanks [James Flynn](https://github.com/james-flynn-ie/))
   ([#5604](https://github.com/Microsoft/vscode-python/issues/5604))
1. Importing a notebook should show the output of the notebook in the Python Interactive window. This feature can be turned off with the 'previewImportedNotebooksInInteractivePane' setting.
   ([#5675](https://github.com/Microsoft/vscode-python/issues/5675))
1. Add flag to auto preview an ipynb file when opened.
   ([#5790](https://github.com/Microsoft/vscode-python/issues/5790))
1. Change pytest description from configuration menu.
   ([#5832](https://github.com/Microsoft/vscode-python/issues/5832))
1. Support faster restart of the kernel by creating two kernels (two python processes running under the covers).
   ([#5876](https://github.com/Microsoft/vscode-python/issues/5876))
1. Allow a 'Dont ask me again' option for restarting the kernel.
   ([#5951](https://github.com/Microsoft/vscode-python/issues/5951))
1. Added experiment to always display the test explorer.
   ([#6211](https://github.com/Microsoft/vscode-python/issues/6211))

### Fixes

1. Added support for activation of conda environments in `powershell`.
   ([#668](https://github.com/Microsoft/vscode-python/issues/668))
1. Provide `pathMappings` to debugger when attaching to child processes.
   ([#3568](https://github.com/Microsoft/vscode-python/issues/3568))
1. Add virtualenvwrapper default virtual environment location to the `python.venvFolders` config setting.
   ([#4642](https://github.com/Microsoft/vscode-python/issues/4642))
1. Advance to the next cell if cursor is in the current cell and user clicks 'Run Cell'.
   ([#5067](https://github.com/Microsoft/vscode-python/issues/5067))
1. Fix localhost path mappings to lowercase the drive letter on Windows.
   ([#5362](https://github.com/Microsoft/vscode-python/issues/5362))
1. Fix import/export paths to be escaped on windows.
   ([#5386](https://github.com/Microsoft/vscode-python/issues/5386))
1. Support loading larger dataframes in the dataviewer (anything more than 1000 columns will still be slow, but won't crash).
   ([#5469](https://github.com/Microsoft/vscode-python/issues/5469))
1. Fix magics running from a python file.
   ([#5537](https://github.com/Microsoft/vscode-python/issues/5537))
1. Change scrolling to not animate to workaround async updates breaking the animation.
   ([#5560](https://github.com/Microsoft/vscode-python/issues/5560))
1. Add support for opening hyperlinks from the interactive window.
   ([#5630](https://github.com/Microsoft/vscode-python/issues/5630))
1. Remove extra padding in the dataviewer.
   ([#5653](https://github.com/Microsoft/vscode-python/issues/5653))
1. Add 'Add empty cell to file' command. Shortcut for having to type '#%%'.
   ([#5667](https://github.com/Microsoft/vscode-python/issues/5667))
1. Add 'ctrl+enter' as a keyboard shortcut for run current cell (runs without advancing)
   ([#5673](https://github.com/Microsoft/vscode-python/issues/5673))
1. Adjust input box prompt to look more an IPython console prompt.
   ([#5729](https://github.com/Microsoft/vscode-python/issues/5729))
1. Jupyter-notebook exists after shutdown.
   ([#5731](https://github.com/Microsoft/vscode-python/issues/5731))
1. Fix horizontal scrolling in the Interactive Window.
   ([#5734](https://github.com/Microsoft/vscode-python/issues/5734))
1. Fix problem with using up/down arrows in autocomplete.
   ([#5774](https://github.com/Microsoft/vscode-python/issues/5774))
1. Fix latex and markdown scrolling.
   ([#5775](https://github.com/Microsoft/vscode-python/issues/5775))
1. Add support for jupyter controls that clear.
   ([#5801](https://github.com/Microsoft/vscode-python/issues/5801))
1. Fix up arrow on signature help closing the help.
   ([#5813](https://github.com/Microsoft/vscode-python/issues/5813))
1. Make the interactive window respect editor cursor and blink style.
   ([#5814](https://github.com/Microsoft/vscode-python/issues/5814))
1. Remove extra overlay on editor when matching parentheses.
   ([#5815](https://github.com/Microsoft/vscode-python/issues/5815))
1. Fix theme color missing errors inside interactive window.
   ([#5827](https://github.com/Microsoft/vscode-python/issues/5827))
1. Fix problem with shift+enter not working after using goto source.
   ([#5829](https://github.com/Microsoft/vscode-python/issues/5829))
1. Fix CI failures related to history import changes.
   ([#5844](https://github.com/Microsoft/vscode-python/issues/5844))
1. Disable quoting of paths sent to the debugger as arguments.
   ([#5861](https://github.com/Microsoft/vscode-python/issues/5861))
1. Fix shift+enter to work in newly created files with cells.
   ([#5879](https://github.com/Microsoft/vscode-python/issues/5879))
1. Fix nightly failures caused by new jupyter command line.
   ([#5883](https://github.com/Microsoft/vscode-python/issues/5883))
1. Improve accessibility of the 'Python Interactive' window.
   ([#5884](https://github.com/Microsoft/vscode-python/issues/5884))
1. Auto preview notebooks on import.
   ([#5891](https://github.com/Microsoft/vscode-python/issues/5891))
1. Fix liveloss test to not have so many dependencies.
   ([#5909](https://github.com/Microsoft/vscode-python/issues/5909))
1. Fixes to detection of the shell.
   ([#5916](https://github.com/Microsoft/vscode-python/issues/5916))
1. Fixes to activation of Conda environments.
   ([#5929](https://github.com/Microsoft/vscode-python/issues/5929))
1. Fix themes in the interactive window that use 3 color hex values (like Cobalt2).
   ([#5950](https://github.com/Microsoft/vscode-python/issues/5950))
1. Fix jupyter services node-fetch connection issue.
   ([#5956](https://github.com/Microsoft/vscode-python/issues/5956))
1. Allow selection and running of indented code in the python interactive window.
   ([#5983](https://github.com/Microsoft/vscode-python/issues/5983))
1. Account for files being opened in Visual Studio Code that do not belong to a workspace.
   ([#6624](https://github.com/Microsoft/vscode-python/issues/6624))
1. Accessibility pass on plot viewer
   ([#6020](https://github.com/Microsoft/vscode-python/issues/6020))
1. Allow for both password and self cert server to work together
   ([#6265](https://github.com/Microsoft/vscode-python/issues/6265))
1. Fix pdf export in release bits.
   ([#6277](https://github.com/Microsoft/vscode-python/issues/6277))

### Code Health

1. Add code coverage reporting.
   ([#4472](https://github.com/Microsoft/vscode-python/issues/4472))
1. Minimize data sent as part of the `ERROR` telemetry event.
   ([#4602](https://github.com/Microsoft/vscode-python/issues/4602))
1. Fixes to decorator tests.
   ([#5085](https://github.com/Microsoft/vscode-python/issues/5085))
1. Add sorting test for DataViewer.
   ([#5415](https://github.com/Microsoft/vscode-python/issues/5415))
1. Rename "unit test" to "tests" from drop menu when clicking on "Run Tests" on the status bar.
   ([#5605](https://github.com/Microsoft/vscode-python/issues/5605))
1. Added telemetry to track memory usage of the `Jedi Language Server` process.
   ([#5726](https://github.com/Microsoft/vscode-python/issues/5726))
1. Fix nightly functional tests from timing out during process cleanup.
   ([#5870](https://github.com/Microsoft/vscode-python/issues/5870))
1. Change how telemetry is sent for the 'shift+enter' banner.
   ([#5887](https://github.com/Microsoft/vscode-python/issues/5887))
1. Fixes to gulp script used to bundle the extension with `WebPack`.
   ([#5932](https://github.com/Microsoft/vscode-python/issues/5932))
1. Tighten up the import-matching regex to minimize false-positives.
   ([#5988](https://github.com/Microsoft/vscode-python/issues/5988))
1. Merge multiple coverage reports into one.
   ([#6000](https://github.com/Microsoft/vscode-python/issues/6000))
1. Fix DataScience nightly tests.
   ([#6032](https://github.com/Microsoft/vscode-python/issues/6032))
1. Update version of TypeScript to 3.5.
   ([#6033](https://github.com/Microsoft/vscode-python/issues/6033))

### Thanks

Thanks to the following projects which we fully rely on to provide some of
our features:
- [isort 4.3.20](https://pypi.org/project/isort/4.3.20/)
- [jedi 0.12.0](https://pypi.org/project/jedi/0.12.0/)
  and [parso 0.2.1](https://pypi.org/project/parso/0.2.1/)
- [Microsoft Python Language Server](https://github.com/microsoft/python-language-server)
- [ptvsd](https://pypi.org/project/ptvsd/)
- [exuberant ctags](http://ctags.sourceforge.net/) (user-installed)
- [rope](https://pypi.org/project/rope/) (user-installed)

Also thanks to the various projects we provide integrations with which help
make this extension useful:
- Debugging support:
  [Django](https://pypi.org/project/Django/),
  [Flask](https://pypi.org/project/Flask/),
  [gevent](https://pypi.org/project/gevent/),
  [Jinja](https://pypi.org/project/Jinja/),
  [Pyramid](https://pypi.org/project/pyramid/),
  [PySpark](https://pypi.org/project/pyspark/),
  [Scrapy](https://pypi.org/project/Scrapy/),
  [Watson](https://pypi.org/project/Watson/)
- Formatting:
  [autopep8](https://pypi.org/project/autopep8/),
  [black](https://pypi.org/project/black/),
  [yapf](https://pypi.org/project/yapf/)
- Interpreter support:
  [conda](https://conda.io/),
  [direnv](https://direnv.net/),
  [pipenv](https://pypi.org/project/pipenv/),
  [pyenv](https://github.com/pyenv/pyenv),
  [venv](https://docs.python.org/3/library/venv.html#module-venv),
  [virtualenv](https://pypi.org/project/virtualenv/)
- Linting:
  [bandit](https://pypi.org/project/bandit/),
  [flake8](https://pypi.org/project/flake8/),
  [mypy](https://pypi.org/project/mypy/),
  [prospector](https://pypi.org/project/prospector/),
  [pylint](https://pypi.org/project/pylint/),
  [pydocstyle](https://pypi.org/project/pydocstyle/),
  [pylama](https://pypi.org/project/pylama/)
- Testing:
  [nose](https://pypi.org/project/nose/),
  [pytest](https://pypi.org/project/pytest/),
  [unittest](https://docs.python.org/3/library/unittest.html#module-unittest)

And finally thanks to the [Python](https://www.python.org/) development team and
community for creating a fantastic programming language and community to be a
part of!

## 2019.5.18875 (6 June 2019)

### Fixes

1. Disable quoting of paths sent to the debugger as arguments.
   ([#5861](https://github.com/microsoft/vscode-python/issues/5861))
1. Fixes to activation of Conda environments.
   ([#5929](https://github.com/microsoft/vscode-python/issues/5929))

## 2019.5.18678 (5 June 2019)

### Fixes

1. Fixes to detection of the shell.
   ([#5916](https://github.com/microsoft/vscode-python/issues/5916))


## 2019.5.18875 (6 June 2019)

### Fixes

1. Disable quoting of paths sent to the debugger as arguments.
   ([#5861](https://github.com/microsoft/vscode-python/issues/5861))
1. Fixes to activation of Conda environments.
   ([#5929](https://github.com/microsoft/vscode-python/issues/5929))

## 2019.5.18678 (5 June 2019)

### Fixes

1. Fixes to detection of the shell.
   ([#5916](https://github.com/microsoft/vscode-python/issues/5916))

## 2019.5.18426 (4 June 2019)

### Fixes

1. Changes to identification of `shell` for the activation of environments in the terminal.
   ([#5743](https://github.com/microsoft/vscode-python/issues/5743))

## 2019.5.17517 (30 May 2019)

### Fixes

1. Revert changes related to pathMappings in `launch.json` for `debugging` [#3568](https://github.com/Microsoft/vscode-python/issues/3568)
   ([#5833](https://github.com/microsoft/vscode-python/issues/5833))


## 2019.5.17059 (28 May 2019)

### Enhancements

1. Add visual separation between the variable explorer and the rest of the Interactive Window content
   ([#5389](https://github.com/Microsoft/vscode-python/issues/5389))
1. Show a message when no variables are defined
   ([#5228](https://github.com/Microsoft/vscode-python/issues/5228))
1. Variable explorer UI fixes via PM / designer
   ([#5274](https://github.com/Microsoft/vscode-python/issues/5274))
1. Allow column sorting in variable explorer
   ([#5281](https://github.com/Microsoft/vscode-python/issues/5281))
1. Provide basic intellisense in Interactive Windows, using the language server.
   ([#5342](https://github.com/Microsoft/vscode-python/issues/5342))
1. Add support for Jupyter autocomplete data in Interactive Window.
   ([#5346](https://github.com/Microsoft/vscode-python/issues/5346))
1. Swap getsizeof size value for something more sensible in the variable explorer
   ([#5368](https://github.com/Microsoft/vscode-python/issues/5368))
1. Pass parent debug session to child debug sessions using new DA API
   ([#5464](https://github.com/Microsoft/vscode-python/issues/5464))

### Fixes

1. Advance to the next cell if cursor is in the current cell and user clicks 'Run Cell'
   ([#5067](https://github.com/Microsoft/vscode-python/issues/5067))
1. Fix import/export paths to be escaped on windows.
   ([#5386](https://github.com/Microsoft/vscode-python/issues/5386))
1. Fix magics running from a python file.
   ([#5537](https://github.com/Microsoft/vscode-python/issues/5537))
1. Change scrolling to not animate to workaround async updates breaking the animation.
   ([#5560](https://github.com/Microsoft/vscode-python/issues/5560))
1. Add support for opening hyperlinks from the interactive window.
   ([#5630](https://github.com/Microsoft/vscode-python/issues/5630))
1. Add 'Add empty cell to file' command. Shortcut for having to type '#%%'
   ([#5667](https://github.com/Microsoft/vscode-python/issues/5667))
1. Add 'ctrl+enter' as a keyboard shortcut for run current cell (runs without advancing)
   ([#5673](https://github.com/Microsoft/vscode-python/issues/5673))
1. Adjust input box prompt to look more an IPython console prompt.
   ([#5729](https://github.com/Microsoft/vscode-python/issues/5729))
1. Fix horizontal scrolling in the Interactive Window
   ([#5734](https://github.com/Microsoft/vscode-python/issues/5734))
1. Fix problem with using up/down arrows in autocomplete.
   ([#5774](https://github.com/Microsoft/vscode-python/issues/5774))
1. Fix latex and markdown scrolling.
   ([#5775](https://github.com/Microsoft/vscode-python/issues/5775))
1. Use the correct activation script for conda environments
   ([#4402](https://github.com/Microsoft/vscode-python/issues/4402))
1. Improve pipenv error messages (thanks [David Lechner](https://github.com/dlech))
   ([#4866](https://github.com/Microsoft/vscode-python/issues/4866))
1. Quote paths returned by debugger API
   ([#4966](https://github.com/Microsoft/vscode-python/issues/4966))
1. Reliably end test tasks in Azure Pipelines.
   ([#5129](https://github.com/Microsoft/vscode-python/issues/5129))
1. Append `--pre` to black installation command so pipenv can properly resolve it.
   (thanks [Erin O'Connell](https://github.com/erinxocon))
   ([#5171](https://github.com/Microsoft/vscode-python/issues/5171))
1. Make background cell color useable in all themes.
   ([#5236](https://github.com/Microsoft/vscode-python/issues/5236))
1. Filtered rows shows 'fetching' instead of No rows.
   ([#5278](https://github.com/Microsoft/vscode-python/issues/5278))
1. Always show pytest's output when it fails.
   ([#5313](https://github.com/Microsoft/vscode-python/issues/5313))
1. Value 'None' sometimes shows up in the Count column of the variable explorer
   ([#5387](https://github.com/Microsoft/vscode-python/issues/5387))
1. Multi-dimensional arrays don't open in the data viewer.
   ([#5395](https://github.com/Microsoft/vscode-python/issues/5395))
1. Fix sorting of lists with numbers and missing entries.
   ([#5414](https://github.com/Microsoft/vscode-python/issues/5414))
1. Fix error with bad len() values in variable explorer
   ([#5420](https://github.com/Microsoft/vscode-python/issues/5420))
1. Remove trailing commas from JSON files.
   (thanks [Romain](https://github.com/quarthex))
   ([#5437](https://github.com/Microsoft/vscode-python/issues/5437))
1. Handle missing index columns and non trivial data types for columns.
   ([#5452](https://github.com/Microsoft/vscode-python/issues/5452))
1. Fix ignoreVscodeTheme to play along with dynamic theme updates. Also support setting in the variable explorer.
   ([#5480](https://github.com/Microsoft/vscode-python/issues/5480))
1. Fix matplotlib updating for dark theme after restarting
   ([#5486](https://github.com/Microsoft/vscode-python/issues/5486))
1. Add dev flag to poetry installer.
   (thanks [Yan Pashkovsky](https://github.com/Yanpas))
   ([#5496](https://github.com/Microsoft/vscode-python/issues/5496))
1. Default `PYTHONPATH` to an empty string if the environment variable is not defined.
   ([#5579](https://github.com/Microsoft/vscode-python/issues/5579))
1. Fix problems if other language kernels are installed that are using python under the covers (bash is one such example).
   ([#5586](https://github.com/Microsoft/vscode-python/issues/5586))
1. Allow collapsed code to affect intellisense.
   ([#5631](https://github.com/Microsoft/vscode-python/issues/5631))
1. Eliminate search support in the mini-editors in the Python Interactive window.
   ([#5637](https://github.com/Microsoft/vscode-python/issues/5637))
1. Fix perf problem with intellisense in the Interactive Window.
   ([#5697](https://github.com/Microsoft/vscode-python/issues/5697))
1. Using "request": "launch" item in launch.json for debugging sends pathMappings
   ([#3568](https://github.com/Microsoft/vscode-python/issues/3568))
1. Fix perf issues with long collections and variable explorer
   ([#5511](https://github.com/Microsoft/vscode-python/issues/5511))
1. Changed synchronous file system operation into async
   ([#4895](https://github.com/Microsoft/vscode-python/issues/4895))
1. Update ptvsd to [4.2.10](https://github.com/Microsoft/ptvsd/releases/tag/v4.2.10).
    * No longer switch off getpass on import.
    * Fixes a crash on evaluate request.
    * Fix a issue with running no-debug.
    * Fixes issue with forwarding sys.stdin.read().
    * Remove sys.prefix form library roots.

### Code Health

1. Deprecate [travis](https://travis-ci.org/) in favor of [Azure Pipelines](https://azure.microsoft.com/en-us/services/devops/pipelines/).
   ([#4024](https://github.com/Microsoft/vscode-python/issues/4024))
1. Smoke Tests must be run on nightly and CI on Azdo
   ([#5090](https://github.com/Microsoft/vscode-python/issues/5090))
1. Increase timeout and retries in Jupyter wait for idle
   ([#5430](https://github.com/Microsoft/vscode-python/issues/5430))
1. Update manual test plan for Variable Explorer and Data Viewer
   ([#5476](https://github.com/Microsoft/vscode-python/issues/5476))
1. Auto-update version number in `CHANGELOG.md` in the CI pipeline.
   ([#5523](https://github.com/Microsoft/vscode-python/issues/5523))
1. Fix security issues.
   ([#5538](https://github.com/Microsoft/vscode-python/issues/5538))
1. Send logging output into a text file on CI server.
   ([#5651](https://github.com/Microsoft/vscode-python/issues/5651))
1. Fix python 2.7 and 3.5 variable explorer nightly tests
   ([#5433](https://github.com/Microsoft/vscode-python/issues/5433))
1. Update isort to version 4.3.20.
   (Thanks [Andrew Blakey](https://github.com/ablakey))
   ([#5642](https://github.com/Microsoft/vscode-python/issues/5642))


### Thanks

Thanks to the following projects which we fully rely on to provide some of
our features:
- [isort 4.3.20](https://pypi.org/project/isort/4.3.20/)
- [jedi 0.12.0](https://pypi.org/project/jedi/0.12.0/)
  and [parso 0.2.1](https://pypi.org/project/parso/0.2.1/)
- [Microsoft Python Language Server](https://github.com/microsoft/python-language-server)
- [ptvsd](https://pypi.org/project/ptvsd/)
- [exuberant ctags](http://ctags.sourceforge.net/) (user-installed)
- [rope](https://pypi.org/project/rope/) (user-installed)

Also thanks to the various projects we provide integrations with which help
make this extension useful:
- Debugging support:
  [Django](https://pypi.org/project/Django/),
  [Flask](https://pypi.org/project/Flask/),
  [gevent](https://pypi.org/project/gevent/),
  [Jinja](https://pypi.org/project/Jinja/),
  [Pyramid](https://pypi.org/project/pyramid/),
  [PySpark](https://pypi.org/project/pyspark/),
  [Scrapy](https://pypi.org/project/Scrapy/),
  [Watson](https://pypi.org/project/Watson/)
- Formatting:
  [autopep8](https://pypi.org/project/autopep8/),
  [black](https://pypi.org/project/black/),
  [yapf](https://pypi.org/project/yapf/)
- Interpreter support:
  [conda](https://conda.io/),
  [direnv](https://direnv.net/),
  [pipenv](https://pypi.org/project/pipenv/),
  [pyenv](https://github.com/pyenv/pyenv),
  [venv](https://docs.python.org/3/library/venv.html#module-venv),
  [virtualenv](https://pypi.org/project/virtualenv/)
- Linting:
  [bandit](https://pypi.org/project/bandit/),
  [flake8](https://pypi.org/project/flake8/),
  [mypy](https://pypi.org/project/mypy/),
  [prospector](https://pypi.org/project/prospector/),
  [pylint](https://pypi.org/project/pylint/),
  [pydocstyle](https://pypi.org/project/pydocstyle/),
  [pylama](https://pypi.org/project/pylama/)
- Testing:
  [nose](https://pypi.org/project/nose/),
  [pytest](https://pypi.org/project/pytest/),
  [unittest](https://docs.python.org/3/library/unittest.html#module-unittest)

And finally thanks to the [Python](https://www.python.org/) development team and
community for creating a fantastic programming language and community to be a
part of!

## 2019.4.1 (24 April 2019)

### Fixes

1. Remove trailing commas in JSON files.
   (thanks [Romain](https://github.com/quarthex))
   ([#5437](https://github.com/Microsoft/vscode-python/issues/5437))

## 2019.4.0 (23 April 2019)

### Enhancements

1. Download the language server using HTTP if `http.proxyStrictSSL` is set to `true`.
   ([#2849](https://github.com/Microsoft/vscode-python/issues/2849))
1. Launch the `Python` debug configuration UI when manually adding entries into the `launch.json` file.
   ([#3321](https://github.com/Microsoft/vscode-python/issues/3321))
1. Add tracking of 'current' cell in the editor. Also add cell boundaries for non active cell.
   ([#3542](https://github.com/Microsoft/vscode-python/issues/3542))
1. Change default behavior of debugger to display return values.
   ([#3754](https://github.com/Microsoft/vscode-python/issues/3754))
1. Replace setting `debugStdLib` with `justMyCode`
   ([#4032](https://github.com/Microsoft/vscode-python/issues/4032))
1. Change "Unit Test" phrasing to "Test" or "Testing".
   ([#4384](https://github.com/Microsoft/vscode-python/issues/4384))
1. Auto expand tree view in `Test Explorer` to display failed tests.
   ([#4386](https://github.com/Microsoft/vscode-python/issues/4386))
1. Add a data grid control and web view panel.
   ([#4675](https://github.com/Microsoft/vscode-python/issues/4675))
1. Add support for viewing dataframes, lists, dicts, nparrays.
   ([#4677](https://github.com/Microsoft/vscode-python/issues/4677))
1. Auto-expand the first level of the test explorer tree view.
   ([#4767](https://github.com/Microsoft/vscode-python/issues/4767))
1. Use `Python` code for discovery of tests when using `pytest`.
   ([#4795](https://github.com/Microsoft/vscode-python/issues/4795))
1. Intergrate the variable explorer into the header better and refactor HTML and CSS.
   ([#4800](https://github.com/Microsoft/vscode-python/issues/4800))
1. Integrate the variable viewer with the IJupyterVariable interface.
   ([#4802](https://github.com/Microsoft/vscode-python/issues/4802))
1. Include number of skipped tests in Test Data item tooltip.
   ([#4849](https://github.com/Microsoft/vscode-python/issues/4849))
1. Add prompt to select virtual environment for the worskpace.
   ([#4908](https://github.com/Microsoft/vscode-python/issues/4908))
1. Prompt to turn on Pylint if a `pylintrc` or `.pylintrc` file is found.
   ([#4941](https://github.com/Microsoft/vscode-python/issues/4941))
1. Variable explorer handles new cell submissions.
   ([#4948](https://github.com/Microsoft/vscode-python/issues/4948))
1. Pass one at getting our data grid styled correctly to match vscode styles and the spec.
   ([#4998](https://github.com/Microsoft/vscode-python/issues/4998))
1. Ensure `Language Server` can start without [ICU](http://site.icu-project.org/home).
   ([#5043](https://github.com/Microsoft/vscode-python/issues/5043))
1. Support running under docker.
   ([#5047](https://github.com/Microsoft/vscode-python/issues/5047))
1. Add exclude list to variable viewer.
   ([#5104](https://github.com/Microsoft/vscode-python/issues/5104))
1. Display a tip to the user informing them of the ability to change the interpreter from the statusbar.
   ([#5180](https://github.com/Microsoft/vscode-python/issues/5180))
1. Hook up the variable explorer to the data frame explorer.
   ([#5187](https://github.com/Microsoft/vscode-python/issues/5187))
1. Remove the debug config snippets (rely on handler instead).
   ([#5189](https://github.com/Microsoft/vscode-python/issues/5189))
1. Add setting to just enable/disable the data science codelens.
   ([#5211](https://github.com/Microsoft/vscode-python/issues/5211))
1. Change settings from `python.unitTest.*` to `python.testing.*`.
   ([#5219](https://github.com/Microsoft/vscode-python/issues/5219))
1. Add telemetry for variable explorer and turn on by default.
   ([#5337](https://github.com/Microsoft/vscode-python/issues/5337))
1. Show a message when no variables are defined
   ([#5228](https://github.com/Microsoft/vscode-python/issues/5228))
1. Variable explorer UI fixes via PM / designer
   ([#5274](https://github.com/Microsoft/vscode-python/issues/5274))
1. Allow column sorting in variable explorer
   ([#5281](https://github.com/Microsoft/vscode-python/issues/5281))
1. Swap getsizeof size value for something more sensible in the variable explorer
   ([#5368](https://github.com/Microsoft/vscode-python/issues/5368))

### Fixes

1. Ignore the extension's Python files when debugging.
   ([#3201](https://github.com/Microsoft/vscode-python/issues/3201))
1. Dispose processes started within the extension during.
   ([#3331](https://github.com/Microsoft/vscode-python/issues/3331))
1. Fix problem with errors not showing up for import when no jupyter installed.
   ([#3958](https://github.com/Microsoft/vscode-python/issues/3958))
1. Fix tabs in comments to come out in cells.
   ([#4029](https://github.com/Microsoft/vscode-python/issues/4029))
1. Use configuration API and provide Resource when retrieving settings.
   ([#4486](https://github.com/Microsoft/vscode-python/issues/4486))
1. When debugging, the extension correctly uses custom `.env` files.
   ([#4537](https://github.com/Microsoft/vscode-python/issues/4537))
1. Accomadate trailing commands in the JSON contents of `launch.json` file.
   ([#4543](https://github.com/Microsoft/vscode-python/issues/4543))
1. Kill liveshare sessions if a guest connects without the python extension installed.
   ([#4947](https://github.com/Microsoft/vscode-python/issues/4947))
1. Shutting down a session should not cause the host to stop working.
   ([#4949](https://github.com/Microsoft/vscode-python/issues/4949))
1. Fix cell spacing issues.
   ([#4979](https://github.com/Microsoft/vscode-python/issues/4979))
1. Fix hangs in functional tests.
   ([#4992](https://github.com/Microsoft/vscode-python/issues/4992))
1. Fix triple quoted comments in cells to not affect anything.
   ([#5012](https://github.com/Microsoft/vscode-python/issues/5012))
1. Restarting the kernel will eventually force Jupyter server to shutdown if it doesn't come back.
   ([#5025](https://github.com/Microsoft/vscode-python/issues/5025))
1. Adjust styling for data viewer.
   ([#5058](https://github.com/Microsoft/vscode-python/issues/5058))
1. Fix MimeTypes test after we stopped stripping comments.
   ([#5086](https://github.com/Microsoft/vscode-python/issues/5086))
1. No prompt displayed to install pylint.
   ([#5087](https://github.com/Microsoft/vscode-python/issues/5087))
1. Fix scrolling in the interactive window.
   ([#5131](https://github.com/Microsoft/vscode-python/issues/5131))
1. Default colors when theme.json cannot be found.
   Fix Python interactive window to update when theme changes.
   ([#5136](https://github.com/Microsoft/vscode-python/issues/5136))
1. Replace 'Run Above' and 'Run Below' in the palette with 'Run Cells Above Cursor' and 'Run Current Cell and Below'.
   ([#5143](https://github.com/Microsoft/vscode-python/issues/5143))
1. Variables not cleared after a kernel restart.
   ([#5244](https://github.com/Microsoft/vscode-python/issues/5244))
1. Fix variable explorer to work in Live Share.
   ([#5277](https://github.com/Microsoft/vscode-python/issues/5277))
1. Update matplotlib based on theme changes.
   ([#5294](https://github.com/Microsoft/vscode-python/issues/5294))
1. Restrict files from being processed by `Language Server` only when in a mult-root workspace.
   ([#5333](https://github.com/Microsoft/vscode-python/issues/5333))
1. Fix dataviewer header column alignment.
   ([#5351](https://github.com/Microsoft/vscode-python/issues/5351))
1. Make background cell color useable in all themes.
   ([#5236](https://github.com/Microsoft/vscode-python/issues/5236))
1. Filtered rows shows 'fetching' instead of No rows.
   ([#5278](https://github.com/Microsoft/vscode-python/issues/5278))
1. Multi-dimensional arrays don't open in the data viewer.
   ([#5395](https://github.com/Microsoft/vscode-python/issues/5395))
1. Fix sorting of lists with numbers and missing entries.
   ([#5414](https://github.com/Microsoft/vscode-python/issues/5414))
1. Fix error with bad len() values in variable explorer
   ([#5420](https://github.com/Microsoft/vscode-python/issues/5420))
1. Update ptvsd to [4.2.8](https://github.com/Microsoft/ptvsd/releases/tag/v4.2.8).
    * Path mapping bug fixes.
    * Fix for hang when using debug console.
    * Fix for set next statement.
    * Fix for multi-threading.

### Code Health

1. Enable typescript's strict mode.
   ([#611](https://github.com/Microsoft/vscode-python/issues/611))
1. Update to use `Node` version `10.5.0`.
   ([#1138](https://github.com/Microsoft/vscode-python/issues/1138))
1. Update `launch.json` to use `internalConsole` instead of none.
   ([#4321](https://github.com/Microsoft/vscode-python/issues/4321))
1. Change flaky tests (relying on File System Watchers) into unit tests.
   ([#4468](https://github.com/Microsoft/vscode-python/issues/4468))
1. Corrected Smoke test failure for 'Run Python File In Terminal'.
   ([#4515](https://github.com/Microsoft/vscode-python/issues/4515))
1. Drop (official) support for Python 3.4.
   ([#4528](https://github.com/Microsoft/vscode-python/issues/4528))
1. Support debouncing decorated async methods.
   ([#4641](https://github.com/Microsoft/vscode-python/issues/4641))
1. Add functional tests for pytest adapter script.
   ([#4739](https://github.com/Microsoft/vscode-python/issues/4739))
1. Remove the use of timers in unittest code. Simulate the passing of time instead.
   ([#4776](https://github.com/Microsoft/vscode-python/issues/4776))
1. Add functional testing for variable explorer.
   ([#4803](https://github.com/Microsoft/vscode-python/issues/4803))
1. Add tests for variable explorer Python files.
   ([#4804](https://github.com/Microsoft/vscode-python/issues/4804))
1. Add real environment variables provider on to get functional tests to pass on macOS.
   ([#4820](https://github.com/Microsoft/vscode-python/issues/4820))
1. Handle done on all jupyter requests to make sure an unhandle exception isn't passed on shutdown.
   ([#4827](https://github.com/Microsoft/vscode-python/issues/4827))
1. Clean up language server initialization and configuration.
   ([#4832](https://github.com/Microsoft/vscode-python/issues/4832))
1. Hash imports of top-level packages to see what users need supported.
   ([#4852](https://github.com/Microsoft/vscode-python/issues/4852))
1. Have `tpn` clearly state why a project's license entry in the configuration file is considered stale.
   ([#4865](https://github.com/Microsoft/vscode-python/issues/4865))
1. Kill the test process on CI, 10s after the tests have completed.
   ([#4905](https://github.com/Microsoft/vscode-python/issues/4905))
1. Remove hardcoded Azdo Pipeline of 30m, leaving it to the default of 60m.
   ([#4914](https://github.com/Microsoft/vscode-python/issues/4914))
1. Use the `Python` interpreter prescribed by CI instead of trying to locate the best possible one.
   ([#4920](https://github.com/Microsoft/vscode-python/issues/4920))
1. Skip linter tests correctly.
   ([#4923](https://github.com/Microsoft/vscode-python/issues/4923))
1. Remove redundant compilation step on CI.
   ([#4926](https://github.com/Microsoft/vscode-python/issues/4926))
1. Dispose handles to timers created from using `setTimeout`.
   ([#4930](https://github.com/Microsoft/vscode-python/issues/4930))
1. Ensure sockets get disposed along with other resources.
   ([#4935](https://github.com/Microsoft/vscode-python/issues/4935))
1. Fix intermittent test failure with listeners.
   ([#4936](https://github.com/Microsoft/vscode-python/issues/4936))
1. Update `mocha` to the latest version.
   ([#4937](https://github.com/Microsoft/vscode-python/issues/4937))
1. Remove redundant mult-root tests.
   ([#4943](https://github.com/Microsoft/vscode-python/issues/4943))
1. Fix intermittent test failure with kernel shutdown.
   ([#4951](https://github.com/Microsoft/vscode-python/issues/4951))
1. Update version of [isort](https://pypi.org/project/isort/) to `4.3.17`
   ([#5059](https://github.com/Microsoft/vscode-python/issues/5059))
1. Fix typo and use constants instead of hardcoded command names.
   (thanks [Allan Wang](https://github.com/AllanWang))
   ([#5204](https://github.com/Microsoft/vscode-python/issues/5204))
1. Add datascience specific settings to telemetry gathered. Make sure to scrape any strings of PII.
   ([#5212](https://github.com/Microsoft/vscode-python/issues/5212))
1. Add telemetry around people hitting 'no' on the enable interactive shift enter.
   Reword the message to be more descriptive.
   ([#5213](https://github.com/Microsoft/vscode-python/issues/5213))
1. Fix failing variable explorer test.
   ([#5348](https://github.com/Microsoft/vscode-python/issues/5348))
1. Reliably end test tasks in Azure Pipelines.
   ([#5129](https://github.com/Microsoft/vscode-python/issues/5129))
1. Deprecate [travis](https://travis-ci.org/) in favor of [Azure Pipelines](https://azure.microsoft.com/en-us/services/devops/pipelines/).
   ([#4024](https://github.com/Microsoft/vscode-python/issues/4024))

### Thanks

Thanks to the following projects which we fully rely on to provide some of
our features:
- [isort 4.3.4](https://pypi.org/project/isort/4.3.4/)
- [jedi 0.12.0](https://pypi.org/project/jedi/0.12.0/)
  and [parso 0.2.1](https://pypi.org/project/parso/0.2.1/)
- [Microsoft Python Language Server](https://github.com/microsoft/python-language-server)
- [ptvsd](https://pypi.org/project/ptvsd/)
- [exuberant ctags](http://ctags.sourceforge.net/) (user-installed)
- [rope](https://pypi.org/project/rope/) (user-installed)

Also thanks to the various projects we provide integrations with which help
make this extension useful:
- Debugging support:
  [Django](https://pypi.org/project/Django/),
  [Flask](https://pypi.org/project/Flask/),
  [gevent](https://pypi.org/project/gevent/),
  [Jinja](https://pypi.org/project/Jinja/),
  [Pyramid](https://pypi.org/project/pyramid/),
  [PySpark](https://pypi.org/project/pyspark/),
  [Scrapy](https://pypi.org/project/Scrapy/),
  [Watson](https://pypi.org/project/Watson/)
- Formatting:
  [autopep8](https://pypi.org/project/autopep8/),
  [black](https://pypi.org/project/black/),
  [yapf](https://pypi.org/project/yapf/)
- Interpreter support:
  [conda](https://conda.io/),
  [direnv](https://direnv.net/),
  [pipenv](https://pypi.org/project/pipenv/),
  [pyenv](https://github.com/pyenv/pyenv),
  [venv](https://docs.python.org/3/library/venv.html#module-venv),
  [virtualenv](https://pypi.org/project/virtualenv/)
- Linting:
  [bandit](https://pypi.org/project/bandit/),
  [flake8](https://pypi.org/project/flake8/),
  [mypy](https://pypi.org/project/mypy/),
  [prospector](https://pypi.org/project/prospector/),
  [pylint](https://pypi.org/project/pylint/),
  [pydocstyle](https://pypi.org/project/pydocstyle/),
  [pylama](https://pypi.org/project/pylama/)
- Testing:
  [nose](https://pypi.org/project/nose/),
  [pytest](https://pypi.org/project/pytest/),
  [unittest](https://docs.python.org/3/library/unittest.html#module-unittest)

And finally thanks to the [Python](https://www.python.org/) development team and
community for creating a fantastic programming language and community to be a
part of!


## 2019.3.3 (8 April 2019)

### Fixes

1. Update ptvsd to [4.2.7](https://github.com/Microsoft/ptvsd/releases/tag/v4.2.7).
    * Fix issues related to debugging Django templates.
1. Update the Python language server to 0.2.47.

### Code Health

1. Capture telemetry to track switching to and from the Language Server.
   ([#5162](https://github.com/Microsoft/vscode-python/issues/5162))


## 2019.3.2 (2 April 2019)

### Fixes

1. Fix regression preventing the expansion of variables in the watch window and the debug console.
   ([#5035](https://github.com/Microsoft/vscode-python/issues/5035))
1. Display survey banner (again) for Language Server when using current Language Server.
   ([#5064](https://github.com/Microsoft/vscode-python/issues/5064))
1. Update ptvsd to [4.2.6](https://github.com/Microsoft/ptvsd/releases/tag/v4.2.6).
   ([#5083](https://github.com/Microsoft/vscode-python/issues/5083))
    * Fix issue with expanding variables in watch window and hover.
    * Fix issue with launching a sub-module.

### Code Health

1. Capture telemetry to track which installer was used when installing packages via the extension.
   ([#5063](https://github.com/Microsoft/vscode-python/issues/5063))


## 2019.3.1 (28 March 2019)

### Enhancements

1. Use the download same logic for `stable` channel of the `Language Server` as that in `beta`.
   ([#4960](https://github.com/Microsoft/vscode-python/issues/4960))

### Code Health

1. Capture telemetry when tests are disabled..
   ([#4801](https://github.com/Microsoft/vscode-python/issues/4801))

## 2019.3.6139 (26 March 2019)

### Enhancements

1. Add support for poetry to install packages.
   ([#1871](https://github.com/Microsoft/vscode-python/issues/1871))
1. Disabled opening the output pane when sorting imports via isort fails.
   (thanks [chrised](https://github.com/chrised/))
   ([#2522](https://github.com/Microsoft/vscode-python/issues/2522))
1. Remove run all cells codelens and replace with run above and run below commands
   Add run to and from line commands in context menu
   ([#4259](https://github.com/Microsoft/vscode-python/issues/4259))
1. Support multi-root workspaces in test explorer.
   ([#4268](https://github.com/Microsoft/vscode-python/issues/4268))
1. Added support for fetching variable values from the jupyter server
   ([#4291](https://github.com/Microsoft/vscode-python/issues/4291))
1. Added commands translation for polish locale.
   (thanks [pypros](https://github.com/pypros/))
   ([#4435](https://github.com/Microsoft/vscode-python/issues/4435))
1. Show sub-tests in a subtree in the test explorer.
   ([#4503](https://github.com/Microsoft/vscode-python/issues/4503))
1. Add support for palette commands for Live Share scenarios.
   ([#4520](https://github.com/Microsoft/vscode-python/issues/4520))
1. Retain state of tests when auto discovering tests.
   ([#4576](https://github.com/Microsoft/vscode-python/issues/4576))
1. Update icons and tooltip in test explorer indicating status of test files/suites
   ([#4583](https://github.com/Microsoft/vscode-python/issues/4583))
1. Add 'ignoreVscodeTheme' setting to allow a user to skip using the theme for VS Code in the Python Interactive Window.
   ([#4640](https://github.com/Microsoft/vscode-python/issues/4640))
1. Add telemetry around imports.
   ([#4718](https://github.com/Microsoft/vscode-python/issues/4718))
1. Update status of test suite when all tests pass
   ([#4727](https://github.com/Microsoft/vscode-python/issues/4727))
1. Add button to ignore the message warning about the use of the macOS system install of Python.
   (thanks [Alina Lobastova](https://github.com/alina7091))
   ([#4448](https://github.com/Microsoft/vscode-python/issues/4448))
1. Add "Run In Interactive" command to run the contents of a file not cell by cell. Group data science context commands in one group. Add run file command to explorer context menu.
   ([#4855](https://github.com/Microsoft/vscode-python/issues/4855))

### Fixes

1. Add 'errorBackgroundColor' (defaults to white/#FFFFFF) for errors in the Interactive Window. Computes foreground based on background.
   ([#3175](https://github.com/Microsoft/vscode-python/issues/3175))
1. If selection is being sent to the Interactive Windows still allow for context menu commands to run selection in terminal or run file in terminal
   ([#4207](https://github.com/Microsoft/vscode-python/issues/4207))
1. Support multiline comments for markdown cells
   ([#4215](https://github.com/Microsoft/vscode-python/issues/4215))
1. Conda activation fails when there is a space in the env name
   ([#4243](https://github.com/Microsoft/vscode-python/issues/4243))
1. Fixes to ensure tests work in multi-root workspaces.
   ([#4268](https://github.com/Microsoft/vscode-python/issues/4268))
1. Allow Interactive Window to run commands as both `-m jupyter command` and as `-m command`
   ([#4306](https://github.com/Microsoft/vscode-python/issues/4306))
1. Fix shift enter to send selection when cells are defined.
   ([#4413](https://github.com/Microsoft/vscode-python/issues/4413))
1. Test explorer icon should be hidden when tests are disabled
   ([#4494](https://github.com/Microsoft/vscode-python/issues/4494))
1. Fix double running of cells with the context menu
   ([#4532](https://github.com/Microsoft/vscode-python/issues/4532))
1. Show an "unknown" icon when test status is unknown.
   ([#4578](https://github.com/Microsoft/vscode-python/issues/4578))
1. Add sys info when switching interpreters
   ([#4588](https://github.com/Microsoft/vscode-python/issues/4588))
1. Display test explorer when discovery has been run.
   ([#4590](https://github.com/Microsoft/vscode-python/issues/4590))
1. Resolve `pythonPath` before comparing it to shebang
   ([#4601](https://github.com/Microsoft/vscode-python/issues/4601))
1. When sending selection to the Interactive Window nothing selected should send the entire line
   ([#4604](https://github.com/Microsoft/vscode-python/issues/4604))
1. Provide telemetry for when we show the shift+enter banner and if the user clicks yes
   ([#4636](https://github.com/Microsoft/vscode-python/issues/4636))
1. Better error message when connecting to remote server
   ([#4666](https://github.com/Microsoft/vscode-python/issues/4666))
1. Fix problem with restart never finishing
   ([#4691](https://github.com/Microsoft/vscode-python/issues/4691))
1. Fixes to ensure we invoke the right command when running a parameterized test function.
   ([#4713](https://github.com/Microsoft/vscode-python/issues/4713))
1. Handle view state changes for the Python Interactive window so that it gains focus when appropriate. (CTRL+1/2/3 etc should give focus to the interactive window)
   ([#4733](https://github.com/Microsoft/vscode-python/issues/4733))
1. Don't have "run all above" on first cell and don't start history for empty code runs
   ([#4743](https://github.com/Microsoft/vscode-python/issues/4743))
1. Perform case insensitive comparison of Python Environment paths
   ([#4797](https://github.com/Microsoft/vscode-python/issues/4797))
1. Ensure `Jedi` uses the currently selected interpreter.
   (thanks [Selim Belhaouane](https://github.com/selimb))
   ([#4687](https://github.com/Microsoft/vscode-python/issues/4687))
1. Multiline comments with text on the first line break Python Interactive window execution.
   ([#4791](https://github.com/Microsoft/vscode-python/issues/4791))
1. Fix status bar when using Live Share or just starting the Python Interactive window.
   ([#4853](https://github.com/Microsoft/vscode-python/issues/4853))
1. Change the names of our "Run All Cells Above" and "Run Cell and All Below" commands to be more concise
   ([#4876](https://github.com/Microsoft/vscode-python/issues/4876))
1. Ensure the `Python` output panel does not steal focus when there errors in the `Language Server`.
   ([#4868](https://github.com/Microsoft/vscode-python/issues/4868))
1. Update ptvsd to [4.2.5](https://github.com/Microsoft/ptvsd/releases/tag/v4.2.5).
   ([#4932](https://github.com/Microsoft/vscode-python/issues/4932))
    * Fix issues with django and jinja2 exceptions.
    * Detaching sometimes throws ValueError.
    * StackTrace request respecting just-my-code.
    * Don't give error redirecting output with pythonw.
    * Fix for stop on entry issue.
1. Update the Python language server to 0.2.31.

### Code Health

1. Add a Python script to run PyTest correctly for discovery.
   ([#4033](https://github.com/Microsoft/vscode-python/issues/4033))
1. Ensure post npm install scripts do not fail when run more than once.
   ([#4109](https://github.com/Microsoft/vscode-python/issues/4109))
1. Improve Azure DevOps pipeline for PR validation. Added speed improvements, documented the process better, and simplified what happens in PR validation.
   ([#4123](https://github.com/Microsoft/vscode-python/issues/4123))
1. Move to new Azure DevOps instance and bring the Nightly CI build closer to running cleanly by skipping tests and improving reporting transparency.
   ([#4336](https://github.com/Microsoft/vscode-python/issues/4336))
1. Add more logging to diagnose issues getting the Python Interactive window to show up.
   Add checks for Conda activation never finishing.
   ([#4424](https://github.com/Microsoft/vscode-python/issues/4424))
1. Update `nyc` and remove `gulp-watch` and `gulp-debounced-watch`.
   ([#4490](https://github.com/Microsoft/vscode-python/issues/4490))
1. Force WS to at least 3.3.1 to alleviate security concerns.
   ([#4497](https://github.com/Microsoft/vscode-python/issues/4497))
1. Add tests for Live Share support.
   ([#4521](https://github.com/Microsoft/vscode-python/issues/4521))
1. Fix running Live Share support in a release build.
   ([#4529](https://github.com/Microsoft/vscode-python/issues/4529))
1. Delete the `pvsc-dev-ext.py` file as it was not being properly maintained.
   ([#4530](https://github.com/Microsoft/vscode-python/issues/4530))
1. Increase timeouts for loading of extension when preparing to run tests.
   ([#4540](https://github.com/Microsoft/vscode-python/issues/4540))
1. Exclude files `travis*.log`, `pythonFiles/tests/**`, `types/**` from the extension.
   ([#4554](https://github.com/Microsoft/vscode-python/issues/4554))
1. Exclude `*.vsix` from source control.
   ([#4556](https://github.com/Microsoft/vscode-python/issues/4556))
1. Add more logging for ECONNREFUSED errors and Jupyter server crashes
   ([#4573](https://github.com/Microsoft/vscode-python/issues/4573))
1. Add travis task to verify bundle can be created.
   ([#4711](https://github.com/Microsoft/vscode-python/issues/4711))
1. Add manual test plan for data science
   ([#4716](https://github.com/Microsoft/vscode-python/issues/4716))
1. Fix Live Share nightly functional tests
   ([#4757](https://github.com/Microsoft/vscode-python/issues/4757))
1. Make cancel test and server cache test more robust
   ([#4818](https://github.com/Microsoft/vscode-python/issues/4818))
1. Generalize code used to parse Test results service
   ([#4796](https://github.com/Microsoft/vscode-python/issues/4796))

### Thanks

Thanks to the following projects which we fully rely on to provide some of
our features:
- [isort 4.3.4](https://pypi.org/project/isort/4.3.4/)
- [jedi 0.12.0](https://pypi.org/project/jedi/0.12.0/)
  and [parso 0.2.1](https://pypi.org/project/parso/0.2.1/)
- [Microsoft Python Language Server](https://github.com/microsoft/python-language-server)
- [ptvsd](https://pypi.org/project/ptvsd/)
- [exuberant ctags](http://ctags.sourceforge.net/) (user-installed)
- [rope](https://pypi.org/project/rope/) (user-installed)

Also thanks to the various projects we provide integrations with which help
make this extension useful:
- Debugging support:
  [Django](https://pypi.org/project/Django/),
  [Flask](https://pypi.org/project/Flask/),
  [gevent](https://pypi.org/project/gevent/),
  [Jinja](https://pypi.org/project/Jinja/),
  [Pyramid](https://pypi.org/project/pyramid/),
  [PySpark](https://pypi.org/project/pyspark/),
  [Scrapy](https://pypi.org/project/Scrapy/),
  [Watson](https://pypi.org/project/Watson/)
- Formatting:
  [autopep8](https://pypi.org/project/autopep8/),
  [black](https://pypi.org/project/black/),
  [yapf](https://pypi.org/project/yapf/)
- Interpreter support:
  [conda](https://conda.io/),
  [direnv](https://direnv.net/),
  [pipenv](https://pypi.org/project/pipenv/),
  [pyenv](https://github.com/pyenv/pyenv),
  [venv](https://docs.python.org/3/library/venv.html#module-venv),
  [virtualenv](https://pypi.org/project/virtualenv/)
- Linting:
  [bandit](https://pypi.org/project/bandit/),
  [flake8](https://pypi.org/project/flake8/),
  [mypy](https://pypi.org/project/mypy/),
  [prospector](https://pypi.org/project/prospector/),
  [pylint](https://pypi.org/project/pylint/),
  [pydocstyle](https://pypi.org/project/pydocstyle/),
  [pylama](https://pypi.org/project/pylama/)
- Testing:
  [nose](https://pypi.org/project/nose/),
  [pytest](https://pypi.org/project/pytest/),
  [unittest](https://docs.python.org/3/library/unittest.html#module-unittest)

And finally thanks to the [Python](https://www.python.org/) development team and
community for creating a fantastic programming language and community to be a
part of!

## 2019.2.2 (6 March 2019)

### Fixes

1. If selection is being sent to the Interactive Windows still allow for context menu commands to run selection in terminal or run file in terminal
   ([#4207](https://github.com/Microsoft/vscode-python/issues/4207))
1. When sending selection to the Interactive Window nothing selected should send the entire line
   ([#4604](https://github.com/Microsoft/vscode-python/issues/4604))
1. Provide telemetry for when we show the shift-enter banner and if the user clicks yes
   ([#4636](https://github.com/Microsoft/vscode-python/issues/4636))

## 2019.2.5433 (27 Feb 2019)

### Fixes


1. Exclude files `travis*.log`, `pythonFiles/tests/**`, `types/**` from the extension.
   ([#4554](https://github.com/Microsoft/vscode-python/issues/4554))
   ([#4566](https://github.com/Microsoft/vscode-python/issues/4566))

## 2019.2.0 (26 Feb 2019)

### Thanks

Thanks to the following projects which we fully rely on to provide some of
our features:
- [isort 4.3.4](https://pypi.org/project/isort/4.3.4/)
- [jedi 0.12.0](https://pypi.org/project/jedi/0.12.0/)
  and [parso 0.2.1](https://pypi.org/project/parso/0.2.1/)
- [Microsoft Python Language Server](https://github.com/microsoft/python-language-server)
- [ptvsd](https://pypi.org/project/ptvsd/)
- [exuberant ctags](http://ctags.sourceforge.net/) (user-installed)
- [rope](https://pypi.org/project/rope/) (user-installed)

Also thanks to the various projects we provide integrations with which help
make this extension useful:
- Debugging support:
  [Django](https://pypi.org/project/Django/),
  [Flask](https://pypi.org/project/Flask/),
  [gevent](https://pypi.org/project/gevent/),
  [Jinja](https://pypi.org/project/Jinja/),
  [Pyramid](https://pypi.org/project/pyramid/),
  [PySpark](https://pypi.org/project/pyspark/),
  [Scrapy](https://pypi.org/project/Scrapy/),
  [Watson](https://pypi.org/project/Watson/)
- Formatting:
  [autopep8](https://pypi.org/project/autopep8/),
  [black](https://pypi.org/project/black/),
  [yapf](https://pypi.org/project/yapf/)
- Interpreter support:
  [conda](https://conda.io/),
  [direnv](https://direnv.net/),
  [pipenv](https://pypi.org/project/pipenv/),
  [pyenv](https://github.com/pyenv/pyenv),
  [venv](https://docs.python.org/3/library/venv.html#module-venv),
  [virtualenv](https://pypi.org/project/virtualenv/)
- Linting:
  [bandit](https://pypi.org/project/bandit/),
  [flake8](https://pypi.org/project/flake8/),
  [mypy](https://pypi.org/project/mypy/),
  [prospector](https://pypi.org/project/prospector/),
  [pylint](https://pypi.org/project/pylint/),
  [pydocstyle](https://pypi.org/project/pydocstyle/),
  [pylama](https://pypi.org/project/pylama/)
- Testing:
  [nose](https://pypi.org/project/nose/),
  [pytest](https://pypi.org/project/pytest/),
  [unittest](https://docs.python.org/3/library/unittest.html#module-unittest)

And finally thanks to the [Python](https://www.python.org/) development team and
community for creating a fantastic programming language and community to be a
part of!

### Enhancements

1. Support launch configs for debugging tests.
   ([#332](https://github.com/Microsoft/vscode-python/issues/332))
1. Add way to send code to the Python Interactive window without having to put `#%%` into a file.
   ([#3171](https://github.com/Microsoft/vscode-python/issues/3171))
1. Support simple variable substitution in `.env` files.
   ([#3275](https://github.com/Microsoft/vscode-python/issues/3275))
1. Support live share in Python interactive window (experimental).
   ([#3581](https://github.com/Microsoft/vscode-python/issues/3581))
1. Strip comments before sending so shell command and multiline jupyter magics work correctly.
   ([#4064](https://github.com/Microsoft/vscode-python/issues/4064))
1. Add a build number to our released builds.
   ([#4183](https://github.com/Microsoft/vscode-python/issues/4183))
1. Prompt the user to send shift-enter to the interactive window.
   ([#4184](https://github.com/Microsoft/vscode-python/issues/4184))
1. Added Dutch translation.
   (thanks [Robin Martijn](https://github.com/Bowero) with the feedback of [Michael van Tellingen](https://github.com/mvantellingen))
   ([#4186](https://github.com/Microsoft/vscode-python/issues/4186))
1. Add the Test Activity view.
   ([#4272](https://github.com/Microsoft/vscode-python/issues/4272))
1. Added action buttons to top of Test Explorer.
   ([#4275](https://github.com/Microsoft/vscode-python/issues/4275))
1. Navigation to test output from Test Explorer.
   ([#4279](https://github.com/Microsoft/vscode-python/issues/4279))
1. Add the command 'Configure Unit Tests'.
   ([#4286](https://github.com/Microsoft/vscode-python/issues/4286))
1. Do not update unit test settings if configuration is cancelled.
   ([#4287](https://github.com/Microsoft/vscode-python/issues/4287))
1. Keep testing configuration alive when losing UI focus.
   ([#4288](https://github.com/Microsoft/vscode-python/issues/4288))
1. Display test activity only when tests have been discovered.
   ([#4317](https://github.com/Microsoft/vscode-python/issues/4317))
1. Added a button to configure unit tests when prompting users that tests weren't discovered.
   ([#4318](https://github.com/Microsoft/vscode-python/issues/4318))
1. Use VSC API to open browser window
   ([#4322](https://github.com/Microsoft/vscode-python/issues/4322))
1. Don't shut down the notebook server on window close.
   ([#4348](https://github.com/Microsoft/vscode-python/issues/4348))
1. Added command `Show Output` to display the `Python` output panel.
   ([#4362](https://github.com/Microsoft/vscode-python/issues/4362))
1. Fix order of icons in test explorer and items.
   ([#4364](https://github.com/Microsoft/vscode-python/issues/4364))
1. Run failed tests icon should only appear if and when a test has failed.
   ([#4371](https://github.com/Microsoft/vscode-python/issues/4371))
1. Update ptvsd to [4.2.4](https://github.com/Microsoft/ptvsd/releases/tag/v4.2.4).
   ([#4457](https://github.com/Microsoft/vscode-python/issues/4457))
   * Validate breakpoint targets.
   * Properly exclude certain files from showing up in the debugger.

### Fixes

1. Add support for multi root workspaces with the new language server server.
   ([#3008](https://github.com/Microsoft/vscode-python/issues/3008))
1. Move linting tests to unit-testing for better reliability.
   ([#3914](https://github.com/Microsoft/vscode-python/issues/3914))
1. Allow "Run Cell" code lenses on non-local files.
   ([#3995](https://github.com/Microsoft/vscode-python/issues/3995))
1. Functional test for the input portion of the python interactive window.
   ([#4057](https://github.com/Microsoft/vscode-python/issues/4057))
1. Fix hitting the up arrow on the input prompt for the Python Interactive window to behave like the terminal window when only 1 item in the history.
   ([#4145](https://github.com/Microsoft/vscode-python/issues/4145))
1. Fix problem with webview panel not being dockable anywhere but view column 2.
   ([#4237](https://github.com/Microsoft/vscode-python/issues/4237))
1. More fixes for history in the Python Interactive window input prompt.
   ([#4255](https://github.com/Microsoft/vscode-python/issues/4255))
1. Fix precedence in `parsePyTestModuleCollectionResult`.
   (thanks [Tammo Ippen](https://github.com/tammoippen))
   ([#4360](https://github.com/Microsoft/vscode-python/issues/4360))
1. Revert pipenv activation to not use `pipenv` shell.`
   ([#4394](https://github.com/Microsoft/vscode-python/issues/4394))
1. Fix shift enter to send selection when cells are defined.
   ([#4413](https://github.com/Microsoft/vscode-python/issues/4413))
1. Icons should display only in test explorer.
   ([#4418](https://github.com/Microsoft/vscode-python/issues/4418))
1. Update ptvsd to [4.2.4](https://github.com/Microsoft/ptvsd/releases/tag/v4.2.4).
   ([#4457](https://github.com/Microsoft/vscode-python/issues/4457))
   * `BreakOnSystemExitZero` now respected.
   * Fix a bug causing breakpoints not to be hit when attached to a remote target.
1. Fix double running of cells with the context menu
   ([#4532](https://github.com/Microsoft/vscode-python/issues/4532))
1. Update the Python language server to 0.1.80.

### Code Health

1. Fix all typescript errors when compiled in strict mode.
   ([#611](https://github.com/Microsoft/vscode-python/issues/611))
1. Get functional tests running nightly again.
   ([#3973](https://github.com/Microsoft/vscode-python/issues/3973))
1. Turn on strict type checking (typescript compiling) for Datascience code.
   ([#4058](https://github.com/Microsoft/vscode-python/issues/4058))
1. Turn on strict typescript compile for the data science react code.
   ([#4091](https://github.com/Microsoft/vscode-python/issues/4091))
1. Fix issue causing debugger tests to timeout on CI servers.
   ([#4148](https://github.com/Microsoft/vscode-python/issues/4148))
1. Don't register language server onTelemetry when downloadLanguageServer is false.
   ([#4199](https://github.com/Microsoft/vscode-python/issues/4199))
1. Fixes to smoke tests on CI.
   ([#4201](https://github.com/Microsoft/vscode-python/issues/4201))



## 2019.1.0 (29 Jan 2019)

### Thanks

Thanks to the following projects which we fully rely on to provide some of
our features:
- [isort 4.3.4](https://pypi.org/project/isort/4.3.4/)
- [jedi 0.12.0](https://pypi.org/project/jedi/0.12.0/)
  and [parso 0.2.1](https://pypi.org/project/parso/0.2.1/)
- [Microsoft Python Language Server](https://github.com/microsoft/python-language-server)
- [ptvsd](https://pypi.org/project/ptvsd/)
- [exuberant ctags](http://ctags.sourceforge.net/) (user-installed)
- [rope](https://pypi.org/project/rope/) (user-installed)

Also thanks to the various projects we provide integrations with which help
make this extension useful:
- Debugging support:
  [Django](https://pypi.org/project/Django/),
  [Flask](https://pypi.org/project/Flask/),
  [gevent](https://pypi.org/project/gevent/),
  [Jinja](https://pypi.org/project/Jinja/),
  [Pyramid](https://pypi.org/project/pyramid/),
  [PySpark](https://pypi.org/project/pyspark/),
  [Scrapy](https://pypi.org/project/Scrapy/),
  [Watson](https://pypi.org/project/Watson/)
- Formatting:
  [autopep8](https://pypi.org/project/autopep8/),
  [black](https://pypi.org/project/black/),
  [yapf](https://pypi.org/project/yapf/)
- Interpreter support:
  [conda](https://conda.io/),
  [direnv](https://direnv.net/),
  [pipenv](https://pypi.org/project/pipenv/),
  [pyenv](https://github.com/pyenv/pyenv),
  [venv](https://docs.python.org/3/library/venv.html#module-venv),
  [virtualenv](https://pypi.org/project/virtualenv/)
- Linting:
  [bandit](https://pypi.org/project/bandit/),
  [flake8](https://pypi.org/project/flake8/),
  [mypy](https://pypi.org/project/mypy/),
  [prospector](https://pypi.org/project/prospector/),
  [pylint](https://pypi.org/project/pylint/),
  [pydocstyle](https://pypi.org/project/pydocstyle/),
  [pylama](https://pypi.org/project/pylama/)
- Testing:
  [nose](https://pypi.org/project/nose/),
  [pytest](https://pypi.org/project/pytest/),
  [unittest](https://docs.python.org/3/library/unittest.html#module-unittest)

And finally thanks to the [Python](https://www.python.org/) development team and
community for creating a fantastic programming language and community to be a
part of!

### Enhancements

1. Add the capability to have custom regex's for cell/markdown matching
   ([#4065](https://github.com/Microsoft/vscode-python/issues/4065))
1. Perform all validation checks in the background
   ([#3019](https://github.com/Microsoft/vscode-python/issues/3019))
1. Watermark for Python Interactive input prompt
   ([#4111](https://github.com/Microsoft/vscode-python/issues/4111))
1. Create diagnostics for failed/skipped tests that were run with pytest.
   (thanks [Chris NeJame](https://github.com/SalmonMode/))
   ([#120](https://github.com/Microsoft/vscode-python/issues/120))
1. Add the python.pipenvPath config setting.
   ([#978](https://github.com/Microsoft/vscode-python/issues/978))
1. Add localRoot and remoteRoot defaults for Remote Debugging configuration in `launch.json`.
   ([#1385](https://github.com/Microsoft/vscode-python/issues/1385))
1. Activate `pipenv` environments in the shell using the command `pipenv shell`.
   ([#2855](https://github.com/Microsoft/vscode-python/issues/2855))
1. Use Pylint message names instead of codes
   (thanks to [Roman Kornev](https://github.com/RomanKornev/))
   ([#2906](https://github.com/Microsoft/vscode-python/issues/2906))
1. Add ability to enter Python code directly into the Python Interactive window
   ([#3101](https://github.com/Microsoft/vscode-python/issues/3101))
1. Allow interactive window inputs to either be collapsed by default or totally hidden
   ([#3266](https://github.com/Microsoft/vscode-python/issues/3266))
1. Notify the user when language server extraction fails
   ([#3268](https://github.com/Microsoft/vscode-python/issues/3268))
1. Indent on enter after line continuations.
   ([#3284](https://github.com/Microsoft/vscode-python/issues/3284))
1. Improvements to automatic selection of the Python interpreter.
   ([#3369](https://github.com/Microsoft/vscode-python/issues/3369))
1. Add support for column numbers for problems returned by `mypy`.
   (thanks [Eric Traut](https://github.com/erictraut))
   ([#3597](https://github.com/Microsoft/vscode-python/issues/3597))
1. Display actionable message when language server is not supported
   ([#3634](https://github.com/Microsoft/vscode-python/issues/3634))
1. Make sure we are looking for conda in all the right places
   ([#3641](https://github.com/Microsoft/vscode-python/issues/3641))
1. Improvements to message displayed when linter is not installed
   ([#3659](https://github.com/Microsoft/vscode-python/issues/3659))
1. Improvements to message displayed when Python path is invalid (in launch.json)
   ([#3661](https://github.com/Microsoft/vscode-python/issues/3661))
1. Add the Jupyter Server URI to the Interactive Window info cell
   ([#3668](https://github.com/Microsoft/vscode-python/issues/3668))
1. Handle errors happening during extension activation.
   ([#3740](https://github.com/Microsoft/vscode-python/issues/3740))
1. Validate Mac Interpreters in the background.
   ([#3908](https://github.com/Microsoft/vscode-python/issues/3908))
1. When cell inputs to Python Interactive are hidden, don't show cells without any output
   ([#3981](https://github.com/Microsoft/vscode-python/issues/3981))

### Fixes

1. Have the new export commands use our directory change code
   ([#4140](https://github.com/Microsoft/vscode-python/issues/4140))
1. Theme should not be exported without output when doing an export.
   ([#4141](https://github.com/Microsoft/vscode-python/issues/4141))
1. Deleting all cells should not remove the input prompt
   ([#4152](https://github.com/Microsoft/vscode-python/issues/4152))
1. Fix ctrl+c to work in code that has already been entered
   ([#4168](https://github.com/Microsoft/vscode-python/issues/4168))
1. Auto-select virtual environment in multi-root workspaces
   ([#3501](https://github.com/Microsoft/vscode-python/issues/3501))
1. Validate interpreter in multi-root workspaces
   ([#3502](https://github.com/Microsoft/vscode-python/issues/3502))
1. Allow clicking anywhere in an input cell to give focus to the input box for the Python Interactive window
   ([#4076](https://github.com/Microsoft/vscode-python/issues/4076))
1. Cursor in Interactive Windows now appears on whitespace
   ([#4081](https://github.com/Microsoft/vscode-python/issues/4081))
1. Fix problem with double scrollbars when typing in the input window. Make code wrap instead.
   ([#4084](https://github.com/Microsoft/vscode-python/issues/4084))
1. Remove execution count from the prompt cell.
   ([#4086](https://github.com/Microsoft/vscode-python/issues/4086))
1. Make sure showing a plain Python Interactive window lists out the sys info
   ([#4088](https://github.com/Microsoft/vscode-python/issues/4088))
1. Fix Python interactive window up/down arrows in the input prompt to behave like a terminal.
   ([#4092](https://github.com/Microsoft/vscode-python/issues/4092))
1. Handle stdout changes with updates to pytest 4.1.x series (without breaking 4.0.x series parsing).
   ([#4099](https://github.com/Microsoft/vscode-python/issues/4099))
1. Fix bug affecting multiple linters used in a workspace.
   (thanks [Ilia Novoselov](https://github.com/nullie))
   ([#2571](https://github.com/Microsoft/vscode-python/issues/2571))
1. Activate any selected Python Environment when running unit tests.
   ([#3330](https://github.com/Microsoft/vscode-python/issues/3330))
1. Ensure extension does not start multiple language servers.
   ([#3346](https://github.com/Microsoft/vscode-python/issues/3346))
1. Add support for running an entire file in the Python Interactive window
   ([#3362](https://github.com/Microsoft/vscode-python/issues/3362))
1. When in multi-root workspace, store selected python path in the `settings.json` file of the workspace folder.
   ([#3419](https://github.com/Microsoft/vscode-python/issues/3419))
1. Fix console wrapping in output so that console based status bars and spinners work.
   ([#3529](https://github.com/Microsoft/vscode-python/issues/3529))
1. Support other virtual environments besides conda
   ([#3537](https://github.com/Microsoft/vscode-python/issues/3537))
1. Fixed tests related to the `onEnter` format provider.
   ([#3674](https://github.com/Microsoft/vscode-python/issues/3674))
1. Lowering threshold for Language Server support on a platform.
   ([#3693](https://github.com/Microsoft/vscode-python/issues/3693))
1. Survive missing kernelspecs as a default will be created.
   ([#3699](https://github.com/Microsoft/vscode-python/issues/3699))
1. Activate the extension when loading ipynb files
   ([#3734](https://github.com/Microsoft/vscode-python/issues/3734))
1. Don't restart the Jupyter server on any settings change. Also don't throw interpreter changed events on unrelated settings changes.
   ([#3749](https://github.com/Microsoft/vscode-python/issues/3749))
1. Support whitespace (tabs and spaces) in output
   ([#3757](https://github.com/Microsoft/vscode-python/issues/3757))
1. Ensure file names are not captured when sending telemetry for unit tests.
   ([#3767](https://github.com/Microsoft/vscode-python/issues/3767))
1. Address problem with Python Interactive icons not working in insider's build. VS Code is more restrictive on what files can load in a webview.
   ([#3775](https://github.com/Microsoft/vscode-python/issues/3775))
1. Fix output so that it wraps '<' entries in &lt;xmp&gt; to allow html like tags to be output.
   ([#3824](https://github.com/Microsoft/vscode-python/issues/3824))
1. Keep the Jupyter remote server URI input box open so you can copy and paste into it easier
   ([#3856](https://github.com/Microsoft/vscode-python/issues/3856))
1. Changes to how source maps are enabled and disabled in the extension.
   ([#3905](https://github.com/Microsoft/vscode-python/issues/3905))
1. Clean up command names for data science
   ([#3925](https://github.com/Microsoft/vscode-python/issues/3925))
1. Add more data when we get an unknown mime type
   ([#3945](https://github.com/Microsoft/vscode-python/issues/3945))
1. Match dots in ignorePatterns globs; fixes .venv not being ignored
   (thanks to [Russell Davis](https://github.com/russelldavis))
   ([#3947](https://github.com/Microsoft/vscode-python/issues/3947))
1. Remove duplicates from interpreters listed in the interpreter selection list.
   ([#3953](https://github.com/Microsoft/vscode-python/issues/3953))
1. Add telemetry for local versus remote connect
   ([#3985](https://github.com/Microsoft/vscode-python/issues/3985))
1. Add new maxOutputSize setting for text output in the Python Interactive window. -1 means infinite, otherwise the number of pixels.
   ([#4010](https://github.com/Microsoft/vscode-python/issues/4010))
1. fix `pythonPath` typo (thanks [David Lechner](https://github.com/dlech))
   ([#4047](https://github.com/Microsoft/vscode-python/issues/4047))
1. Fix a type in generated header comment when importing a notebook: `DataSciece` --> `DataScience`.
   (thanks [sunt05](https://github.com/sunt05))
   ([#4048](https://github.com/Microsoft/vscode-python/issues/4048))
1. Allow clicking anywhere in an input cell to give focus to the input box for the Python Interactive window
   ([#4076](https://github.com/Microsoft/vscode-python/issues/4076))
1. Fix problem with double scrollbars when typing in the input window. Make code wrap instead.
   ([#4084](https://github.com/Microsoft/vscode-python/issues/4084))
1. Remove execution count from the prompt cell.
   ([#4086](https://github.com/Microsoft/vscode-python/issues/4086))
1. Make sure showing a plain Python Interactive window lists out the sys info
   ([#4088](https://github.com/Microsoft/vscode-python/issues/4088))

### Code Health

1. Fix build issue with code.tsx
   ([#4156](https://github.com/Microsoft/vscode-python/issues/4156))
1. Expose an event to notify changes to settings instead of casting settings to concrete class.
   ([#642](https://github.com/Microsoft/vscode-python/issues/642))
1. Created system test to ensure terminal gets activated with anaconda environment
   ([#1521](https://github.com/Microsoft/vscode-python/issues/1521))
1. Added system tests to ensure terminal gets activated with virtualenv environment
   ([#1522](https://github.com/Microsoft/vscode-python/issues/1522))
1. Added system test to ensure terminal gets activated with pipenv
   ([#1523](https://github.com/Microsoft/vscode-python/issues/1523))
1. Fix flaky tests related to auto selection of virtual environments.
   ([#2339](https://github.com/Microsoft/vscode-python/issues/2339))
1. Use enums for event names instead of constants.
   ([#2904](https://github.com/Microsoft/vscode-python/issues/2904))
1. Add tests for clicking buttons in history pane
   ([#3084](https://github.com/Microsoft/vscode-python/issues/3084))
1. Add tests for clear and delete buttons in the history pane
   ([#3087](https://github.com/Microsoft/vscode-python/issues/3087))
1. Add tests for clicking buttons on individual cells
   ([#3092](https://github.com/Microsoft/vscode-python/issues/3092))
1. Handle a 404 when trying to download the language server
   ([#3267](https://github.com/Microsoft/vscode-python/issues/3267))
1. Ensure new warnings are not ignored when bundling the extension with WebPack.
   ([#3468](https://github.com/Microsoft/vscode-python/issues/3468))
1. Update our CI/nightly full build to a YAML definition build in Azure DevOps.
   ([#3555](https://github.com/Microsoft/vscode-python/issues/3555))
1. Add mock of Jupyter API to allow functional tests to run more quickly and more consistently.
   ([#3556](https://github.com/Microsoft/vscode-python/issues/3556))
1. Use Jedi if Language Server fails to activate
   ([#3633](https://github.com/Microsoft/vscode-python/issues/3633))
1. Fix the timeout for DataScience functional tests
   ([#3682](https://github.com/Microsoft/vscode-python/issues/3682))
1. Fixed language server smoke tests.
   ([#3684](https://github.com/Microsoft/vscode-python/issues/3684))
1. Add a functional test for interactive window remote connect scenario
   ([#3714](https://github.com/Microsoft/vscode-python/issues/3714))
1. Detect usage of `xonsh` shells (this does **not** add support for `xonsh` itself)
   ([#3746](https://github.com/Microsoft/vscode-python/issues/3746))
1. Remove `src/server` folder, as this is no longer required.
   ([#3781](https://github.com/Microsoft/vscode-python/issues/3781))
1. Bugfix to `pvsc-dev-ext.py` where arguments to git would not be passed on POSIX-based environments. Extended `pvsc-dev-ext.py setup` command with 2
   optional flags-- `--repo` and `--branch` to override the default git repository URL and the branch used to clone and install the extension.
   (thanks [Anthony Shaw](https://github.com/tonybaloney/))
   ([#3837](https://github.com/Microsoft/vscode-python/issues/3837))
1. Improvements to execution times of CI on Travis.
   ([#3899](https://github.com/Microsoft/vscode-python/issues/3899))
1. Add telemetry to check if global interpreter is used in workspace.
   ([#3901](https://github.com/Microsoft/vscode-python/issues/3901))
1. Make sure to search for the best Python when launching the non default interpreter.
   ([#3916](https://github.com/Microsoft/vscode-python/issues/3916))
1. Add tests for expand / collapse and hiding of cell inputs mid run
   ([#3982](https://github.com/Microsoft/vscode-python/issues/3982))
1. Move `splitParent` from `string.ts` into tests folder.
   ([#3988](https://github.com/Microsoft/vscode-python/issues/3988))
1. Ensure `debounce` decorator cannot be applied to async functions.
   ([#4055](https://github.com/Microsoft/vscode-python/issues/4055))

## 2018.12.1 (14 Dec 2018)

### Fixes


1. Lowering threshold for Language Server support on a platform.
   ([#3693](https://github.com/Microsoft/vscode-python/issues/3693))
1. Fix bug affecting multiple linters used in a workspace.
   (thanks [Ilia Novoselov](https://github.com/nullie))
   ([#3700](https://github.com/Microsoft/vscode-python/issues/3700))

## 2018.12.0 (13 Dec 2018)

### Thanks

Thanks to the following projects which we fully rely on to provide some of
our features:
- [isort 4.3.4](https://pypi.org/project/isort/4.3.4/)
- [jedi 0.12.0](https://pypi.org/project/jedi/0.12.0/)
  and [parso 0.2.1](https://pypi.org/project/parso/0.2.1/)
- [Microsoft Python Language Server](https://github.com/microsoft/python-language-server)
- [ptvsd](https://pypi.org/project/ptvsd/)
- [exuberant ctags](http://ctags.sourceforge.net/) (user-installed)
- [rope](https://pypi.org/project/rope/) (user-installed)

Also thanks to the various projects we provide integrations with which help
make this extension useful:
- Debugging support:
  [Django](https://pypi.org/project/Django/),
  [Flask](https://pypi.org/project/Flask/),
  [gevent](https://pypi.org/project/gevent/),
  [Jinja](https://pypi.org/project/Jinja/),
  [Pyramid](https://pypi.org/project/pyramid/),
  [PySpark](https://pypi.org/project/pyspark/),
  [Scrapy](https://pypi.org/project/Scrapy/),
  [Watson](https://pypi.org/project/Watson/)
- Formatting:
  [autopep8](https://pypi.org/project/autopep8/),
  [black](https://pypi.org/project/black/),
  [yapf](https://pypi.org/project/yapf/)
- Interpreter support:
  [conda](https://conda.io/),
  [direnv](https://direnv.net/),
  [pipenv](https://pypi.org/project/pipenv/),
  [pyenv](https://github.com/pyenv/pyenv),
  [venv](https://docs.python.org/3/library/venv.html#module-venv),
  [virtualenv](https://pypi.org/project/virtualenv/)
- Linting:
  [bandit](https://pypi.org/project/bandit/),
  [flake8](https://pypi.org/project/flake8/),
  [mypy](https://pypi.org/project/mypy/),
  [prospector](https://pypi.org/project/prospector/),
  [pylint](https://pypi.org/project/pylint/),
  [pydocstyle](https://pypi.org/project/pydocstyle/),
  [pylama](https://pypi.org/project/pylama/)
- Testing:
  [nose](https://pypi.org/project/nose/),
  [pytest](https://pypi.org/project/pytest/),
  [unittest](https://docs.python.org/3/library/unittest.html#module-unittest)

And finally thanks to the [Python](https://www.python.org/) development team and
community for creating a fantastic programming language and community to be a
part of!

### Enhancements

1. Load the configured language server in the background during extension activation.
   ([#3020](https://github.com/Microsoft/vscode-python/issues/3020))
1. Display progress indicator when activating the language server and validating user setup.
   ([#3082](https://github.com/Microsoft/vscode-python/issues/3082))
1. Allow for connection to a remote `Jupyter` server.
   ([#3316](https://github.com/Microsoft/vscode-python/issues/3316))
1. Allow users to request the 'Install missing Linter' prompt to not show again for `pylint`.
   ([#3349](https://github.com/Microsoft/vscode-python/issues/3349))
1. Add the `Jupyter` server URI to the interactive window info cell.
   ([#3668](https://github.com/Microsoft/vscode-python/issues/3668))

### Fixes

1. Updated logic used to determine whether the Microsoft Python Language Server is supported.
   ([#2729](https://github.com/Microsoft/vscode-python/issues/2729))
1. Add export from the Python interactive window as a notebook file.
   ([#3109](https://github.com/Microsoft/vscode-python/issues/3109))
1. Fix issue with the `unittest` runner where test suite/module initialization methods were not for a single test method.
   (thanks [Alex Yu](https://github.com/alexander-yu))
   ([#3295](https://github.com/Microsoft/vscode-python/issues/3295))
1. Activate `conda` prior to running `jupyter` for the Python interactive window.
   ([#3341](https://github.com/Microsoft/vscode-python/issues/3341))
1. Respect value defined for `pylintEnabled` in user `settings.json`.
   ([#3388](https://github.com/Microsoft/vscode-python/issues/3388))
1. Expand variables in `pythonPath` before validating it.
   ([#3392](https://github.com/Microsoft/vscode-python/issues/3392))
1. Clear cached display name of Python if interpreter changes.
   ([#3406](https://github.com/Microsoft/vscode-python/issues/3406))
1. Run in the workspace directory by default for the interactive window.
   ([#3407](https://github.com/Microsoft/vscode-python/issues/3407))
1. Create a default config when starting a local `Jupyter` server to resolve potential conflicts with user's custom configuration.
   ([#3475](https://github.com/Microsoft/vscode-python/issues/3475))
1. Add support for running Python interactive commands from the command palette.
   ([#3476](https://github.com/Microsoft/vscode-python/issues/3476))
1. Handle interrupts crashing the kernel.
   ([#3511](https://github.com/Microsoft/vscode-python/issues/3511))
1. Revert `ctags` argument from `--extras` to `--extra`.
   ([#3517](https://github.com/Microsoft/vscode-python/issues/3517))
1. Fix problems with `jupyter` startup related to custom configurations.
   ([#3533](https://github.com/Microsoft/vscode-python/issues/3533))
1. Fix crash when `kernelspec` is missing path or language.
   ([#3561](https://github.com/Microsoft/vscode-python/issues/3561))
1. Update the Microsoft Python Language Server to 0.1.72/[2018.12.1](https://github.com/Microsoft/python-language-server/releases/tag/2018.12.1) ([#3657](https://github.com/Microsoft/vscode-python/issues/3657)):
   * Properly resolve namespace packages and relative imports.
   * `Go to Definition` now supports namespace packages.
   * Fixed `null` reference exceptions.
   * Fixed erroneously reporting `None`, `True`, and `False` as undefined.


### Code Health

1. Pin python dependencies bundled with the extension in a `requirements.txt` file.
   ([#2965](https://github.com/Microsoft/vscode-python/issues/2965))
1. Remove scripts that bundled the extension using the old way, without webpack.
   ([#3479](https://github.com/Microsoft/vscode-python/issues/3479))
1. Fix environment variable token in Azure DevOps YAML.
   ([#3630](https://github.com/Microsoft/vscode-python/issues/3630))
1. Add missing imports and enable functional tests.
   ([#3649](https://github.com/Microsoft/vscode-python/issues/3649))
1. Enable code coverage for unit tests and functional tests.
   ([#3650](https://github.com/Microsoft/vscode-python/issues/3650))
1. Add logging for improved diagnostics.
   ([#3460](https://github.com/Microsoft/vscode-python/issues/3460))

## 2018.11.0 (29 Nov 2018)

### Thanks

Thanks to the following projects which we fully rely on to provide some of
our features:
- [isort 4.3.4](https://pypi.org/project/isort/4.3.4/)
- [jedi 0.13.1](https://pypi.org/project/jedi/0.13.1/)
  and [parso 0.3.1](https://pypi.org/project/parso/0.3.1/)
- [Microsoft Python Language Server](https://github.com/microsoft/python-language-server)
- [ptvsd](https://pypi.org/project/ptvsd/)
- [exuberant ctags](http://ctags.sourceforge.net/) (user-installed)
- [rope](https://pypi.org/project/rope/) (user-installed)

Also thanks to the various projects we provide integrations with which help
make this extension useful:
- Debugging support:
  [Django](https://pypi.org/project/Django/),
  [Flask](https://pypi.org/project/Flask/),
  [gevent](https://pypi.org/project/gevent/),
  [Jinja](https://pypi.org/project/Jinja/),
  [Pyramid](https://pypi.org/project/pyramid/),
  [PySpark](https://pypi.org/project/pyspark/),
  [Scrapy](https://pypi.org/project/Scrapy/),
  [Watson](https://pypi.org/project/Watson/)
- Formatting:
  [autopep8](https://pypi.org/project/autopep8/),
  [black](https://pypi.org/project/black/),
  [yapf](https://pypi.org/project/yapf/)
- Interpreter support:
  [conda](https://conda.io/),
  [direnv](https://direnv.net/),
  [pipenv](https://pypi.org/project/pipenv/),
  [pyenv](https://github.com/pyenv/pyenv),
  [venv](https://docs.python.org/3/library/venv.html#module-venv),
  [virtualenv](https://pypi.org/project/virtualenv/)
- Linting:
  [bandit](https://pypi.org/project/bandit/),
  [flake8](https://pypi.org/project/flake8/),
  [mypy](https://pypi.org/project/mypy/),
  [prospector](https://pypi.org/project/prospector/),
  [pylint](https://pypi.org/project/pylint/),
  [pydocstyle](https://pypi.org/project/pydocstyle/),
  [pylama](https://pypi.org/project/pylama/)
- Testing:
  [nose](https://pypi.org/project/nose/),
  [pytest](https://pypi.org/project/pytest/),
  [unittest](https://docs.python.org/3/library/unittest.html#module-unittest)

And finally thanks to the [Python](https://www.python.org/) development team and
community for creating a fantastic programming language and community to be a
part of!

### Enhancements

1. Update Jedi to 0.13.1 and parso 0.3.1.
   ([#2667](https://github.com/Microsoft/vscode-python/issues/2667))
1. Make diagnostic message actionable when opening a workspace with no currently selected Python interpreter.
   ([#2983](https://github.com/Microsoft/vscode-python/issues/2983))
1. Expose an API that can be used by other extensions to interact with the Python Extension.
   ([#3121](https://github.com/Microsoft/vscode-python/issues/3121))
1. Updated the language server to [0.1.65](https://github.com/Microsoft/python-language-server/releases/tag/2018.11.1):
   - Improved `formatOnType` so it handles mismatched braces better
   ([#3482](https://github.com/Microsoft/vscode-python/issues/3482))

### Fixes

1. Have `ctags` use the `--extras` option instead of `--extra`.
   (thanks to [Brandy Sandrowicz](https://github.com/bsandrow))
   ([#793](https://github.com/Microsoft/vscode-python/issues/793))
1. Always use bundled version of [`ptvsd`](https://github.com/microsoft/ptvsd), unless specified.
   To use a custom version of `ptvsd` in the debugger, add `customDebugger` into your `launch.json` configuration as follows:
   ```json
       "type": "python",
       "request": "launch",
       "customDebugger": true
   ```
   ([#3283](https://github.com/Microsoft/vscode-python/issues/3283))
1. Fix problems with virtual environments not matching the loaded python when running cells.
   ([#3294](https://github.com/Microsoft/vscode-python/issues/3294))
1. Add button for interrupting the jupyter kernel
   ([#3314](https://github.com/Microsoft/vscode-python/issues/3314))
1. Auto select `Python Interpreter` prior to validation of interpreters and changes to messages displayed.
   ([#3326](https://github.com/Microsoft/vscode-python/issues/3326))
1. Fix Jupyter server connection issues involving IP addresses, base_url, and missing tokens
   ([#3332](https://github.com/Microsoft/vscode-python/issues/3332))
1. Make `nbconvert` in a installation not prevent notebooks from starting.
   ([#3343](https://github.com/Microsoft/vscode-python/issues/3343))
1. Re-run Jupyter notebook setup when the kernel is restarted. This correctly picks up dark color themes for matplotlib.
   ([#3418](https://github.com/Microsoft/vscode-python/issues/3418))
1. Update the language server to [0.1.65](https://github.com/Microsoft/python-language-server/releases/tag/2018.11.1):
   - Fixed `null` reference exception when executing "Find symbol in workspace"
   - Fixed `null` argument exception that could happen when a function used tuples
   - Fixed issue when variables in nested list comprehensions were marked as undefined
   - Fixed exception that could be thrown with certain generic syntax
   ([#3482](https://github.com/Microsoft/vscode-python/issues/3482))

### Code Health

1. Added basic integration tests for the new Language Server.
   ([#2041](https://github.com/Microsoft/vscode-python/issues/2041))
1. Add smoke tests for the extension.
   ([#3021](https://github.com/Microsoft/vscode-python/issues/3021))
1. Improvements to the `webpack configuration` file used to build the Data Science UI components.
   Added pre-build validations to ensure all npm modules used by Data Science UI components are registered.
   ([#3122](https://github.com/Microsoft/vscode-python/issues/3122))
1. Removed `IsTestExecution` guard from around data science banner calls
   ([#3246](https://github.com/Microsoft/vscode-python/issues/3246))
1. Unit tests for `CodeLensProvider` and `CodeWatcher`
   ([#3264](https://github.com/Microsoft/vscode-python/issues/3264))
1. Use `EXTENSION_ROOT_DIR` instead of `__dirname` in preparation for bundling of extension.
   ([#3317](https://github.com/Microsoft/vscode-python/issues/3317))
1. Add YAML file specification for CI builds
   ([#3350](https://github.com/Microsoft/vscode-python/issues/3350))
1. Stop running CI tests against the `master` branch of ptvsd.
   ([#3414](https://github.com/Microsoft/vscode-python/issues/3414))
1. Be more aggressive in searching for a Python environment that can run Jupyter
   (make sure to cleanup any kernelspecs that are created during this process).
   ([#3433](https://github.com/Microsoft/vscode-python/issues/3433))


## 2018.10.1 (09 Nov 2018)

### Fixes

1. When attempting to 'Run Cell', get error - Cannot read property 'length' of null
   ([#3286](https://github.com/Microsoft/vscode-python/issues/3286))

## 2018.10.0 (08 Nov 2018)

### Thanks

Thanks to the following projects which we fully rely on to provide some of
our features:
- [isort 4.3.4](https://pypi.org/project/isort/4.3.4/)
- [jedi 0.12.0](https://pypi.org/project/jedi/0.12.0/)
  and [parso 0.2.1](https://pypi.org/project/parso/0.2.1/)
- Microsoft Python Language Server
- ptvsd
- [exuberant ctags](http://ctags.sourceforge.net/) (user-installed)
- [rope](https://pypi.org/project/rope/) (user-installed)

Also thanks to the various projects we provide integrations with which help
make this extension useful:
- Debugging support:
  [Django](https://pypi.org/project/Django/),
  [Flask](https://pypi.org/project/Flask/),
  [gevent](https://pypi.org/project/gevent/),
  [Jinja](https://pypi.org/project/Jinja/),
  [Pyramid](https://pypi.org/project/pyramid/),
  [PySpark](https://pypi.org/project/pyspark/),
  [Scrapy](https://pypi.org/project/Scrapy/),
  [Watson](https://pypi.org/project/Watson/)
- Formatting:
  [autopep8](https://pypi.org/project/autopep8/),
  [black](https://pypi.org/project/black/),
  [yapf](https://pypi.org/project/yapf/)
- Interpreter support:
  [conda](https://conda.io/),
  [direnv](https://direnv.net/),
  [pipenv](https://pypi.org/project/pipenv/),
  [pyenv](https://github.com/pyenv/pyenv),
  [venv](https://docs.python.org/3/library/venv.html#module-venv),
  [virtualenv](https://pypi.org/project/virtualenv/)
- Linting:
  [bandit](https://pypi.org/project/bandit/),
  [flake8](https://pypi.org/project/flake8/),
  [mypy](https://pypi.org/project/mypy/),
  [prospector](https://pypi.org/project/prospector/),
  [pylint](https://pypi.org/project/pylint/),
  [pydocstyle](https://pypi.org/project/pydocstyle/),
  [pylama](https://pypi.org/project/pylama/)
- Testing:
  [nose](https://pypi.org/project/nose/),
  [pytest](https://pypi.org/project/pytest/),
  [unittest](https://docs.python.org/3/library/unittest.html#module-unittest)

And finally thanks to the [Python](https://www.python.org/) development team and
community for creating a fantastic programming language and community to be a
part of!

### Enhancements

1. Add support for code completion in the debug console window.
   ([#1076](https://github.com/Microsoft/vscode-python/issues/1076))
1. Add a new simple snippet for `if __name__ == '__main__':` block. The snippet can be accessed by typing `__main__`
   (thanks [R S Nikhil Krishna](https://github.com/rsnk96/))
   ([#2242](https://github.com/Microsoft/vscode-python/issues/2242))
1. Add Python Interactive mode for data science.
   ([#2302](https://github.com/Microsoft/vscode-python/issues/2302))
1. Added a debugger setting to show return values of functions while stepping.
   ([#2463](https://github.com/Microsoft/vscode-python/issues/2463))
1. Enable on-type formatting from language server
   ([#2690](https://github.com/Microsoft/vscode-python/issues/2690))
1. Add [bandit](https://pypi.org/project/bandit/) to supported linters.
   (thanks [Steven Demurjian Jr.](https://github.com/demus/))
   ([#2775](https://github.com/Microsoft/vscode-python/issues/2775))
1. Ensure `python.condaPath` supports paths relative to `Home`. E.g. `"python.condaPath":"~/anaconda3/bin/conda"`.
   ([#2781](https://github.com/Microsoft/vscode-python/issues/2781))
1. Updated the [language server](https://github.com/Microsoft/python-language-server) to [0.1.57/2018.11.0](https://github.com/Microsoft/python-language-server/releases/tag/2018.11.0) (from 2018.10.0)
   and the [debugger](https://pypi.org/project/ptvsd/) to
   [4.2.0](https://github.com/Microsoft/ptvsd/releases/tag/v4.2.0) (from 4.1.3). Highlights include:
   * Language server
     - Completion support for [`collections.namedtuple`](https://docs.python.org/3/library/collections.html#collections.namedtuple).
     - Support [`typing.NewType`](https://docs.python.org/3/library/typing.html#typing.NewType)
       and [`typing.TypeVar`](https://docs.python.org/3/library/typing.html#typing.TypeVar).
   * Debugger
     - Add support for sub-process debugging (set `"subProcess": true` in your `launch.json` to use).
     - Add support for [pyside2](https://pypi.org/project/PySide2/).
1. Add localization of strings. Localized versions are specified in the package.nls.\<locale\>.json files.
   ([#463](https://github.com/Microsoft/vscode-python/issues/463))
1. Clear cached list of interpreters when an interpeter is created in the workspace folder (this allows for virtual environments created in one's workspace folder to be detectable immediately).
   ([#656](https://github.com/Microsoft/vscode-python/issues/656))
1. Pylint is no longer enabled by default when using the language server. Users that have not configured pylint but who have installed it in their workspace will be asked if they'd like to enable it.
   ([#974](https://github.com/Microsoft/vscode-python/issues/974))

### Fixes

1. Support "conda activate" after 4.4.0.
   ([#1882](https://github.com/Microsoft/vscode-python/issues/1882))
1. Fix installation of codna packages when conda environment contains spaces.
   ([#2015](https://github.com/Microsoft/vscode-python/issues/2015))
1. Ensure `python.formatting.blackPath` supports paths relative to `Home`. E.g. `"python.formatting.blackPath":"~/venv/bin/black"`.
   ([#2274](https://github.com/Microsoft/vscode-python/issues/2274))
1. Correct errors with timing, resetting, and exceptions, related to unittest during discovery and execution of tests. Re-enable `unittest.test` suite.
   ([#2692](https://github.com/Microsoft/vscode-python/issues/2692))
1. Fix colon-triggered block formatting.
   ([#2714](https://github.com/Microsoft/vscode-python/issues/2714))
1. Ensure relative paths to python interpreters in `python.pythonPath` of `settings.json` are prefixed with `./` or `.\\` (depending on the OS).
   ([#2744](https://github.com/Microsoft/vscode-python/issues/2744))
1. Give preference to PTSVD in current path.
   ([#2818](https://github.com/Microsoft/vscode-python/issues/2818))
1. Fixed a typo in the Python interpreter selection balloon for macOS.
   (thanks [Joe Graham](https://github.com/joe-graham))
   ([#2868](https://github.com/Microsoft/vscode-python/issues/2868))
1. Updated the [language server](https://github.com/Microsoft/python-language-server) to [0.1.57/2018.11.0](https://github.com/Microsoft/python-language-server/releases/tag/2018.11.0) (from 2018.10.0)
   and the [debugger](https://pypi.org/project/ptvsd/) to
   [4.2.0](https://github.com/Microsoft/ptvsd/releases/tag/v4.2.0) (from 4.1.3). Highlights include:
   * Language server
     - Completions on generic containers work (e.g. `x: List[T]` now have completions for `x`, not just `x[]`).
     - Fixed issues relating to `Go to Definition` for `from ... import` statements.
     - `None` is no longer flagged as undefined.
     - `BadSourceException` should no longer be raised.
     - Fixed a null reference exception when handling certain function overloads.
   * Debugger
     - Properly deal with handled or unhandled exception in top level frames.
     - Any folder ending with `site-packages` is considered a library.
     - Treat any code not in `site-packages` as user code.
     - Handle case where no completions are provided by the debugger.

### Code Health

1. Remove test-specific code from `configSettings.ts` class.
   ([#2678](https://github.com/Microsoft/vscode-python/issues/2678))
1. Add a unit test for the MyPy output regex.
   ([#2696](https://github.com/Microsoft/vscode-python/issues/2696))
1. Update all npm dependencies to use the caret operator.
   ([#2746](https://github.com/Microsoft/vscode-python/issues/2746))
1. Move contents of the folder `src/utils` into `src/client/common/utils`.
   ([#2748](https://github.com/Microsoft/vscode-python/issues/2748))
1. Moved languageServer-related files to a languageServer folder.
   ([#2756](https://github.com/Microsoft/vscode-python/issues/2756))
1. Skip known failing tests for specific OS and Python version combinations to get CI running cleanly.
   ([#2795](https://github.com/Microsoft/vscode-python/issues/2795))
1. Move the linting error code out of the linting message and let [VS Code manage it in the Problems panel](https://code.visualstudio.com/updates/v1_28#_problems-panel)
   (Thanks [Nafly Mohammed](https://github.com/naflymim)).
   ([#2815](https://github.com/Microsoft/vscode-python/issues/2815))
1. Remove code related to the old debugger.
   ([#2828](https://github.com/Microsoft/vscode-python/issues/2828))
1. Upgrade Gulp to 4.0.0.
   ([#2909](https://github.com/Microsoft/vscode-python/issues/2909))
1. Remove pre-commit hooks.
   ([#2963](https://github.com/Microsoft/vscode-python/issues/2963))
1. Only perform Black-related formatting tests when the current Python-version supports it.
   ([#2999](https://github.com/Microsoft/vscode-python/issues/2999))
1. Move language server downloads to the CDN.
   ([#3000](https://github.com/Microsoft/vscode-python/issues/3000))
1. Pin extension to a minimum version of the language server.
   ([#3125](https://github.com/Microsoft/vscode-python/issues/3125))





## 2018.9.2 (29 Oct 2018)

### Fixes

1. Update version of `vscode-extension-telemetry` to resolve issue with regards to spawning of numerous `powershell` processes.
   ([#2996](https://github.com/Microsoft/vscode-python/issues/2996))

### Code Health

1. Forward telemetry from the language server.
   ([#2940](https://github.com/Microsoft/vscode-python/issues/2940))


## 2018.9.1 (18 Oct 2018)

### Fixes

1. Disable activation of conda environments in PowerShell.
   ([#2732](https://github.com/Microsoft/vscode-python/issues/2732))
1. Add logging along with some some improvements to the load times of the extension.
   ([#2827](https://github.com/Microsoft/vscode-python/issues/2827))
1. Stop `normalizationForInterpreter.py` script from returning CRCRLF line-endings.
   ([#2857](https://github.com/Microsoft/vscode-python/issues/2857))

### Code Health

1. Add ability to publish extension builds from `release` branches into the blob store.
   ([#2874](https://github.com/Microsoft/vscode-python/issues/2874))


## 2018.9.0 (9 Oct 2018)

### Thanks

Thanks to the following projects which we fully rely on to provide some of
our features:
- [isort 4.3.4](https://pypi.org/project/isort/4.3.4/)
- [jedi 0.12.0](https://pypi.org/project/jedi/0.12.0/)
  and [parso 0.2.1](https://pypi.org/project/parso/0.2.1/)
- [Microsoft Python Language Server 2018.9.0](https://github.com/Microsoft/python-language-server/releases/tag/2018.9.0)
- [ptvsd 4.1.3](https://github.com/Microsoft/ptvsd/releases/tag/v4.1.3)
- [exuberant ctags](http://ctags.sourceforge.net/) (user-installed)
- [rope](https://pypi.org/project/rope/) (user-installed)

Also thanks to the various projects we provide integrations with which help
make this extension useful:
- Debugging support:
  [Django](https://pypi.org/project/Django/),
  [Flask](https://pypi.org/project/Flask/),
  [gevent](https://pypi.org/project/gevent/),
  [Jinja](https://pypi.org/project/Jinja/),
  [Pyramid](https://pypi.org/project/pyramid/),
  [PySpark](https://pypi.org/project/pyspark/),
  [Scrapy](https://pypi.org/project/Scrapy/),
  [Watson](https://pypi.org/project/Watson/)
- Formatting:
  [autopep8](https://pypi.org/project/autopep8/),
  [black](https://pypi.org/project/black/),
  [yapf](https://pypi.org/project/yapf/)
- Interpreter support:
  [conda](https://conda.io/),
  [direnv](https://direnv.net/),
  [pipenv](https://pypi.org/project/pipenv/),
  [pyenv](https://github.com/pyenv/pyenv),
  [venv](https://docs.python.org/3/library/venv.html#module-venv),
  [virtualenv](https://pypi.org/project/virtualenv/)
- Linting:
  [bandit](https://pypi.org/project/bandit/),
  [flake8](https://pypi.org/project/flake8/),
  [mypy](https://pypi.org/project/mypy/),
  [prospector](https://pypi.org/project/prospector/),
  [pylint](https://pypi.org/project/pylint/),
  [pydocstyle](https://pypi.org/project/pydocstyle/),
  [pylama](https://pypi.org/project/pylama/)
- Testing:
  [nose](https://pypi.org/project/nose/),
  [pytest](https://pypi.org/project/pytest/),
  [unittest](https://docs.python.org/3/library/unittest.html#module-unittest)

And finally thanks to the [Python](https://www.python.org/) development team and
community for creating a fantastic programming language and community to be a
part of!

### Enhancements

1. Adds support for code completion in the debug console window.
   ([#1076](https://github.com/Microsoft/vscode-python/issues/1076))
1. Auto activate Python Environment in terminals (disable with `"python.terminal.activateEnvironment": false`).
   ([#1387](https://github.com/Microsoft/vscode-python/issues/1387))
1. Add support for activation of `pyenv` environments in the Terminal.
   ([#1526](https://github.com/Microsoft/vscode-python/issues/1526))
1. Display a message with options when user selects the default macOS Python interpreter.
   ([#1689](https://github.com/Microsoft/vscode-python/issues/1689))
1. Add debug configuration snippet for modules for the debugger.
   ([#2175](https://github.com/Microsoft/vscode-python/issues/2175))
1. Search for python interpreters in all paths found in the `PATH`/`Path` environment variable.
   ([#2398](https://github.com/Microsoft/vscode-python/issues/2398))
1. Add telemetry to download, extract, and analyze, phases of the Python Language Server.
   ([#2461](https://github.com/Microsoft/vscode-python/issues/2461))
1. The `pvsc-dev-ext.py` script now captures `stderr` for more informative exceptions
   when execution fails.
   ([#2483](https://github.com/Microsoft/vscode-python/issues/2483))
1. Display notification when attempting to debug without selecting a python interpreter.
   ([#2494](https://github.com/Microsoft/vscode-python/issues/2494))
1. Add support for out of band updates to the language server.
   ([#2580](https://github.com/Microsoft/vscode-python/issues/2580))
1. Ensure status bar with interpreter information takes priority over other items.
   ([#2617](https://github.com/Microsoft/vscode-python/issues/2617))
1. Add Python Language Server version to the survey banner URL presented to some users.
   ([#2630](https://github.com/Microsoft/vscode-python/issues/2630))
1. Language server now provides rename functionality.
   ([#2650](https://github.com/Microsoft/vscode-python/issues/2650))
1. Search for default known paths for conda environments on windows.
   ([#2794](https://github.com/Microsoft/vscode-python/issues/2794)
1. Add [bandit](https://pypi.org/project/bandit/) to supported linters.
   (thanks [Steven Demurjian](https://github.com/demus))
   ([#2775](https://github.com/Microsoft/vscode-python/issues/2775))

### Fixes

1. Improvements to the display format of interpreter information in the list of interpreters.
   ([#1352](https://github.com/Microsoft/vscode-python/issues/1352))
1. Deprecate the use of the setting `python.autoComplete.preloadModules`. Recommendation is to utilize the new language server (change the setting `"python.jediEnabled": false`).
   ([#1704](https://github.com/Microsoft/vscode-python/issues/1704))
1. Add a new `python.condaPath` setting to use if conda is not found on `PATH`.
   ([#1944](https://github.com/Microsoft/vscode-python/issues/1944))
1. Ensure code is executed when the last line of selected code is indented.
   ([#2167](https://github.com/Microsoft/vscode-python/issues/2167))
1. Stop duplicate initializations of the Python Language Server's progress reporter.
   ([#2297](https://github.com/Microsoft/vscode-python/issues/2297))
1. Fix the regex expression to match MyPy linter messages that expects the file name to have a `.py` extension, that isn't always the case, to catch any filename.
   E.g., .pyi files that describes interfaces wouldn't get the linter messages to Problems tab.
   ([#2380](https://github.com/Microsoft/vscode-python/issues/2380))
1. Do not use variable substitution when updating `python.pythonPath`.  This matters
   because VS Code does not do variable substitution in settings values.
   ([#2459](https://github.com/Microsoft/vscode-python/issues/2459))
1. Use a python script to launch the debugger, instead of using `-m` which requires changes to the `PYTHONPATH` variable.
   ([#2509](https://github.com/Microsoft/vscode-python/issues/2509))
1. Provide paths from `PYTHONPATH` environment variable to the language server, as additional search locations of Python modules.
   ([#2518](https://github.com/Microsoft/vscode-python/issues/2518))
1. Fix issue preventing debugger user survey banner from opening.
   ([#2557](https://github.com/Microsoft/vscode-python/issues/2557))
1. Use folder name of the Python interpreter as the name of the virtual environment.
   ([#2562](https://github.com/Microsoft/vscode-python/issues/2562))
1. Give preference to bitness information retrieved from the Python interpreter over what's been retrieved from Windows Registry.
   ([#2563](https://github.com/Microsoft/vscode-python/issues/2563))
1. Use the environment folder name for environments without environment names in the Conda Environments list file.
   ([#2577](https://github.com/Microsoft/vscode-python/issues/2577))
1. Update environment variable naming convention for `SPARK_HOME`, when stored in `settings.json`.
   ([#2628](https://github.com/Microsoft/vscode-python/issues/2628))
1. Fix debug adapter `Attach` test.
   ([#2655](https://github.com/Microsoft/vscode-python/issues/2655))
1. Fix colon-triggered block formatting.
   ([#2714](https://github.com/Microsoft/vscode-python/issues/2714))
1. Use full path to activate command in conda environments on windows when python.condaPath is set.
   ([#2753](https://github.com/Microsoft/vscode-python/issues/2753))

### Code Health

1. Fix broken CI on Azure DevOps.
   ([#2549](https://github.com/Microsoft/vscode-python/issues/2549))
1. Upgraded our version of `request` to `2.87.0`.
   ([#2621](https://github.com/Microsoft/vscode-python/issues/2621))
1. Include the version of language server in telemetry.
   ([#2702](https://github.com/Microsoft/vscode-python/issues/2702))
1. Update `vscode-extension-telemetry` to `0.0.22`.
   ([#2745](https://github.com/Microsoft/vscode-python/issues/2745))


## 2018.8.0 (04 September 2018)

### Thanks

Thanks to the following projects which we fully rely on to provide some of
our features:
- [isort 4.3.4](https://pypi.org/project/isort/4.3.4/)
- [jedi 0.12.0](https://pypi.org/project/jedi/0.12.0/)
  and [parso 0.2.1](https://pypi.org/project/parso/0.2.1/)
- [4.1.1](https://pypi.org/project/ptvsd/4.1.1/)
- [exuberant ctags](http://ctags.sourceforge.net/) (user-installed)
- [rope](https://pypi.org/project/rope/) (user-installed)

Also thanks to the various projects we provide integrations with which help
make this extension useful:
- Debugging support:
  [Django](https://pypi.org/project/Django/),
  [Flask](https://pypi.org/project/Flask/),
  [gevent](https://pypi.org/project/gevent/),
  [Jinja](https://pypi.org/project/Jinja/),
  [Pyramid](https://pypi.org/project/pyramid/),
  [PySpark](https://pypi.org/project/pyspark/),
  [Scrapy](https://pypi.org/project/Scrapy/),
  [Watson](https://pypi.org/project/Watson/)
- Formatting:
  [autopep8](https://pypi.org/project/autopep8/),
  [black](https://pypi.org/project/black/),
  [yapf](https://pypi.org/project/yapf/)
- Interpreter support:
  [conda](https://conda.io/),
  [direnv](https://direnv.net/),
  [pipenv](https://pypi.org/project/pipenv/),
  [pyenv](https://github.com/pyenv/pyenv),
  [venv](https://docs.python.org/3/library/venv.html#module-venv),
  [virtualenv](https://pypi.org/project/virtualenv/)
- Linting:
  [flake8](https://pypi.org/project/flake8/),
  [mypy](https://pypi.org/project/mypy/),
  [prospector](https://pypi.org/project/prospector/),
  [pylint](https://pypi.org/project/pylint/),
  [pydocstyle](https://pypi.org/project/pydocstyle/),
  [pylama](https://pypi.org/project/pylama/)
- Testing:
  [nose](https://pypi.org/project/nose/),
  [pytest](https://pypi.org/project/pytest/),
  [unittest](https://docs.python.org/3/library/unittest.html#module-unittest)

And finally thanks to the [Python](https://www.python.org/) development team and
community for creating a fantastic programming language and community to be a
part of!

### Enhancements

1. Improved language server startup time by 40%.
   ([#1865](https://github.com/Microsoft/vscode-python/issues/1865))
1. Add pip dependency support to the conda `environment.yml` YAML schema support
   (thanks [Mark Edwards](https://github.com/markedwards)).
   ([#2119](https://github.com/Microsoft/vscode-python/issues/2119))
1. Added a German translation. (thanks to [bschley](https://github.com/bschley) and by means of [berndverst](https://github.com/berndverst) and [croth1](https://github.com/croth1) for the reviews)
   ([#2203](https://github.com/Microsoft/vscode-python/issues/2203))
1. The new setting `python.analysis.diagnosticPublishDelay` allows you to control
   when language server publishes diagnostics. Default is 1 second after the user
   activity, such a typing, ceases. If diagnostic is clear (i.e. errors got fixed),
   the publishing is immediate.
   ([#2270](https://github.com/Microsoft/vscode-python/issues/2270))
1. Language server now supports hierarchical document outline per language server protocol 4.4+ and VS Code 1.26+.
   ([#2384](https://github.com/Microsoft/vscode-python/issues/2384))
1. Make use of the `http.proxy` field in `settings.json` when downloading the Python Language Server.
   ([#2385](https://github.com/Microsoft/vscode-python/issues/2385))

### Fixes

1. Fix debugger issue that prevented users from copying the value of a variable from the Variables debugger window.
   ([#1398](https://github.com/Microsoft/vscode-python/issues/1398))
1. Enable code lenses for tests when using the new language server.
   ([#1948](https://github.com/Microsoft/vscode-python/issues/1948))
1. Fix null reference exception in the language server causing server initialization to fail. The exception happened when search paths contained a folder that did not exist.
   ([#2017](https://github.com/Microsoft/vscode-python/issues/2017))
1. Language server now populates document outline with all symbols instead of just top-level ones.
   ([#2050](https://github.com/Microsoft/vscode-python/issues/2050))
1. Ensure test count values in the status bar represent the correct number of tests that were discovered and run.
   ([#2143](https://github.com/Microsoft/vscode-python/issues/2143))
1. Fixed issue in the language server when documentation for a function always produced "Documentation is still being calculated, please try again soon".
   ([#2179](https://github.com/Microsoft/vscode-python/issues/2179))
1. Change linter message parsing so it respects `python.linting.maxNumberOfProblems`.
   (thanks [Scott Saponas](https://github.com/saponas/))
   ([#2198](https://github.com/Microsoft/vscode-python/issues/2198))
1. Fixed language server issue when it could enter infinite loop reloading modules.
   ([#2207](https://github.com/Microsoft/vscode-python/issues/2207))
1. Ensure workspace `pipenv` environment is not labeled as a `virtual env`.
   ([#2223](https://github.com/Microsoft/vscode-python/issues/2223))
1. Improve reliability of document outline population with language server.
   ([#2224](https://github.com/Microsoft/vscode-python/issues/2224))
1. Language server now correctly handles `with` statement when `__enter__` is
   declared in a base class.
   ([#2240](https://github.com/Microsoft/vscode-python/issues/2240))
1. Fix `visualstudio_py_testLauncher` to stop breaking out of test discovery too soon.
   ([#2241](https://github.com/Microsoft/vscode-python/issues/2241))
1. Notify the user when the language server does not support their platform.
   ([#2245](https://github.com/Microsoft/vscode-python/issues/2245))
1. Fix issue with survey not opening in a browser for Windows users.
   ([#2252](https://github.com/Microsoft/vscode-python/issues/2252))
1. Correct banner survey question text to reference the Python Language Server.
   ([#2253](https://github.com/Microsoft/vscode-python/issues/2253))
1. Fixed issue in the language server when typing dot under certain conditions produced null reference exception.
   ([#2262](https://github.com/Microsoft/vscode-python/issues/2262))
1. Fix error when switching from new language server to the old `Jedi` language server.
   ([#2281](https://github.com/Microsoft/vscode-python/issues/2281))
1. Unpin Pylint from < 2.0 (prospector was upgraded and isn't stuck on that any longer)
   ([#2284](https://github.com/Microsoft/vscode-python/issues/2284))
1. Add support for breaking into the first line of code in the new debugger.
   ([#2299](https://github.com/Microsoft/vscode-python/issues/2299))
1. Show the debugger survey banner for only a subset of users.
   ([#2300](https://github.com/Microsoft/vscode-python/issues/2300))
1. Ensure Flask debug configuration launches flask in a debug environment with the Flask debug mode disabled.
   This is necessary to ensure the custom debugger takes precedence over the interactive debugger, and live reloading is disabled.
   http://flask.pocoo.org/docs/1.0/api/#flask.Flask.debug
   ([#2309](https://github.com/Microsoft/vscode-python/issues/2309))
1. Language server now correctly merges data from typeshed and the Python library.
   ([#2345](https://github.com/Microsoft/vscode-python/issues/2345))
1. Fix pytest >= 3.7 test discovery.
   ([#2347](https://github.com/Microsoft/vscode-python/issues/2347))
1. Update the downloaded Python language server nuget package filename to
   `Python-Language-Server-{OSType}.beta.nupkg`.
   ([#2362](https://github.com/Microsoft/vscode-python/issues/2362))
1. Added setting to control language server log output. Default is now 'error' so there should be much less noise in the output.
   ([#2405](https://github.com/Microsoft/vscode-python/issues/2405))
1. Fix `experimental` debugger when debugging Python files with Unicode characters in the file path.
   ([#688](https://github.com/Microsoft/vscode-python/issues/688))
1. Ensure stepping out of debugged code does not take user into `PTVSD` debugger code.
   ([#767](https://github.com/Microsoft/vscode-python/issues/767))
1. Upgrade `pythonExperimental` to `python` in `launch.json`.
   ([#2478](https://github.com/Microsoft/vscode-python/issues/2478))

### Code Health

1. Revert change that moved IExperimentalDebuggerBanner into a common location.
   ([#2195](https://github.com/Microsoft/vscode-python/issues/2195))
1. Decorate `EventEmitter` within a `try..catch` to play nice with other extensions performing the same operation.
   ([#2196](https://github.com/Microsoft/vscode-python/issues/2196))
1. Change the default interpreter to favor Python 3 over Python 2.
   ([#2266](https://github.com/Microsoft/vscode-python/issues/2266))
1. Deprecate command `Python: Build Workspace Symbols` when using the language server.
   ([#2267](https://github.com/Microsoft/vscode-python/issues/2267))
1. Pin version of `pylint` to `3.6.3` to allow ensure `pylint` gets installed on Travis with Python2.7.
   ([#2305](https://github.com/Microsoft/vscode-python/issues/2305))
1. Remove some of the debugger tests and fix some minor debugger issues.
   ([#2307](https://github.com/Microsoft/vscode-python/issues/2307))
1. Only use the current stable version of PTVSD in CI builds/releases.
   ([#2432](https://github.com/Microsoft/vscode-python/issues/2432))


## 2018.7.1 (23 July 2018)

### Fixes

1. Update the language server to code as of
   [651468731500ec1cc644029c3666c57b82f77d76](https://github.com/Microsoft/PTVS/commit/651468731500ec1cc644029c3666c57b82f77d76).
   ([#2233](https://github.com/Microsoft/vscode-python/issues/2233))


## 2018.7.0 (18 July 2018)

### Thanks

Thanks to the following projects which we fully rely on to provide some of
our features:
- [isort 4.3.4](https://pypi.org/project/isort/4.3.4/)
- [jedi 0.12.0](https://pypi.org/project/jedi/0.12.0/)
  and [parso 0.2.1](https://pypi.org/project/parso/0.2.1/)
- [ptvsd 3.0.0](https://pypi.org/project/ptvsd/3.0.0/) and [4.1.11a5](https://pypi.org/project/ptvsd/4.1.11a5/)
- [exuberant ctags](http://ctags.sourceforge.net/) (user-installed)
- [rope](https://pypi.org/project/rope/) (user-installed)

Also thanks to the various projects we provide integrations with which help
make this extension useful:
- Debugging support:
  [Django](https://pypi.org/project/Django/),
  [Flask](https://pypi.org/project/Flask/),
  [gevent](https://pypi.org/project/gevent/),
  [Jinja](https://pypi.org/project/Jinja/),
  [Pyramid](https://pypi.org/project/pyramid/),
  [PySpark](https://pypi.org/project/pyspark/),
  [Scrapy](https://pypi.org/project/Scrapy/),
  [Watson](https://pypi.org/project/Watson/)
- Formatting:
  [autopep8](https://pypi.org/project/autopep8/),
  [black](https://pypi.org/project/black/),
  [yapf](https://pypi.org/project/yapf/)
- Interpreter support:
  [conda](https://conda.io/),
  [direnv](https://direnv.net/),
  [pipenv](https://pypi.org/project/pipenv/),
  [pyenv](https://github.com/pyenv/pyenv),
  [venv](https://docs.python.org/3/library/venv.html#module-venv),
  [virtualenv](https://pypi.org/project/virtualenv/)
- Linting:
  [flake8](https://pypi.org/project/flake8/),
  [mypy](https://pypi.org/project/mypy/),
  [prospector](https://pypi.org/project/prospector/),
  [pylint](https://pypi.org/project/pylint/),
  [pydocstyle](https://pypi.org/project/pydocstyle/),
  [pylama](https://pypi.org/project/pylama/)
- Testing:
  [nose](https://pypi.org/project/nose/),
  [pytest](https://pypi.org/project/pytest/),
  [unittest](https://docs.python.org/3/library/unittest.html#module-unittest)

And finally thanks to the [Python](https://www.python.org/) development team and
community for creating a fantastic programming language and community to be a
part of!

### Enhancements

1. Language server now reports code analysis progress in the status bar.
   ([#1591](https://github.com/Microsoft/vscode-python/issues/1591))
1. Only report Language Server download progress once.
   ([#2000](https://github.com/Microsoft/vscode-python/issues/2000))
1. Messages changes to reflect name of the language server: 'Microsoft Python Language Server';
   folder name changed from `analysis` to `languageServer`.
   ([#2107](https://github.com/Microsoft/vscode-python/issues/2107))
1. Set default analysis for language server to open files only.
   ([#2113](https://github.com/Microsoft/vscode-python/issues/2113))
1. Add two popups to the extension: one to ask users to move to the new language server, the other to request feedback from users of that language server.
   ([#2127](https://github.com/Microsoft/vscode-python/issues/2127))

### Fixes

1. Ensure dunder variables are always displayed in code completion when using the new language server.
   ([#2013](https://github.com/Microsoft/vscode-python/issues/2013))
1. Store testId for files & suites during unittest discovery.
   ([#2044](https://github.com/Microsoft/vscode-python/issues/2044))
1. `editor.formatOnType` no longer adds space after `*` in multi-line arguments.
   ([#2048](https://github.com/Microsoft/vscode-python/issues/2048))
1. Fix bug where tooltips would popup whenever a comma is typed within a string.
   ([#2057](https://github.com/Microsoft/vscode-python/issues/2057))
1. Change keyboard shortcut for `Run Selection/Line in Python Terminal` to not
   interfere with the Find/Replace dialog box.
   ([#2068](https://github.com/Microsoft/vscode-python/issues/2068))
1. Relax validation of the environment `Path` variable.
   ([#2076](https://github.com/Microsoft/vscode-python/issues/2076))
1. `editor.formatOnType` is more reliable handling floating point numbers.
   ([#2079](https://github.com/Microsoft/vscode-python/issues/2079))
1. Change the default port used in remote debugging using `Experimental` debugger to `5678`.
   ([#2146](https://github.com/Microsoft/vscode-python/issues/2146))
1. Register test manager when using the new language server.
   ([#2186](https://github.com/Microsoft/vscode-python/issues/2186))

### Code Health

1. Removed pre-commit hook that ran unit tests.
   ([#1986](https://github.com/Microsoft/vscode-python/issues/1986))
1. Pass OS type to the debugger.
   ([#2128](https://github.com/Microsoft/vscode-python/issues/2128))
1. Ensure 'languageServer' directory is excluded from the build output.
   ([#2150](https://github.com/Microsoft/vscode-python/issues/2150))
1. Change the download links of the language server files.
   ([#2180](https://github.com/Microsoft/vscode-python/issues/2180))



## 2018.6.0 (20 June 2018)

### Thanks

Thanks to the following projects which we fully rely on to provide some of
our features:
- [isort 4.3.4](https://pypi.org/project/isort/4.3.4/)
- [jedi 0.12.0](https://pypi.org/project/jedi/0.12.0/)
  and [parso 0.2.1](https://pypi.org/project/parso/0.2.1/)
- [ptvsd 3.0.0](https://pypi.org/project/ptvsd/3.0.0/) and [4.1.11a5](https://pypi.org/project/ptvsd/4.1.11a5/)
- [exuberant ctags](http://ctags.sourceforge.net/) (user-installed)
- [rope](https://pypi.org/project/rope/) (user-installed)

Also thanks to the various projects we provide integrations with which help
make this extension useful:
- Debugging support:
  [Django](https://pypi.org/project/Django/),
  [Flask](https://pypi.org/project/Flask/),
  [gevent](https://pypi.org/project/gevent/),
  [Jinja](https://pypi.org/project/Jinja/),
  [Pyramid](https://pypi.org/project/pyramid/),
  [PySpark](https://pypi.org/project/pyspark/),
  [Scrapy](https://pypi.org/project/Scrapy/),
  [Watson](https://pypi.org/project/Watson/)
- Formatting:
  [autopep8](https://pypi.org/project/autopep8/),
  [black](https://pypi.org/project/black/),
  [yapf](https://pypi.org/project/yapf/)
- Interpreter support:
  [conda](https://conda.io/),
  [direnv](https://direnv.net/),
  [pipenv](https://pypi.org/project/pipenv/),
  [pyenv](https://github.com/pyenv/pyenv),
  [venv](https://docs.python.org/3/library/venv.html#module-venv),
  [virtualenv](https://pypi.org/project/virtualenv/)
- Linting:
  [flake8](https://pypi.org/project/flake8/),
  [mypy](https://pypi.org/project/mypy/),
  [prospector](https://pypi.org/project/prospector/),
  [pylint](https://pypi.org/project/pylint/),
  [pydocstyle](https://pypi.org/project/pydocstyle/),
  [pylama](https://pypi.org/project/pylama/)
- Testing:
  [nose](https://pypi.org/project/nose/),
  [pytest](https://pypi.org/project/pytest/),
  [unittest](https://docs.python.org/3/library/unittest.html#module-unittest)

And finally thanks to the [Python](https://www.python.org/) development team and
community for creating a fantastic programming language and community to be a
part of!

### Enhancements

1. Add setting to control automatic test discovery on save, `python.unitTest.autoTestDiscoverOnSaveEnabled`.
   (thanks [Lingyu Li](http://github.com/lingyv-li/))
   ([#1037](https://github.com/Microsoft/vscode-python/issues/1037))
1. Add `gevent` launch configuration option to enable debugging of gevent monkey patched code.
   (thanks [Bence Nagy](https://github.com/underyx))
   ([#127](https://github.com/Microsoft/vscode-python/issues/127))
1. Add support for the `"source.organizeImports"` setting for `"editor.codeActionsOnSave"` (thanks [Nathan Gaberel](https://github.com/n6g7)); you can turn this on just for Python using:
   ```json
   "[python]": {
       "editor.codeActionsOnSave": {
           "source.organizeImports": true
       }
   }
   ```
   ([#156](https://github.com/Microsoft/vscode-python/issues/156))
1. Added Spanish translation.
   (thanks [Mario Rubio](https://github.com/mario-mra/))
   ([#1902](https://github.com/Microsoft/vscode-python/issues/1902))
1. Add a French translation (thanks to [Jérémy](https://github.com/PixiBixi) for
   the initial patch, and thanks to [Nathan Gaberel](https://github.com/n6g7),
   [Bruno Alla](https://github.com/browniebroke), and
   [Tarek Ziade](https://github.com/tarekziade) for reviews).
   ([#1959](https://github.com/Microsoft/vscode-python/issues/1959))
1. Add syntax highlighting for [Pipenv](http://pipenv.readthedocs.io/en/latest/)-related
   files (thanks [Nathan Gaberel](https://github.com/n6g7)).
   ([#995](https://github.com/Microsoft/vscode-python/issues/995))

### Fixes

1. Modified to change error message displayed when path to a tool (`linter`, `formatter`, etc) is invalid.
   ([#1064](https://github.com/Microsoft/vscode-python/issues/1064))
1. Improvements to the logic used to parse the arguments passed into the test frameworks.
   ([#1070](https://github.com/Microsoft/vscode-python/issues/1070))
1. Ensure navigation to definitions follows imports and is transparent to decoration.
   (thanks [Peter Law](https://github.com/PeterJCLaw))
   ([#1638](https://github.com/Microsoft/vscode-python/issues/1638))
1. Fix for intellisense failing when using the new `Outline` feature.
   ([#1721](https://github.com/Microsoft/vscode-python/issues/1721))
1. When debugging unit tests, use the `env` file configured in `settings.json` under `python.envFile`.
   ([#1759](https://github.com/Microsoft/vscode-python/issues/1759))
1. Fix to display all interpreters in the interpreter list when a workspace contains a `Pipfile`.
   ([#1800](https://github.com/Microsoft/vscode-python/issues/1800))
1. Use file system API to perform file path comparisons when performing code navigation.
   (thanks to [bstaint](https://github.com/bstaint) for the problem diagnosis)
   ([#1811](https://github.com/Microsoft/vscode-python/issues/1811))
1. Automatically add path mappings for remote debugging when attaching to the localhost.
   ([#1829](https://github.com/Microsoft/vscode-python/issues/1829))
1. Change keyboard shortcut for `Run Selection/Line in Python Terminal` to `Shift+Enter`.
   ([#1875](https://github.com/Microsoft/vscode-python/issues/1875))
1. Fix unhandled rejected promises in unit tests.
   ([#1919](https://github.com/Microsoft/vscode-python/issues/1919))
1. Fix debugger issue that causes the debugger to hang and silently exit stepping over a line of code instantiating an ITK vector object.
   ([#459](https://github.com/Microsoft/vscode-python/issues/459))

### Code Health

1. Add telemetry to capture type of python interpreter used in workspace.
   ([#1237](https://github.com/Microsoft/vscode-python/issues/1237))
1. Enabled multi-thrreaded debugger tests for the `experimental` debugger.
   ([#1250](https://github.com/Microsoft/vscode-python/issues/1250))
1. Log relevant environment information when the existence of `pipenv` cannot be determined.
   ([#1338](https://github.com/Microsoft/vscode-python/issues/1338))
1. Use [dotenv](https://www.npmjs.com/package/dotenv) package to parse [environment variables definition files](https://code.visualstudio.com/docs/python/environments#_environment-variable-definitions-file).
   ([#1376](https://github.com/Microsoft/vscode-python/issues/1376))
1. Move from yarn to npm.
   ([#1402](https://github.com/Microsoft/vscode-python/issues/1402))
1. Fix django and flask debugger tests when using the experimental debugger.
   ([#1407](https://github.com/Microsoft/vscode-python/issues/1407))
1. Capture telemetry for the usage of the `Create Terminal` command along with other instances when a terminal is created implicitly.
   ([#1542](https://github.com/Microsoft/vscode-python/issues/1542))
1. Add telemetry to capture availability of Python 3, version of Python used in workspace and the number of workspace folders.
   ([#1545](https://github.com/Microsoft/vscode-python/issues/1545))
1. Ensure all CI tests (except for debugger) are no longer allowed to fail.
   ([#1614](https://github.com/Microsoft/vscode-python/issues/1614))
1. Capture telemetry for the usage of the feature that formats a line as you type (`editor.formatOnType`).
   ([#1766](https://github.com/Microsoft/vscode-python/issues/1766))
1. Capture telemetry for the new debugger.
   ([#1767](https://github.com/Microsoft/vscode-python/issues/1767))
1. Capture telemetry for usage of the setting `python.autocomplete.addBrackets`
   ([#1770](https://github.com/Microsoft/vscode-python/issues/1770))
1. Speed up githook by skipping commits not containing any `.ts` files.
   ([#1803](https://github.com/Microsoft/vscode-python/issues/1803))
1. Update typescript package to 2.9.1.
   ([#1815](https://github.com/Microsoft/vscode-python/issues/1815))
1. Log Conda not existing message as an information instead of an error.
   ([#1817](https://github.com/Microsoft/vscode-python/issues/1817))
1. Make use of `ILogger` to log messages instead of using `console.error`.
   ([#1821](https://github.com/Microsoft/vscode-python/issues/1821))
1. Update `parso` package to 0.2.1.
   ([#1833](https://github.com/Microsoft/vscode-python/issues/1833))
1. Update `isort` package to 4.3.4.
   ([#1842](https://github.com/Microsoft/vscode-python/issues/1842))
1. Add better exception handling when parsing responses received from the Jedi language service.
   ([#1867](https://github.com/Microsoft/vscode-python/issues/1867))
1. Resolve warnings in CI Tests and fix some broken CI tests.
   ([#1885](https://github.com/Microsoft/vscode-python/issues/1885))
1. Reduce sample count used to capture performance metrics in order to reduce time taken to complete the tests.
   ([#1887](https://github.com/Microsoft/vscode-python/issues/1887))
1. Ensure workspace information is passed into installer when determining whether a product/tool is installed.
   ([#1893](https://github.com/Microsoft/vscode-python/issues/1893))
1. Add JUnit file output to enable CI integration with VSTS.
   ([#1897](https://github.com/Microsoft/vscode-python/issues/1897))
1. Log unhandled rejected promises when running unit tests.
   ([#1918](https://github.com/Microsoft/vscode-python/issues/1918))
1. Add ability to run tests without having to launch VS Code.
   ([#1922](https://github.com/Microsoft/vscode-python/issues/1922))
1. Fix rename refactoring unit tests.
   ([#1953](https://github.com/Microsoft/vscode-python/issues/1953))
1. Fix failing test on Mac when validating the path of a python interperter.
   ([#1957](https://github.com/Microsoft/vscode-python/issues/1957))
1. Display banner prompting user to complete a survey for the use of the `Experimental Debugger`.
   ([#1968](https://github.com/Microsoft/vscode-python/issues/1968))
1. Use a glob pattern to look for `conda` executables.
   ([#256](https://github.com/Microsoft/vscode-python/issues/256))
1. Create tests to measure activation times for the extension.
   ([#932](https://github.com/Microsoft/vscode-python/issues/932))





## 2018.5.0 (05 Jun 2018)

Thanks to the following projects which we fully rely on to provide some of
our features:
- [isort 4.2.15](https://pypi.org/project/isort/4.2.15/)
- [jedi 0.12.0](https://pypi.org/project/jedi/0.12.0/)
  and [parso 0.2.0](https://pypi.org/project/parso/0.2.0/)
- [ptvsd 3.0.0](https://pypi.org/project/ptvsd/3.0.0/) and [4.1.1a5](https://pypi.org/project/ptvsd/4.1.1a5/)
- [exuberant ctags](http://ctags.sourceforge.net/) (user-installed)
- [rope](https://pypi.org/project/rope/) (user-installed)

And thanks to the many other projects which users can optionally choose from
and install to work with the extension. Without them the extension would not be
nearly as feature-rich and useful as it is.

### Enhancements

1. Add support for the [Black formatter](https://pypi.org/project/black/)
   (thanks to [Josh Smeaton](https://github.com/jarshwah) for the initial patch)
   ([#1153](https://github.com/Microsoft/vscode-python/issues/1153))
1. Add the command `Discover Unit Tests`.
   ([#1474](https://github.com/Microsoft/vscode-python/issues/1474))
1. Auto detect `*.jinja2` and `*.j2` extensions as Jinja templates, to enable debugging of Jinja templates.
   ([#1484](https://github.com/Microsoft/vscode-python/issues/1484))

### Fixes

1. Ensure debugger breaks on `assert` failures.
   ([#1194](https://github.com/Microsoft/vscode-python/issues/1194))
1. Ensure debugged program is terminated when `Stop` debugging button is clicked.
   ([#1345](https://github.com/Microsoft/vscode-python/issues/1345))
1. Fix indentation when function contains type hints.
   ([#1461](https://github.com/Microsoft/vscode-python/issues/1461))
1. Ensure python environment activation works as expected within a multi-root workspace.
   ([#1476](https://github.com/Microsoft/vscode-python/issues/1476))
1. Close communication channel before exiting the test runner.
   ([#1529](https://github.com/Microsoft/vscode-python/issues/1529))
1. Allow for negative column numbers in messages returned by `pylint`.
   ([#1628](https://github.com/Microsoft/vscode-python/issues/1628))
1. Modify the `FLASK_APP` environment variable in the flask debug configuration to include just the name of the application file.
   ([#1634](https://github.com/Microsoft/vscode-python/issues/1634))
1. Ensure the display name of an interpreter does not get prefixed twice with the words `Python`.
   ([#1651](https://github.com/Microsoft/vscode-python/issues/1651))
1. Enable code refactoring when using the new Analysis Engine.
   ([#1774](https://github.com/Microsoft/vscode-python/issues/1774))
1. `editor.formatOnType` no longer breaks numbers formatted with underscores.
   ([#1779](https://github.com/Microsoft/vscode-python/issues/1779))
1. `editor.formatOnType` now better handles multiline function arguments
   ([#1796](https://github.com/Microsoft/vscode-python/issues/1796))
1. `Go to Definition` now works for functions which have numbers that use `_` as a separator (as part of our Jedi 0.12.0 upgrade).
   ([#180](https://github.com/Microsoft/vscode-python/issues/180))
1. Display documentation for auto completion items when the feature to automatically insert of brackets for selected item is turned on.
   ([#452](https://github.com/Microsoft/vscode-python/issues/452))
1. Ensure empty paths do not get added into `sys.path` by the Jedi language server. (this was fixed in the previous release in [#1471](https://github.com/Microsoft/vscode-python/pull/1471))
   ([#677](https://github.com/Microsoft/vscode-python/issues/677))
1. Resolves rename refactor issue that removes the last line of the source file when the line is being refactored and source does not end with an EOL.
   ([#695](https://github.com/Microsoft/vscode-python/issues/695))
1. Ensure the prompt to install missing packages is not displayed more than once.
   ([#980](https://github.com/Microsoft/vscode-python/issues/980))

### Code Health

1. Add syntax highlighting to `constraints.txt` files to match that of `requirements.txt` files.
   (thanks [Waleed Sehgal](https://github.com/waleedsehgal))
   ([#1053](https://github.com/Microsoft/vscode-python/issues/1053))
1. Refactor unit testing functionality to improve testability of individual components.
   ([#1068](https://github.com/Microsoft/vscode-python/issues/1068))
1. Add unit tests for evaluating expressions in the experimental debugger.
   ([#1109](https://github.com/Microsoft/vscode-python/issues/1109))
1. Add tests to ensure custom arguments get passed into python program when using the experimental debugger.
   ([#1280](https://github.com/Microsoft/vscode-python/issues/1280))
1. Ensure custom environment variables are always used when spawning any process from within the extension.
   ([#1339](https://github.com/Microsoft/vscode-python/issues/1339))
1. Add tests for hit count breakpoints for the experimental debugger.
   ([#1410](https://github.com/Microsoft/vscode-python/issues/1410))
1. Ensure none of the npm packages (used by the extension) rely on native dependencies.
   ([#1416](https://github.com/Microsoft/vscode-python/issues/1416))
1. Remove explicit initialization of `PYTHONPATH` with the current workspace path in unit testing of modules with the experimental debugger.
   ([#1465](https://github.com/Microsoft/vscode-python/issues/1465))
1. Flag `program` in `launch.json` configuration items as an optional attribute.
   ([#1503](https://github.com/Microsoft/vscode-python/issues/1503))
1. Remove unused setting `disablePromptForFeatures`.
   ([#1551](https://github.com/Microsoft/vscode-python/issues/1551))
1. Remove unused Unit Test setting `debugHost`.
   ([#1552](https://github.com/Microsoft/vscode-python/issues/1552))
1. Create a new API to retrieve interpreter details with the ability to cache the details.
   ([#1569](https://github.com/Microsoft/vscode-python/issues/1569))
1. Add tests for log points in the experimental debugger.
   ([#1582](https://github.com/Microsoft/vscode-python/issues/1582))
1. Update typescript package to 2.8.3.
   ([#1604](https://github.com/Microsoft/vscode-python/issues/1604))
1. Fix typescript compilation error.
   ([#1623](https://github.com/Microsoft/vscode-python/issues/1623))
1. Fix unit tests used to test flask template debugging on AppVeyor for the experimental debugger.
   ([#1640](https://github.com/Microsoft/vscode-python/issues/1640))
1. Change yarn install script to include the keyword `--lock-file`.
   (thanks [Lingyu Li](https://github.com/lingyv-li/))
   ([#1682](https://github.com/Microsoft/vscode-python/issues/1682))
1. Run unit tests as a pre-commit hook.
   ([#1703](https://github.com/Microsoft/vscode-python/issues/1703))
1. Update debug capabilities to add support for the setting `supportTerminateDebuggee` due to an upstream update from [PTVSD](https://github.com/Microsoft/ptvsd/issues).
   ([#1719](https://github.com/Microsoft/vscode-python/issues/1719))
1. Build and upload development build of the extension to the Azure blob store even if CI tests fail on the `master` branch.
   ([#1730](https://github.com/Microsoft/vscode-python/issues/1730))
1. Changes to the script used to upload the extension to the Azure blob store.
   ([#1732](https://github.com/Microsoft/vscode-python/issues/1732))
1. Prompt user to reload Visual Studio Code when toggling between the analysis engines.
   ([#1747](https://github.com/Microsoft/vscode-python/issues/1747))
1. Fix typo in unit test.
   ([#1794](https://github.com/Microsoft/vscode-python/issues/1794))
1. Fix failing Prospector unit tests and add more tests for linters (with and without workspaces).
   ([#1836](https://github.com/Microsoft/vscode-python/issues/1836))
1. Ensure `Outline` view doesn't overload the language server with too many requests, while user is editing text in the editor.
   ([#1856](https://github.com/Microsoft/vscode-python/issues/1856))





## 2018.4.0 (2 May 2018)

Thanks to the following projects which we fully rely on to provide some of
our features:
- [isort 4.2.15](https://pypi.org/project/isort/4.2.15/)
- [jedi 0.12.0](https://pypi.org/project/jedi/0.12.0/)
  and [parso 0.2.0](https://pypi.org/project/parso/0.2.0/)
- [ptvsd 3.0.0](https://pypi.org/project/ptvsd/3.0.0/) and [4.1.1a1](https://pypi.org/project/ptvsd/4.1.1a1/)
- [exuberant ctags](http://ctags.sourceforge.net/) (user-installed)
- [rope](https://pypi.org/project/rope/) (user-installed)

And a special thanks to [Patryk Zawadzki](https://github.com/patrys) for all of
his help on [our issue tracker](https://github.com/Microsoft/vscode-python)!

### Enhancements

1. Enable debugging of Jinja templates in the experimental debugger.
   This is made possible with the addition of the `jinja` setting in the `launch.json` file as follows:
   ```json
   "request": "launch or attach",
   ...
   "jinja": true
   ```
   ([#1206](https://github.com/Microsoft/vscode-python/issues/1206))
1. Remove empty spaces from the selected text of the active editor when executing in a terminal.
   ([#1207](https://github.com/Microsoft/vscode-python/issues/1207))
1. Add prelimnary support for remote debugging using the experimental debugger.
   Attach to a Python program started using the command `python -m ptvsd --server --port 9091 --file pythonFile.py`
   ([#1229](https://github.com/Microsoft/vscode-python/issues/1229))
1. Add support for [logpoints](https://code.visualstudio.com/docs/editor/debugging#_logpoints) in the experimental debugger.
   ([#1306](https://github.com/Microsoft/vscode-python/issues/1306))
1. Set focus to the terminal upon creation of a terminal using the `Python: Create Terminal` command.
   ([#1315](https://github.com/Microsoft/vscode-python/issues/1315))
1. Save the python file before running it in the terminal using the command/menu `Run Python File in Terminal`.
   ([#1316](https://github.com/Microsoft/vscode-python/issues/1316))
1. Added support for source references (remote debugging without having the source code locally) in the experimental debugger.
   ([#1333](https://github.com/Microsoft/vscode-python/issues/1333))
1. Add `Ctrl+Enter` keyboard shortcut for `Run Selection/Line in Python Terminal`.
   ([#1349](https://github.com/Microsoft/vscode-python/issues/1349))
1. Settings configured within the `debugOptions` property of `launch.json` for the old debugger are now defined as individual (boolean) properties in the new experimental debugger (e.g. `"debugOptions": ["RedirectOutput"]` becomes `"redirectOutput": true`).
   ([#1395](https://github.com/Microsoft/vscode-python/issues/1395))
1. Intergrate Jedi 0.12. See https://github.com/davidhalter/jedi/issues/1063#issuecomment-381417297 for details.
   ([#1400](https://github.com/Microsoft/vscode-python/issues/1400))
1. Enable Jinja template debugging as a default behaviour when using the Watson debug configuration for debugging of Watson applications.
   ([#1480](https://github.com/Microsoft/vscode-python/issues/1480))
1. Enable Jinja template debugging as a default behavior when debugging Pyramid applications.
   ([#1492](https://github.com/Microsoft/vscode-python/issues/1492))
1. Add prelimnary support for remote debugging using the experimental debugger.
   Attach to a Python program after having imported `ptvsd` and enabling the debugger to attach as follows:
   ```python
   import ptvsd
   ptvsd.enable_attach(('0.0.0.0', 5678))
   ```
   Additional capabilities:
   * `ptvsd.break_into_debugger()` to break into the attached debugger.
   * `ptvsd.wait_for_attach(timeout)` to cause the program to wait until a debugger attaches.
   * `ptvsd.is_attached()` to determine whether a debugger is attached to the program.
   ([#907](https://github.com/Microsoft/vscode-python/issues/907))

### Fixes

1. Use an existing method to identify the active interpreter.
   ([#1015](https://github.com/Microsoft/vscode-python/issues/1015))
1. Fix `go to definition` functionality across files.
   ([#1033](https://github.com/Microsoft/vscode-python/issues/1033))
1. IntelliSense under Python 2 for inherited attributes works again (thanks to an upgraded Jedi).
   ([#1072](https://github.com/Microsoft/vscode-python/issues/1072))
1. Reverted change that ended up considering symlinked interpreters as duplicate interpreter.
   ([#1192](https://github.com/Microsoft/vscode-python/issues/1192))
1. Display errors returned by the PipEnv command when identifying the corresponding environment.
   ([#1254](https://github.com/Microsoft/vscode-python/issues/1254))
1. When `editor.formatOnType` is on, don't add a space for `*args` or `**kwargs`
   ([#1257](https://github.com/Microsoft/vscode-python/issues/1257))
1. When `editor.formatOnType` is on, don't add a space between a string type specifier and the string literal
   ([#1257](https://github.com/Microsoft/vscode-python/issues/1257))
1. Reduce the frequency within which the memory usage of the language server is checked, also ensure memory usage is not checked unless language server functionality is used.
   ([#1277](https://github.com/Microsoft/vscode-python/issues/1277))
1. Ensure interpreter file exists on the file system before including into list of interpreters.
   ([#1305](https://github.com/Microsoft/vscode-python/issues/1305))
1. Do not have the formatter consider single-quoted string multiline even if it is not terminated.
   ([#1364](https://github.com/Microsoft/vscode-python/issues/1364))
1. IntelliSense works in module-level `if` statements (thanks to Jedi 0.12.0 upgrade).
   ([#142](https://github.com/Microsoft/vscode-python/issues/142))
1. Clicking the codelens `Run Test` on a test class should run that specific test class instead of all tests in the file.
   ([#1472](https://github.com/Microsoft/vscode-python/issues/1472))
1. Clicking the codelens `Run Test` on a test class or method should run that specific test instead of all tests in the file.
   ([#1473](https://github.com/Microsoft/vscode-python/issues/1473))
1. Check whether the selected python interpreter is valid before starting the language server. Failing to do so could result in the extension failing to load.
   ([#1487](https://github.com/Microsoft/vscode-python/issues/1487))
1. Fixes the issue where Conda environments created using the latest version of Anaconda are not activated in Powershell.
   ([#1520](https://github.com/Microsoft/vscode-python/issues/1520))
1. Increase the delay for the activation of environments in Powershell terminals.
   ([#1533](https://github.com/Microsoft/vscode-python/issues/1533))
1. Fix activation of environments with spaces in the python path when using Powershell.
   ([#1534](https://github.com/Microsoft/vscode-python/issues/1534))
1. Ensure Flask application is launched with multi-threading disabled, when run in the CI tests.
   ([#1535](https://github.com/Microsoft/vscode-python/issues/1535))
1. IntelliSense works appropriately when a project contains multiple files with the same name (thanks to Jedi 0.12.0 update).
   ([#178](https://github.com/Microsoft/vscode-python/issues/178))
1. Add blank lines to separate blocks of indented code (function defs, classes, and the like) so as to ensure the code can be run within a Python interactive prompt.
   ([#259](https://github.com/Microsoft/vscode-python/issues/259))
1. Provide type details appropriate for the iterable in a `for` loop when the line has a `# type` comment.
   ([#338](https://github.com/Microsoft/vscode-python/issues/338))
1. Parameter hints following an f-string work again.
   ([#344](https://github.com/Microsoft/vscode-python/issues/344))
1. When `editor.formatOnType` is on, don't indent after a single-line statement block
   ([#726](https://github.com/Microsoft/vscode-python/issues/726))
1. Fix debugging of Pyramid applications on Windows.
   ([#737](https://github.com/Microsoft/vscode-python/issues/737))

### Code Health

1. Improved developer experience of the Python Extension on Windows.
   ([#1216](https://github.com/Microsoft/vscode-python/issues/1216))
1. Parallelize jobs (unit tests) on CI server.
   ([#1247](https://github.com/Microsoft/vscode-python/issues/1247))
1. Run CI tests against the release version and master branch of PTVSD (experimental debugger), allowing tests to fail against the master branch of PTVSD.
   ([#1253](https://github.com/Microsoft/vscode-python/issues/1253))
1. Only trigger the extension for `file` and `untitled` in preparation for
   [Visual Studio Live Share](https://aka.ms/vsls)
   (thanks to [Jonathan Carter](https://github.com/lostintangent))
   ([#1298](https://github.com/Microsoft/vscode-python/issues/1298))
1. Ensure all unit tests run on Travis use the right Python interpreter.
   ([#1318](https://github.com/Microsoft/vscode-python/issues/1318))
1. Pin all production dependencies.
   ([#1374](https://github.com/Microsoft/vscode-python/issues/1374))
1. Add support for [hit count breakpoints](https://code.visualstudio.com/docs/editor/debugging#_advanced-breakpoint-topics) in the experimental debugger.
   ([#1409](https://github.com/Microsoft/vscode-python/issues/1409))
1. Ensure custom environment variables defined in `.env` file are passed onto the `pipenv` command.
   ([#1428](https://github.com/Microsoft/vscode-python/issues/1428))
1. Remove unwanted python packages no longer used in unit tests.
   ([#1494](https://github.com/Microsoft/vscode-python/issues/1494))
1. Register language server functionality in the extension against specific resource types supporting the python language.
   ([#1530](https://github.com/Microsoft/vscode-python/issues/1530))


## 2018.3.1 (29 Mar 2018)

### Fixes

1. Fixes issue that causes linter to fail when file path contains spaces.
([#1239](https://github.com/Microsoft/vscode-python/issues/1239))

## 2018.3.0 (28 Mar 2018)

### Enhancements

1. Add a PySpark debug configuration for the experimental debugger.
 ([#1029](https://github.com/Microsoft/vscode-python/issues/1029))
1. Add a Pyramid debug configuration for the experimental debugger.
 ([#1030](https://github.com/Microsoft/vscode-python/issues/1030))
1. Add a Watson debug configuration for the experimental debugger.
 ([#1031](https://github.com/Microsoft/vscode-python/issues/1031))
1. Add a Scrapy debug configuration for the experimental debugger.
 ([#1032](https://github.com/Microsoft/vscode-python/issues/1032))
1. When using pipenv, install packages (such as linters, test frameworks) in dev-packages.
 ([#1110](https://github.com/Microsoft/vscode-python/issues/1110))
1. Added commands translation for italian locale.
(thanks [Dotpys](https://github.com/Dotpys/)) ([#1152](https://github.com/Microsoft/vscode-python/issues/1152))
1. Add support for Django Template debugging in experimental debugger.
 ([#1189](https://github.com/Microsoft/vscode-python/issues/1189))
1. Add support for Flask Template debugging in experimental debugger.
 ([#1190](https://github.com/Microsoft/vscode-python/issues/1190))
1. Add support for Jinja template debugging. ([#1210](https://github.com/Microsoft/vscode-python/issues/1210))
1. When debugging, use `Integrated Terminal` as the default console.
 ([#526](https://github.com/Microsoft/vscode-python/issues/526))
1. Disable the display of errors messages when rediscovering of tests fail in response to changes to files, e.g. don't show a message if there's a syntax error in the test code.
 ([#704](https://github.com/Microsoft/vscode-python/issues/704))
1. Bundle python dependencies (PTVSD package) in the extension for the experimental debugger.
 ([#741](https://github.com/Microsoft/vscode-python/issues/741))
1. Add support for experimental  debugger when debugging Python Unit Tests.
 ([#906](https://github.com/Microsoft/vscode-python/issues/906))
1. Support `Debug Console` as a `console` option for the Experimental Debugger.
 ([#950](https://github.com/Microsoft/vscode-python/issues/950))
1. Enable syntax highlighting for `requirements.in` files as used by
e.g. [pip-tools](https://github.com/jazzband/pip-tools)
(thanks [Lorenzo Villani](https://github.com/lvillani))
 ([#961](https://github.com/Microsoft/vscode-python/issues/961))
1. Add support to read name of Pipfile from environment variable.
 ([#999](https://github.com/Microsoft/vscode-python/issues/999))

### Fixes

1. Fixes issue that causes debugging of unit tests to hang indefinitely. ([#1009](https://github.com/Microsoft/vscode-python/issues/1009))
1. Add ability to disable the check on memory usage of language server (Jedi) process.
To turn off this check, add `"python.jediMemoryLimit": -1` to your user or workspace settings (`settings.json`) file.
 ([#1036](https://github.com/Microsoft/vscode-python/issues/1036))
1. Ignore test results when debugging unit tests.
 ([#1043](https://github.com/Microsoft/vscode-python/issues/1043))
1. Fixes auto formatting of conditional statements containing expressions with `<=` symbols.
 ([#1096](https://github.com/Microsoft/vscode-python/issues/1096))
1. Resolve debug configuration information in `launch.json` when debugging without opening a python file.
 ([#1098](https://github.com/Microsoft/vscode-python/issues/1098))
1. Disables auto completion when editing text at the end of a comment string.
 ([#1123](https://github.com/Microsoft/vscode-python/issues/1123))
1. Ensures file paths are properly encoded when passing them as arguments to linters.
 ([#199](https://github.com/Microsoft/vscode-python/issues/199))
1. Fix occasionally having unverified breakpoints
 ([#87](https://github.com/Microsoft/vscode-python/issues/87))
1. Ensure conda installer is not used for non-conda environments.
 ([#969](https://github.com/Microsoft/vscode-python/issues/969))
1. Fixes issue that display incorrect interpreter briefly before updating it to the right value.
 ([#981](https://github.com/Microsoft/vscode-python/issues/981))

### Code Health

1. Exclude 'news' folder from getting packaged into the extension.
 ([#1020](https://github.com/Microsoft/vscode-python/issues/1020))
1. Remove Jupyter commands.
(thanks [Yu Zhang](https://github.com/neilsustc))
 ([#1034](https://github.com/Microsoft/vscode-python/issues/1034))
1. Trigger incremental build compilation only when typescript files are modified.
 ([#1040](https://github.com/Microsoft/vscode-python/issues/1040))
1. Updated npm dependencies in devDependencies and fix TypeScript compilation issues.
 ([#1042](https://github.com/Microsoft/vscode-python/issues/1042))
1. Enable unit testing of stdout and stderr redirection for the experimental debugger.
 ([#1048](https://github.com/Microsoft/vscode-python/issues/1048))
1. Update npm package `vscode-extension-telemetry` to fix the warning 'os.tmpDir() deprecation'.
(thanks [osya](https://github.com/osya))
 ([#1066](https://github.com/Microsoft/vscode-python/issues/1066))
1. Prevent the debugger stepping into JS code while developing the extension when debugging async TypeScript code.
 ([#1090](https://github.com/Microsoft/vscode-python/issues/1090))
1. Increase timeouts for the debugger unit tests.
 ([#1094](https://github.com/Microsoft/vscode-python/issues/1094))
1. Change the command used to install pip on AppVeyor to avoid installation errors.
 ([#1107](https://github.com/Microsoft/vscode-python/issues/1107))
1. Check whether a document is active when detecthing changes in the active document.
 ([#1114](https://github.com/Microsoft/vscode-python/issues/1114))
1. Remove SIGINT handler in debugger adapter, thereby preventing it from shutting down the debugger.
 ([#1122](https://github.com/Microsoft/vscode-python/issues/1122))
1. Improve compilation speed of the extension's TypeScript code.
 ([#1146](https://github.com/Microsoft/vscode-python/issues/1146))
1. Changes to how debug options are passed into the experimental version of PTVSD (debugger).
 ([#1168](https://github.com/Microsoft/vscode-python/issues/1168))
1. Ensure file paths are not sent in telemetry when running unit tests.
 ([#1180](https://github.com/Microsoft/vscode-python/issues/1180))
1. Change `DjangoDebugging` to `Django` in `debugOptions` of launch.json.
 ([#1198](https://github.com/Microsoft/vscode-python/issues/1198))
1. Changed property name used to capture the trigger source of Unit Tests. ([#1213](https://github.com/Microsoft/vscode-python/issues/1213))
1. Enable unit testing of the experimental debugger on CI servers
 ([#742](https://github.com/Microsoft/vscode-python/issues/742))
1. Generate code coverage for debug adapter unit tests.
 ([#778](https://github.com/Microsoft/vscode-python/issues/778))
1. Execute prospector as a module (using -m).
 ([#982](https://github.com/Microsoft/vscode-python/issues/982))
1. Launch unit tests in debug mode as opposed to running and attaching the debugger to the already-running interpreter.
 ([#983](https://github.com/Microsoft/vscode-python/issues/983))

## 2018.2.1 (09 Mar 2018)

### Fixes

1. Check for `Pipfile` and not `pipfile` when looking for pipenv usage
   (thanks to [Will Thompson for the fix](https://github.com/wjt))

## 2018.2.0 (08 Mar 2018)

[Release pushed by one week]

### Thanks

We appreciate everyone who contributed to this release (including
those who reported bugs or provided feedback)!

A special thanks goes out to the following external contributors who
contributed code in this release:

* [Andrea D'Amore](https://github.com/Microsoft/vscode-python/commits?author=anddam)
* [Tzu-ping Chung](https://github.com/Microsoft/vscode-python/commits?author=uranusjr)
* [Elliott Beach](https://github.com/Microsoft/vscode-python/commits?author=elliott-beach)
* [Manuja Jay](https://github.com/Microsoft/vscode-python/commits?author=manujadev)
* [philipwasserman](https://github.com/Microsoft/vscode-python/commits?author=philipwasserman)

### Enhancements

1. Experimental support for PTVSD 4.0.0-alpha (too many issues to list)
1. Speed increases in interpreter selection ([#952](https://github.com/Microsoft/vscode-python/issues/952))
1. Support for [direnv](https://direnv.net/)
   ([#36](https://github.com/Microsoft/vscode-python/issues/36))
1. Support for pipenv virtual environments; do note that using pipenv
   automatically drops all other interpreters from the list of
   possible interpreters as pipenv prefers to "own" your virtual
   environment
   ([#404](https://github.com/Microsoft/vscode-python/issues/404))
1. Support for pyenv installs of Python
   ([#847](https://github.com/Microsoft/vscode-python/issues/847))
1. Support `editor.formatOnType` ([#640](https://github.com/Microsoft/vscode-python/issues/640))
1. Added a `zh-tw` translation ([#](https://github.com/Microsoft/vscode-python/pull/841))
1. Prompting to install a linter now allows for disabling that specific
   linter as well as linters globally
   ([#971](https://github.com/Microsoft/vscode-python/issues/971))

### Fixes

1. Work around a bug in Pylint when the default linter rules are
   enabled and running Python 2.7 which triggered `--py3k` checks
   to be activated, e.g. all `print` statements to be flagged as
   errors
   ([#722](https://github.com/Microsoft/vscode-python/issues/722))
1. Better detection of when a virtual environment is selected, leading
   to the extension accurately leaving off `--user` when installing
   Pylint ([#808](https://github.com/Microsoft/vscode-python/issues/808))
1. Better detection of a `pylintrc` is available to automatically disable our
   default Pylint checks
   ([#728](https://github.com/Microsoft/vscode-python/issues/728),
    [#788](https://github.com/Microsoft/vscode-python/issues/788),
    [#838](https://github.com/Microsoft/vscode-python/issues/838),
    [#442](https://github.com/Microsoft/vscode-python/issues/442))
1. Fix `Got to Python object` ([#403](https://github.com/Microsoft/vscode-python/issues/403))
1. When reformatting a file, put the temporary file in the workspace
   folder so e.g. yapf detect their configuration files appropriately
   ([#730](https://github.com/Microsoft/vscode-python/issues/730))
1. The banner to suggest someone installs Python now says `Download`
   instead of `Close` ([#844](https://github.com/Microsoft/vscode-python/issues/844))
1. Formatting while typing now treats `.` and `@` as operators,
   preventing the incorrect insertion of whitespace
   ([#840](https://github.com/Microsoft/vscode-python/issues/840))
1. Debugging from a virtual environment named `env` now works
   ([#691](https://github.com/Microsoft/vscode-python/issues/691))
1. Disabling linting in a single folder of a mult-root workspace no
   longer disables it for all folders ([#862](https://github.com/Microsoft/vscode-python/issues/862))
1. Fix the default debugger settings for Flask apps
   ([#573](https://github.com/Microsoft/vscode-python/issues/573))
1. Format paths correctly when sending commands through WSL and git-bash;
   this does not lead to official support for either terminal
   ([#895](https://github.com/Microsoft/vscode-python/issues/895))
1. Prevent run-away Jedi processes from consuming too much memory by
   automatically killing the process; reload VS Code to start the
   process again if desired
   ([#926](https://github.com/Microsoft/vscode-python/issues/926),
    [#263](https://github.com/Microsoft/vscode-python/issues/263))
1. Support multiple linters again
   ([#913](https://github.com/Microsoft/vscode-python/issues/913))
1. Don't over-escape markup found in docstrings
   ([#911](https://github.com/Microsoft/vscode-python/issues/911),
    [#716](https://github.com/Microsoft/vscode-python/issues/716),
    [#627](https://github.com/Microsoft/vscode-python/issues/627),
    [#692](https://github.com/Microsoft/vscode-python/issues/692))
1. Fix when the `Problems` pane lists file paths prefixed with `git:`
   ([#916](https://github.com/Microsoft/vscode-python/issues/916))
1. Fix inline documentation when an odd number of quotes exists
   ([#786](https://github.com/Microsoft/vscode-python/issues/786))
1. Don't erroneously warn macOS users about using the system install
   of Python when a virtual environment is already selected
   ([#804](https://github.com/Microsoft/vscode-python/issues/804))
1. Fix activating multiple linters without requiring a reload of
   VS Code
   ([#971](https://github.com/Microsoft/vscode-python/issues/971))

### Code Health

1. Upgrade to Jedi 0.11.1
   ([#674](https://github.com/Microsoft/vscode-python/issues/674),
    [#607](https://github.com/Microsoft/vscode-python/issues/607),
    [#99](https://github.com/Microsoft/vscode-python/issues/99))
1. Removed the banner announcing the extension moving over to
   Microsoft ([#830](https://github.com/Microsoft/vscode-python/issues/830))
1. Renamed the default debugger configurations ([#412](https://github.com/Microsoft/vscode-python/issues/412))
1. Remove some error logging about not finding conda
   ([#864](https://github.com/Microsoft/vscode-python/issues/864))

## 2018.1.0 (01 Feb 2018)

### Thanks

Thanks to everyone who contributed to this release, including
the following people who contributed code:

* [jpfarias](https://github.com/jpfarias)
* [Hongbo He](https://github.com/graycarl)
* [JohnstonCode](https://github.com/JohnstonCode)
* [Yuichi Nukiyama](https://github.com/YuichiNukiyama)
* [MichaelSuen](https://github.com/MichaelSuen-thePointer)

### Fixed issues

* Support cached interpreter locations for faster interpreter selection ([#666](https://github.com/Microsoft/vscode-python/issues/259))
* Sending a block of code with multiple global-level scopes now works ([#259](https://github.com/Microsoft/vscode-python/issues/259))
* Automatic activation of virtual or conda environment in terminal when executing Python code/file ([#383](https://github.com/Microsoft/vscode-python/issues/383))
* Introduce a `Python: Create Terminal` to create a terminal that activates the selected virtual/conda environment ([#622](https://github.com/Microsoft/vscode-python/issues/622))
* Add a `ko-kr` translation ([#540](https://github.com/Microsoft/vscode-python/pull/540))
* Add a `ru` translation ([#411](https://github.com/Microsoft/vscode-python/pull/411))
* Performance improvements to detection of virtual environments in current workspace ([#372](https://github.com/Microsoft/vscode-python/issues/372))
* Correctly detect 64-bit python ([#414](https://github.com/Microsoft/vscode-python/issues/414))
* Display parameter information while typing ([#70](https://github.com/Microsoft/vscode-python/issues/70))
* Use `localhost` instead of `0.0.0.0` when starting debug servers ([#205](https://github.com/Microsoft/vscode-python/issues/205))
* Ability to configure host name of debug server ([#227](https://github.com/Microsoft/vscode-python/issues/227))
* Use environment variable PYTHONPATH defined in `.env` for intellisense and code navigation ([#316](https://github.com/Microsoft/vscode-python/issues/316))
* Support path variable when debugging ([#436](https://github.com/Microsoft/vscode-python/issues/436))
* Ensure virtual environments can be created in `.env` directory ([#435](https://github.com/Microsoft/vscode-python/issues/435), [#482](https://github.com/Microsoft/vscode-python/issues/482), [#486](https://github.com/Microsoft/vscode-python/issues/486))
* Reload environment variables from `.env` without having to restart VS Code ([#183](https://github.com/Microsoft/vscode-python/issues/183))
* Support debugging of Pyramid framework on Windows ([#519](https://github.com/Microsoft/vscode-python/issues/519))
* Code snippet for `pubd` ([#545](https://github.com/Microsoft/vscode-python/issues/545))
* Code clean up ([#353](https://github.com/Microsoft/vscode-python/issues/353), [#352](https://github.com/Microsoft/vscode-python/issues/352), [#354](https://github.com/Microsoft/vscode-python/issues/354), [#456](https://github.com/Microsoft/vscode-python/issues/456), [#491](https://github.com/Microsoft/vscode-python/issues/491), [#228](https://github.com/Microsoft/vscode-python/issues/228), [#549](https://github.com/Microsoft/vscode-python/issues/545), [#594](https://github.com/Microsoft/vscode-python/issues/594), [#617](https://github.com/Microsoft/vscode-python/issues/617), [#556](https://github.com/Microsoft/vscode-python/issues/556))
* Move to `yarn` from `npm` ([#421](https://github.com/Microsoft/vscode-python/issues/421))
* Add code coverage for extension itself ([#464](https://github.com/Microsoft/vscode-python/issues/464))
* Releasing [insiders build](https://pvsc.blob.core.windows.net/extension-builds/ms-python-insiders.vsix) of the extension and uploading to cloud storage ([#429](https://github.com/Microsoft/vscode-python/issues/429))
* Japanese translation ([#434](https://github.com/Microsoft/vscode-python/pull/434))
* Russian translation ([#411](https://github.com/Microsoft/vscode-python/pull/411))
* Support paths with spaces when generating tags with `Build Workspace Symbols` ([#44](https://github.com/Microsoft/vscode-python/issues/44))
* Add ability to configure the linters ([#572](https://github.com/Microsoft/vscode-python/issues/572))
* Add default set of rules for Pylint ([#554](https://github.com/Microsoft/vscode-python/issues/554))
* Prompt to install formatter if not available ([#524](https://github.com/Microsoft/vscode-python/issues/524))
* work around `editor.formatOnSave` failing when taking more then 750ms ([#124](https://github.com/Microsoft/vscode-python/issues/124), [#590](https://github.com/Microsoft/vscode-python/issues/590), [#624](https://github.com/Microsoft/vscode-python/issues/624), [#427](https://github.com/Microsoft/vscode-python/issues/427), [#492](https://github.com/Microsoft/vscode-python/issues/492))
* Function argument completion no longer automatically includes the default argument ([#522](https://github.com/Microsoft/vscode-python/issues/522))
* When sending a selection to the terminal, keep the focus in the editor window ([#60](https://github.com/Microsoft/vscode-python/issues/60))
* Install packages for non-environment Pythons as `--user` installs ([#527](https://github.com/Microsoft/vscode-python/issues/527))
* No longer suggest the system Python install on macOS when running `Select Interpreter` as it's too outdated (e.g. lacks `pip`) ([#440](https://github.com/Microsoft/vscode-python/issues/440))
* Fix potential hang from Intellisense ([#423](https://github.com/Microsoft/vscode-python/issues/423))

## Version 0.9.1 (19 December 2017)

* Fixes the compatibility issue with the [Visual Studio Code Tools for AI](https://marketplace.visualstudio.com/items?itemName=ms-toolsai.vscode-ai) [#432](https://github.com/Microsoft/vscode-python/issues/432)
* Display runtime errors encountered when running a python program without debugging [#454](https://github.com/Microsoft/vscode-python/issues/454)

## Version 0.9.0 (14 December 2017)

* Translated the commands to simplified Chinese [#240](https://github.com/Microsoft/vscode-python/pull/240) (thanks [Wai Sui kei](https://github.com/WaiSiuKei))
* Change all links to point to their Python 3 equivalents instead of Python 2[#203](https://github.com/Microsoft/vscode-python/issues/203)
* Respect `{workspaceFolder}` [#258](https://github.com/Microsoft/vscode-python/issues/258)
* Running a program using Ctrl-F5 will work more than once [#25](https://github.com/Microsoft/vscode-python/issues/25)
* Removed the feedback service to rely on VS Code's own support (which fixed an issue of document reformatting failing) [#245](https://github.com/Microsoft/vscode-python/issues/245), [#303](https://github.com/Microsoft/vscode-python/issues/303), [#363](https://github.com/Microsoft/vscode-python/issues/365)
* Do not create empty '.vscode' directory [#253](https://github.com/Microsoft/vscode-python/issues/253), [#277](https://github.com/Microsoft/vscode-python/issues/277)
* Ensure python execution environment handles unicode characters [#393](https://github.com/Microsoft/vscode-python/issues/393)
* Remove Jupyter support in favour of the [Jupyter extension](https://marketplace.visualstudio.com/items?itemName=donjayamanne.jupyter) [#223](https://github.com/microsoft/vscode-python/issues/223)

### `conda`

* Support installing Pylint using conda or pip when an Anaconda installation of Python is selected as the active interpreter [#301](https://github.com/Microsoft/vscode-python/issues/301)
* Add JSON schema support for conda's meta.yaml [#281](https://github.com/Microsoft/vscode-python/issues/281)
* Add JSON schema support for conda's environment.yml  [#280](https://github.com/Microsoft/vscode-python/issues/280)
* Add JSON schema support for .condarc [#189](https://github.com/Microsoft/vscode-python/issues/280)
* Ensure company name 'Continuum Analytics' is replaced with 'Ananconda Inc' in the list of interpreters [#390](https://github.com/Microsoft/vscode-python/issues/390)
* Display the version of the interpreter instead of conda [#378](https://github.com/Microsoft/vscode-python/issues/378)
* Detect Anaconda on Linux even if it is not in the current path [#22](https://github.com/Microsoft/vscode-python/issues/22)

### Interpreter selection

* Fixes in the discovery and display of interpreters, including virtual environments [#56](https://github.com/Microsoft/vscode-python/issues/56)
* Retrieve the right value from the registry when determining the version of an interpreter on Windows [#389](https://github.com/Microsoft/vscode-python/issues/389)

### Intellisense

* Fetch intellisense details on-demand instead of for all possible completions [#152](https://github.com/Microsoft/vscode-python/issues/152)
* Disable auto completion in comments and strings [#110](https://github.com/Microsoft/vscode-python/issues/110), [#921](https://github.com/Microsoft/vscode-python/issues/921), [#34](https://github.com/Microsoft/vscode-python/issues/34)

### Linting

* Deprecate `python.linting.lintOnTextChange` [#313](https://github.com/Microsoft/vscode-python/issues/313), [#297](https://github.com/Microsoft/vscode-python/issues/297), [#28](https://github.com/Microsoft/vscode-python/issues/28), [#272](https://github.com/Microsoft/vscode-python/issues/272)
* Refactor code for executing linters (fixes running the proper linter under the selected interpreter) [#351](https://github.com/Microsoft/vscode-python/issues/351), [#397](https://github.com/Microsoft/vscode-python/issues/397)
* Don't attempt to install linters when not in a workspace [#42](https://github.com/Microsoft/vscode-python/issues/42)
* Honour `python.linting.enabled` [#26](https://github.com/Microsoft/vscode-python/issues/26)
* Don't display message 'Linter pylint is not installed' when changing settings [#260](https://github.com/Microsoft/vscode-python/issues/260)
* Display a meaningful message if pip is unavailable to install necessary module such as 'pylint' [#266](https://github.com/Microsoft/vscode-python/issues/266)
* Improvement environment variable parsing in the debugging (allows for embedded `=`) [#149](https://github.com/Microsoft/vscode-python/issues/149), [#361](https://github.com/Microsoft/vscode-python/issues/361)

### Debugging

* Improve selecting the port used when debugging [#304](https://github.com/Microsoft/vscode-python/pull/304)
* Don't block debugging in other extensions [#58](https://github.com/Microsoft/vscode-python/issues/58)
* Don't trigger an error to the Console Window when trying to debug an invalid Python file [#157](https://github.com/Microsoft/vscode-python/issues/157)
* No longer prompt to `Press any key to continue . . .` once debugging finishes [#239](https://github.com/Microsoft/vscode-python/issues/239)
* Do not start the extension when debugging non-Python projects [#57](https://github.com/Microsoft/vscode-python/issues/57)
* Support custom external terminals in debugger [#250](https://github.com/Microsoft/vscode-python/issues/250), [#114](https://github.com/Microsoft/vscode-python/issues/114)
* Debugging a python program should not display the message 'Cannot read property …' [#247](https://github.com/Microsoft/vscode-python/issues/247)

### Testing

* Refactor unit test library execution code [#350](https://github.com/Microsoft/vscode-python/issues/350)

### Formatting

* Deprecate the setting `python.formatting.formatOnSave` with an appropriate message [#285](https://github.com/Microsoft/vscode-python/issues/285), [#309](https://github.com/Microsoft/vscode-python/issues/309)

## Version 0.8.0 (9 November 2017)
* Add support for multi-root workspaces [#1228](https://github.com/DonJayamanne/pythonVSCode/issues/1228), [#1302](https://github.com/DonJayamanne/pythonVSCode/pull/1302), [#1328](https://github.com/DonJayamanne/pythonVSCode/issues/1328), [#1357](https://github.com/DonJayamanne/pythonVSCode/pull/1357)
* Add code snippet for ```ipdb``` [#1141](https://github.com/DonJayamanne/pythonVSCode/pull/1141)
* Add ability to resolving environment variables in path to ```mypy``` [#1195](https://github.com/DonJayamanne/pythonVSCode/issues/1195)
* Add ability to disable a linter globally and disable prompts to install linters [#1207](https://github.com/DonJayamanne/pythonVSCode/issues/1207)
* Auto-selecting an interpreter from a virtual environment if only one is found in the root directory of the project [#1216](https://github.com/DonJayamanne/pythonVSCode/issues/1216)
* Add support for specifying the working directory for unit tests [#1155](https://github.com/DonJayamanne/pythonVSCode/issues/1155), [#1185](https://github.com/DonJayamanne/pythonVSCode/issues/1185)
* Add syntax highlighting of pip requirements files [#1247](https://github.com/DonJayamanne/pythonVSCode/pull/1247)
* Add ability to select an interpreter even when a workspace is not open [#1260](https://github.com/DonJayamanne/pythonVSCode/issues/1260), [#1263](https://github.com/DonJayamanne/pythonVSCode/pull/1263)
* Display a code lens to change the selected interpreter to the one specified in the shebang line [#1257](https://github.com/DonJayamanne/pythonVSCode/pull/1257), [#1263](https://github.com/DonJayamanne/pythonVSCode/pull/1263), [#1267](https://github.com/DonJayamanne/pythonVSCode/pull/1267), [#1280](https://github.com/DonJayamanne/pythonVSCode/issues/1280), [#1261](https://github.com/DonJayamanne/pythonVSCode/issues/1261), [#1290](https://github.com/DonJayamanne/pythonVSCode/pull/1290)
* Expand list of interpreters displayed for selection [#1147](https://github.com/DonJayamanne/pythonVSCode/issues/1147),  [#1148](https://github.com/DonJayamanne/pythonVSCode/issues/1148), [#1224](https://github.com/DonJayamanne/pythonVSCode/pull/1224), [#1240](https://github.com/DonJayamanne/pythonVSCode/pull/1240)
* Display details of current or selected interpreter in statusbar [#1147](https://github.com/DonJayamanne/pythonVSCode/issues/1147), [#1217](https://github.com/DonJayamanne/pythonVSCode/issues/1217)
* Ensure paths in workspace symbols are not prefixed with ```.vscode``` [#816](https://github.com/DonJayamanne/pythonVSCode/issues/816), [#1066](https://github.com/DonJayamanne/pythonVSCode/pull/1066), [#829](https://github.com/DonJayamanne/pythonVSCode/issues/829)
* Ensure paths in ```PYTHONPATH``` environment variable are delimited using the OS-specific path delimiter [#832](https://github.com/DonJayamanne/pythonVSCode/issues/832)
* Ensure ```Rope``` is not packaged with the extension [#1208](https://github.com/DonJayamanne/pythonVSCode/issues/1208), [#1207](https://github.com/DonJayamanne/pythonVSCode/issues/1207), [#1243](https://github.com/DonJayamanne/pythonVSCode/pull/1243), [#1229](https://github.com/DonJayamanne/pythonVSCode/issues/1229)
* Ensure ctags are rebuilt as expected upon file save [#624](https://github.com/DonJayamanne/pythonVSCode/issues/1212)
* Ensure right test method is executed when two test methods exist with the same name in different classes [#1203](https://github.com/DonJayamanne/pythonVSCode/issues/1203)
* Ensure unit tests run successfully on Travis for both Python 2.7 and 3.6 [#1255](https://github.com/DonJayamanne/pythonVSCode/pull/1255), [#1241](https://github.com/DonJayamanne/pythonVSCode/issues/1241), [#1315](https://github.com/DonJayamanne/pythonVSCode/issues/1315)
* Fix building of ctags when a path contains a space [#1064](https://github.com/DonJayamanne/pythonVSCode/issues/1064), [#1144](https://github.com/DonJayamanne/pythonVSCode/issues/1144),, [#1213](https://github.com/DonJayamanne/pythonVSCode/pull/1213)
* Fix autocompletion in unsaved Python files [#1194](https://github.com/DonJayamanne/pythonVSCode/issues/1194)
* Fix running of test methods in nose [#597](https://github.com/DonJayamanne/pythonVSCode/issues/597), [#1225](https://github.com/DonJayamanne/pythonVSCode/pull/1225)
* Fix to disable linting of diff windows [#1221](https://github.com/DonJayamanne/pythonVSCode/issues/1221), [#1244](https://github.com/DonJayamanne/pythonVSCode/pull/1244)
* Fix docstring formatting [#1188](https://github.com/DonJayamanne/pythonVSCode/issues/1188)
* Fix to ensure language features can run in parallel without interference with one another [#1314](https://github.com/DonJayamanne/pythonVSCode/issues/1314), [#1318](https://github.com/DonJayamanne/pythonVSCode/pull/1318)
* Fix to ensure unit tests can be debugged more than once per run [#948](https://github.com/DonJayamanne/pythonVSCode/issues/948), [#1353](https://github.com/DonJayamanne/pythonVSCode/pull/1353)
* Fix to ensure parameterized unit tests can be debugged [#1284](https://github.com/DonJayamanne/pythonVSCode/issues/1284), [#1299](https://github.com/DonJayamanne/pythonVSCode/pull/1299)
* Fix issue that causes debugger to freeze/hang [#1041](https://github.com/DonJayamanne/pythonVSCode/issues/1041), [#1354](https://github.com/DonJayamanne/pythonVSCode/pull/1354)
* Fix to support unicode characters in Python tests [#1282](https://github.com/DonJayamanne/pythonVSCode/issues/1282), [#1291](https://github.com/DonJayamanne/pythonVSCode/pull/1291)
* Changes as a result of VS Code API changes [#1270](https://github.com/DonJayamanne/pythonVSCode/issues/1270), [#1288](https://github.com/DonJayamanne/pythonVSCode/pull/1288), [#1372](https://github.com/DonJayamanne/pythonVSCode/issues/1372), [#1300](https://github.com/DonJayamanne/pythonVSCode/pull/1300), [#1298](https://github.com/DonJayamanne/pythonVSCode/issues/1298)
* Updates to Readme [#1212](https://github.com/DonJayamanne/pythonVSCode/issues/1212), [#1222](https://github.com/DonJayamanne/pythonVSCode/issues/1222)
* Fix executing a command under PowerShell [#1098](https://github.com/DonJayamanne/pythonVSCode/issues/1098)


## Version 0.7.0 (3 August 2017)
* Displaying internal documentation [#1008](https://github.com/DonJayamanne/pythonVSCode/issues/1008), [#10860](https://github.com/DonJayamanne/pythonVSCode/issues/10860)
* Fixes to 'async with' snippet [#1108](https://github.com/DonJayamanne/pythonVSCode/pull/1108), [#996](https://github.com/DonJayamanne/pythonVSCode/issues/996)
* Add support for environment variable in unit tests [#1074](https://github.com/DonJayamanne/pythonVSCode/issues/1074)
* Fixes to unit test code lenses not being displayed [#1115](https://github.com/DonJayamanne/pythonVSCode/issues/1115)
* Fix to empty brackets being added [#1110](https://github.com/DonJayamanne/pythonVSCode/issues/1110), [#1031](https://github.com/DonJayamanne/pythonVSCode/issues/1031)
* Fix debugging of Django applications [#819](https://github.com/DonJayamanne/pythonVSCode/issues/819), [#999](https://github.com/DonJayamanne/pythonVSCode/issues/999)
* Update isort to the latest version [#1134](https://github.com/DonJayamanne/pythonVSCode/issues/1134), [#1135](https://github.com/DonJayamanne/pythonVSCode/pull/1135)
* Fix issue causing intellisense and similar functionality to stop working [#1072](https://github.com/DonJayamanne/pythonVSCode/issues/1072), [#1118](https://github.com/DonJayamanne/pythonVSCode/pull/1118), [#1089](https://github.com/DonJayamanne/pythonVSCode/issues/1089)
* Bunch of unit tests and code cleanup
* Resolve issue where navigation to decorated function goes to decorator [#742](https://github.com/DonJayamanne/pythonVSCode/issues/742)
* Go to symbol in workspace leads to nonexisting files [#816](https://github.com/DonJayamanne/pythonVSCode/issues/816), [#829](https://github.com/DonJayamanne/pythonVSCode/issues/829)

## Version 0.6.9 (22 July 2017)
* Fix to enure custom linter paths are respected [#1106](https://github.com/DonJayamanne/pythonVSCode/issues/1106)

## Version 0.6.8 (20 July 2017)
* Add new editor menu 'Run Current Unit Test File' [#1061](https://github.com/DonJayamanne/pythonVSCode/issues/1061)
* Changed 'mypy-lang' to mypy [#930](https://github.com/DonJayamanne/pythonVSCode/issues/930), [#998](https://github.com/DonJayamanne/pythonVSCode/issues/998), [#505](https://github.com/DonJayamanne/pythonVSCode/issues/505)
* Using "Python -m" to launch linters [#716](https://github.com/DonJayamanne/pythonVSCode/issues/716), [#923](https://github.com/DonJayamanne/pythonVSCode/issues/923), [#1059](https://github.com/DonJayamanne/pythonVSCode/issues/1059)
* Add PEP 526 AutoCompletion [#1102](https://github.com/DonJayamanne/pythonVSCode/pull/1102), [#1101](https://github.com/DonJayamanne/pythonVSCode/issues/1101)
* Resolved issues in Go To and Peek Definitions [#1085](https://github.com/DonJayamanne/pythonVSCode/pull/1085), [#961](https://github.com/DonJayamanne/pythonVSCode/issues/961), [#870](https://github.com/DonJayamanne/pythonVSCode/issues/870)

## Version 0.6.7 (02 July 2017)
* Updated icon from jpg to png (transparent background)

## Version 0.6.6 (02 July 2017)
* Provide details of error with solution for changes to syntax in launch.json [#1047](https://github.com/DonJayamanne/pythonVSCode/issues/1047), [#1025](https://github.com/DonJayamanne/pythonVSCode/issues/1025)
* Provide a warning about known issues with having pyenv.cfg whilst debugging [#913](https://github.com/DonJayamanne/pythonVSCode/issues/913)
* Create .vscode directory if not found [#1043](https://github.com/DonJayamanne/pythonVSCode/issues/1043)
* Highlighted text due to linter errors is off by one column [#965](https://github.com/DonJayamanne/pythonVSCode/issues/965), [#970](https://github.com/DonJayamanne/pythonVSCode/pull/970)
* Added preliminary support for WSL Bash and Cygwin [#1049](https://github.com/DonJayamanne/pythonVSCode/pull/1049)
* Ability to configure the linter severity levels [#941](https://github.com/DonJayamanne/pythonVSCode/pull/941), [#895](https://github.com/DonJayamanne/pythonVSCode/issues/895)
* Fixes to unit tests [#1051](https://github.com/DonJayamanne/pythonVSCode/pull/1051), [#1050](https://github.com/DonJayamanne/pythonVSCode/pull/1050)
* Outdent lines following `continue`, `break` and `return` [#1050](https://github.com/DonJayamanne/pythonVSCode/pull/1050)
* Change location of cache for Jedi files [#1035](https://github.com/DonJayamanne/pythonVSCode/pull/1035)
* Fixes to the way directories are searched for Python interpreters [#569](https://github.com/DonJayamanne/pythonVSCode/issues/569), [#1040](https://github.com/DonJayamanne/pythonVSCode/pull/1040)
* Handle outputs from Python packages that interfere with the way autocompletion is handled [#602](https://github.com/DonJayamanne/pythonVSCode/issues/602)

## Version 0.6.5 (13 June 2017)
* Fix error in launch.json [#1006](https://github.com/DonJayamanne/pythonVSCode/issues/1006)
* Detect current workspace interpreter when selecting interpreter [#1006](https://github.com/DonJayamanne/pythonVSCode/issues/979)
* Disable output buffering when debugging [#1005](https://github.com/DonJayamanne/pythonVSCode/issues/1005)
* Updated snippets to use correct placeholder syntax [#976](https://github.com/DonJayamanne/pythonVSCode/pull/976)
* Fix hover and auto complete unit tests [#1012](https://github.com/DonJayamanne/pythonVSCode/pull/1012)
* Fix hover definition variable test for Python 3.5 [#1013](https://github.com/DonJayamanne/pythonVSCode/pull/1013)
* Better formatting of docstring [#821](https://github.com/DonJayamanne/pythonVSCode/pull/821), [#919](https://github.com/DonJayamanne/pythonVSCode/pull/919)
* Supporting more paths when searching for Python interpreters [#569](https://github.com/DonJayamanne/pythonVSCode/issues/569)
* Increase buffer output (to support detection large number of tests) [#927](https://github.com/DonJayamanne/pythonVSCode/issues/927)

## Version 0.6.4 (4 May 2017)
* Fix dates in changelog [#899](https://github.com/DonJayamanne/pythonVSCode/pull/899)
* Using charriage return or line feeds to split a document into multiple lines [#917](https://github.com/DonJayamanne/pythonVSCode/pull/917), [#821](https://github.com/DonJayamanne/pythonVSCode/issues/821)
* Doc string not being displayed [#888](https://github.com/DonJayamanne/pythonVSCode/issues/888)
* Supporting paths that begin with the ~/ [#909](https://github.com/DonJayamanne/pythonVSCode/issues/909)
* Supporting more paths when searching for Python interpreters [#569](https://github.com/DonJayamanne/pythonVSCode/issues/569)
* Supporting ~/ paths when providing the path to ctag file [#910](https://github.com/DonJayamanne/pythonVSCode/issues/910)
* Disable linting of python files opened in diff viewer [#896](https://github.com/DonJayamanne/pythonVSCode/issues/896)
* Added a new command ```Go to Python Object``` [#928](https://github.com/DonJayamanne/pythonVSCode/issues/928)
* Restored the menu item to rediscover tests [#863](https://github.com/DonJayamanne/pythonVSCode/issues/863)
* Changes to rediscover tests when test files are altered and saved [#863](https://github.com/DonJayamanne/pythonVSCode/issues/863)

## Version 0.6.3 (19 April 2017)
* Fix debugger issue [#893](https://github.com/DonJayamanne/pythonVSCode/issues/893)
* Improvements to debugging unit tests (check if string starts with, instead of comparing equality) [#797](https://github.com/DonJayamanne/pythonVSCode/issues/797)

## Version 0.6.2 (13 April 2017)
* Fix incorrect indenting [#880](https://github.com/DonJayamanne/pythonVSCode/issues/880)

### Thanks
* [Yuwei Ba](https://github.com/ibigbug)

## Version 0.6.1 (10 April 2017)
* Add support for new variable syntax in upcoming VS Code release [#774](https://github.com/DonJayamanne/pythonVSCode/issues/774), [#855](https://github.com/DonJayamanne/pythonVSCode/issues/855), [#873](https://github.com/DonJayamanne/pythonVSCode/issues/873), [#823](https://github.com/DonJayamanne/pythonVSCode/issues/823)
* Resolve issues in code refactoring [#802](https://github.com/DonJayamanne/pythonVSCode/issues/802), [#824](https://github.com/DonJayamanne/pythonVSCode/issues/824), [#825](https://github.com/DonJayamanne/pythonVSCode/pull/825)
* Changes to labels in Python Interpreter lookup [#815](https://github.com/DonJayamanne/pythonVSCode/pull/815)
* Resolve Typos [#852](https://github.com/DonJayamanne/pythonVSCode/issues/852)
* Use fully qualitified Python Path when installing dependencies [#866](https://github.com/DonJayamanne/pythonVSCode/issues/866)
* Commands for running tests from a file [#502](https://github.com/DonJayamanne/pythonVSCode/pull/502)
* Fix Sorting of imports when path contains spaces [#811](https://github.com/DonJayamanne/pythonVSCode/issues/811)
* Fixing occasional failure of linters [#793](https://github.com/DonJayamanne/pythonVSCode/issues/793), [#833](https://github.com/DonJayamanne/pythonVSCode/issues/838), [#860](https://github.com/DonJayamanne/pythonVSCode/issues/860)
* Added ability to pre-load some modules to improve autocompletion [#581](https://github.com/DonJayamanne/pythonVSCode/issues/581)

### Thanks
* [Ashwin Mathews](https://github.com/ajmathews)
* [Alexander Ioannidis](https://github.com/slint)
* [Andreas Schlapsi](https://github.com/aschlapsi)

## Version 0.6.0 (10 March 2017)
* Moved Jupyter functionality into a separate extension [Jupyter]()
* Updated readme [#779](https://github.com/DonJayamanne/pythonVSCode/issues/779)
* Changing default arguments of ```mypy``` [#658](https://github.com/DonJayamanne/pythonVSCode/issues/658)
* Added ability to disable formatting [#559](https://github.com/DonJayamanne/pythonVSCode/issues/559)
* Fixing ability to run a Python file in a terminal [#784](https://github.com/DonJayamanne/pythonVSCode/issues/784)
* Added support for Proxy settings when installing Python packages using Pip [#778](https://github.com/DonJayamanne/pythonVSCode/issues/778)

## Version 0.5.9 (3 March 2017)
* Fixed navigating to definitions [#711](https://github.com/DonJayamanne/pythonVSCode/issues/711)
* Support auto detecting binaries from Python Path [#716](https://github.com/DonJayamanne/pythonVSCode/issues/716)
* Setting PYTHONPATH environment variable [#686](https://github.com/DonJayamanne/pythonVSCode/issues/686)
* Improving Linter performance, killing redundant processes [4a8319e](https://github.com/DonJayamanne/pythonVSCode/commit/4a8319e0859f2d49165c9a08fe147a647d03ece9)
* Changed default path of the CATAS file to `.vscode/tags` [#722](https://github.com/DonJayamanne/pythonVSCode/issues/722)
* Add parsing severity level for flake8 and pep8 linters [#709](https://github.com/DonJayamanne/pythonVSCode/pull/709)
* Fix to restore function descriptions (intellisense) [#727](https://github.com/DonJayamanne/pythonVSCode/issues/727)
* Added default configuration for debugging Pyramid [#287](https://github.com/DonJayamanne/pythonVSCode/pull/287)
* Feature request: Run current line in Terminal [#738](https://github.com/DonJayamanne/pythonVSCode/issues/738)
* Miscellaneous improvements to hover provider [6a7a3f3](https://github.com/DonJayamanne/pythonVSCode/commit/6a7a3f32ab8add830d13399fec6f0cdd14cd66fc), [6268306](https://github.com/DonJayamanne/pythonVSCode/commit/62683064d01cfc2b76d9be45587280798a96460b)
* Fixes to rename refactor (due to 'LF' EOL in Windows) [#748](https://github.com/DonJayamanne/pythonVSCode/pull/748)
* Fixes to ctag file being generated in home folder when no workspace is opened [#753](https://github.com/DonJayamanne/pythonVSCode/issues/753)
* Fixes to ctag file being generated in home folder when no workspace is opened [#753](https://github.com/DonJayamanne/pythonVSCode/issues/753)
* Disabling auto-completion in single line comments [#74](https://github.com/DonJayamanne/pythonVSCode/issues/74)
* Fixes to debugging of modules [#518](https://github.com/DonJayamanne/pythonVSCode/issues/518)
* Displaying unit test status icons against unit test code lenses [#678](https://github.com/DonJayamanne/pythonVSCode/issues/678)
* Fix issue where causing 'python.python-debug.startSession' not found message to be displayed when debugging single file [#708](https://github.com/DonJayamanne/pythonVSCode/issues/708)
* Ability to include packages directory when generating tags file [#735](https://github.com/DonJayamanne/pythonVSCode/issues/735)
* Fix issue where running selected text in terminal does not work [#758](https://github.com/DonJayamanne/pythonVSCode/issues/758)
* Fix issue where disabling linter doesn't disable it (when no workspace is open) [#763](https://github.com/DonJayamanne/pythonVSCode/issues/763)
* Search additional directories for Python Interpreters (~/.virtualenvs, ~/Envs, ~/.pyenv) [#569](https://github.com/DonJayamanne/pythonVSCode/issues/569)
* Added ability to pre-load some modules to improve autocompletion [#581](https://github.com/DonJayamanne/pythonVSCode/issues/581)
* Removed invalid default value in launch.json file [#586](https://github.com/DonJayamanne/pythonVSCode/issues/586)
* Added ability to configure the pylint executable path [#766](https://github.com/DonJayamanne/pythonVSCode/issues/766)
* Fixed single file debugger to ensure the Python interpreter configured in python.PythonPath is being used [#769](https://github.com/DonJayamanne/pythonVSCode/issues/769)

## Version 0.5.8 (3 February 2017)
* Fixed a bug in [debugging single files without a launch configuration](https://code.visualstudio.com/updates/v1_9#_debugging-without-a-launch-configuration) [#700](https://github.com/DonJayamanne/pythonVSCode/issues/700)
* Fixed error when starting REPL [#692](https://github.com/DonJayamanne/pythonVSCode/issues/692)

## Version 0.5.7 (3 February 2017)
* Added support for [debugging single files without a launch configuration](https://code.visualstudio.com/updates/v1_9#_debugging-without-a-launch-configuration)
* Adding support for debug snippets [#660](https://github.com/DonJayamanne/pythonVSCode/issues/660)
* Ability to run a selected text in a Django shell [#652](https://github.com/DonJayamanne/pythonVSCode/issues/652)
* Adding support for the use of a customized 'isort' for sorting of imports [#632](https://github.com/DonJayamanne/pythonVSCode/pull/632)
* Debugger auto-detecting python interpreter from the path provided [#688](https://github.com/DonJayamanne/pythonVSCode/issues/688)
* Showing symbol type on hover [#657](https://github.com/DonJayamanne/pythonVSCode/pull/657)
* Fixes to running Python file when terminal uses Powershell [#651](https://github.com/DonJayamanne/pythonVSCode/issues/651)
* Fixes to linter issues when displaying Git diff view for Python files [#665](https://github.com/DonJayamanne/pythonVSCode/issues/665)
* Fixes to 'Go to definition' functionality [#662](https://github.com/DonJayamanne/pythonVSCode/issues/662)
* Fixes to Jupyter cells numbered larger than '10' [#681](https://github.com/DonJayamanne/pythonVSCode/issues/681)

## Version 0.5.6 (16 January 2017)
* Added support for Python 3.6 [#646](https://github.com/DonJayamanne/pythonVSCode/issues/646), [#631](https://github.com/DonJayamanne/pythonVSCode/issues/631), [#619](https://github.com/DonJayamanne/pythonVSCode/issues/619), [#613](https://github.com/DonJayamanne/pythonVSCode/issues/613)
* Autodetect in python path in virtual environments [#353](https://github.com/DonJayamanne/pythonVSCode/issues/353)
* Add syntax highlighting of code samples in hover defintion [#555](https://github.com/DonJayamanne/pythonVSCode/issues/555)
* Launch REPL for currently selected interpreter [#560](https://github.com/DonJayamanne/pythonVSCode/issues/560)
* Fixes to debugging of modules [#589](https://github.com/DonJayamanne/pythonVSCode/issues/589)
* Reminder to install jedi and ctags in Quick Start [#642](https://github.com/DonJayamanne/pythonVSCode/pull/642)
* Improvements to Symbol Provider [#622](https://github.com/DonJayamanne/pythonVSCode/pull/622)
* Changes to disable unit test prompts for workspace [#559](https://github.com/DonJayamanne/pythonVSCode/issues/559)
* Minor fixes [#627](https://github.com/DonJayamanne/pythonVSCode/pull/627)

## Version 0.5.5 (25 November 2016)
* Fixes to debugging of unittests (nose and pytest) [#543](https://github.com/DonJayamanne/pythonVSCode/issues/543)
* Fixes to debugging of Django [#546](https://github.com/DonJayamanne/pythonVSCode/issues/546)

## Version 0.5.4 (24 November 2016)
* Fixes to installing missing packages [#544](https://github.com/DonJayamanne/pythonVSCode/issues/544)
* Fixes to indentation of blocks of code [#432](https://github.com/DonJayamanne/pythonVSCode/issues/432)
* Fixes to debugging of unittests [#543](https://github.com/DonJayamanne/pythonVSCode/issues/543)
* Fixes to extension when a workspace (folder) isn't open [#542](https://github.com/DonJayamanne/pythonVSCode/issues/542)

## Version 0.5.3 (23 November 2016)
* Added support for [PySpark](http://spark.apache.org/docs/0.9.0/python-programming-guide.html) [#539](https://github.com/DonJayamanne/pythonVSCode/pull/539), [#540](https://github.com/DonJayamanne/pythonVSCode/pull/540)
* Debugging unittests (UnitTest, pytest, nose) [#333](https://github.com/DonJayamanne/pythonVSCode/issues/333)
* Displaying progress for formatting [#327](https://github.com/DonJayamanne/pythonVSCode/issues/327)
* Auto indenting ```else:``` inside ```if``` and similar code blocks [#432](https://github.com/DonJayamanne/pythonVSCode/issues/432)
* Prefixing new lines with '#' when new lines are added in the middle of a comment string [#365](https://github.com/DonJayamanne/pythonVSCode/issues/365)
* Debugging python modules [#518](https://github.com/DonJayamanne/pythonVSCode/issues/518), [#354](https://github.com/DonJayamanne/pythonVSCode/issues/354)
    + Use new debug configuration ```Python Module```
* Added support for workspace symbols using Exuberant CTags [#138](https://github.com/DonJayamanne/pythonVSCode/issues/138)
    + New command ```Python: Build Workspace Symbols```
* Added ability for linter to ignore paths or files [#501](https://github.com/DonJayamanne/pythonVSCode/issues/501)
    + Add the following setting in ```settings.json```
```python
        "python.linting.ignorePatterns":  [
            ".vscode/*.py",
            "**/site-packages/**/*.py"
          ],
```
* Automatically adding brackets when autocompleting functions/methods [#425](https://github.com/DonJayamanne/pythonVSCode/issues/425)
    + To enable this feature, turn on the setting ```"python.autoComplete.addBrackets": true```
* Running nose tests with the arguments '--with-xunit' and '--xunit-file' [#517](https://github.com/DonJayamanne/pythonVSCode/issues/517)
* Added support for workspaceRootFolderName in settings.json [#525](https://github.com/DonJayamanne/pythonVSCode/pull/525), [#522](https://github.com/DonJayamanne/pythonVSCode/issues/522)
* Added support for workspaceRootFolderName in settings.json [#525](https://github.com/DonJayamanne/pythonVSCode/pull/525), [#522](https://github.com/DonJayamanne/pythonVSCode/issues/522)
* Fixes to running code in terminal [#515](https://github.com/DonJayamanne/pythonVSCode/issues/515)

## Version 0.5.2
* Fix issue with mypy linter [#505](https://github.com/DonJayamanne/pythonVSCode/issues/505)
* Fix auto completion for files with different encodings [#496](https://github.com/DonJayamanne/pythonVSCode/issues/496)
* Disable warnings when debugging Django version prior to 1.8 [#479](https://github.com/DonJayamanne/pythonVSCode/issues/479)
* Prompt to save changes when refactoring without saving any changes [#441](https://github.com/DonJayamanne/pythonVSCode/issues/441)
* Prompt to save changes when renaminv without saving any changes [#443](https://github.com/DonJayamanne/pythonVSCode/issues/443)
* Use editor indentation size when refactoring code [#442](https://github.com/DonJayamanne/pythonVSCode/issues/442)
* Add support for custom jedi paths [#500](https://github.com/DonJayamanne/pythonVSCode/issues/500)

## Version 0.5.1
* Prompt to install linter if not installed [#255](https://github.com/DonJayamanne/pythonVSCode/issues/255)
* Prompt to configure and install test framework
* Added support for pylama [#495](https://github.com/DonJayamanne/pythonVSCode/pull/495)
* Partial support for PEP484
* Linting python files when they are opened [#462](https://github.com/DonJayamanne/pythonVSCode/issues/462)
* Fixes to unit tests discovery [#307](https://github.com/DonJayamanne/pythonVSCode/issues/307),
[#459](https://github.com/DonJayamanne/pythonVSCode/issues/459)
* Fixes to intellisense [#438](https://github.com/DonJayamanne/pythonVSCode/issues/438),
[#433](https://github.com/DonJayamanne/pythonVSCode/issues/433),
[#457](https://github.com/DonJayamanne/pythonVSCode/issues/457),
[#436](https://github.com/DonJayamanne/pythonVSCode/issues/436),
[#434](https://github.com/DonJayamanne/pythonVSCode/issues/434),
[#447](https://github.com/DonJayamanne/pythonVSCode/issues/447),
[#448](https://github.com/DonJayamanne/pythonVSCode/issues/448),
[#293](https://github.com/DonJayamanne/pythonVSCode/issues/293),
[#381](https://github.com/DonJayamanne/pythonVSCode/pull/381)
* Supporting additional search paths for interpreters on windows [#446](https://github.com/DonJayamanne/pythonVSCode/issues/446)
* Fixes to code refactoring [#440](https://github.com/DonJayamanne/pythonVSCode/issues/440),
[#467](https://github.com/DonJayamanne/pythonVSCode/issues/467),
[#468](https://github.com/DonJayamanne/pythonVSCode/issues/468),
[#445](https://github.com/DonJayamanne/pythonVSCode/issues/445)
* Fixes to linters [#463](https://github.com/DonJayamanne/pythonVSCode/issues/463)
[#439](https://github.com/DonJayamanne/pythonVSCode/issues/439),
* Bug fix in handling nosetest arguments [#407](https://github.com/DonJayamanne/pythonVSCode/issues/407)
* Better error handling when linter fails [#402](https://github.com/DonJayamanne/pythonVSCode/issues/402)
* Restoring extension specific formatting [#421](https://github.com/DonJayamanne/pythonVSCode/issues/421)
* Fixes to debugger (unwanted breakpoints) [#392](https://github.com/DonJayamanne/pythonVSCode/issues/392), [#379](https://github.com/DonJayamanne/pythonVSCode/issues/379)
* Support spaces in python path when executing in terminal [#428](https://github.com/DonJayamanne/pythonVSCode/pull/428)
* Changes to snippets [#429](https://github.com/DonJayamanne/pythonVSCode/pull/429)
* Marketplace changes [#430](https://github.com/DonJayamanne/pythonVSCode/pull/430)
* Cleanup and miscellaneous fixes (typos, keyboard bindings and the liks)

## Version 0.5.0
* Remove dependency on zmq when using Jupyter or IPython (pure python solution)
* Added a default keybinding for ```Jupyter:Run Selection/Line``` of ```ctrl+alt+enter```
* Changes to update settings.json with path to python using [native API](https://github.com/DonJayamanne/pythonVSCode/commit/bce22a2b4af87eaf40669c6360eff3675280cdad)
* Changes to use [native API](https://github.com/DonJayamanne/pythonVSCode/commit/bce22a2b4af87eaf40669c6360eff3675280cdad) for formatting when saving documents
* Reusing existing terminal instead of creating new terminals
* Limiting linter messages to opened documents (hide messages if document is closed) [#375](https://github.com/DonJayamanne/pythonVSCode/issues/375)
* Resolving extension load errors when  [#375](https://github.com/DonJayamanne/pythonVSCode/issues/375)
* Fixes to discovering unittests [#386](https://github.com/DonJayamanne/pythonVSCode/issues/386)
* Fixes to sending code to terminal on Windows [#387](https://github.com/DonJayamanne/pythonVSCode/issues/387)
* Fixes to executing python file in terminal on Windows [#385](https://github.com/DonJayamanne/pythonVSCode/issues/385)
* Fixes to launching local help (documentation) on Linux
* Fixes to typo in configuration documentation [#391](https://github.com/DonJayamanne/pythonVSCode/pull/391)
* Fixes to use ```python.pythonPath``` when sorting imports  [#393](https://github.com/DonJayamanne/pythonVSCode/pull/393)
* Fixes to linters to handle situations when line numbers aren't returned [#399](https://github.com/DonJayamanne/pythonVSCode/pull/399)
* Fixes to signature tooltips when docstring is very long [#368](https://github.com/DonJayamanne/pythonVSCode/issues/368), [#113](https://github.com/DonJayamanne/pythonVSCode/issues/113)

## Version 0.4.2
* Fix for autocompletion and code navigation with unicode characters [#372](https://github.com/DonJayamanne/pythonVSCode/issues/372), [#364](https://github.com/DonJayamanne/pythonVSCode/issues/364)

## Version 0.4.1
* Debugging of [Django templates](https://github.com/DonJayamanne/pythonVSCode/wiki/Debugging-Django#templates)
* Linting with [mypy](https://github.com/DonJayamanne/pythonVSCode/wiki/Linting#mypy)
* Improved error handling when loading [Jupyter/IPython](https://github.com/DonJayamanne/pythonVSCode/wiki/Jupyter-(IPython))
* Fixes to unittests

## Version 0.4.0
* Added support for [Jupyter/IPython](https://github.com/DonJayamanne/pythonVSCode/wiki/Jupyter-(IPython))
* Added local help (offline documentation)
* Added ability to pass in extra arguments to interpreter when executing scripts ([#316](https://github.com/DonJayamanne/pythonVSCode/issues/316))
* Added ability set current working directory as the script file directory, when to executing a Python script
* Rendering intellisense icons correctly ([#322](https://github.com/DonJayamanne/pythonVSCode/issues/322))
* Changes to capitalization of context menu text ([#320](https://github.com/DonJayamanne/pythonVSCode/issues/320))
* Bug fix to running pydocstyle linter on windows ([#317](https://github.com/DonJayamanne/pythonVSCode/issues/317))
* Fixed performance issues with regards to code navigation, displaying code Symbols and the like ([#324](https://github.com/DonJayamanne/pythonVSCode/issues/324))
* Fixed code renaming issue when renaming imports ([#325](https://github.com/DonJayamanne/pythonVSCode/issues/325))
* Fixed issue with the execution of the command ```python.execInTerminal``` via a shortcut ([#340](https://github.com/DonJayamanne/pythonVSCode/issues/340))
* Fixed issue with code refactoring ([#363](https://github.com/DonJayamanne/pythonVSCode/issues/363))

## Version 0.3.24
* Added support for clearing cached tests [#307](https://github.com/DonJayamanne/pythonVSCode/issues/307)
* Added support for executing files in terminal with spaces in paths [#308](https://github.com/DonJayamanne/pythonVSCode/issues/308)
* Fix issue related to running unittests on Windows [#309](https://github.com/DonJayamanne/pythonVSCode/issues/309)
* Support custom environment variables when launching external terminal [#311](https://github.com/DonJayamanne/pythonVSCode/issues/311)

## Version 0.3.23
* Added support for the attribute supportsRunInTerminal attribute in debugger [#304](https://github.com/DonJayamanne/pythonVSCode/issues/304)
* Changes to ensure remote debugging resolves remote paths correctly [#302](https://github.com/DonJayamanne/pythonVSCode/issues/302)
* Added support for custom pytest and nosetest paths [#301](https://github.com/DonJayamanne/pythonVSCode/issues/301)
* Resolved issue in ```Watch``` window displaying ```<error:previous evaluation...``` [#301](https://github.com/DonJayamanne/pythonVSCode/issues/301)
* Reduce extension size by removing unwanted files [#296](https://github.com/DonJayamanne/pythonVSCode/issues/296)
* Updated code snippets

## Version 0.3.22
* Added few new snippets
* Integrated [Unit Tests](https://github.com/DonJayamanne/pythonVSCode/wiki/UnitTests)
* Selecting interpreter and updating ```settings.json```[Documentation]](https://github.com/DonJayamanne/pythonVSCode/wiki/Miscellaneous#select-an-interpreter), [#257](https://github.com/DonJayamanne/pythonVSCode/issues/257)
* Running a file or selection in terminal [Documentation](https://github.com/DonJayamanne/pythonVSCode/wiki/Miscellaneous#execute-in-python-terminal), [#261](https://github.com/DonJayamanne/pythonVSCode/wiki/Miscellaneous#execute-in-python-terminal) (new to [Visual Studio Code 1.5](https://code.visualstudio.com/Updates#_extension-authoring))
* Debugging an application using the integrated terminal window (new to [Visual Studio Code 1.5](https://code.visualstudio.com/Updates#_node-debugging))
* Running a python script without debugging [#118](https://github.com/DonJayamanne/pythonVSCode/issues/118)
* Displaying errors in variable explorer when debugging [#271](https://github.com/DonJayamanne/pythonVSCode/issues/271)
* Ability to debug applications as sudo [#224](https://github.com/DonJayamanne/pythonVSCode/issues/224)
* Fixed debugger crashes [#263](https://github.com/DonJayamanne/pythonVSCode/issues/263)
* Asynchronous display of unit tests [#190](https://github.com/DonJayamanne/pythonVSCode/issues/190)
* Fixed issues when using relative paths in ```settings.json``` [#276](https://github.com/DonJayamanne/pythonVSCode/issues/276)
* Fixes issue of hardcoding interpreter command arguments [#256](https://github.com/DonJayamanne/pythonVSCode/issues/256)
* Fixes resolving of remote paths when debugging remote applications [#252](https://github.com/DonJayamanne/pythonVSCode/issues/252)

## Version 0.3.20
* Sharing python.pythonPath value with debug configuration [#214](https://github.com/DonJayamanne/pythonVSCode/issues/214) and [#183](https://github.com/DonJayamanne/pythonVSCode/issues/183)
* Support extract variable and method refactoring [#220](https://github.com/DonJayamanne/pythonVSCode/issues/220)
* Support environment variables in settings [#148](https://github.com/DonJayamanne/pythonVSCode/issues/148)
* Support formatting of selected text [#197](https://github.com/DonJayamanne/pythonVSCode/issues/197) and [#183](https://github.com/DonJayamanne/pythonVSCode/issues/183)
* Support autocompletion of parameters [#71](https://github.com/DonJayamanne/pythonVSCode/issues/71)
* Display name of linter along with diagnostic messages [#199](https://github.com/DonJayamanne/pythonVSCode/issues/199)
* Auto indenting of except and async functions [#205](https://github.com/DonJayamanne/pythonVSCode/issues/205) and [#215](https://github.com/DonJayamanne/pythonVSCode/issues/215)
* Support changes to pythonPath without having to restart VS Code [#216](https://github.com/DonJayamanne/pythonVSCode/issues/216)
* Resolved issue to support large debug outputs [#52](https://github.com/DonJayamanne/pythonVSCode/issues/52) and  [#52](https://github.com/DonJayamanne/pythonVSCode/issues/203)
* Handling instances when debugging with invalid paths to the python interpreter [#229](https://github.com/DonJayamanne/pythonVSCode/issues/229)
* Fixed refactoring on Python 3.5 [#244](https://github.com/DonJayamanne/pythonVSCode/issues/229)
* Fixed parsing errors when refactoring [#244](https://github.com/DonJayamanne/pythonVSCode/issues/229)

## Version 0.3.21
* Sharing python.pythonPath value with debug configuration [#214](https://github.com/DonJayamanne/pythonVSCode/issues/214) and [#183](https://github.com/DonJayamanne/pythonVSCode/issues/183)
* Support extract variable and method refactoring [#220](https://github.com/DonJayamanne/pythonVSCode/issues/220)
* Support environment variables in settings [#148](https://github.com/DonJayamanne/pythonVSCode/issues/148)
* Support formatting of selected text [#197](https://github.com/DonJayamanne/pythonVSCode/issues/197) and [#183](https://github.com/DonJayamanne/pythonVSCode/issues/183)
* Support autocompletion of parameters [#71](https://github.com/DonJayamanne/pythonVSCode/issues/71)
* Display name of linter along with diagnostic messages [#199](https://github.com/DonJayamanne/pythonVSCode/issues/199)
* Auto indenting of except and async functions [#205](https://github.com/DonJayamanne/pythonVSCode/issues/205) and [#215](https://github.com/DonJayamanne/pythonVSCode/issues/215)
* Support changes to pythonPath without having to restart VS Code [#216](https://github.com/DonJayamanne/pythonVSCode/issues/216)
* Resolved issue to support large debug outputs [#52](https://github.com/DonJayamanne/pythonVSCode/issues/52) and  [#52](https://github.com/DonJayamanne/pythonVSCode/issues/203)
* Handling instances when debugging with invalid paths to the python interpreter [#229](https://github.com/DonJayamanne/pythonVSCode/issues/229)
* Fixed refactoring on Python 3.5 [#244](https://github.com/DonJayamanne/pythonVSCode/issues/229)

## Version 0.3.19
* Sharing python.pythonPath value with debug configuration [#214](https://github.com/DonJayamanne/pythonVSCode/issues/214) and [#183](https://github.com/DonJayamanne/pythonVSCode/issues/183)
* Support extract variable and method refactoring [#220](https://github.com/DonJayamanne/pythonVSCode/issues/220)
* Support environment variables in settings [#148](https://github.com/DonJayamanne/pythonVSCode/issues/148)
* Support formatting of selected text [#197](https://github.com/DonJayamanne/pythonVSCode/issues/197) and [#183](https://github.com/DonJayamanne/pythonVSCode/issues/183)
* Support autocompletion of parameters [#71](https://github.com/DonJayamanne/pythonVSCode/issues/71)
* Display name of linter along with diagnostic messages [#199](https://github.com/DonJayamanne/pythonVSCode/issues/199)
* Auto indenting of except and async functions [#205](https://github.com/DonJayamanne/pythonVSCode/issues/205) and [#215](https://github.com/DonJayamanne/pythonVSCode/issues/215)
* Support changes to pythonPath without having to restart VS Code [#216](https://github.com/DonJayamanne/pythonVSCode/issues/216)
* Resolved issue to support large debug outputs [#52](https://github.com/DonJayamanne/pythonVSCode/issues/52) and  [#52](https://github.com/DonJayamanne/pythonVSCode/issues/203)
* Handling instances when debugging with invalid paths to the python interpreter [#229](https://github.com/DonJayamanne/pythonVSCode/issues/229)

## Version 0.3.18
* Modifications to support environment variables in settings [#148](https://github.com/DonJayamanne/pythonVSCode/issues/148)
* Modifications to support formatting of selected text [#197](https://github.com/DonJayamanne/pythonVSCode/issues/197) and [#183](https://github.com/DonJayamanne/pythonVSCode/issues/183)
* Added support to intellisense for parameters [#71](https://github.com/DonJayamanne/pythonVSCode/issues/71)
* Display name of linter along with diagnostic messages [#199](https://github.com/DonJayamanne/pythonVSCode/issues/199)

## Version 0.3.15
* Modifications to handle errors in linters [#185](https://github.com/DonJayamanne/pythonVSCode/issues/185)
* Fixes to formatting and handling of not having empty lines at end of file [#181](https://github.com/DonJayamanne/pythonVSCode/issues/185)
* Modifications to infer paths of packages on windows [#178](https://github.com/DonJayamanne/pythonVSCode/issues/178)
* Fix for debugger crashes [#45](https://github.com/DonJayamanne/pythonVSCode/issues/45)
* Changes to App Insights key [#156](https://github.com/DonJayamanne/pythonVSCode/issues/156)
* Updated Jedi library to latest version [#173](https://github.com/DonJayamanne/pythonVSCode/issues/173)
* Updated iSort library to latest version [#174](https://github.com/DonJayamanne/pythonVSCode/issues/174)

## Version 0.3.14
* Modifications to handle errors in linters when the linter isn't installed.

## Version 0.3.13
* Fixed error message being displayed by linters and formatters

## Version 0.3.12
* Changes to how linters and formatters are executed (optimizations and changes to settings to separate out the command line arguments) [#178](https://github.com/DonJayamanne/pythonVSCode/issues/178), [#163](https://github.com/DonJayamanne/pythonVSCode/issues/163)
* Fix to support Unicode characters in debugger [#102](https://github.com/DonJayamanne/pythonVSCode/issues/102)
* Added support for {workspaceRoot} in Path settings defined in settings.js [#148](https://github.com/DonJayamanne/pythonVSCode/issues/148)
* Resolving path of linters and formatters based on python path defined in settings.json [#148](https://github.com/DonJayamanne/pythonVSCode/issues/148)
* Better handling of Paths to python executable and related tools (linters, formatters) in virtual environments [#148](https://github.com/DonJayamanne/pythonVSCode/issues/148)
* Added support for configurationDone event in debug adapter [#168](https://github.com/DonJayamanne/pythonVSCode/issues/168), [#145](https://github.com/DonJayamanne/pythonVSCode/issues/145)

## Version 0.3.11
* Added support for telemetry #156
* Optimized code formatting and sorting of imports #150, #151, #157
* Fixed issues in code formatting #171
* Modifications to display errors returned by debugger #111
* Fixed the prospector linter #142
* Modified to resolve issues where debugger wasn't handling code exceptions correctly #159
* Added support for unit tests using pytest #164
* General code cleanup

## Version 0.3.10
* Fixed issue with duplicate output channels being created
* Fixed issues in the LICENSE file
* Fixed issue where current directory was incorrect [#68](https://github.com/DonJayamanne/pythonVSCode/issues/68)
* General cleanup of code

## Version 0.3.9
* Fixed auto indenting issues [#137](https://github.com/DonJayamanne/pythonVSCode/issues/137)

## Version 0.3.8
* Added support for linting using prospector [#130](https://github.com/DonJayamanne/pythonVSCode/pull/130)
* Fixed issue where environment variables weren't being inherited by the debugger [#109](https://github.com/DonJayamanne/pythonVSCode/issues/109) and [#77](https://github.com/DonJayamanne/pythonVSCode/issues/77)

## Version 0.3.7
* Added support for auto indenting of some keywords [#83](https://github.com/DonJayamanne/pythonVSCode/issues/83)
* Added support for launching console apps for Mac [#128](https://github.com/DonJayamanne/pythonVSCode/issues/128)
* Fixed issue where configuration files for pylint, pep8 and flake8 commands weren't being read correctly [#117](https://github.com/DonJayamanne/pythonVSCode/issues/117)

## Version 0.3.6
* Added support for linting using pydocstyle [#56](https://github.com/DonJayamanne/pythonVSCode/issues/56)
* Added support for auto-formatting documents upon saving (turned off by default) [#27](https://github.com/DonJayamanne/pythonVSCode/issues/27)
* Added support to configure the output window for linting, formatting and unit test messages [#112](https://github.com/DonJayamanne/pythonVSCode/issues/112)

## Version 0.3.5
* Fixed printing of unicode characters when evaluating expressions [#73](https://github.com/DonJayamanne/pythonVSCode/issues/73)

## Version 0.3.4
* Updated snippets
* Fixes to remote debugging [#65](https://github.com/DonJayamanne/pythonVSCode/issues/65)
* Fixes related to code navigation [#58](https://github.com/DonJayamanne/pythonVSCode/issues/58) and [#78](https://github.com/DonJayamanne/pythonVSCode/pull/78)
* Changes to allow code navigation for methods

## Version 0.3.0
* Remote debugging (attaching to local and remote processes)
* Debugging with support for shebang
* Support for passing environment variables to debug program
* Improved error handling in the extension

## Version 0.2.9
* Added support for debugging django applications
 + Debugging templates is not supported at this stage

## Version 0.2.8
* Added support for conditional break points
* Added ability to optionally display the shell window (Windows Only, Mac is coming soon)
  +  Allowing an interactive shell window, which isn't supported in VSCode.
* Added support for optionally breaking into python code as soon as debugger starts
* Fixed debugging when current thread is busy processing.
* Updated documentation with samples and instructions

## Version 0.2.4
* Fixed issue where debugger would break into all exceptions
* Added support for breaking on all and uncaught exceptions
* Added support for pausing (breaking) into a running program while debugging.

## Version 0.2.3
* Fixed termination of debugger

## Version 0.2.2
* Improved debugger for Mac, with support for Multi threading, Web Applications, expanding properties, etc
* (Debugging now works on both Windows and Mac)
* Debugging no longer uses PDB

## Version 0.2.1
* Improved debugger for Windows, with support for Multi threading, debugging Multi-threaded apps, Web Applications, expanding properties, etc
* Added support for relative paths for extra paths in additional libraries for Auto Complete
* Fixed a bug where paths to custom Python versions weren't respected by the previous (PDB) debugger
* NOTE: PDB Debugger is still supported

## Version 0.1.3
* Fixed linting when using pylint

## Version 0.1.2
* Fixed autoformatting of code (falling over when using yapf8)

## Version 0.1.1
* Fixed linting of files on Mac
* Added support for linting using pep8
* Added configuration support for pep8 and pylint
* Added support for configuring paths for pep8, pylint and autopep8
* Added snippets
* Added support for formatting using yapf
* Added a number of configuration settings

## Version 0.0.4
* Added support for linting using Pylint (configuring pylint is coming soon)
* Added support for sorting Imports (Using the command "Pythong: Sort Imports")
* Added support for code formatting using Autopep8 (configuring autopep8 is coming soon)
* Added ability to view global variables, arguments, add and remove break points

## Version 0.0.3
* Added support for debugging using PDB<|MERGE_RESOLUTION|>--- conflicted
+++ resolved
@@ -47,13 +47,10 @@
 
 ### Fixes
 
-<<<<<<< HEAD
 1. Make sure to clear variable list on restart kernel.
    ([#9740](https://github.com/Microsoft/vscode-python/issues/9740))
-=======
 1. Use the autoStart server when available.
    ([#9926](https://github.com/Microsoft/vscode-python/issues/9926))
->>>>>>> d022524f
 1. Removed unnecessary warning when executing cells that use Scrapbook,
    Fix an html crash when using not supported mime types
    ([#9796](https://github.com/microsoft/vscode-python/issues/9796))
