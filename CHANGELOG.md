# Changelog

<<<<<<< HEAD
=======
## 2018.10.1 (09 Nov 2018)

### Fixes

1. When attempting to 'Run Cell', get error - Cannot read property 'length' of null
   ([#3286](https://github.com/Microsoft/vscode-python/issues/3286))

>>>>>>> 31a46a13
## 2018.10.0 (08 Nov 2018)

### Thanks

Thanks to the following projects which we fully rely on to provide some of
our features:
- [isort 4.3.4](https://pypi.org/project/isort/4.3.4/)
- [jedi 0.12.0](https://pypi.org/project/jedi/0.12.0/)
  and [parso 0.2.1](https://pypi.org/project/parso/0.2.1/)
- Microsoft Python Language Server
- ptvsd
- [exuberant ctags](http://ctags.sourceforge.net/) (user-installed)
- [rope](https://pypi.org/project/rope/) (user-installed)

Also thanks to the various projects we provide integrations with which help
make this extension useful:
- Debugging support:
  [Django](https://pypi.org/project/Django/),
  [Flask](https://pypi.org/project/Flask/),
  [gevent](https://pypi.org/project/gevent/),
  [Jinja](https://pypi.org/project/Jinja/),
  [Pyramid](https://pypi.org/project/pyramid/),
  [PySpark](https://pypi.org/project/pyspark/),
  [Scrapy](https://pypi.org/project/Scrapy/),
  [Watson](https://pypi.org/project/Watson/)
- Formatting:
  [autopep8](https://pypi.org/project/autopep8/),
  [black](https://pypi.org/project/black/),
  [yapf](https://pypi.org/project/yapf/)
- Interpreter support:
  [conda](https://conda.io/),
  [direnv](https://direnv.net/),
  [pipenv](https://pypi.org/project/pipenv/),
  [pyenv](https://github.com/pyenv/pyenv),
  [venv](https://docs.python.org/3/library/venv.html#module-venv),
  [virtualenv](https://pypi.org/project/virtualenv/)
- Linting:
  [bandit](https://pypi.org/project/bandit/),
  [flake8](https://pypi.org/project/flake8/),
  [mypy](https://pypi.org/project/mypy/),
  [prospector](https://pypi.org/project/prospector/),
  [pylint](https://pypi.org/project/pylint/),
  [pydocstyle](https://pypi.org/project/pydocstyle/),
  [pylama](https://pypi.org/project/pylama/)
- Testing:
  [nose](https://pypi.org/project/nose/),
  [pytest](https://pypi.org/project/pytest/),
  [unittest](https://docs.python.org/3/library/unittest.html#module-unittest)

And finally thanks to the [Python](https://www.python.org/) development team and
community for creating a fantastic programming language and community to be a
part of!

### Enhancements

1. Add support for code completion in the debug console window.
   ([#1076](https://github.com/Microsoft/vscode-python/issues/1076))
1. Add a new simple snippet for `if __name__ == '__main__':` block. The snippet can be accessed by typing `__main__`
   (thanks [R S Nikhil Krishna](https://github.com/rsnk96/))
   ([#2242](https://github.com/Microsoft/vscode-python/issues/2242))
1. Add Python Interactive mode for data science.
   ([#2302](https://github.com/Microsoft/vscode-python/issues/2302))
1. Added a debugger setting to show return values of functions while stepping.
   ([#2463](https://github.com/Microsoft/vscode-python/issues/2463))
1. Enable on-type formatting from language server
   ([#2690](https://github.com/Microsoft/vscode-python/issues/2690))
1. Add [bandit](https://pypi.org/project/bandit/) to supported linters.
   (thanks [Steven Demurjian Jr.](https://github.com/demus/))
   ([#2775](https://github.com/Microsoft/vscode-python/issues/2775))
1. Ensure `python.condaPath` supports paths relative to `Home`. E.g. `"python.condaPath":"~/anaconda3/bin/conda"`.
   ([#2781](https://github.com/Microsoft/vscode-python/issues/2781))
1. Updated the [language server](https://github.com/Microsoft/python-language-server) to [0.1.57/2018.11.0](https://github.com/Microsoft/python-language-server/releases/tag/2018.11.0) (from 2018.10.0)
   and the [debugger](https://pypi.org/project/ptvsd/) to
   [4.2.0](https://github.com/Microsoft/ptvsd/releases/tag/v4.2.0) (from 4.1.3). Highlights include:
   * Language server
     - Completion support for [`collections.namedtuple`](https://docs.python.org/3/library/collections.html#collections.namedtuple).
     - Support [`typing.NewType`](https://docs.python.org/3/library/typing.html#typing.NewType)
       and [`typing.TypeVar`](https://docs.python.org/3/library/typing.html#typing.TypeVar).
   * Debugger
     - Add support for sub-process debugging (set `"subProcess": true` in your `launch.json` to use).
     - Add support for [pyside2](https://pypi.org/project/PySide2/).
1. Add localization of strings. Localized versions are specified in the package.nls.\<locale\>.json files.
   ([#463](https://github.com/Microsoft/vscode-python/issues/463))
1. Clear cached list of interpreters when an interpeter is created in the workspace folder (this allows for virtual environments created in one's workspace folder to be detectable immediately).
   ([#656](https://github.com/Microsoft/vscode-python/issues/656))
1. Pylint is no longer enabled by default when using the language server. Users that have not configured pylint but who have installed it in their workspace will be asked if they'd like to enable it.
   ([#974](https://github.com/Microsoft/vscode-python/issues/974))

### Fixes

1. Support "conda activate" after 4.4.0.
   ([#1882](https://github.com/Microsoft/vscode-python/issues/1882))
1. Fix installation of codna packages when conda environment contains spaces.
   ([#2015](https://github.com/Microsoft/vscode-python/issues/2015))
1. Ensure `python.formatting.blackPath` supports paths relative to `Home`. E.g. `"python.formatting.blackPath":"~/venv/bin/black"`.
   ([#2274](https://github.com/Microsoft/vscode-python/issues/2274))
1. Correct errors with timing, resetting, and exceptions, related to unittest during discovery and execution of tests. Re-enable `unittest.test` suite.
   ([#2692](https://github.com/Microsoft/vscode-python/issues/2692))
1. Fix colon-triggered block formatting.
   ([#2714](https://github.com/Microsoft/vscode-python/issues/2714))
1. Ensure relative paths to python interpreters in `python.pythonPath` of `settings.json` are prefixed with `./` or `.\\` (depending on the OS).
   ([#2744](https://github.com/Microsoft/vscode-python/issues/2744))
1. Give preference to PTSVD in current path.
   ([#2818](https://github.com/Microsoft/vscode-python/issues/2818))
1. Fixed a typo in the Python interpreter selection balloon for macOS.
   (thanks [Joe Graham](https://github.com/joe-graham))
   ([#2868](https://github.com/Microsoft/vscode-python/issues/2868))
1. Updated the [language server](https://github.com/Microsoft/python-language-server) to [0.1.57/2018.11.0](https://github.com/Microsoft/python-language-server/releases/tag/2018.11.0) (from 2018.10.0)
   and the [debugger](https://pypi.org/project/ptvsd/) to
   [4.2.0](https://github.com/Microsoft/ptvsd/releases/tag/v4.2.0) (from 4.1.3). Highlights include:
   * Language server
     - Completions on generic containers work (e.g. `x: List[T]` now have completions for `x`, not just `x[]`).
     - Fixed issues relating to `Go to Definition` for `from ... import` statements.
     - `None` is no longer flagged as undefined.
     - `BadSourceException` should no longer be raised.
     - Fixed a null reference exception when handling certain function overloads.
   * Debugger
     - Properly deal with handled or unhandled exception in top level frames.
     - Any folder ending with `site-packages` is considered a library.
     - Treat any code not in `site-packages` as user code.
     - Handle case where no completions are provided by the debugger.

### Code Health

1. Remove test-specific code from `configSettings.ts` class.
   ([#2678](https://github.com/Microsoft/vscode-python/issues/2678))
1. Add a unit test for the MyPy output regex.
   ([#2696](https://github.com/Microsoft/vscode-python/issues/2696))
1. Update all npm dependencies to use the caret operator.
   ([#2746](https://github.com/Microsoft/vscode-python/issues/2746))
1. Move contents of the folder `src/utils` into `src/client/common/utils`.
   ([#2748](https://github.com/Microsoft/vscode-python/issues/2748))
1. Moved languageServer-related files to a languageServer folder.
   ([#2756](https://github.com/Microsoft/vscode-python/issues/2756))
1. Skip known failing tests for specific OS and Python version combinations to get CI running cleanly.
   ([#2795](https://github.com/Microsoft/vscode-python/issues/2795))
1. Move the linting error code out of the linting message and let [VS Code manage it in the Problems panel](https://code.visualstudio.com/updates/v1_28#_problems-panel)
   (Thanks [Nafly Mohammed](https://github.com/naflymim)).
   ([#2815](https://github.com/Microsoft/vscode-python/issues/2815))
1. Remove code related to the old debugger.
   ([#2828](https://github.com/Microsoft/vscode-python/issues/2828))
1. Upgrade Gulp to 4.0.0.
   ([#2909](https://github.com/Microsoft/vscode-python/issues/2909))
1. Remove pre-commit hooks.
   ([#2963](https://github.com/Microsoft/vscode-python/issues/2963))
1. Only perform Black-related formatting tests when the current Python-version supports it.
   ([#2999](https://github.com/Microsoft/vscode-python/issues/2999))
1. Move language server downloads to the CDN.
   ([#3000](https://github.com/Microsoft/vscode-python/issues/3000))
1. Pin extension to a minimum version of the language server.
   ([#3125](https://github.com/Microsoft/vscode-python/issues/3125))





## 2018.9.2 (29 Oct 2018)

### Fixes

1. Update version of `vscode-extension-telemetry` to resolve issue with regards to spawning of numerous `powershell` processes.
   ([#2996](https://github.com/Microsoft/vscode-python/issues/2996))

### Code Health

1. Forward telemetry from the language server.
   ([#2940](https://github.com/Microsoft/vscode-python/issues/2940))


## 2018.9.1 (18 Oct 2018)

### Fixes

1. Disable activation of conda environments in PowerShell.
   ([#2732](https://github.com/Microsoft/vscode-python/issues/2732))
1. Add logging along with some some improvements to the load times of the extension.
   ([#2827](https://github.com/Microsoft/vscode-python/issues/2827))
1. Stop `normalizationForInterpreter.py` script from returning CRCRLF line-endings.
   ([#2857](https://github.com/Microsoft/vscode-python/issues/2857))

### Code Health

1. Add ability to publish extension builds from `release` branches into the blob store.
   ([#2874](https://github.com/Microsoft/vscode-python/issues/2874))


## 2018.9.0 (9 Oct 2018)

### Thanks

Thanks to the following projects which we fully rely on to provide some of
our features:
- [isort 4.3.4](https://pypi.org/project/isort/4.3.4/)
- [jedi 0.12.0](https://pypi.org/project/jedi/0.12.0/)
  and [parso 0.2.1](https://pypi.org/project/parso/0.2.1/)
- [Microsoft Python Language Server 2018.9.0](https://github.com/Microsoft/python-language-server/releases/tag/2018.9.0)
- [ptvsd 4.1.3](https://github.com/Microsoft/ptvsd/releases/tag/v4.1.3)
- [exuberant ctags](http://ctags.sourceforge.net/) (user-installed)
- [rope](https://pypi.org/project/rope/) (user-installed)

Also thanks to the various projects we provide integrations with which help
make this extension useful:
- Debugging support:
  [Django](https://pypi.org/project/Django/),
  [Flask](https://pypi.org/project/Flask/),
  [gevent](https://pypi.org/project/gevent/),
  [Jinja](https://pypi.org/project/Jinja/),
  [Pyramid](https://pypi.org/project/pyramid/),
  [PySpark](https://pypi.org/project/pyspark/),
  [Scrapy](https://pypi.org/project/Scrapy/),
  [Watson](https://pypi.org/project/Watson/)
- Formatting:
  [autopep8](https://pypi.org/project/autopep8/),
  [black](https://pypi.org/project/black/),
  [yapf](https://pypi.org/project/yapf/)
- Interpreter support:
  [conda](https://conda.io/),
  [direnv](https://direnv.net/),
  [pipenv](https://pypi.org/project/pipenv/),
  [pyenv](https://github.com/pyenv/pyenv),
  [venv](https://docs.python.org/3/library/venv.html#module-venv),
  [virtualenv](https://pypi.org/project/virtualenv/)
- Linting:
  [bandit](https://pypi.org/project/bandit/),
  [flake8](https://pypi.org/project/flake8/),
  [mypy](https://pypi.org/project/mypy/),
  [prospector](https://pypi.org/project/prospector/),
  [pylint](https://pypi.org/project/pylint/),
  [pydocstyle](https://pypi.org/project/pydocstyle/),
  [pylama](https://pypi.org/project/pylama/)
- Testing:
  [nose](https://pypi.org/project/nose/),
  [pytest](https://pypi.org/project/pytest/),
  [unittest](https://docs.python.org/3/library/unittest.html#module-unittest)

And finally thanks to the [Python](https://www.python.org/) development team and
community for creating a fantastic programming language and community to be a
part of!

### Enhancements

1. Adds support for code completion in the debug console window.
   ([#1076](https://github.com/Microsoft/vscode-python/issues/1076))
1. Auto activate Python Environment in terminals (disable with `"python.terminal.activateEnvironment": false`).
   ([#1387](https://github.com/Microsoft/vscode-python/issues/1387))
1. Add support for activation of `pyenv` environments in the Terminal.
   ([#1526](https://github.com/Microsoft/vscode-python/issues/1526))
1. Display a message with options when user selects the default macOS Python interpreter.
   ([#1689](https://github.com/Microsoft/vscode-python/issues/1689))
1. Add debug configuration snippet for modules for the debugger.
   ([#2175](https://github.com/Microsoft/vscode-python/issues/2175))
1. Search for python interpreters in all paths found in the `PATH`/`Path` environment variable.
   ([#2398](https://github.com/Microsoft/vscode-python/issues/2398))
1. Add telemetry to download, extract, and analyze, phases of the Python Language Server.
   ([#2461](https://github.com/Microsoft/vscode-python/issues/2461))
1. The `pvsc-dev-ext.py` script now captures `stderr` for more informative exceptions
   when execution fails.
   ([#2483](https://github.com/Microsoft/vscode-python/issues/2483))
1. Display notification when attempting to debug without selecting a python interpreter.
   ([#2494](https://github.com/Microsoft/vscode-python/issues/2494))
1. Add support for out of band updates to the language server.
   ([#2580](https://github.com/Microsoft/vscode-python/issues/2580))
1. Ensure status bar with interpreter information takes priority over other items.
   ([#2617](https://github.com/Microsoft/vscode-python/issues/2617))
1. Add Python Language Server version to the survey banner URL presented to some users.
   ([#2630](https://github.com/Microsoft/vscode-python/issues/2630))
1. Language server now provides rename functionality.
   ([#2650](https://github.com/Microsoft/vscode-python/issues/2650))
1. Search for default known paths for conda environments on windows.
   ([#2794](https://github.com/Microsoft/vscode-python/issues/2794)
1. Add [bandit](https://pypi.org/project/bandit/) to supported linters.
   (thanks [Steven Demurjian](https://github.com/demus))
   ([#2775](https://github.com/Microsoft/vscode-python/issues/2775))

### Fixes

1. Improvements to the display format of interpreter information in the list of interpreters.
   ([#1352](https://github.com/Microsoft/vscode-python/issues/1352))
1. Deprecate the use of the setting `python.autoComplete.preloadModules`. Recommendation is to utilize the new language server (change the setting `"python.jediEnabled": false`).
   ([#1704](https://github.com/Microsoft/vscode-python/issues/1704))
1. Add a new `python.condaPath` setting to use if conda is not found on `PATH`.
   ([#1944](https://github.com/Microsoft/vscode-python/issues/1944))
1. Ensure code is executed when the last line of selected code is indented.
   ([#2167](https://github.com/Microsoft/vscode-python/issues/2167))
1. Stop duplicate initializations of the Python Language Server's progress reporter.
   ([#2297](https://github.com/Microsoft/vscode-python/issues/2297))
1. Fix the regex expression to match MyPy linter messages that expects the file name to have a `.py` extension, that isn't always the case, to catch any filename.
   E.g., .pyi files that describes interfaces wouldn't get the linter messages to Problems tab.
   ([#2380](https://github.com/Microsoft/vscode-python/issues/2380))
1. Do not use variable substitution when updating `python.pythonPath`.  This matters
   because VS Code does not do variable substitution in settings values.
   ([#2459](https://github.com/Microsoft/vscode-python/issues/2459))
1. Use a python script to launch the debugger, instead of using `-m` which requires changes to the `PYTHONPATH` variable.
   ([#2509](https://github.com/Microsoft/vscode-python/issues/2509))
1. Provide paths from `PYTHONPATH` environment variable to the language server, as additional search locations of Python modules.
   ([#2518](https://github.com/Microsoft/vscode-python/issues/2518))
1. Fix issue preventing debugger user survey banner from opening.
   ([#2557](https://github.com/Microsoft/vscode-python/issues/2557))
1. Use folder name of the Python interpreter as the name of the virtual environment.
   ([#2562](https://github.com/Microsoft/vscode-python/issues/2562))
1. Give preference to bitness information retrieved from the Python interpreter over what's been retrieved from Windows Registry.
   ([#2563](https://github.com/Microsoft/vscode-python/issues/2563))
1. Use the environment folder name for environments without environment names in the Conda Environments list file.
   ([#2577](https://github.com/Microsoft/vscode-python/issues/2577))
1. Update environment variable naming convention for `SPARK_HOME`, when stored in `settings.json`.
   ([#2628](https://github.com/Microsoft/vscode-python/issues/2628))
1. Fix debug adapter `Attach` test.
   ([#2655](https://github.com/Microsoft/vscode-python/issues/2655))
1. Fix colon-triggered block formatting.
   ([#2714](https://github.com/Microsoft/vscode-python/issues/2714))
1. Use full path to activate command in conda environments on windows when python.condaPath is set.
   ([#2753](https://github.com/Microsoft/vscode-python/issues/2753))

### Code Health

1. Fix broken CI on Azure DevOps.
   ([#2549](https://github.com/Microsoft/vscode-python/issues/2549))
1. Upgraded our version of `request` to `2.87.0`.
   ([#2621](https://github.com/Microsoft/vscode-python/issues/2621))
1. Include the version of language server in telemetry.
   ([#2702](https://github.com/Microsoft/vscode-python/issues/2702))
1. Update `vscode-extension-telemetry` to `0.0.22`.
   ([#2745](https://github.com/Microsoft/vscode-python/issues/2745))


## 2018.8.0 (04 September 2018)

### Thanks

Thanks to the following projects which we fully rely on to provide some of
our features:
- [isort 4.3.4](https://pypi.org/project/isort/4.3.4/)
- [jedi 0.12.0](https://pypi.org/project/jedi/0.12.0/)
  and [parso 0.2.1](https://pypi.org/project/parso/0.2.1/)
- [4.1.1](https://pypi.org/project/ptvsd/4.1.1/)
- [exuberant ctags](http://ctags.sourceforge.net/) (user-installed)
- [rope](https://pypi.org/project/rope/) (user-installed)

Also thanks to the various projects we provide integrations with which help
make this extension useful:
- Debugging support:
  [Django](https://pypi.org/project/Django/),
  [Flask](https://pypi.org/project/Flask/),
  [gevent](https://pypi.org/project/gevent/),
  [Jinja](https://pypi.org/project/Jinja/),
  [Pyramid](https://pypi.org/project/pyramid/),
  [PySpark](https://pypi.org/project/pyspark/),
  [Scrapy](https://pypi.org/project/Scrapy/),
  [Watson](https://pypi.org/project/Watson/)
- Formatting:
  [autopep8](https://pypi.org/project/autopep8/),
  [black](https://pypi.org/project/black/),
  [yapf](https://pypi.org/project/yapf/)
- Interpreter support:
  [conda](https://conda.io/),
  [direnv](https://direnv.net/),
  [pipenv](https://pypi.org/project/pipenv/),
  [pyenv](https://github.com/pyenv/pyenv),
  [venv](https://docs.python.org/3/library/venv.html#module-venv),
  [virtualenv](https://pypi.org/project/virtualenv/)
- Linting:
  [flake8](https://pypi.org/project/flake8/),
  [mypy](https://pypi.org/project/mypy/),
  [prospector](https://pypi.org/project/prospector/),
  [pylint](https://pypi.org/project/pylint/),
  [pydocstyle](https://pypi.org/project/pydocstyle/),
  [pylama](https://pypi.org/project/pylama/)
- Testing:
  [nose](https://pypi.org/project/nose/),
  [pytest](https://pypi.org/project/pytest/),
  [unittest](https://docs.python.org/3/library/unittest.html#module-unittest)

And finally thanks to the [Python](https://www.python.org/) development team and
community for creating a fantastic programming language and community to be a
part of!

### Enhancements

1. Improved language server startup time by 40%.
   ([#1865](https://github.com/Microsoft/vscode-python/issues/1865))
1. Add pip dependency support to the conda `environment.yml` YAML schema support
   (thanks [Mark Edwards](https://github.com/markedwards)).
   ([#2119](https://github.com/Microsoft/vscode-python/issues/2119))
1. Added a German translation. (thanks to [bschley](https://github.com/bschley) and by means of [berndverst](https://github.com/berndverst) and [croth1](https://github.com/croth1) for the reviews)
   ([#2203](https://github.com/Microsoft/vscode-python/issues/2203))
1. The new setting `python.analysis.diagnosticPublishDelay` allows you to control
   when language server publishes diagnostics. Default is 1 second after the user
   activity, such a typing, ceases. If diagnostic is clear (i.e. errors got fixed),
   the publishing is immediate.
   ([#2270](https://github.com/Microsoft/vscode-python/issues/2270))
1. Language server now supports hierarchical document outline per language server protocol 4.4+ and VS Code 1.26+.
   ([#2384](https://github.com/Microsoft/vscode-python/issues/2384))
1. Make use of the `http.proxy` field in `settings.json` when downloading the Python Language Server.
   ([#2385](https://github.com/Microsoft/vscode-python/issues/2385))

### Fixes

1. Fix debugger issue that prevented users from copying the value of a variable from the Variables debugger window.
   ([#1398](https://github.com/Microsoft/vscode-python/issues/1398))
1. Enable code lenses for tests when using the new language server.
   ([#1948](https://github.com/Microsoft/vscode-python/issues/1948))
1. Fix null reference exception in the language server causing server initialization to fail. The exception happened when search paths contained a folder that did not exist.
   ([#2017](https://github.com/Microsoft/vscode-python/issues/2017))
1. Language server now populates document outline with all symbols instead of just top-level ones.
   ([#2050](https://github.com/Microsoft/vscode-python/issues/2050))
1. Ensure test count values in the status bar represent the correct number of tests that were discovered and run.
   ([#2143](https://github.com/Microsoft/vscode-python/issues/2143))
1. Fixed issue in the language server when documentation for a function always produced "Documentation is still being calculated, please try again soon".
   ([#2179](https://github.com/Microsoft/vscode-python/issues/2179))
1. Change linter message parsing so it respects `python.linting.maxNumberOfProblems`.
   (thanks [Scott Saponas](https://github.com/saponas/))
   ([#2198](https://github.com/Microsoft/vscode-python/issues/2198))
1. Fixed language server issue when it could enter infinite loop reloading modules.
   ([#2207](https://github.com/Microsoft/vscode-python/issues/2207))
1. Ensure workspace `pipenv` environment is not labeled as a `virtual env`.
   ([#2223](https://github.com/Microsoft/vscode-python/issues/2223))
1. Improve reliability of document outline population with language server.
   ([#2224](https://github.com/Microsoft/vscode-python/issues/2224))
1. Language server now correctly handles `with` statement when `__enter__` is
   declared in a base class.
   ([#2240](https://github.com/Microsoft/vscode-python/issues/2240))
1. Fix `visualstudio_py_testLauncher` to stop breaking out of test discovery too soon.
   ([#2241](https://github.com/Microsoft/vscode-python/issues/2241))
1. Notify the user when the language server does not support their platform.
   ([#2245](https://github.com/Microsoft/vscode-python/issues/2245))
1. Fix issue with survey not opening in a browser for Windows users.
   ([#2252](https://github.com/Microsoft/vscode-python/issues/2252))
1. Correct banner survey question text to reference the Python Language Server.
   ([#2253](https://github.com/Microsoft/vscode-python/issues/2253))
1. Fixed issue in the language server when typing dot under certain conditions produced null reference exception.
   ([#2262](https://github.com/Microsoft/vscode-python/issues/2262))
1. Fix error when switching from new language server to the old `Jedi` language server.
   ([#2281](https://github.com/Microsoft/vscode-python/issues/2281))
1. Unpin Pylint from < 2.0 (prospector was upgraded and isn't stuck on that any longer)
   ([#2284](https://github.com/Microsoft/vscode-python/issues/2284))
1. Add support for breaking into the first line of code in the new debugger.
   ([#2299](https://github.com/Microsoft/vscode-python/issues/2299))
1. Show the debugger survey banner for only a subset of users.
   ([#2300](https://github.com/Microsoft/vscode-python/issues/2300))
1. Ensure Flask debug configuration launches flask in a debug environment with the Flask debug mode disabled.
   This is necessary to ensure the custom debugger takes precedence over the interactive debugger, and live reloading is disabled.
   http://flask.pocoo.org/docs/1.0/api/#flask.Flask.debug
   ([#2309](https://github.com/Microsoft/vscode-python/issues/2309))
1. Language server now correctly merges data from typeshed and the Python library.
   ([#2345](https://github.com/Microsoft/vscode-python/issues/2345))
1. Fix pytest >= 3.7 test discovery.
   ([#2347](https://github.com/Microsoft/vscode-python/issues/2347))
1. Update the downloaded Python language server nuget package filename to
   `Python-Language-Server-{OSType}.beta.nupkg`.
   ([#2362](https://github.com/Microsoft/vscode-python/issues/2362))
1. Added setting to control language server log output. Default is now 'error' so there should be much less noise in the output.
   ([#2405](https://github.com/Microsoft/vscode-python/issues/2405))
1. Fix `experimental` debugger when debugging Python files with Unicode characters in the file path.
   ([#688](https://github.com/Microsoft/vscode-python/issues/688))
1. Ensure stepping out of debugged code does not take user into `PTVSD` debugger code.
   ([#767](https://github.com/Microsoft/vscode-python/issues/767))
1. Upgrade `pythonExperimental` to `python` in `launch.json`.
   ([#2478](https://github.com/Microsoft/vscode-python/issues/2478))

### Code Health

1. Revert change that moved IExperimentalDebuggerBanner into a common location.
   ([#2195](https://github.com/Microsoft/vscode-python/issues/2195))
1. Decorate `EventEmitter` within a `try..catch` to play nice with other extensions performing the same operation.
   ([#2196](https://github.com/Microsoft/vscode-python/issues/2196))
1. Change the default interpreter to favor Python 3 over Python 2.
   ([#2266](https://github.com/Microsoft/vscode-python/issues/2266))
1. Deprecate command `Python: Build Workspace Symbols` when using the language server.
   ([#2267](https://github.com/Microsoft/vscode-python/issues/2267))
1. Pin version of `pylint` to `3.6.3` to allow ensure `pylint` gets installed on Travis with Pytnon2.7.
   ([#2305](https://github.com/Microsoft/vscode-python/issues/2305))
1. Remove some of the debugger tests and fix some minor debugger issues.
   ([#2307](https://github.com/Microsoft/vscode-python/issues/2307))
1. Only use the current stable version of PTVSD in CI builds/releases.
   ([#2432](https://github.com/Microsoft/vscode-python/issues/2432))


## 2018.7.1 (23 July 2018)

### Fixes

1. Update the language server to code as of
   [651468731500ec1cc644029c3666c57b82f77d76](https://github.com/Microsoft/PTVS/commit/651468731500ec1cc644029c3666c57b82f77d76).
   ([#2233](https://github.com/Microsoft/vscode-python/issues/2233))


## 2018.7.0 (18 July 2018)

### Thanks

Thanks to the following projects which we fully rely on to provide some of
our features:
- [isort 4.3.4](https://pypi.org/project/isort/4.3.4/)
- [jedi 0.12.0](https://pypi.org/project/jedi/0.12.0/)
  and [parso 0.2.1](https://pypi.org/project/parso/0.2.1/)
- [ptvsd 3.0.0](https://pypi.org/project/ptvsd/3.0.0/) and [4.1.11a5](https://pypi.org/project/ptvsd/4.1.11a5/)
- [exuberant ctags](http://ctags.sourceforge.net/) (user-installed)
- [rope](https://pypi.org/project/rope/) (user-installed)

Also thanks to the various projects we provide integrations with which help
make this extension useful:
- Debugging support:
  [Django](https://pypi.org/project/Django/),
  [Flask](https://pypi.org/project/Flask/),
  [gevent](https://pypi.org/project/gevent/),
  [Jinja](https://pypi.org/project/Jinja/),
  [Pyramid](https://pypi.org/project/pyramid/),
  [PySpark](https://pypi.org/project/pyspark/),
  [Scrapy](https://pypi.org/project/Scrapy/),
  [Watson](https://pypi.org/project/Watson/)
- Formatting:
  [autopep8](https://pypi.org/project/autopep8/),
  [black](https://pypi.org/project/black/),
  [yapf](https://pypi.org/project/yapf/)
- Interpreter support:
  [conda](https://conda.io/),
  [direnv](https://direnv.net/),
  [pipenv](https://pypi.org/project/pipenv/),
  [pyenv](https://github.com/pyenv/pyenv),
  [venv](https://docs.python.org/3/library/venv.html#module-venv),
  [virtualenv](https://pypi.org/project/virtualenv/)
- Linting:
  [flake8](https://pypi.org/project/flake8/),
  [mypy](https://pypi.org/project/mypy/),
  [prospector](https://pypi.org/project/prospector/),
  [pylint](https://pypi.org/project/pylint/),
  [pydocstyle](https://pypi.org/project/pydocstyle/),
  [pylama](https://pypi.org/project/pylama/)
- Testing:
  [nose](https://pypi.org/project/nose/),
  [pytest](https://pypi.org/project/pytest/),
  [unittest](https://docs.python.org/3/library/unittest.html#module-unittest)

And finally thanks to the [Python](https://www.python.org/) development team and
community for creating a fantastic programming language and community to be a
part of!

### Enhancements

1. Language server now reports code analysis progress in the status bar.
   ([#1591](https://github.com/Microsoft/vscode-python/issues/1591))
1. Only report Language Server download progress once.
   ([#2000](https://github.com/Microsoft/vscode-python/issues/2000))
1. Messages changes to reflect name of the language server: 'Microsoft Python Language Server';
   folder name changed from `analysis` to `languageServer`.
   ([#2107](https://github.com/Microsoft/vscode-python/issues/2107))
1. Set default analysis for language server to open files only.
   ([#2113](https://github.com/Microsoft/vscode-python/issues/2113))
1. Add two popups to the extension: one to ask users to move to the new language server, the other to request feedback from users of that language server.
   ([#2127](https://github.com/Microsoft/vscode-python/issues/2127))

### Fixes

1. Ensure dunder variables are always displayed in code completion when using the new language server.
   ([#2013](https://github.com/Microsoft/vscode-python/issues/2013))
1. Store testId for files & suites during unittest discovery.
   ([#2044](https://github.com/Microsoft/vscode-python/issues/2044))
1. `editor.formatOnType` no longer adds space after `*` in multi-line arguments.
   ([#2048](https://github.com/Microsoft/vscode-python/issues/2048))
1. Fix bug where tooltips would popup whenever a comma is typed within a string.
   ([#2057](https://github.com/Microsoft/vscode-python/issues/2057))
1. Change keyboard shortcut for `Run Selection/Line in Python Terminal` to not
   interfere with the Find/Replace dialog box.
   ([#2068](https://github.com/Microsoft/vscode-python/issues/2068))
1. Relax validation of the environment `Path` variable.
   ([#2076](https://github.com/Microsoft/vscode-python/issues/2076))
1. `editor.formatOnType` is more reliable handling floating point numbers.
   ([#2079](https://github.com/Microsoft/vscode-python/issues/2079))
1. Change the default port used in remote debugging using `Experimental` debugger to `5678`.
   ([#2146](https://github.com/Microsoft/vscode-python/issues/2146))
1. Register test manager when using the new language server.
   ([#2186](https://github.com/Microsoft/vscode-python/issues/2186))

### Code Health

1. Removed pre-commit hook that ran unit tests.
   ([#1986](https://github.com/Microsoft/vscode-python/issues/1986))
1. Pass OS type to the debugger.
   ([#2128](https://github.com/Microsoft/vscode-python/issues/2128))
1. Ensure 'languageServer' directory is excluded from the build output.
   ([#2150](https://github.com/Microsoft/vscode-python/issues/2150))
1. Change the download links of the language server files.
   ([#2180](https://github.com/Microsoft/vscode-python/issues/2180))



## 2018.6.0 (20 June 2018)

### Thanks

Thanks to the following projects which we fully rely on to provide some of
our features:
- [isort 4.3.4](https://pypi.org/project/isort/4.3.4/)
- [jedi 0.12.0](https://pypi.org/project/jedi/0.12.0/)
  and [parso 0.2.1](https://pypi.org/project/parso/0.2.1/)
- [ptvsd 3.0.0](https://pypi.org/project/ptvsd/3.0.0/) and [4.1.11a5](https://pypi.org/project/ptvsd/4.1.11a5/)
- [exuberant ctags](http://ctags.sourceforge.net/) (user-installed)
- [rope](https://pypi.org/project/rope/) (user-installed)

Also thanks to the various projects we provide integrations with which help
make this extension useful:
- Debugging support:
  [Django](https://pypi.org/project/Django/),
  [Flask](https://pypi.org/project/Flask/),
  [gevent](https://pypi.org/project/gevent/),
  [Jinja](https://pypi.org/project/Jinja/),
  [Pyramid](https://pypi.org/project/pyramid/),
  [PySpark](https://pypi.org/project/pyspark/),
  [Scrapy](https://pypi.org/project/Scrapy/),
  [Watson](https://pypi.org/project/Watson/)
- Formatting:
  [autopep8](https://pypi.org/project/autopep8/),
  [black](https://pypi.org/project/black/),
  [yapf](https://pypi.org/project/yapf/)
- Interpreter support:
  [conda](https://conda.io/),
  [direnv](https://direnv.net/),
  [pipenv](https://pypi.org/project/pipenv/),
  [pyenv](https://github.com/pyenv/pyenv),
  [venv](https://docs.python.org/3/library/venv.html#module-venv),
  [virtualenv](https://pypi.org/project/virtualenv/)
- Linting:
  [flake8](https://pypi.org/project/flake8/),
  [mypy](https://pypi.org/project/mypy/),
  [prospector](https://pypi.org/project/prospector/),
  [pylint](https://pypi.org/project/pylint/),
  [pydocstyle](https://pypi.org/project/pydocstyle/),
  [pylama](https://pypi.org/project/pylama/)
- Testing:
  [nose](https://pypi.org/project/nose/),
  [pytest](https://pypi.org/project/pytest/),
  [unittest](https://docs.python.org/3/library/unittest.html#module-unittest)

And finally thanks to the [Python](https://www.python.org/) development team and
community for creating a fantastic programming language and community to be a
part of!

### Enhancements

1. Add setting to control automatic test discovery on save, `python.unitTest.autoTestDiscoverOnSaveEnabled`.
   (thanks [Lingyu Li](http://github.com/lingyv-li/))
   ([#1037](https://github.com/Microsoft/vscode-python/issues/1037))
1. Add `gevent` launch configuration option to enable debugging of gevent monkey patched code.
   (thanks [Bence Nagy](https://github.com/underyx))
   ([#127](https://github.com/Microsoft/vscode-python/issues/127))
1. Add support for the `"source.organizeImports"` setting for `"editor.codeActionsOnSave"` (thanks [Nathan Gaberel](https://github.com/n6g7)); you can turn this on just for Python using:
   ```json
   "[python]": {
       "editor.codeActionsOnSave": {
           "source.organizeImports": true
       }
   }
   ```
   ([#156](https://github.com/Microsoft/vscode-python/issues/156))
1. Added Spanish translation.
   (thanks [Mario Rubio](https://github.com/mario-mra/))
   ([#1902](https://github.com/Microsoft/vscode-python/issues/1902))
1. Add a French translation (thanks to [Jérémy](https://github.com/PixiBixi) for
   the initial patch, and thanks to [Nathan Gaberel](https://github.com/n6g7),
   [Bruno Alla](https://github.com/browniebroke), and
   [Tarek Ziade](https://github.com/tarekziade) for reviews).
   ([#1959](https://github.com/Microsoft/vscode-python/issues/1959))
1. Add syntax highlighting for [Pipenv](http://pipenv.readthedocs.io/en/latest/)-related
   files (thanks [Nathan Gaberel](https://github.com/n6g7)).
   ([#995](https://github.com/Microsoft/vscode-python/issues/995))

### Fixes

1. Modified to change error message displayed when path to a tool (`linter`, `formatter`, etc) is invalid.
   ([#1064](https://github.com/Microsoft/vscode-python/issues/1064))
1. Improvements to the logic used to parse the arguments passed into the test frameworks.
   ([#1070](https://github.com/Microsoft/vscode-python/issues/1070))
1. Ensure navigation to definitons follows imports and is transparent to decoration.
   (thanks [Peter Law](https://github.com/PeterJCLaw))
   ([#1638](https://github.com/Microsoft/vscode-python/issues/1638))
1. Fix for intellisense failing when using the new `Outline` feature.
   ([#1721](https://github.com/Microsoft/vscode-python/issues/1721))
1. When debugging unit tests, use the `env` file configured in `settings.json` under `python.envFile`.
   ([#1759](https://github.com/Microsoft/vscode-python/issues/1759))
1. Fix to display all interpreters in the interpreter list when a workspace contains a `Pipfile`.
   ([#1800](https://github.com/Microsoft/vscode-python/issues/1800))
1. Use file system API to perform file path comparisons when performing code navigation.
   (thanks to [bstaint](https://github.com/bstaint) for the problem diagnosis)
   ([#1811](https://github.com/Microsoft/vscode-python/issues/1811))
1. Automatically add path mappings for remote debugging when attaching to the localhost.
   ([#1829](https://github.com/Microsoft/vscode-python/issues/1829))
1. Change keyboard shortcut for `Run Selection/Line in Python Terminal` to `Shift+Enter`.
   ([#1875](https://github.com/Microsoft/vscode-python/issues/1875))
1. Fix unhandled rejected promises in unit tests.
   ([#1919](https://github.com/Microsoft/vscode-python/issues/1919))
1. Fix debugger issue that causes the debugger to hang and silently exit stepping over a line of code instantiating an ITK vector object.
   ([#459](https://github.com/Microsoft/vscode-python/issues/459))

### Code Health

1. Add telemetry to capture type of python interpreter used in workspace.
   ([#1237](https://github.com/Microsoft/vscode-python/issues/1237))
1. Enabled multi-thrreaded debugger tests for the `experimental` debugger.
   ([#1250](https://github.com/Microsoft/vscode-python/issues/1250))
1. Log relevant environment information when the existence of `pipenv` cannot be determined.
   ([#1338](https://github.com/Microsoft/vscode-python/issues/1338))
1. Use [dotenv](https://www.npmjs.com/package/dotenv) package to parse [environment variables definition files](https://code.visualstudio.com/docs/python/environments#_environment-variable-definitions-file).
   ([#1376](https://github.com/Microsoft/vscode-python/issues/1376))
1. Move from yarn to npm.
   ([#1402](https://github.com/Microsoft/vscode-python/issues/1402))
1. Fix django and flask debugger tests when using the experimental debugger.
   ([#1407](https://github.com/Microsoft/vscode-python/issues/1407))
1. Capture telemetry for the usage of the `Create Terminal` command along with other instances when a terminal is created implicitly.
   ([#1542](https://github.com/Microsoft/vscode-python/issues/1542))
1. Add telemetry to capture availability of Python 3, version of Python used in workspace and the number of workspace folders.
   ([#1545](https://github.com/Microsoft/vscode-python/issues/1545))
1. Ensure all CI tests (except for debugger) are no longer allowed to fail.
   ([#1614](https://github.com/Microsoft/vscode-python/issues/1614))
1. Capture telemetry for the usage of the feature that formats a line as you type (`editor.formatOnType`).
   ([#1766](https://github.com/Microsoft/vscode-python/issues/1766))
1. Capture telemetry for the new debugger.
   ([#1767](https://github.com/Microsoft/vscode-python/issues/1767))
1. Capture telemetry for usage of the setting `python.autocomplete.addBrackets`
   ([#1770](https://github.com/Microsoft/vscode-python/issues/1770))
1. Speed up githook by skipping commits not containing any `.ts` files.
   ([#1803](https://github.com/Microsoft/vscode-python/issues/1803))
1. Update typescript package to 2.9.1.
   ([#1815](https://github.com/Microsoft/vscode-python/issues/1815))
1. Log Conda not existing message as an information instead of an error.
   ([#1817](https://github.com/Microsoft/vscode-python/issues/1817))
1. Make use of `ILogger` to log messages instead of using `console.error`.
   ([#1821](https://github.com/Microsoft/vscode-python/issues/1821))
1. Update `parso` package to 0.2.1.
   ([#1833](https://github.com/Microsoft/vscode-python/issues/1833))
1. Update `isort` package to 4.3.4.
   ([#1842](https://github.com/Microsoft/vscode-python/issues/1842))
1. Add better exception handling when parsing responses received from the Jedi language service.
   ([#1867](https://github.com/Microsoft/vscode-python/issues/1867))
1. Resolve warnings in CI Tests and fix some broken CI tests.
   ([#1885](https://github.com/Microsoft/vscode-python/issues/1885))
1. Reduce sample count used to capture performance metrics in order to reduce time taken to complete the tests.
   ([#1887](https://github.com/Microsoft/vscode-python/issues/1887))
1. Ensure workspace information is passed into installer when determining whether a product/tool is installed.
   ([#1893](https://github.com/Microsoft/vscode-python/issues/1893))
1. Add JUnit file output to enable CI integration with VSTS.
   ([#1897](https://github.com/Microsoft/vscode-python/issues/1897))
1. Log unhandled rejected promises when running unit tests.
   ([#1918](https://github.com/Microsoft/vscode-python/issues/1918))
1. Add ability to run tests without having to launch VS Code.
   ([#1922](https://github.com/Microsoft/vscode-python/issues/1922))
1. Fix rename refactoring unit tests.
   ([#1953](https://github.com/Microsoft/vscode-python/issues/1953))
1. Fix failing test on Mac when validating the path of a python interperter.
   ([#1957](https://github.com/Microsoft/vscode-python/issues/1957))
1. Display banner prompting user to complete a survey for the use of the `Experimental Debugger`.
   ([#1968](https://github.com/Microsoft/vscode-python/issues/1968))
1. Use a glob pattern to look for `conda` executables.
   ([#256](https://github.com/Microsoft/vscode-python/issues/256))
1. Create tests to measure activation times for the extension.
   ([#932](https://github.com/Microsoft/vscode-python/issues/932))





## 2018.5.0 (05 Jun 2018)

Thanks to the following projects which we fully rely on to provide some of
our features:
- [isort 4.2.15](https://pypi.org/project/isort/4.2.15/)
- [jedi 0.12.0](https://pypi.org/project/jedi/0.12.0/)
  and [parso 0.2.0](https://pypi.org/project/parso/0.2.0/)
- [ptvsd 3.0.0](https://pypi.org/project/ptvsd/3.0.0/) and [4.1.1a5](https://pypi.org/project/ptvsd/4.1.1a5/)
- [exuberant ctags](http://ctags.sourceforge.net/) (user-installed)
- [rope](https://pypi.org/project/rope/) (user-installed)

And thanks to the many other projects which users can optionally choose from
and install to work with the extension. Without them the extension would not be
nearly as feature-rich and useful as it is.

### Enhancements

1. Add support for the [Black formatter](https://pypi.org/project/black/)
   (thanks to [Josh Smeaton](https://github.com/jarshwah) for the initial patch)
   ([#1153](https://github.com/Microsoft/vscode-python/issues/1153))
1. Add the command `Discover Unit Tests`.
   ([#1474](https://github.com/Microsoft/vscode-python/issues/1474))
1. Auto detect `*.jinja2` and `*.j2` extensions as Jinja templates, to enable debugging of Jinja templates.
   ([#1484](https://github.com/Microsoft/vscode-python/issues/1484))

### Fixes

1. Ensure debugger breaks on `assert` failures.
   ([#1194](https://github.com/Microsoft/vscode-python/issues/1194))
1. Ensure debugged program is terminated when `Stop` debugging button is clicked.
   ([#1345](https://github.com/Microsoft/vscode-python/issues/1345))
1. Fix indentation when function contains type hints.
   ([#1461](https://github.com/Microsoft/vscode-python/issues/1461))
1. Ensure python environment activation works as expected within a multi-root workspace.
   ([#1476](https://github.com/Microsoft/vscode-python/issues/1476))
1. Close communication channel before exiting the test runner.
   ([#1529](https://github.com/Microsoft/vscode-python/issues/1529))
1. Allow for negative column numbers in messages returned by `pylint`.
   ([#1628](https://github.com/Microsoft/vscode-python/issues/1628))
1. Modify the `FLASK_APP` environment variable in the flask debug configuration to include just the name of the application file.
   ([#1634](https://github.com/Microsoft/vscode-python/issues/1634))
1. Ensure the display name of an interpreter does not get prefixed twice with the words `Python`.
   ([#1651](https://github.com/Microsoft/vscode-python/issues/1651))
1. Enable code refactoring when using the new Analysis Engine.
   ([#1774](https://github.com/Microsoft/vscode-python/issues/1774))
1. `editor.formatOnType` no longer breaks numbers formatted with underscores.
   ([#1779](https://github.com/Microsoft/vscode-python/issues/1779))
1. `editor.formatOnType` now better handles multiline function arguments
   ([#1796](https://github.com/Microsoft/vscode-python/issues/1796))
1. `Go to Definition` now works for functions which have numbers that use `_` as a separator (as part of our Jedi 0.12.0 upgrade).
   ([#180](https://github.com/Microsoft/vscode-python/issues/180))
1. Display documentation for auto completion items when the feature to automatically insert of brackets for selected item is turned on.
   ([#452](https://github.com/Microsoft/vscode-python/issues/452))
1. Ensure empty paths do not get added into `sys.path` by the Jedi language server. (this was fixed in the previous release in [#1471](https://github.com/Microsoft/vscode-python/pull/1471))
   ([#677](https://github.com/Microsoft/vscode-python/issues/677))
1. Resolves rename refactor issue that remvoes the last line of the source file when the line is being refactored and source does not end with an EOL.
   ([#695](https://github.com/Microsoft/vscode-python/issues/695))
1. Ensure the prompt to install missing packages is not displayed more than once.
   ([#980](https://github.com/Microsoft/vscode-python/issues/980))

### Code Health

1. Add syntax highlighting to `constraints.txt` files to match that of `requirements.txt` files.
   (thanks [Waleed Sehgal](https://github.com/waleedsehgal))
   ([#1053](https://github.com/Microsoft/vscode-python/issues/1053))
1. Refactor unit testing functionality to improve testability of individual components.
   ([#1068](https://github.com/Microsoft/vscode-python/issues/1068))
1. Add unit tests for evaluating expressions in the experimental debugger.
   ([#1109](https://github.com/Microsoft/vscode-python/issues/1109))
1. Add tests to ensure custom arguments get passed into python program when using the experimental debugger.
   ([#1280](https://github.com/Microsoft/vscode-python/issues/1280))
1. Ensure custom environment variables are always used when spawning any process from within the extension.
   ([#1339](https://github.com/Microsoft/vscode-python/issues/1339))
1. Add tests for hit count breakpoints for the experimental debugger.
   ([#1410](https://github.com/Microsoft/vscode-python/issues/1410))
1. Ensure none of the npm packages (used by the extension) rely on native dependencies.
   ([#1416](https://github.com/Microsoft/vscode-python/issues/1416))
1. Remove explicit initialization of `PYTHONPATH` with the current workspace path in unit testing of modules with the experimental debugger.
   ([#1465](https://github.com/Microsoft/vscode-python/issues/1465))
1. Flag `program` in `launch.json` configuration items as an optional attribute.
   ([#1503](https://github.com/Microsoft/vscode-python/issues/1503))
1. Remove unused setting `disablePromptForFeatures`.
   ([#1551](https://github.com/Microsoft/vscode-python/issues/1551))
1. Remove unused Unit Test setting `debugHost`.
   ([#1552](https://github.com/Microsoft/vscode-python/issues/1552))
1. Create a new API to retrieve interpreter details with the ability to cache the details.
   ([#1569](https://github.com/Microsoft/vscode-python/issues/1569))
1. Add tests for log points in the experimental debugger.
   ([#1582](https://github.com/Microsoft/vscode-python/issues/1582))
1. Update typescript package to 2.8.3.
   ([#1604](https://github.com/Microsoft/vscode-python/issues/1604))
1. Fix typescript compilation error.
   ([#1623](https://github.com/Microsoft/vscode-python/issues/1623))
1. Fix unit tests used to test flask template debugging on AppVeyor for the experimental debugger.
   ([#1640](https://github.com/Microsoft/vscode-python/issues/1640))
1. Change yarn install script to include the keyword `--lock-file`.
   (thanks [Lingyu Li](https://github.com/lingyv-li/))
   ([#1682](https://github.com/Microsoft/vscode-python/issues/1682))
1. Run unit tests as a pre-commit hook.
   ([#1703](https://github.com/Microsoft/vscode-python/issues/1703))
1. Update debug capabilities to add support for the setting `supportTerminateDebuggee` due to an upstream update from [PTVSD](https://github.com/Microsoft/ptvsd/issues).
   ([#1719](https://github.com/Microsoft/vscode-python/issues/1719))
1. Build and upload development build of the extension to the Azure blob store even if CI tests fail on the `master` branch.
   ([#1730](https://github.com/Microsoft/vscode-python/issues/1730))
1. Changes to the script used to upload the extension to the Azure blob store.
   ([#1732](https://github.com/Microsoft/vscode-python/issues/1732))
1. Prompt user to reload Visual Studio Code when toggling between the analysis engines.
   ([#1747](https://github.com/Microsoft/vscode-python/issues/1747))
1. Fix typo in unit test.
   ([#1794](https://github.com/Microsoft/vscode-python/issues/1794))
1. Fix failing Prospector unit tests and add more tests for linters (with and without workspaces).
   ([#1836](https://github.com/Microsoft/vscode-python/issues/1836))
1. Ensure `Outline` view doesn't overload the language server with too many requets, while user is editing text in the editor.
   ([#1856](https://github.com/Microsoft/vscode-python/issues/1856))





## 2018.4.0 (2 May 2018)

Thanks to the following projects which we fully rely on to provide some of
our features:
- [isort 4.2.15](https://pypi.org/project/isort/4.2.15/)
- [jedi 0.12.0](https://pypi.org/project/jedi/0.12.0/)
  and [parso 0.2.0](https://pypi.org/project/parso/0.2.0/)
- [ptvsd 3.0.0](https://pypi.org/project/ptvsd/3.0.0/) and [4.1.1a1](https://pypi.org/project/ptvsd/4.1.1a1/)
- [exuberant ctags](http://ctags.sourceforge.net/) (user-installed)
- [rope](https://pypi.org/project/rope/) (user-installed)

And a special thanks to [Patryk Zawadzki](https://github.com/patrys) for all of
his help on [our issue tracker](https://github.com/Microsoft/vscode-python)!

### Enhancements

1. Enable debugging of Jinja templates in the experimental debugger.
   This is made possible with the addition of the `jinja` setting in the `launch.json` file as follows:
   ```json
   "request": "launch or attach",
   ...
   "jinja": true
   ```
   ([#1206](https://github.com/Microsoft/vscode-python/issues/1206))
1. Remove empty spaces from the selected text of the active editor when executing in a terminal.
   ([#1207](https://github.com/Microsoft/vscode-python/issues/1207))
1. Add prelimnary support for remote debugging using the experimental debugger.
   Attach to a Python program started using the command `python -m ptvsd --server --port 9091 --file pythonFile.py`
   ([#1229](https://github.com/Microsoft/vscode-python/issues/1229))
1. Add support for [logpoints](https://code.visualstudio.com/docs/editor/debugging#_logpoints) in the experimental debugger.
   ([#1306](https://github.com/Microsoft/vscode-python/issues/1306))
1. Set focus to the terminal upon creation of a terminal using the `Python: Create Terminal` command.
   ([#1315](https://github.com/Microsoft/vscode-python/issues/1315))
1. Save the python file before running it in the terminal using the command/menu `Run Python File in Terminal`.
   ([#1316](https://github.com/Microsoft/vscode-python/issues/1316))
1. Added support for source references (remote debugging without having the source code locally) in the experimental debugger.
   ([#1333](https://github.com/Microsoft/vscode-python/issues/1333))
1. Add `Ctrl+Enter` keyboard shortcut for `Run Selection/Line in Python Terminal`.
   ([#1349](https://github.com/Microsoft/vscode-python/issues/1349))
1. Settings configured within the `debugOptions` property of `launch.json` for the old debugger are now defined as individual (boolean) properties in the new experimental debugger (e.g. `"debugOptions": ["RedirectOutput"]` becomes `"redirectOutput": true`).
   ([#1395](https://github.com/Microsoft/vscode-python/issues/1395))
1. Intergrate Jedi 0.12. See https://github.com/davidhalter/jedi/issues/1063#issuecomment-381417297 for details.
   ([#1400](https://github.com/Microsoft/vscode-python/issues/1400))
1. Enable Jinja template debugging as a default behaivour when using the Watson debug configuration for debugging of Watson applications.
   ([#1480](https://github.com/Microsoft/vscode-python/issues/1480))
1. Enable Jinja template debugging as a default behavior when debugging Pyramid applications.
   ([#1492](https://github.com/Microsoft/vscode-python/issues/1492))
1. Add prelimnary support for remote debugging using the experimental debugger.
   Attach to a Python program after having imported `ptvsd` and enabling the debugger to attach as follows:
   ```python
   import ptvsd
   ptvsd.enable_attach(('0.0.0.0', 5678))
   ```
   Additional capabilities:
   * `ptvsd.break_into_debugger()` to break into the attached debugger.
   * `ptvsd.wait_for_attach(timeout)` to cause the program to wait untill a debugger attaches.
   * `ptvsd.is_attached()` to determine whether a debugger is attached to the program.
   ([#907](https://github.com/Microsoft/vscode-python/issues/907))

### Fixes

1. Use an existing method to identify the active interpreter.
   ([#1015](https://github.com/Microsoft/vscode-python/issues/1015))
1. Fix `go to definition` functionality across files.
   ([#1033](https://github.com/Microsoft/vscode-python/issues/1033))
1. IntelliSense under Python 2 for inherited attributes works again (thanks to an upgraded Jedi).
   ([#1072](https://github.com/Microsoft/vscode-python/issues/1072))
1. Reverted change that ended up considering symlinked interpreters as duplicate interpreter.
   ([#1192](https://github.com/Microsoft/vscode-python/issues/1192))
1. Display errors returned by the PipEnv command when identifying the corresonding environment.
   ([#1254](https://github.com/Microsoft/vscode-python/issues/1254))
1. When `editor.formatOnType` is on, don't add a space for `*args` or `**kwargs`
   ([#1257](https://github.com/Microsoft/vscode-python/issues/1257))
1. When `editor.formatOnType` is on, don't add a space between a string type specifier and the string literal
   ([#1257](https://github.com/Microsoft/vscode-python/issues/1257))
1. Reduce the frequency within which the memory usage of the language server is checked, also ensure memory usage is not checked unless language server functionality is used.
   ([#1277](https://github.com/Microsoft/vscode-python/issues/1277))
1. Ensure interpreter file exists on the file system before including into list of interpreters.
   ([#1305](https://github.com/Microsoft/vscode-python/issues/1305))
1. Do not have the formatter consider single-quoted string multiline even if it is not terminated.
   ([#1364](https://github.com/Microsoft/vscode-python/issues/1364))
1. IntelliSense works in module-level `if` statements (thanks to Jedi 0.12.0 upgrade).
   ([#142](https://github.com/Microsoft/vscode-python/issues/142))
1. Clicking the codelens `Run Test` on a test class should run that specific test class instead of all tests in the file.
   ([#1472](https://github.com/Microsoft/vscode-python/issues/1472))
1. Clicking the codelens `Run Test` on a test class or method should run that specific test instead of all tests in the file.
   ([#1473](https://github.com/Microsoft/vscode-python/issues/1473))
1. Check whether the selected python interpreter is valid before starting the language server. Failing to do so could result in the extension failing to load.
   ([#1487](https://github.com/Microsoft/vscode-python/issues/1487))
1. Fixes the issue where Conda environments created using the latest version of Anaconda are not activated in Powershell.
   ([#1520](https://github.com/Microsoft/vscode-python/issues/1520))
1. Increase the delay for the activation of environments in Powershell terminals.
   ([#1533](https://github.com/Microsoft/vscode-python/issues/1533))
1. Fix activation of environments with spaces in the python path when using Powershell.
   ([#1534](https://github.com/Microsoft/vscode-python/issues/1534))
1. Ensure Flask application is launched with multi-threading disabled, when run in the CI tests.
   ([#1535](https://github.com/Microsoft/vscode-python/issues/1535))
1. IntelliSense works appropriately when a project contains multiple files with the same name (thanks to Jedi 0.12.0 update).
   ([#178](https://github.com/Microsoft/vscode-python/issues/178))
1. Add blank lines to separate blocks of indented code (function defs, classes, and the like) so as to ensure the code can be run within a Python interactive prompt.
   ([#259](https://github.com/Microsoft/vscode-python/issues/259))
1. Provide type details appropriate for the iterable in a `for` loop when the line has a `# type` comment.
   ([#338](https://github.com/Microsoft/vscode-python/issues/338))
1. Parameter hints following an f-string work again.
   ([#344](https://github.com/Microsoft/vscode-python/issues/344))
1. When `editor.formatOnType` is on, don't indent after a single-line statement block
   ([#726](https://github.com/Microsoft/vscode-python/issues/726))
1. Fix debugging of Pyramid applications on Windows.
   ([#737](https://github.com/Microsoft/vscode-python/issues/737))

### Code Health

1. Improved developer experience of the Python Extension on Windows.
   ([#1216](https://github.com/Microsoft/vscode-python/issues/1216))
1. Parallelize jobs (unit tests) on CI server.
   ([#1247](https://github.com/Microsoft/vscode-python/issues/1247))
1. Run CI tests against the release version and master branch of PTVSD (experimental debugger), allowing tests to fail against the master branch of PTVSD.
   ([#1253](https://github.com/Microsoft/vscode-python/issues/1253))
1. Only trigger the extension for `file` and `untitled` in preparation for
   [Visual Studio Live Share](https://aka.ms/vsls)
   (thanks to [Jonathan Carter](https://github.com/lostintangent))
   ([#1298](https://github.com/Microsoft/vscode-python/issues/1298))
1. Ensure all unit tests run on Travis use the right Python interpreter.
   ([#1318](https://github.com/Microsoft/vscode-python/issues/1318))
1. Pin all production dependencies.
   ([#1374](https://github.com/Microsoft/vscode-python/issues/1374))
1. Add support for [hit count breakpoints](https://code.visualstudio.com/docs/editor/debugging#_advanced-breakpoint-topics) in the experimental debugger.
   ([#1409](https://github.com/Microsoft/vscode-python/issues/1409))
1. Ensure custom environment variables defined in `.env` file are passed onto the `pipenv` command.
   ([#1428](https://github.com/Microsoft/vscode-python/issues/1428))
1. Remove unwanted python packages no longer used in unit tests.
   ([#1494](https://github.com/Microsoft/vscode-python/issues/1494))
1. Register language server functionality in the extension against specific resource types supporting the python language.
   ([#1530](https://github.com/Microsoft/vscode-python/issues/1530))


## 2018.3.1 (29 Mar 2018)

### Fixes

1. Fixes issue that causes linter to fail when file path contains spaces.
([#1239](https://github.com/Microsoft/vscode-python/issues/1239))

## 2018.3.0 (28 Mar 2018)

### Enhancements

1. Add a PySpark debug configuration for the experimental debugger.
 ([#1029](https://github.com/Microsoft/vscode-python/issues/1029))
1. Add a Pyramid debug configuration for the experimental debugger.
 ([#1030](https://github.com/Microsoft/vscode-python/issues/1030))
1. Add a Watson debug configuration for the experimental debugger.
 ([#1031](https://github.com/Microsoft/vscode-python/issues/1031))
1. Add a Scrapy debug configuration for the experimental debugger.
 ([#1032](https://github.com/Microsoft/vscode-python/issues/1032))
1. When using pipenv, install packages (such as linters, test frameworks) in dev-packages.
 ([#1110](https://github.com/Microsoft/vscode-python/issues/1110))
1. Added commands translation for italian locale.
(thanks [Dotpys](https://github.com/Dotpys/)) ([#1152](https://github.com/Microsoft/vscode-python/issues/1152))
1. Add support for Django Template debugging in experimental debugger.
 ([#1189](https://github.com/Microsoft/vscode-python/issues/1189))
1. Add support for Flask Template debugging in experimental debugger.
 ([#1190](https://github.com/Microsoft/vscode-python/issues/1190))
1. Add support for Jinja template debugging. ([#1210](https://github.com/Microsoft/vscode-python/issues/1210))
1. When debugging, use `Integrated Terminal` as the default console.
 ([#526](https://github.com/Microsoft/vscode-python/issues/526))
1. Disable the display of errors messages when rediscovering of tests fail in response to changes to files, e.g. don't show a message if there's a syntax error in the test code.
 ([#704](https://github.com/Microsoft/vscode-python/issues/704))
1. Bundle python depedencies (PTVSD package) in the extension for the experimental debugger.
 ([#741](https://github.com/Microsoft/vscode-python/issues/741))
1. Add support for expermental debugger when debugging Python Unit Tests.
 ([#906](https://github.com/Microsoft/vscode-python/issues/906))
1. Support `Debug Console` as a `console` option for the Experimental Debugger.
 ([#950](https://github.com/Microsoft/vscode-python/issues/950))
1. Enable syntax highlighting for `requirements.in` files as used by
e.g. [pip-tools](https://github.com/jazzband/pip-tools)
(thanks [Lorenzo Villani](https://github.com/lvillani))
 ([#961](https://github.com/Microsoft/vscode-python/issues/961))
1. Add support to read name of Pipfile from environment variable.
 ([#999](https://github.com/Microsoft/vscode-python/issues/999))

### Fixes

1. Fixes issue that causes debugging of unit tests to hang indefinitely. ([#1009](https://github.com/Microsoft/vscode-python/issues/1009))
1. Add ability to disable the check on memory usage of language server (Jedi) process.
To turn off this check, add `"python.jediMemoryLimit": -1` to your user or workspace settings (`settings.json`) file.
 ([#1036](https://github.com/Microsoft/vscode-python/issues/1036))
1. Ignore test results when debugging unit tests.
 ([#1043](https://github.com/Microsoft/vscode-python/issues/1043))
1. Fixes auto formatting of conditional statements containing expressions with `<=` symbols.
 ([#1096](https://github.com/Microsoft/vscode-python/issues/1096))
1. Resolve debug configuration information in `launch.json` when debugging without opening a python file.
 ([#1098](https://github.com/Microsoft/vscode-python/issues/1098))
1. Disables auto completion when editing text at the end of a comment string.
 ([#1123](https://github.com/Microsoft/vscode-python/issues/1123))
1. Ensures file paths are properly encoded when passing them as arguments to linters.
 ([#199](https://github.com/Microsoft/vscode-python/issues/199))
1. Fix occasionally having unverified breakpoints
 ([#87](https://github.com/Microsoft/vscode-python/issues/87))
1. Ensure conda installer is not used for non-conda environments.
 ([#969](https://github.com/Microsoft/vscode-python/issues/969))
1. Fixes issue that display incorrect interpreter briefly before updating it to the right value.
 ([#981](https://github.com/Microsoft/vscode-python/issues/981))

### Code Health

1. Exclude 'news' folder from getting packaged into the extension.
 ([#1020](https://github.com/Microsoft/vscode-python/issues/1020))
1. Remove Jupyter commands.
(thanks [Yu Zhang](https://github.com/neilsustc))
 ([#1034](https://github.com/Microsoft/vscode-python/issues/1034))
1. Trigger incremental build compilation only when typescript files are modified.
 ([#1040](https://github.com/Microsoft/vscode-python/issues/1040))
1. Updated npm dependencies in devDependencies and fix TypeScript compilation issues.
 ([#1042](https://github.com/Microsoft/vscode-python/issues/1042))
1. Enable unit testing of stdout and stderr redirection for the experimental debugger.
 ([#1048](https://github.com/Microsoft/vscode-python/issues/1048))
1. Update npm package `vscode-extension-telemetry` to fix the warning 'os.tmpDir() deprecation'.
(thanks [osya](https://github.com/osya))
 ([#1066](https://github.com/Microsoft/vscode-python/issues/1066))
1. Prevent the debugger stepping into JS code while developing the extension when debugging async TypeScript code.
 ([#1090](https://github.com/Microsoft/vscode-python/issues/1090))
1. Increase timeouts for the debugger unit tests.
 ([#1094](https://github.com/Microsoft/vscode-python/issues/1094))
1. Change the command used to install pip on AppVeyor to avoid installation errors.
 ([#1107](https://github.com/Microsoft/vscode-python/issues/1107))
1. Check whether a document is active when detecthing changes in the active document.
 ([#1114](https://github.com/Microsoft/vscode-python/issues/1114))
1. Remove SIGINT handler in debugger adapter, thereby preventing it from shutting down the debugger.
 ([#1122](https://github.com/Microsoft/vscode-python/issues/1122))
1. Improve compilation speed of the extension's TypeScript code.
 ([#1146](https://github.com/Microsoft/vscode-python/issues/1146))
1. Changes to how debug options are passed into the experimental version of PTVSD (debugger).
 ([#1168](https://github.com/Microsoft/vscode-python/issues/1168))
1. Ensure file paths are not sent in telemetry when running unit tests.
 ([#1180](https://github.com/Microsoft/vscode-python/issues/1180))
1. Change `DjangoDebugging` to `Django` in `debugOptions` of launch.json.
 ([#1198](https://github.com/Microsoft/vscode-python/issues/1198))
1. Changed property name used to capture the trigger source of Unit Tests. ([#1213](https://github.com/Microsoft/vscode-python/issues/1213))
1. Enable unit testing of the experimental debugger on CI servers
 ([#742](https://github.com/Microsoft/vscode-python/issues/742))
1. Generate code coverage for debug adapter unit tests.
 ([#778](https://github.com/Microsoft/vscode-python/issues/778))
1. Execute prospector as a module (using -m).
 ([#982](https://github.com/Microsoft/vscode-python/issues/982))
1. Launch unit tests in debug mode as opposed to running and attaching the debugger to the already-running interpreter.
 ([#983](https://github.com/Microsoft/vscode-python/issues/983))

## 2018.2.1 (09 Mar 2018)

### Fixes

1. Check for `Pipfile` and not `pipfile` when looking for pipenv usage
   (thanks to [Will Thompson for the fix](https://github.com/wjt))

## 2018.2.0 (08 Mar 2018)

[Release pushed by one week]

### Thanks

We appreciate everyone who contributed to this release (including
those who reported bugs or provided feedback)!

A special thanks goes out to the following external contributors who
contributed code in this release:

* [Andrea D'Amore](https://github.com/Microsoft/vscode-python/commits?author=anddam)
* [Tzu-ping Chung](https://github.com/Microsoft/vscode-python/commits?author=uranusjr)
* [Elliott Beach](https://github.com/Microsoft/vscode-python/commits?author=elliott-beach)
* [Manuja Jay](https://github.com/Microsoft/vscode-python/commits?author=manujadev)
* [philipwasserman](https://github.com/Microsoft/vscode-python/commits?author=philipwasserman)

### Enhancements

1. Experimental support for PTVSD 4.0.0-alpha (too many issues to list)
1. Speed increases in interpreter selection ([#952](https://github.com/Microsoft/vscode-python/issues/952))
1. Support for [direnv](https://direnv.net/)
   ([#36](https://github.com/Microsoft/vscode-python/issues/36))
1. Support for pipenv virtual environments; do note that using pipenv
   automatically drops all other interpreters from the list of
   possible interpreters as pipenv prefers to "own" your virtual
   environment
   ([#404](https://github.com/Microsoft/vscode-python/issues/404))
1. Support for pyenv installs of Python
   ([#847](https://github.com/Microsoft/vscode-python/issues/847))
1. Support `editor.formatOnType` ([#640](https://github.com/Microsoft/vscode-python/issues/640))
1. Added a `zh-tw` translation ([#](https://github.com/Microsoft/vscode-python/pull/841))
1. Prompting to install a linter now allows for disabling that specific
   linter as well as linters globally
   ([#971](https://github.com/Microsoft/vscode-python/issues/971))

### Fixes

1. Work around a bug in Pylint when the default linter rules are
   enabled and running Python 2.7 which triggered `--py3k` checks
   to be activated, e.g. all `print` statements to be flagged as
   errors
   ([#722](https://github.com/Microsoft/vscode-python/issues/722))
1. Better detection of when a virtual environment is selected, leading
   to the extension accurately leaving off `--user` when installing
   Pylint ([#808](https://github.com/Microsoft/vscode-python/issues/808))
1. Better detection of a `pylintrc` is available to automatically disable our
   default Pylint checks
   ([#728](https://github.com/Microsoft/vscode-python/issues/728),
    [#788](https://github.com/Microsoft/vscode-python/issues/788),
    [#838](https://github.com/Microsoft/vscode-python/issues/838),
    [#442](https://github.com/Microsoft/vscode-python/issues/442))
1. Fix `Got to Python object` ([#403](https://github.com/Microsoft/vscode-python/issues/403))
1. When reformatting a file, put the temporary file in the workspace
   folder so e.g. yapf detect their configuration files appropriately
   ([#730](https://github.com/Microsoft/vscode-python/issues/730))
1. The banner to suggest someone installs Python now says `Download`
   instead of `Close` ([#844](https://github.com/Microsoft/vscode-python/issues/844))
1. Formatting while typing now treats `.` and `@` as operators,
   preventing the incorrect insertion of whitespace
   ([#840](https://github.com/Microsoft/vscode-python/issues/840))
1. Debugging from a virtual environment named `env` now works
   ([#691](https://github.com/Microsoft/vscode-python/issues/691))
1. Disabling linting in a single folder of a mult-root workspace no
   longer disables it for all folders ([#862](https://github.com/Microsoft/vscode-python/issues/862))
1. Fix the default debugger settings for Flask apps
   ([#573](https://github.com/Microsoft/vscode-python/issues/573))
1. Format paths correctly when sending commands through WSL and git-bash;
   this does not lead to official support for either terminal
   ([#895](https://github.com/Microsoft/vscode-python/issues/895))
1. Prevent run-away Jedi processes from consuming too much memory by
   automatically killing the process; reload VS Code to start the
   process again if desired
   ([#926](https://github.com/Microsoft/vscode-python/issues/926),
    [#263](https://github.com/Microsoft/vscode-python/issues/263))
1. Support multiple linters again
   ([#913](https://github.com/Microsoft/vscode-python/issues/913))
1. Don't over-escape markup found in docstrings
   ([#911](https://github.com/Microsoft/vscode-python/issues/911),
    [#716](https://github.com/Microsoft/vscode-python/issues/716),
    [#627](https://github.com/Microsoft/vscode-python/issues/627),
    [#692](https://github.com/Microsoft/vscode-python/issues/692))
1. Fix when the `Problems` pane lists file paths prefixed with `git:`
   ([#916](https://github.com/Microsoft/vscode-python/issues/916))
1. Fix inline documentation when an odd number of quotes exists
   ([#786](https://github.com/Microsoft/vscode-python/issues/786))
1. Don't erroneously warn macOS users about using the system install
   of Python when a virtual environment is already selected
   ([#804](https://github.com/Microsoft/vscode-python/issues/804))
1. Fix activating multiple linters without requiring a reload of
   VS Code
   ([#971](https://github.com/Microsoft/vscode-python/issues/971))

### Code Health

1. Upgrade to Jedi 0.11.1
   ([#674](https://github.com/Microsoft/vscode-python/issues/674),
    [#607](https://github.com/Microsoft/vscode-python/issues/607),
    [#99](https://github.com/Microsoft/vscode-python/issues/99))
1. Removed the banner announcing the extension moving over to
   Microsoft ([#830](https://github.com/Microsoft/vscode-python/issues/830))
1. Renamed the default debugger configurations ([#412](https://github.com/Microsoft/vscode-python/issues/412))
1. Remove some error logging about not finding conda
   ([#864](https://github.com/Microsoft/vscode-python/issues/864))

## 2018.1.0 (01 Feb 2018)

### Thanks

Thanks to everyone who contributed to this release, including
the following people who contributed code:

* [jpfarias](https://github.com/jpfarias)
* [Hongbo He](https://github.com/graycarl)
* [JohnstonCode](https://github.com/JohnstonCode)
* [Yuichi Nukiyama](https://github.com/YuichiNukiyama)
* [MichaelSuen](https://github.com/MichaelSuen-thePointer)

### Fixed issues

* Support cached interpreter locations for faster interpreter selection ([#666](https://github.com/Microsoft/vscode-python/issues/259))
* Sending a block of code with multiple global-level scopes now works ([#259](https://github.com/Microsoft/vscode-python/issues/259))
* Automatic activation of virtual or conda environment in terminal when executing Python code/file ([#383](https://github.com/Microsoft/vscode-python/issues/383))
* Introduce a `Python: Create Terminal` to create a terminal that activates the selected virtual/conda environment ([#622](https://github.com/Microsoft/vscode-python/issues/622))
* Add a `ko-kr` translation ([#540](https://github.com/Microsoft/vscode-python/pull/540))
* Add a `ru` translation ([#411](https://github.com/Microsoft/vscode-python/pull/411))
* Performance improvements to detection of virtual environments in current workspace ([#372](https://github.com/Microsoft/vscode-python/issues/372))
* Correctly detect 64-bit python ([#414](https://github.com/Microsoft/vscode-python/issues/414))
* Display parameter information while typing ([#70](https://github.com/Microsoft/vscode-python/issues/70))
* Use `localhost` instead of `0.0.0.0` when starting debug servers ([#205](https://github.com/Microsoft/vscode-python/issues/205))
* Ability to configure host name of debug server ([#227](https://github.com/Microsoft/vscode-python/issues/227))
* Use environment variable PYTHONPATH defined in `.env` for intellisense and code navigation ([#316](https://github.com/Microsoft/vscode-python/issues/316))
* Support path variable when debugging ([#436](https://github.com/Microsoft/vscode-python/issues/436))
* Ensure virtual environments can be created in `.env` directory ([#435](https://github.com/Microsoft/vscode-python/issues/435), [#482](https://github.com/Microsoft/vscode-python/issues/482), [#486](https://github.com/Microsoft/vscode-python/issues/486))
* Reload environment variables from `.env` without having to restart VS Code ([#183](https://github.com/Microsoft/vscode-python/issues/183))
* Support debugging of Pyramid framework on Windows ([#519](https://github.com/Microsoft/vscode-python/issues/519))
* Code snippet for `pubd` ([#545](https://github.com/Microsoft/vscode-python/issues/545))
* Code clean up ([#353](https://github.com/Microsoft/vscode-python/issues/353), [#352](https://github.com/Microsoft/vscode-python/issues/352), [#354](https://github.com/Microsoft/vscode-python/issues/354), [#456](https://github.com/Microsoft/vscode-python/issues/456), [#491](https://github.com/Microsoft/vscode-python/issues/491), [#228](https://github.com/Microsoft/vscode-python/issues/228), [#549](https://github.com/Microsoft/vscode-python/issues/545), [#594](https://github.com/Microsoft/vscode-python/issues/594), [#617](https://github.com/Microsoft/vscode-python/issues/617), [#556](https://github.com/Microsoft/vscode-python/issues/556))
* Move to `yarn` from `npm` ([#421](https://github.com/Microsoft/vscode-python/issues/421))
* Add code coverage for extension itself ([#464](https://github.com/Microsoft/vscode-python/issues/464))
* Releasing [insiders build](https://pvsc.blob.core.windows.net/extension-builds/ms-python-insiders.vsix) of the extension and uploading to cloud storage ([#429](https://github.com/Microsoft/vscode-python/issues/429))
* Japanese translation ([#434](https://github.com/Microsoft/vscode-python/pull/434))
* Russian translation ([#411](https://github.com/Microsoft/vscode-python/pull/411))
* Support paths with spaces when generating tags with `Build Workspace Symbols` ([#44](https://github.com/Microsoft/vscode-python/issues/44))
* Add ability to configure the linters ([#572](https://github.com/Microsoft/vscode-python/issues/572))
* Add default set of rules for Pylint ([#554](https://github.com/Microsoft/vscode-python/issues/554))
* Prompt to install formatter if not available ([#524](https://github.com/Microsoft/vscode-python/issues/524))
* work around `editor.formatOnSave` failing when taking more then 750ms ([#124](https://github.com/Microsoft/vscode-python/issues/124), [#590](https://github.com/Microsoft/vscode-python/issues/590), [#624](https://github.com/Microsoft/vscode-python/issues/624), [#427](https://github.com/Microsoft/vscode-python/issues/427), [#492](https://github.com/Microsoft/vscode-python/issues/492))
* Function argument completion no longer automatically includes the default argument ([#522](https://github.com/Microsoft/vscode-python/issues/522))
* When sending a selection to the terminal, keep the focus in the editor window ([#60](https://github.com/Microsoft/vscode-python/issues/60))
* Install packages for non-environment Pythons as `--user` installs ([#527](https://github.com/Microsoft/vscode-python/issues/527))
* No longer suggest the system Python install on macOS when running `Select Interpreter` as it's too outdated (e.g. lacks `pip`) ([#440](https://github.com/Microsoft/vscode-python/issues/440))
* Fix potential hang from Intellisense ([#423](https://github.com/Microsoft/vscode-python/issues/423))

## Version 0.9.1 (19 December 2017)

* Fixes the compatibility issue with the [Visual Studio Code Tools for AI](https://marketplace.visualstudio.com/items?itemName=ms-toolsai.vscode-ai) [#432](https://github.com/Microsoft/vscode-python/issues/432)
* Display runtime errors encountered when running a python program without debugging [#454](https://github.com/Microsoft/vscode-python/issues/454)

## Version 0.9.0 (14 December 2017)

* Translated the commands to simplified Chinese [#240](https://github.com/Microsoft/vscode-python/pull/240) (thanks [Wai Sui kei](https://github.com/WaiSiuKei))
* Change all links to point to their Python 3 equivalents instead of Python 2[#203](https://github.com/Microsoft/vscode-python/issues/203)
* Respect `{workspaceFolder}` [#258](https://github.com/Microsoft/vscode-python/issues/258)
* Running a program using Ctrl-F5 will work more than once [#25](https://github.com/Microsoft/vscode-python/issues/25)
* Removed the feedback service to rely on VS Code's own support (which fixed an issue of document reformatting failing) [#245](https://github.com/Microsoft/vscode-python/issues/245), [#303](https://github.com/Microsoft/vscode-python/issues/303), [#363](https://github.com/Microsoft/vscode-python/issues/365)
* Do not create empty '.vscode' directory [#253](https://github.com/Microsoft/vscode-python/issues/253), [#277](https://github.com/Microsoft/vscode-python/issues/277)
* Ensure python execution environment handles unicode characters [#393](https://github.com/Microsoft/vscode-python/issues/393)
* Remove Jupyter support in favour of the [Jupyter extension](https://marketplace.visualstudio.com/items?itemName=donjayamanne.jupyter) [#223](https://github.com/microsoft/vscode-python/issues/223)

### `conda`

* Support installing Pylint using conda or pip when an Anaconda installation of Python is selected as the active interpreter [#301](https://github.com/Microsoft/vscode-python/issues/301)
* Add JSON schema support for conda's meta.yaml [#281](https://github.com/Microsoft/vscode-python/issues/281)
* Add JSON schema support for conda's environment.yml  [#280](https://github.com/Microsoft/vscode-python/issues/280)
* Add JSON schema support for .condarc [#189](https://github.com/Microsoft/vscode-python/issues/280)
* Ensure company name 'Continuum Analytics' is replaced with 'Ananconda Inc' in the list of interpreters [#390](https://github.com/Microsoft/vscode-python/issues/390)
* Display the version of the interpreter instead of conda [#378](https://github.com/Microsoft/vscode-python/issues/378)
* Detect Anaconda on Linux even if it is not in the current path [#22](https://github.com/Microsoft/vscode-python/issues/22)

### Interpreter selection

* Fixes in the discovery and display of interpreters, including virtual environments [#56](https://github.com/Microsoft/vscode-python/issues/56)
* Retrieve the right value from the registry when determining the version of an interpreter on Windows [#389](https://github.com/Microsoft/vscode-python/issues/389)

### Intellisense

* Fetch intellisense details on-demand instead of for all possible completions [#152](https://github.com/Microsoft/vscode-python/issues/152)
* Disable auto completion in comments and strings [#110](https://github.com/Microsoft/vscode-python/issues/110), [#921](https://github.com/Microsoft/vscode-python/issues/921), [#34](https://github.com/Microsoft/vscode-python/issues/34)

### Linting

* Deprecate `python.linting.lintOnTextChange` [#313](https://github.com/Microsoft/vscode-python/issues/313), [#297](https://github.com/Microsoft/vscode-python/issues/297), [#28](https://github.com/Microsoft/vscode-python/issues/28), [#272](https://github.com/Microsoft/vscode-python/issues/272)
* Refactor code for executing linters (fixes running the proper linter under the selected interpreter) [#351](https://github.com/Microsoft/vscode-python/issues/351), [#397](https://github.com/Microsoft/vscode-python/issues/397)
* Don't attempt to install linters when not in a workspace [#42](https://github.com/Microsoft/vscode-python/issues/42)
* Honour `python.linting.enabled` [#26](https://github.com/Microsoft/vscode-python/issues/26)
* Don't display message 'Linter pylint is not installed' when changing settings [#260](https://github.com/Microsoft/vscode-python/issues/260)
* Display a meaningful message if pip is unavailable to install necessary module such as 'pylint' [#266](https://github.com/Microsoft/vscode-python/issues/266)
* Improvement environment variable parsing in the debugging (allows for embedded `=`) [#149](https://github.com/Microsoft/vscode-python/issues/149), [#361](https://github.com/Microsoft/vscode-python/issues/361)

### Debugging

* Improve selecting the port used when debugging [#304](https://github.com/Microsoft/vscode-python/pull/304)
* Don't block debugging in other extensions [#58](https://github.com/Microsoft/vscode-python/issues/58)
* Don't trigger an error to the Console Window when trying to debug an invalid Python file [#157](https://github.com/Microsoft/vscode-python/issues/157)
* No longer prompt to `Press any key to continue . . .` once debugging finishes [#239](https://github.com/Microsoft/vscode-python/issues/239)
* Do not start the extension when debugging non-Python projects [#57](https://github.com/Microsoft/vscode-python/issues/57)
* Support custom external terminals in debugger [#250](https://github.com/Microsoft/vscode-python/issues/250), [#114](https://github.com/Microsoft/vscode-python/issues/114)
* Debugging a python program should not display the message 'Cannot read property …' [#247](https://github.com/Microsoft/vscode-python/issues/247)

### Testing

* Refactor unit test library execution code [#350](https://github.com/Microsoft/vscode-python/issues/350)

### Formatting

* Deprecate the setting `python.formatting.formatOnSave` with an appropriate message [#285](https://github.com/Microsoft/vscode-python/issues/285), [#309](https://github.com/Microsoft/vscode-python/issues/309)

## Version 0.8.0 (9 November 2017)
* Add support for multi-root workspaces [#1228](https://github.com/DonJayamanne/pythonVSCode/issues/1228), [#1302](https://github.com/DonJayamanne/pythonVSCode/pull/1302), [#1328](https://github.com/DonJayamanne/pythonVSCode/issues/1328), [#1357](https://github.com/DonJayamanne/pythonVSCode/pull/1357)
* Add code snippet for ```ipdb``` [#1141](https://github.com/DonJayamanne/pythonVSCode/pull/1141)
* Add ability to resolving environment variables in path to ```mypy``` [#1195](https://github.com/DonJayamanne/pythonVSCode/issues/1195)
* Add ability to disable a linter globally and disable prompts to install linters [#1207](https://github.com/DonJayamanne/pythonVSCode/issues/1207)
* Auto-selecting an interpreter from a virtual environment if only one is found in the root directory of the project [#1216](https://github.com/DonJayamanne/pythonVSCode/issues/1216)
* Add support for specifying the working directory for unit tests [#1155](https://github.com/DonJayamanne/pythonVSCode/issues/1155), [#1185](https://github.com/DonJayamanne/pythonVSCode/issues/1185)
* Add syntax highlighting of pip requirements files [#1247](https://github.com/DonJayamanne/pythonVSCode/pull/1247)
* Add ability to select an interpreter even when a workspace is not open [#1260](https://github.com/DonJayamanne/pythonVSCode/issues/1260), [#1263](https://github.com/DonJayamanne/pythonVSCode/pull/1263)
* Display a code lens to change the selected interpreter to the one specified in the shebang line [#1257](https://github.com/DonJayamanne/pythonVSCode/pull/1257), [#1263](https://github.com/DonJayamanne/pythonVSCode/pull/1263), [#1267](https://github.com/DonJayamanne/pythonVSCode/pull/1267), [#1280](https://github.com/DonJayamanne/pythonVSCode/issues/1280), [#1261](https://github.com/DonJayamanne/pythonVSCode/issues/1261), [#1290](https://github.com/DonJayamanne/pythonVSCode/pull/1290)
* Expand list of interpreters displayed for selection [#1147](https://github.com/DonJayamanne/pythonVSCode/issues/1147),  [#1148](https://github.com/DonJayamanne/pythonVSCode/issues/1148), [#1224](https://github.com/DonJayamanne/pythonVSCode/pull/1224), [#1240](https://github.com/DonJayamanne/pythonVSCode/pull/1240)
* Display details of current or selected interpreter in statusbar [#1147](https://github.com/DonJayamanne/pythonVSCode/issues/1147), [#1217](https://github.com/DonJayamanne/pythonVSCode/issues/1217)
* Ensure paths in workspace symbols are not prefixed with ```.vscode``` [#816](https://github.com/DonJayamanne/pythonVSCode/issues/816), [#1066](https://github.com/DonJayamanne/pythonVSCode/pull/1066), [#829](https://github.com/DonJayamanne/pythonVSCode/issues/829)
* Ensure paths in ```PYTHONPATH``` environment variable are delimited using the OS-specific path delimiter [#832](https://github.com/DonJayamanne/pythonVSCode/issues/832)
* Ensure ```Rope``` is not packaged with the extension [#1208](https://github.com/DonJayamanne/pythonVSCode/issues/1208), [#1207](https://github.com/DonJayamanne/pythonVSCode/issues/1207), [#1243](https://github.com/DonJayamanne/pythonVSCode/pull/1243), [#1229](https://github.com/DonJayamanne/pythonVSCode/issues/1229)
* Ensure ctags are rebuilt as expected upon file save [#624](https://github.com/DonJayamanne/pythonVSCode/issues/1212)
* Ensure right test method is executed when two test methods exist with the same name in different classes [#1203](https://github.com/DonJayamanne/pythonVSCode/issues/1203)
* Ensure unit tests run successfully on Travis for both Python 2.7 and 3.6 [#1255](https://github.com/DonJayamanne/pythonVSCode/pull/1255), [#1241](https://github.com/DonJayamanne/pythonVSCode/issues/1241), [#1315](https://github.com/DonJayamanne/pythonVSCode/issues/1315)
* Fix building of ctags when a path contains a space [#1064](https://github.com/DonJayamanne/pythonVSCode/issues/1064), [#1144](https://github.com/DonJayamanne/pythonVSCode/issues/1144),, [#1213](https://github.com/DonJayamanne/pythonVSCode/pull/1213)
* Fix autocompletion in unsaved Python files [#1194](https://github.com/DonJayamanne/pythonVSCode/issues/1194)
* Fix running of test methods in nose [#597](https://github.com/DonJayamanne/pythonVSCode/issues/597), [#1225](https://github.com/DonJayamanne/pythonVSCode/pull/1225)
* Fix to disable linting of diff windows [#1221](https://github.com/DonJayamanne/pythonVSCode/issues/1221), [#1244](https://github.com/DonJayamanne/pythonVSCode/pull/1244)
* Fix docstring formatting [#1188](https://github.com/DonJayamanne/pythonVSCode/issues/1188)
* Fix to ensure language features can run in parallel without interference with one another [#1314](https://github.com/DonJayamanne/pythonVSCode/issues/1314), [#1318](https://github.com/DonJayamanne/pythonVSCode/pull/1318)
* Fix to ensure unit tests can be debugged more than once per run [#948](https://github.com/DonJayamanne/pythonVSCode/issues/948), [#1353](https://github.com/DonJayamanne/pythonVSCode/pull/1353)
* Fix to ensure parameterized unit tests can be debugged [#1284](https://github.com/DonJayamanne/pythonVSCode/issues/1284), [#1299](https://github.com/DonJayamanne/pythonVSCode/pull/1299)
* Fix issue that causes debugger to freeze/hang [#1041](https://github.com/DonJayamanne/pythonVSCode/issues/1041), [#1354](https://github.com/DonJayamanne/pythonVSCode/pull/1354)
* Fix to support unicode characters in Python tests [#1282](https://github.com/DonJayamanne/pythonVSCode/issues/1282), [#1291](https://github.com/DonJayamanne/pythonVSCode/pull/1291)
* Changes as a result of VS Code API changes [#1270](https://github.com/DonJayamanne/pythonVSCode/issues/1270), [#1288](https://github.com/DonJayamanne/pythonVSCode/pull/1288), [#1372](https://github.com/DonJayamanne/pythonVSCode/issues/1372), [#1300](https://github.com/DonJayamanne/pythonVSCode/pull/1300), [#1298](https://github.com/DonJayamanne/pythonVSCode/issues/1298)
* Updates to Readme [#1212](https://github.com/DonJayamanne/pythonVSCode/issues/1212), [#1222](https://github.com/DonJayamanne/pythonVSCode/issues/1222)
* Fix executing a command under PowerShell [#1098](https://github.com/DonJayamanne/pythonVSCode/issues/1098)


## Version 0.7.0 (3 August 2017)
* Displaying internal documentation [#1008](https://github.com/DonJayamanne/pythonVSCode/issues/1008), [#10860](https://github.com/DonJayamanne/pythonVSCode/issues/10860)
* Fixes to 'async with' snippet [#1108](https://github.com/DonJayamanne/pythonVSCode/pull/1108), [#996](https://github.com/DonJayamanne/pythonVSCode/issues/996)
* Add support for environment variable in unit tests [#1074](https://github.com/DonJayamanne/pythonVSCode/issues/1074)
* Fixes to unit test code lenses not being displayed [#1115](https://github.com/DonJayamanne/pythonVSCode/issues/1115)
* Fix to empty brackets being added [#1110](https://github.com/DonJayamanne/pythonVSCode/issues/1110), [#1031](https://github.com/DonJayamanne/pythonVSCode/issues/1031)
* Fix debugging of Django applications [#819](https://github.com/DonJayamanne/pythonVSCode/issues/819), [#999](https://github.com/DonJayamanne/pythonVSCode/issues/999)
* Update isort to the latest version [#1134](https://github.com/DonJayamanne/pythonVSCode/issues/1134), [#1135](https://github.com/DonJayamanne/pythonVSCode/pull/1135)
* Fix issue causing intellisense and similar functionality to stop working [#1072](https://github.com/DonJayamanne/pythonVSCode/issues/1072), [#1118](https://github.com/DonJayamanne/pythonVSCode/pull/1118), [#1089](https://github.com/DonJayamanne/pythonVSCode/issues/1089)
* Bunch of unit tests and code cleanup
* Resolve issue where navigation to decorated function goes to decorator [#742](https://github.com/DonJayamanne/pythonVSCode/issues/742)
* Go to symbol in workspace leads to nonexisting files [#816](https://github.com/DonJayamanne/pythonVSCode/issues/816), [#829](https://github.com/DonJayamanne/pythonVSCode/issues/829)

## Version 0.6.9 (22 July 2017)
* Fix to enure custom linter paths are respected [#1106](https://github.com/DonJayamanne/pythonVSCode/issues/1106)

## Version 0.6.8 (20 July 2017)
* Add new editor menu 'Run Current Unit Test File' [#1061](https://github.com/DonJayamanne/pythonVSCode/issues/1061)
* Changed 'mypy-lang' to mypy [#930](https://github.com/DonJayamanne/pythonVSCode/issues/930), [#998](https://github.com/DonJayamanne/pythonVSCode/issues/998), [#505](https://github.com/DonJayamanne/pythonVSCode/issues/505)
* Using "Python -m" to launch linters [#716](https://github.com/DonJayamanne/pythonVSCode/issues/716), [#923](https://github.com/DonJayamanne/pythonVSCode/issues/923), [#1059](https://github.com/DonJayamanne/pythonVSCode/issues/1059)
* Add PEP 526 AutoCompletion [#1102](https://github.com/DonJayamanne/pythonVSCode/pull/1102), [#1101](https://github.com/DonJayamanne/pythonVSCode/issues/1101)
* Resolved issues in Go To and Peek Definitions [#1085](https://github.com/DonJayamanne/pythonVSCode/pull/1085), [#961](https://github.com/DonJayamanne/pythonVSCode/issues/961), [#870](https://github.com/DonJayamanne/pythonVSCode/issues/870)

## Version 0.6.7 (02 July 2017)
* Updated icon from jpg to png (transparent background)

## Version 0.6.6 (02 July 2017)
* Provide details of error with solution for changes to syntax in launch.json [#1047](https://github.com/DonJayamanne/pythonVSCode/issues/1047), [#1025](https://github.com/DonJayamanne/pythonVSCode/issues/1025)
* Provide a warning about known issues with having pyenv.cfg whilst debugging [#913](https://github.com/DonJayamanne/pythonVSCode/issues/913)
* Create .vscode directory if not found [#1043](https://github.com/DonJayamanne/pythonVSCode/issues/1043)
* Highlighted text due to linter errors is off by one column [#965](https://github.com/DonJayamanne/pythonVSCode/issues/965), [#970](https://github.com/DonJayamanne/pythonVSCode/pull/970)
* Added preminary support for WSL Bash and Cygwin [#1049](https://github.com/DonJayamanne/pythonVSCode/pull/1049)
* Ability to configure the linter severity levels [#941](https://github.com/DonJayamanne/pythonVSCode/pull/941), [#895](https://github.com/DonJayamanne/pythonVSCode/issues/895)
* Fixes to unit tests [#1051](https://github.com/DonJayamanne/pythonVSCode/pull/1051), [#1050](https://github.com/DonJayamanne/pythonVSCode/pull/1050)
* Outdent lines following `contibue`, `break` and `return` [#1050](https://github.com/DonJayamanne/pythonVSCode/pull/1050)
* Change location of cache for Jedi files [#1035](https://github.com/DonJayamanne/pythonVSCode/pull/1035)
* Fixes to the way directories are searched for Python interpreters [#569](https://github.com/DonJayamanne/pythonVSCode/issues/569), [#1040](https://github.com/DonJayamanne/pythonVSCode/pull/1040)
* Handle outputs from Python packages that interfere with the way autocompletion is handled [#602](https://github.com/DonJayamanne/pythonVSCode/issues/602)

## Version 0.6.5 (13 June 2017)
* Fix error in launch.json [#1006](https://github.com/DonJayamanne/pythonVSCode/issues/1006)
* Detect current workspace interpreter when selecting interpreter [#1006](https://github.com/DonJayamanne/pythonVSCode/issues/979)
* Disable output buffering when debugging [#1005](https://github.com/DonJayamanne/pythonVSCode/issues/1005)
* Updated snippets to use correct placeholder syntax [#976](https://github.com/DonJayamanne/pythonVSCode/pull/976)
* Fix hover and auto complete unit tests [#1012](https://github.com/DonJayamanne/pythonVSCode/pull/1012)
* Fix hover definition variable test for Python 3.5 [#1013](https://github.com/DonJayamanne/pythonVSCode/pull/1013)
* Better formatting of docstring [#821](https://github.com/DonJayamanne/pythonVSCode/pull/821), [#919](https://github.com/DonJayamanne/pythonVSCode/pull/919)
* Supporting more paths when searching for Python interpreters [#569](https://github.com/DonJayamanne/pythonVSCode/issues/569)
* Increase buffer output (to support detection large number of tests) [#927](https://github.com/DonJayamanne/pythonVSCode/issues/927)

## Version 0.6.4 (4 May 2017)
* Fix dates in changelog [#899](https://github.com/DonJayamanne/pythonVSCode/pull/899)
* Using charriage return or line feeds to split a document into multiple lines [#917](https://github.com/DonJayamanne/pythonVSCode/pull/917), [#821](https://github.com/DonJayamanne/pythonVSCode/issues/821)
* Doc string not being displayed [#888](https://github.com/DonJayamanne/pythonVSCode/issues/888)
* Supporting paths that begin with the ~/ [#909](https://github.com/DonJayamanne/pythonVSCode/issues/909)
* Supporting more paths when searching for Python interpreters [#569](https://github.com/DonJayamanne/pythonVSCode/issues/569)
* Supporting ~/ paths when providing the path to ctag file [#910](https://github.com/DonJayamanne/pythonVSCode/issues/910)
* Disable linting of python files opened in diff viewer [#896](https://github.com/DonJayamanne/pythonVSCode/issues/896)
* Added a new command ```Go to Python Object``` [#928](https://github.com/DonJayamanne/pythonVSCode/issues/928)
* Restored the menu item to rediscover tests [#863](https://github.com/DonJayamanne/pythonVSCode/issues/863)
* Changes to rediscover tests when test files are altered and saved [#863](https://github.com/DonJayamanne/pythonVSCode/issues/863)

## Version 0.6.3 (19 April 2017)
* Fix debugger issue [#893](https://github.com/DonJayamanne/pythonVSCode/issues/893)
* Improvements to debugging unit tests (check if string starts with, instead of comparing equality) [#797](https://github.com/DonJayamanne/pythonVSCode/issues/797)

## Version 0.6.2 (13 April 2017)
* Fix incorrect indenting [#880](https://github.com/DonJayamanne/pythonVSCode/issues/880)

### Thanks
* [Yuwei Ba](https://github.com/ibigbug)

## Version 0.6.1 (10 April 2017)
* Add support for new variable syntax in upcoming VS Code release [#774](https://github.com/DonJayamanne/pythonVSCode/issues/774), [#855](https://github.com/DonJayamanne/pythonVSCode/issues/855), [#873](https://github.com/DonJayamanne/pythonVSCode/issues/873), [#823](https://github.com/DonJayamanne/pythonVSCode/issues/823)
* Resolve issues in code refactoring [#802](https://github.com/DonJayamanne/pythonVSCode/issues/802), [#824](https://github.com/DonJayamanne/pythonVSCode/issues/824), [#825](https://github.com/DonJayamanne/pythonVSCode/pull/825)
* Changes to labels in Python Interpreter lookup [#815](https://github.com/DonJayamanne/pythonVSCode/pull/815)
* Resolve Typos [#852](https://github.com/DonJayamanne/pythonVSCode/issues/852)
* Use fully qualitified Python Path when installing dependencies [#866](https://github.com/DonJayamanne/pythonVSCode/issues/866)
* Commands for running tests from a file [#502](https://github.com/DonJayamanne/pythonVSCode/pull/502)
* Fix Sorting of imports when path contains spaces [#811](https://github.com/DonJayamanne/pythonVSCode/issues/811)
* Fixing occasional failure of linters [#793](https://github.com/DonJayamanne/pythonVSCode/issues/793), [#833](https://github.com/DonJayamanne/pythonVSCode/issues/838), [#860](https://github.com/DonJayamanne/pythonVSCode/issues/860)
* Added ability to pre-load some modules to improve autocompletion [#581](https://github.com/DonJayamanne/pythonVSCode/issues/581)

### Thanks
* [Ashwin Mathews](https://github.com/ajmathews)
* [Alexander Ioannidis](https://github.com/slint)
* [Andreas Schlapsi](https://github.com/aschlapsi)

## Version 0.6.0 (10 March 2017)
* Moved Jupyter functionality into a separate extension [Jupyter]()
* Updated readme [#779](https://github.com/DonJayamanne/pythonVSCode/issues/779)
* Changing default arguments of ```mypy``` [#658](https://github.com/DonJayamanne/pythonVSCode/issues/658)
* Added ability to disable formatting [#559](https://github.com/DonJayamanne/pythonVSCode/issues/559)
* Fixing ability to run a Python file in a terminal [#784](https://github.com/DonJayamanne/pythonVSCode/issues/784)
* Added support for Proxy settings when installing Python packages using Pip [#778](https://github.com/DonJayamanne/pythonVSCode/issues/778)

## Version 0.5.9 (3 March 2017)
* Fixed navigating to definitions [#711](https://github.com/DonJayamanne/pythonVSCode/issues/711)
* Support auto detecting binaries from Python Path [#716](https://github.com/DonJayamanne/pythonVSCode/issues/716)
* Setting PYTHONPATH environment variable [#686](https://github.com/DonJayamanne/pythonVSCode/issues/686)
* Improving Linter performance, killing redundant processes [4a8319e](https://github.com/DonJayamanne/pythonVSCode/commit/4a8319e0859f2d49165c9a08fe147a647d03ece9)
* Changed default path of the CATAS file to `.vscode/tags` [#722](https://github.com/DonJayamanne/pythonVSCode/issues/722)
* Add parsing severity level for flake8 and pep8 linters [#709](https://github.com/DonJayamanne/pythonVSCode/pull/709)
* Fix to restore function descriptions (intellisense) [#727](https://github.com/DonJayamanne/pythonVSCode/issues/727)
* Added default configuration for debugging Pyramid [#287](https://github.com/DonJayamanne/pythonVSCode/pull/287)
* Feature request: Run current line in Terminal [#738](https://github.com/DonJayamanne/pythonVSCode/issues/738)
* Miscellaneous improvements to hover provider [6a7a3f3](https://github.com/DonJayamanne/pythonVSCode/commit/6a7a3f32ab8add830d13399fec6f0cdd14cd66fc), [6268306](https://github.com/DonJayamanne/pythonVSCode/commit/62683064d01cfc2b76d9be45587280798a96460b)
* Fixes to rename refactor (due to 'LF' EOL in Windows) [#748](https://github.com/DonJayamanne/pythonVSCode/pull/748)
* Fixes to ctag file being generated in home folder when no workspace is opened [#753](https://github.com/DonJayamanne/pythonVSCode/issues/753)
* Fixes to ctag file being generated in home folder when no workspace is opened [#753](https://github.com/DonJayamanne/pythonVSCode/issues/753)
* Disabling auto-completion in single line comments [#74](https://github.com/DonJayamanne/pythonVSCode/issues/74)
* Fixes to debugging of modules [#518](https://github.com/DonJayamanne/pythonVSCode/issues/518)
* Displaying unit test status icons against unit test code lenses [#678](https://github.com/DonJayamanne/pythonVSCode/issues/678)
* Fix issue where causing 'python.python-debug.startSession' not found message to be displayed when debugging single file [#708](https://github.com/DonJayamanne/pythonVSCode/issues/708)
* Ability to include packages directory when generating tags file [#735](https://github.com/DonJayamanne/pythonVSCode/issues/735)
* Fix issue where running selected text in terminal does not work [#758](https://github.com/DonJayamanne/pythonVSCode/issues/758)
* Fix issue where disabling linter doesn't disable it (when no workspace is open) [#763](https://github.com/DonJayamanne/pythonVSCode/issues/763)
* Search additional directories for Python Interpreters (~/.virtualenvs, ~/Envs, ~/.pyenv) [#569](https://github.com/DonJayamanne/pythonVSCode/issues/569)
* Added ability to pre-load some modules to improve autocompletion [#581](https://github.com/DonJayamanne/pythonVSCode/issues/581)
* Removed invalid default value in launch.json file [#586](https://github.com/DonJayamanne/pythonVSCode/issues/586)
* Added ability to configure the pylint executable path [#766](https://github.com/DonJayamanne/pythonVSCode/issues/766)
* Fixed single file debugger to ensure the Python interpreter configured in python.PythonPath is being used [#769](https://github.com/DonJayamanne/pythonVSCode/issues/769)

## Version 0.5.8 (3 February 2017)
* Fixed a bug in [debugging single files without a launch configuration](https://code.visualstudio.com/updates/v1_9#_debugging-without-a-launch-configuration) [#700](https://github.com/DonJayamanne/pythonVSCode/issues/700)
* Fixed error when starting REPL [#692](https://github.com/DonJayamanne/pythonVSCode/issues/692)

## Version 0.5.7 (3 February 2017)
* Added support for [debugging single files without a launch configuration](https://code.visualstudio.com/updates/v1_9#_debugging-without-a-launch-configuration)
* Adding support for debug snippets [#660](https://github.com/DonJayamanne/pythonVSCode/issues/660)
* Ability to run a selected text in a Django shell [#652](https://github.com/DonJayamanne/pythonVSCode/issues/652)
* Adding support for the use of a customized 'isort' for sorting of imports [#632](https://github.com/DonJayamanne/pythonVSCode/pull/632)
* Debuger auto-detecting python interpreter from the path provided [#688](https://github.com/DonJayamanne/pythonVSCode/issues/688)
* Showing symbol type on hover [#657](https://github.com/DonJayamanne/pythonVSCode/pull/657)
* Fixes to running Python file when terminal uses Powershell [#651](https://github.com/DonJayamanne/pythonVSCode/issues/651)
* Fixes to linter issues when displaying Git diff view for Python files [#665](https://github.com/DonJayamanne/pythonVSCode/issues/665)
* Fixes to 'Go to definition' functionality [#662](https://github.com/DonJayamanne/pythonVSCode/issues/662)
* Fixes to Jupyter cells numbered larger than '10' [#681](https://github.com/DonJayamanne/pythonVSCode/issues/681)

## Version 0.5.6 (16 January 2017)
* Added support for Python 3.6 [#646](https://github.com/DonJayamanne/pythonVSCode/issues/646), [#631](https://github.com/DonJayamanne/pythonVSCode/issues/631), [#619](https://github.com/DonJayamanne/pythonVSCode/issues/619), [#613](https://github.com/DonJayamanne/pythonVSCode/issues/613)
* Autodetect in python path in virtual environments [#353](https://github.com/DonJayamanne/pythonVSCode/issues/353)
* Add syntax highlighting of code samples in hover defintion [#555](https://github.com/DonJayamanne/pythonVSCode/issues/555)
* Launch REPL for currently selected interpreter [#560](https://github.com/DonJayamanne/pythonVSCode/issues/560)
* Fixes to debugging of modules [#589](https://github.com/DonJayamanne/pythonVSCode/issues/589)
* Reminder to install jedi and ctags in Quick Start [#642](https://github.com/DonJayamanne/pythonVSCode/pull/642)
* Improvements to Symbol Provider [#622](https://github.com/DonJayamanne/pythonVSCode/pull/622)
* Changes to disable unit test prompts for workspace [#559](https://github.com/DonJayamanne/pythonVSCode/issues/559)
* Minor fixes [#627](https://github.com/DonJayamanne/pythonVSCode/pull/627)

## Version 0.5.5 (25 November 2016)
* Fixes to debugging of unittests (nose and pytest) [#543](https://github.com/DonJayamanne/pythonVSCode/issues/543)
* Fixes to debugging of Django [#546](https://github.com/DonJayamanne/pythonVSCode/issues/546)

## Version 0.5.4 (24 November 2016)
* Fixes to installing missing packages [#544](https://github.com/DonJayamanne/pythonVSCode/issues/544)
* Fixes to indentation of blocks of code [#432](https://github.com/DonJayamanne/pythonVSCode/issues/432)
* Fixes to debugging of unittests [#543](https://github.com/DonJayamanne/pythonVSCode/issues/543)
* Fixes to extension when a workspace (folder) isn't open [#542](https://github.com/DonJayamanne/pythonVSCode/issues/542)

## Version 0.5.3 (23 November 2016)
* Added support for [PySpark](http://spark.apache.org/docs/0.9.0/python-programming-guide.html) [#539](https://github.com/DonJayamanne/pythonVSCode/pull/539), [#540](https://github.com/DonJayamanne/pythonVSCode/pull/540)
* Debugging unittests (UnitTest, pytest, nose) [#333](https://github.com/DonJayamanne/pythonVSCode/issues/333)
* Displaying progress for formatting [#327](https://github.com/DonJayamanne/pythonVSCode/issues/327)
* Auto indenting ```else:``` inside ```if``` and similar code blocks [#432](https://github.com/DonJayamanne/pythonVSCode/issues/432)
* Prefixing new lines with '#' when new lines are added in the middle of a comment string [#365](https://github.com/DonJayamanne/pythonVSCode/issues/365)
* Debugging python modules [#518](https://github.com/DonJayamanne/pythonVSCode/issues/518), [#354](https://github.com/DonJayamanne/pythonVSCode/issues/354)
    + Use new debug configuration ```Python Module```
* Added support for workspace symbols using Exuberant CTags [#138](https://github.com/DonJayamanne/pythonVSCode/issues/138)
    + New command ```Python: Build Workspace Symbols```
* Added ability for linter to ignore paths or files [#501](https://github.com/DonJayamanne/pythonVSCode/issues/501)
    + Add the following setting in ```settings.json```
```python
        "python.linting.ignorePatterns":  [
            ".vscode/*.py",
            "**/site-packages/**/*.py"
          ],
```
* Automatically adding brackets when autocompleting functions/methods [#425](https://github.com/DonJayamanne/pythonVSCode/issues/425)
    + To enable this feature, turn on the setting ```"python.autoComplete.addBrackets": true```
* Running nose tests with the arguments '--with-xunit' and '--xunit-file' [#517](https://github.com/DonJayamanne/pythonVSCode/issues/517)
* Added support for workspaceRootFolderName in settings.json [#525](https://github.com/DonJayamanne/pythonVSCode/pull/525), [#522](https://github.com/DonJayamanne/pythonVSCode/issues/522)
* Added support for workspaceRootFolderName in settings.json [#525](https://github.com/DonJayamanne/pythonVSCode/pull/525), [#522](https://github.com/DonJayamanne/pythonVSCode/issues/522)
* Fixes to running code in terminal [#515](https://github.com/DonJayamanne/pythonVSCode/issues/515)

## Version 0.5.2
* Fix issue with mypy linter [#505](https://github.com/DonJayamanne/pythonVSCode/issues/505)
* Fix auto completion for files with different encodings [#496](https://github.com/DonJayamanne/pythonVSCode/issues/496)
* Disable warnings when debugging Django version prior to 1.8 [#479](https://github.com/DonJayamanne/pythonVSCode/issues/479)
* Prompt to save changes when refactoring without saving any changes [#441](https://github.com/DonJayamanne/pythonVSCode/issues/441)
* Prompt to save changes when renaminv without saving any changes [#443](https://github.com/DonJayamanne/pythonVSCode/issues/443)
* Use editor indentation size when refactoring code [#442](https://github.com/DonJayamanne/pythonVSCode/issues/442)
* Add support for custom jedi paths [#500](https://github.com/DonJayamanne/pythonVSCode/issues/500)

## Version 0.5.1
* Prompt to install linter if not installed [#255](https://github.com/DonJayamanne/pythonVSCode/issues/255)
* Prompt to configure and install test framework
* Added support for pylama [#495](https://github.com/DonJayamanne/pythonVSCode/pull/495)
* Partial support for PEP484
* Linting python files when they are opened [#462](https://github.com/DonJayamanne/pythonVSCode/issues/462)
* Fixes to unit tests discovery [#307](https://github.com/DonJayamanne/pythonVSCode/issues/307),
[#459](https://github.com/DonJayamanne/pythonVSCode/issues/459)
* Fixes to intelliense [#438](https://github.com/DonJayamanne/pythonVSCode/issues/438),
[#433](https://github.com/DonJayamanne/pythonVSCode/issues/433),
[#457](https://github.com/DonJayamanne/pythonVSCode/issues/457),
[#436](https://github.com/DonJayamanne/pythonVSCode/issues/436),
[#434](https://github.com/DonJayamanne/pythonVSCode/issues/434),
[#447](https://github.com/DonJayamanne/pythonVSCode/issues/447),
[#448](https://github.com/DonJayamanne/pythonVSCode/issues/448),
[#293](https://github.com/DonJayamanne/pythonVSCode/issues/293),
[#381](https://github.com/DonJayamanne/pythonVSCode/pull/381)
* Supporting additional search paths for interpreters on windows [#446](https://github.com/DonJayamanne/pythonVSCode/issues/446)
* Fixes to code refactoring [#440](https://github.com/DonJayamanne/pythonVSCode/issues/440),
[#467](https://github.com/DonJayamanne/pythonVSCode/issues/467),
[#468](https://github.com/DonJayamanne/pythonVSCode/issues/468),
[#445](https://github.com/DonJayamanne/pythonVSCode/issues/445)
* Fixes to linters [#463](https://github.com/DonJayamanne/pythonVSCode/issues/463)
[#439](https://github.com/DonJayamanne/pythonVSCode/issues/439),
* Bug fix in handling nosetest arguments [#407](https://github.com/DonJayamanne/pythonVSCode/issues/407)
* Better error handling when linter fails [#402](https://github.com/DonJayamanne/pythonVSCode/issues/402)
* Restoring extension specific formatting [#421](https://github.com/DonJayamanne/pythonVSCode/issues/421)
* Fixes to debugger (unwanted breakpoints) [#392](https://github.com/DonJayamanne/pythonVSCode/issues/392), [#379](https://github.com/DonJayamanne/pythonVSCode/issues/379)
* Support spaces in python path when executing in terminal [#428](https://github.com/DonJayamanne/pythonVSCode/pull/428)
* Changes to snippets [#429](https://github.com/DonJayamanne/pythonVSCode/pull/429)
* Marketplace changes [#430](https://github.com/DonJayamanne/pythonVSCode/pull/430)
* Cleanup and miscellaneous fixes (typos, keyboard bindings and the liks)

## Version 0.5.0
* Remove dependency on zmq when using Jupyter or IPython (pure python solution)
* Added a default keybinding for ```Jupyter:Run Selection/Line``` of ```ctrl+alt+enter```
* Changes to update settings.json with path to python using [native API](https://github.com/DonJayamanne/pythonVSCode/commit/bce22a2b4af87eaf40669c6360eff3675280cdad)
* Changes to use [native API](https://github.com/DonJayamanne/pythonVSCode/commit/bce22a2b4af87eaf40669c6360eff3675280cdad) for formatting when saving documents
* Reusing existing terminal instead of creating new terminals
* Limiting linter messages to opened documents (hide messages if document is closed) [#375](https://github.com/DonJayamanne/pythonVSCode/issues/375)
* Resolving extension load errors when  [#375](https://github.com/DonJayamanne/pythonVSCode/issues/375)
* Fixes to discovering unittests [#386](https://github.com/DonJayamanne/pythonVSCode/issues/386)
* Fixes to sending code to terminal on Windows [#387](https://github.com/DonJayamanne/pythonVSCode/issues/387)
* Fixes to executing python file in terminal on Windows [#385](https://github.com/DonJayamanne/pythonVSCode/issues/385)
* Fixes to launching local help (documentation) on Linux
* Fixes to typo in configuration documentation [#391](https://github.com/DonJayamanne/pythonVSCode/pull/391)
* Fixes to use ```python.pythonPath``` when sorting imports  [#393](https://github.com/DonJayamanne/pythonVSCode/pull/393)
* Fixes to linters to handle situations when line numbers aren't returned [#399](https://github.com/DonJayamanne/pythonVSCode/pull/399)
* Fixes to signature tooltips when docstring is very long [#368](https://github.com/DonJayamanne/pythonVSCode/issues/368), [#113](https://github.com/DonJayamanne/pythonVSCode/issues/113)

## Version 0.4.2
* Fix for autocompletion and code navigation with unicode characters [#372](https://github.com/DonJayamanne/pythonVSCode/issues/372), [#364](https://github.com/DonJayamanne/pythonVSCode/issues/364)

## Version 0.4.1
* Debugging of [Django templates](https://github.com/DonJayamanne/pythonVSCode/wiki/Debugging-Django#templates)
* Linting with [mypy](https://github.com/DonJayamanne/pythonVSCode/wiki/Linting#mypy)
* Improved error handling when loading [Jupyter/IPython](https://github.com/DonJayamanne/pythonVSCode/wiki/Jupyter-(IPython))
* Fixes to unittests

## Version 0.4.0
* Added support for [Jupyter/IPython](https://github.com/DonJayamanne/pythonVSCode/wiki/Jupyter-(IPython))
* Added local help (offline documentation)
* Added ability to pass in extra arguments to interpreter when executing scripts ([#316](https://github.com/DonJayamanne/pythonVSCode/issues/316))
* Added ability set current working directory as the script file directory, when to executing a Python script
* Rendering intellisense icons correctly ([#322](https://github.com/DonJayamanne/pythonVSCode/issues/322))
* Changes to capitalization of context menu text ([#320](https://github.com/DonJayamanne/pythonVSCode/issues/320))
* Bug fix to running pydocstyle linter on windows ([#317](https://github.com/DonJayamanne/pythonVSCode/issues/317))
* Fixed performance issues with regards to code navigation, displaying code Symbols and the like ([#324](https://github.com/DonJayamanne/pythonVSCode/issues/324))
* Fixed code renaming issue when renaming imports ([#325](https://github.com/DonJayamanne/pythonVSCode/issues/325))
* Fixed issue with the execution of the command ```python.execInTerminal``` via a shortcut ([#340](https://github.com/DonJayamanne/pythonVSCode/issues/340))
* Fixed issue with code refactoring ([#363](https://github.com/DonJayamanne/pythonVSCode/issues/363))

## Version 0.3.24
* Added support for clearing cached tests [#307](https://github.com/DonJayamanne/pythonVSCode/issues/307)
* Added support for executing files in terminal with spaces in paths [#308](https://github.com/DonJayamanne/pythonVSCode/issues/308)
* Fix issue related to running unittests on Windows [#309](https://github.com/DonJayamanne/pythonVSCode/issues/309)
* Support custom environment variables when launching external terminal [#311](https://github.com/DonJayamanne/pythonVSCode/issues/311)

## Version 0.3.23
* Added support for the attribute supportsRunInTerminal attribute in debugger [#304](https://github.com/DonJayamanne/pythonVSCode/issues/304)
* Changes to ensure remote debugging resolves remote paths correctly [#302](https://github.com/DonJayamanne/pythonVSCode/issues/302)
* Added support for custom pytest and nosetest paths [#301](https://github.com/DonJayamanne/pythonVSCode/issues/301)
* Resolved issue in ```Watch``` window displaying ```<error:previous evaluation...``` [#301](https://github.com/DonJayamanne/pythonVSCode/issues/301)
* Reduce extension size by removing unwanted files [#296](https://github.com/DonJayamanne/pythonVSCode/issues/296)
* Updated code snippets

## Version 0.3.22
* Added few new snippets
* Integrated [Unit Tests](https://github.com/DonJayamanne/pythonVSCode/wiki/UnitTests)
* Selecting interpreter and updating ```settings.json```[Documentation]](https://github.com/DonJayamanne/pythonVSCode/wiki/Miscellaneous#select-an-interpreter), [#257](https://github.com/DonJayamanne/pythonVSCode/issues/257)
* Running a file or selection in terminal [Documentation](https://github.com/DonJayamanne/pythonVSCode/wiki/Miscellaneous#execute-in-python-terminal), [#261](https://github.com/DonJayamanne/pythonVSCode/wiki/Miscellaneous#execute-in-python-terminal) (new to [Visual Studio Code 1.5](https://code.visualstudio.com/Updates#_extension-authoring))
* Debugging an application using the integrated terminal window (new to [Visual Studio Code 1.5](https://code.visualstudio.com/Updates#_node-debugging))
* Running a python script without debugging [#118](https://github.com/DonJayamanne/pythonVSCode/issues/118)
* Displaying errors in variable explorer when debugging [#271](https://github.com/DonJayamanne/pythonVSCode/issues/271)
* Ability to debug applications as sudo [#224](https://github.com/DonJayamanne/pythonVSCode/issues/224)
* Fixed debugger crashes [#263](https://github.com/DonJayamanne/pythonVSCode/issues/263)
* Asynchronour display of unit tests [#190](https://github.com/DonJayamanne/pythonVSCode/issues/190)
* Fixed issues when using relative paths in ```settings.json``` [#276](https://github.com/DonJayamanne/pythonVSCode/issues/276)
* Fixes issue of hardcoding interpreter command arguments [#256](https://github.com/DonJayamanne/pythonVSCode/issues/256)
* Fixes resolving of remote paths when debugging remote applications [#252](https://github.com/DonJayamanne/pythonVSCode/issues/252)

## Version 0.3.20
* Sharing python.pythonPath value with debug configuration [#214](https://github.com/DonJayamanne/pythonVSCode/issues/214) and [#183](https://github.com/DonJayamanne/pythonVSCode/issues/183)
* Support extract variable and method refactoring [#220](https://github.com/DonJayamanne/pythonVSCode/issues/220)
* Support environment variables in settings [#148](https://github.com/DonJayamanne/pythonVSCode/issues/148)
* Support formatting of selected text [#197](https://github.com/DonJayamanne/pythonVSCode/issues/197) and [#183](https://github.com/DonJayamanne/pythonVSCode/issues/183)
* Support autocompletion of parameters [#71](https://github.com/DonJayamanne/pythonVSCode/issues/71)
* Display name of linter along with diagnostic messages [#199](https://github.com/DonJayamanne/pythonVSCode/issues/199)
* Auto indenting of except and async functions [#205](https://github.com/DonJayamanne/pythonVSCode/issues/205) and [#215](https://github.com/DonJayamanne/pythonVSCode/issues/215)
* Support changes to pythonPath without having to restart VS Code [#216](https://github.com/DonJayamanne/pythonVSCode/issues/216)
* Resolved issue to support large debug outputs [#52](https://github.com/DonJayamanne/pythonVSCode/issues/52) and  [#52](https://github.com/DonJayamanne/pythonVSCode/issues/203)
* Handling instances when debugging with invalid paths to the python interpreter [#229](https://github.com/DonJayamanne/pythonVSCode/issues/229)
* Fixed refactoring on Python 3.5 [#244](https://github.com/DonJayamanne/pythonVSCode/issues/229)
* Fixed parsing errors when refactoring [#244](https://github.com/DonJayamanne/pythonVSCode/issues/229)

## Version 0.3.21
* Sharing python.pythonPath value with debug configuration [#214](https://github.com/DonJayamanne/pythonVSCode/issues/214) and [#183](https://github.com/DonJayamanne/pythonVSCode/issues/183)
* Support extract variable and method refactoring [#220](https://github.com/DonJayamanne/pythonVSCode/issues/220)
* Support environment variables in settings [#148](https://github.com/DonJayamanne/pythonVSCode/issues/148)
* Support formatting of selected text [#197](https://github.com/DonJayamanne/pythonVSCode/issues/197) and [#183](https://github.com/DonJayamanne/pythonVSCode/issues/183)
* Support autocompletion of parameters [#71](https://github.com/DonJayamanne/pythonVSCode/issues/71)
* Display name of linter along with diagnostic messages [#199](https://github.com/DonJayamanne/pythonVSCode/issues/199)
* Auto indenting of except and async functions [#205](https://github.com/DonJayamanne/pythonVSCode/issues/205) and [#215](https://github.com/DonJayamanne/pythonVSCode/issues/215)
* Support changes to pythonPath without having to restart VS Code [#216](https://github.com/DonJayamanne/pythonVSCode/issues/216)
* Resolved issue to support large debug outputs [#52](https://github.com/DonJayamanne/pythonVSCode/issues/52) and  [#52](https://github.com/DonJayamanne/pythonVSCode/issues/203)
* Handling instances when debugging with invalid paths to the python interpreter [#229](https://github.com/DonJayamanne/pythonVSCode/issues/229)
* Fixed refactoring on Python 3.5 [#244](https://github.com/DonJayamanne/pythonVSCode/issues/229)

## Version 0.3.19
* Sharing python.pythonPath value with debug configuration [#214](https://github.com/DonJayamanne/pythonVSCode/issues/214) and [#183](https://github.com/DonJayamanne/pythonVSCode/issues/183)
* Support extract variable and method refactoring [#220](https://github.com/DonJayamanne/pythonVSCode/issues/220)
* Support environment variables in settings [#148](https://github.com/DonJayamanne/pythonVSCode/issues/148)
* Support formatting of selected text [#197](https://github.com/DonJayamanne/pythonVSCode/issues/197) and [#183](https://github.com/DonJayamanne/pythonVSCode/issues/183)
* Support autocompletion of parameters [#71](https://github.com/DonJayamanne/pythonVSCode/issues/71)
* Display name of linter along with diagnostic messages [#199](https://github.com/DonJayamanne/pythonVSCode/issues/199)
* Auto indenting of except and async functions [#205](https://github.com/DonJayamanne/pythonVSCode/issues/205) and [#215](https://github.com/DonJayamanne/pythonVSCode/issues/215)
* Support changes to pythonPath without having to restart VS Code [#216](https://github.com/DonJayamanne/pythonVSCode/issues/216)
* Resolved issue to support large debug outputs [#52](https://github.com/DonJayamanne/pythonVSCode/issues/52) and  [#52](https://github.com/DonJayamanne/pythonVSCode/issues/203)
* Handling instances when debugging with invalid paths to the python interpreter [#229](https://github.com/DonJayamanne/pythonVSCode/issues/229)

## Version 0.3.18
* Modifications to support environment variables in settings [#148](https://github.com/DonJayamanne/pythonVSCode/issues/148)
* Modifications to support formatting of selected text [#197](https://github.com/DonJayamanne/pythonVSCode/issues/197) and [#183](https://github.com/DonJayamanne/pythonVSCode/issues/183)
* Added support to intellisense for parameters [#71](https://github.com/DonJayamanne/pythonVSCode/issues/71)
* Display name of linter along with diagnostic messages [#199](https://github.com/DonJayamanne/pythonVSCode/issues/199)

## Version 0.3.15
* Modifications to handle errors in linters [#185](https://github.com/DonJayamanne/pythonVSCode/issues/185)
* Fixes to formatting and handling of not having empty lines at end of file [#181](https://github.com/DonJayamanne/pythonVSCode/issues/185)
* Modifications to infer paths of packages on windows [#178](https://github.com/DonJayamanne/pythonVSCode/issues/178)
* Fix for debugger crashes [#45](https://github.com/DonJayamanne/pythonVSCode/issues/45)
* Changes to App Insights key [#156](https://github.com/DonJayamanne/pythonVSCode/issues/156)
* Updated Jedi library to latest version [#173](https://github.com/DonJayamanne/pythonVSCode/issues/173)
* Updated iSort library to latest version [#174](https://github.com/DonJayamanne/pythonVSCode/issues/174)

## Version 0.3.14
* Modifications to handle errors in linters when the linter isn't installed.

## Version 0.3.13
* Fixed error message being displayed by linters and formatters

## Version 0.3.12
* Changes to how linters and formatters are executed (optimizations and changes to settings to separate out the command line arguments) [#178](https://github.com/DonJayamanne/pythonVSCode/issues/178), [#163](https://github.com/DonJayamanne/pythonVSCode/issues/163)
* Fix to support Unicode characters in debugger [#102](https://github.com/DonJayamanne/pythonVSCode/issues/102)
* Added support for {workspaceRoot} in Path settings defined in settings.js [#148](https://github.com/DonJayamanne/pythonVSCode/issues/148)
* Resolving path of linters and formatters based on python path defined in settings.json [#148](https://github.com/DonJayamanne/pythonVSCode/issues/148)
* Better handling of Paths to python executable and related tools (linters, formatters) in virtual environments [#148](https://github.com/DonJayamanne/pythonVSCode/issues/148)
* Added support for configurationDone event in debug adapter [#168](https://github.com/DonJayamanne/pythonVSCode/issues/168), [#145](https://github.com/DonJayamanne/pythonVSCode/issues/145)

## Version 0.3.11
* Added support for telemetry #156
* Optimized code formatting and sorting of imports #150, #151, #157
* Fixed issues in code formatting #171
* Modifications to display errors returned by debugger #111
* Fixed the prospector linter #142
* Modified to resolve issues where debugger wasn't handling code exceptions correctly #159
* Added support for unit tests using pytest #164
* General code cleanup

## Version 0.3.10
* Fixed issue with duplicate output channels being created
* Fixed issues in the LICENSE file
* Fixed issue where current directory was incorrect [#68](https://github.com/DonJayamanne/pythonVSCode/issues/68)
* General cleanup of code

## Version 0.3.9
* Fixed auto indenting issues [#137](https://github.com/DonJayamanne/pythonVSCode/issues/137)

## Version 0.3.8
* Added support for linting using prospector [#130](https://github.com/DonJayamanne/pythonVSCode/pull/130)
* Fixed issue where environment variables weren't being inherited by the debugger [#109](https://github.com/DonJayamanne/pythonVSCode/issues/109) and [#77](https://github.com/DonJayamanne/pythonVSCode/issues/77)

## Version 0.3.7
* Added support for auto indenting of some keywords [#83](https://github.com/DonJayamanne/pythonVSCode/issues/83)
* Added support for launching console apps for Mac [#128](https://github.com/DonJayamanne/pythonVSCode/issues/128)
* Fixed issue where configuration files for pylint, pep8 and flake8 commands weren't being read correctly [#117](https://github.com/DonJayamanne/pythonVSCode/issues/117)

## Version 0.3.6
* Added support for linting using pydocstyle [#56](https://github.com/DonJayamanne/pythonVSCode/issues/56)
* Added support for auto-formatting documents upon saving (turned off by default) [#27](https://github.com/DonJayamanne/pythonVSCode/issues/27)
* Added support to configure the output window for linting, formatting and unit test messages [#112](https://github.com/DonJayamanne/pythonVSCode/issues/112)

## Version 0.3.5
* Fixed printing of unicode characters when evaulating expressions [#73](https://github.com/DonJayamanne/pythonVSCode/issues/73)

## Version 0.3.4
* Updated snippets
* Fixes to remote debugging [#65](https://github.com/DonJayamanne/pythonVSCode/issues/65)
* Fixes related to code navigation [#58](https://github.com/DonJayamanne/pythonVSCode/issues/58) and [#78](https://github.com/DonJayamanne/pythonVSCode/pull/78)
* Changes to allow code navigation for methods

## Version 0.3.0
* Remote debugging (attaching to local and remote processes)
* Debugging with support for shebang
* Support for passing environment variables to debug program
* Improved error handling in the extension

## Version 0.2.9
* Added support for debugging django applications
 + Debugging templates is not supported at this stage

## Version 0.2.8
* Added support for conditional break points
* Added ability to optionally display the shell window (Windows Only, Mac is coming soon)
  +  Allowing an interactive shell window, which isn't supported in VSCode.
* Added support for optionally breaking into python code as soon as debugger starts
* Fixed debugging when current thread is busy processing.
* Updated documentation with samples and instructions

## Version 0.2.4
* Fixed issue where debugger would break into all exceptions
* Added support for breaking on all and uncaught exceptions
* Added support for pausing (breaking) into a running program while debugging.

## Version 0.2.3
* Fixed termination of debugger

## Version 0.2.2
* Improved debugger for Mac, with support for Multi threading, Web Applications, expanding properties, etc
* (Debugging now works on both Windows and Mac)
* Debugging no longer uses PDB

## Version 0.2.1
* Improved debugger for Windows, with support for Multi threading, debugging Multi-threaded apps, Web Applications, expanding properties, etc
* Added support for relative paths for extra paths in additional libraries for Auto Complete
* Fixed a bug where paths to custom Python versions weren't respected by the previous (PDB) debugger
* NOTE: PDB Debugger is still supported

## Version 0.1.3
* Fixed linting when using pylint

## Version 0.1.2
* Fixed autoformatting of code (falling over when using yapf8)

## Version 0.1.1
* Fixed linting of files on Mac
* Added support for linting using pep8
* Added configuration support for pep8 and pylint
* Added support for configuring paths for pep8, pylint and autopep8
* Added snippets
* Added support for formatting using yapf
* Added a number of configuration settings

## Version 0.0.4
* Added support for linting using Pylint (configuring pylint is coming soon)
* Added support for sorting Imports (Using the command "Pythong: Sort Imports")
* Added support for code formatting using Autopep8 (configuring autopep8 is coming soon)
* Added ability to view global variables, arguments, add and remove break points

## Version 0.0.3
* Added support for debugging using PDB<|MERGE_RESOLUTION|>--- conflicted
+++ resolved
@@ -1,7 +1,5 @@
 # Changelog
 
-<<<<<<< HEAD
-=======
 ## 2018.10.1 (09 Nov 2018)
 
 ### Fixes
@@ -9,7 +7,6 @@
 1. When attempting to 'Run Cell', get error - Cannot read property 'length' of null
    ([#3286](https://github.com/Microsoft/vscode-python/issues/3286))
 
->>>>>>> 31a46a13
 ## 2018.10.0 (08 Nov 2018)
 
 ### Thanks
