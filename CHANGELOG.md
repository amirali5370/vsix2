--- conflicted
+++ resolved
@@ -1,7 +1,5 @@
 # Changelog
 
-<<<<<<< HEAD
-=======
 
 ## 2019.2.2 (6 March 2019)
 
@@ -23,7 +21,6 @@
    ([#4554](https://github.com/Microsoft/vscode-python/issues/4554))
    ([#4566](https://github.com/Microsoft/vscode-python/issues/4566))
 
->>>>>>> ed8e2c0c
 ## 2019.2.0 (26 Feb 2019)
 
 ### Thanks
