# Changelog

<<<<<<< HEAD
## 2020.8.4 (2 September 2020)

### Enhancements

1. Make Jupyter Server name clickable to select Jupyter server.
   ([#13656](https://github.com/Microsoft/vscode-python/issues/13656))

### Fixes

1. Fixed connection to a Compute Instance from the quickpicks history options.
   ([#13387](https://github.com/Microsoft/vscode-python/issues/13387))
1. Fixed the behavior of the 'python.showStartPage' setting.
   ([#13347](https://github.com/microsoft/vscode-python/issues/13347))

### Thanks

Thanks to the following projects which we fully rely on to provide some of
our features:

-   [debugpy](https://pypi.org/project/debugpy/)
-   [isort](https://pypi.org/project/isort/)
-   [jedi](https://pypi.org/project/jedi/)
    and [parso](https://pypi.org/project/parso/)
-   [Microsoft Python Language Server](https://github.com/microsoft/python-language-server)
-   [Pylance](https://github.com/microsoft/pylance-release)
-   [exuberant ctags](http://ctags.sourceforge.net/) (user-installed)
-   [rope](https://pypi.org/project/rope/) (user-installed)

Also thanks to the various projects we provide integrations with which help
make this extension useful:

-   Debugging support:
    [Django](https://pypi.org/project/Django/),
    [Flask](https://pypi.org/project/Flask/),
    [gevent](https://pypi.org/project/gevent/),
    [Jinja](https://pypi.org/project/Jinja/),
    [Pyramid](https://pypi.org/project/pyramid/),
    [PySpark](https://pypi.org/project/pyspark/),
    [Scrapy](https://pypi.org/project/Scrapy/),
    [Watson](https://pypi.org/project/Watson/)
-   Formatting:
    [autopep8](https://pypi.org/project/autopep8/),
    [black](https://pypi.org/project/black/),
    [yapf](https://pypi.org/project/yapf/)
-   Interpreter support:
    [conda](https://conda.io/),
    [direnv](https://direnv.net/),
    [pipenv](https://pypi.org/project/pipenv/),
    [pyenv](https://github.com/pyenv/pyenv),
    [venv](https://docs.python.org/3/library/venv.html#module-venv),
    [virtualenv](https://pypi.org/project/virtualenv/)
-   Linting:
    [bandit](https://pypi.org/project/bandit/),
    [flake8](https://pypi.org/project/flake8/),
    [mypy](https://pypi.org/project/mypy/),
    [prospector](https://pypi.org/project/prospector/),
    [pylint](https://pypi.org/project/pylint/),
    [pydocstyle](https://pypi.org/project/pydocstyle/),
    [pylama](https://pypi.org/project/pylama/)
-   Testing:
    [nose](https://pypi.org/project/nose/),
    [pytest](https://pypi.org/project/pytest/),
    [unittest](https://docs.python.org/3/library/unittest.html#module-unittest)

And finally thanks to the [Python](https://www.python.org/) development team and
community for creating a fantastic programming language and community to be a
part of!

## 2020.8.3 (31 August 2020)

### Enhancements

1. Add telemetry about the install source for the extension.

### Thanks

Thanks to the following projects which we fully rely on to provide some of
our features:

-   [debugpy](https://pypi.org/project/debugpy/)
-   [isort](https://pypi.org/project/isort/)
-   [jedi](https://pypi.org/project/jedi/)
    and [parso](https://pypi.org/project/parso/)
-   [Microsoft Python Language Server](https://github.com/microsoft/python-language-server)
-   [Pylance](https://github.com/microsoft/pylance-release)
-   [exuberant ctags](http://ctags.sourceforge.net/) (user-installed)
-   [rope](https://pypi.org/project/rope/) (user-installed)

Also thanks to the various projects we provide integrations with which help
make this extension useful:

-   Debugging support:
    [Django](https://pypi.org/project/Django/),
    [Flask](https://pypi.org/project/Flask/),
    [gevent](https://pypi.org/project/gevent/),
    [Jinja](https://pypi.org/project/Jinja/),
    [Pyramid](https://pypi.org/project/pyramid/),
    [PySpark](https://pypi.org/project/pyspark/),
    [Scrapy](https://pypi.org/project/Scrapy/),
    [Watson](https://pypi.org/project/Watson/)
-   Formatting:
    [autopep8](https://pypi.org/project/autopep8/),
    [black](https://pypi.org/project/black/),
    [yapf](https://pypi.org/project/yapf/)
-   Interpreter support:
    [conda](https://conda.io/),
    [direnv](https://direnv.net/),
    [pipenv](https://pypi.org/project/pipenv/),
    [pyenv](https://github.com/pyenv/pyenv),
    [venv](https://docs.python.org/3/library/venv.html#module-venv),
    [virtualenv](https://pypi.org/project/virtualenv/)
-   Linting:
    [bandit](https://pypi.org/project/bandit/),
    [flake8](https://pypi.org/project/flake8/),
    [mypy](https://pypi.org/project/mypy/),
    [prospector](https://pypi.org/project/prospector/),
    [pylint](https://pypi.org/project/pylint/),
    [pydocstyle](https://pypi.org/project/pydocstyle/),
    [pylama](https://pypi.org/project/pylama/)
-   Testing:
    [nose](https://pypi.org/project/nose/),
    [pytest](https://pypi.org/project/pytest/),
    [unittest](https://docs.python.org/3/library/unittest.html#module-unittest)

And finally thanks to the [Python](https://www.python.org/) development team and
community for creating a fantastic programming language and community to be a
part of!

## 2020.8.2 (27 August 2020)

### Enhancements

1. Update "Tip" notification for new users to either show the existing tip, a link to a feedback survey or nothing.
   ([#13535](https://github.com/Microsoft/vscode-python/issues/13535))

### Fixes

1. Fix saving during close and auto backup to actually save a notebook.
   ([#11711](https://github.com/Microsoft/vscode-python/issues/11711))
1. Show the server display string that the user is going to connect to after selecting a compute instance and reloading the window.
   ([#13551](https://github.com/Microsoft/vscode-python/issues/13551))

### Thanks

Thanks to the following projects which we fully rely on to provide some of
our features:

-   [debugpy](https://pypi.org/project/debugpy/)
-   [isort](https://pypi.org/project/isort/)
-   [jedi](https://pypi.org/project/jedi/)
    and [parso](https://pypi.org/project/parso/)
-   [Microsoft Python Language Server](https://github.com/microsoft/python-language-server)
-   [Pylance](https://github.com/microsoft/pylance-release)
-   [exuberant ctags](http://ctags.sourceforge.net/) (user-installed)
-   [rope](https://pypi.org/project/rope/) (user-installed)

Also thanks to the various projects we provide integrations with which help
make this extension useful:

-   Debugging support:
    [Django](https://pypi.org/project/Django/),
    [Flask](https://pypi.org/project/Flask/),
    [gevent](https://pypi.org/project/gevent/),
    [Jinja](https://pypi.org/project/Jinja/),
    [Pyramid](https://pypi.org/project/pyramid/),
    [PySpark](https://pypi.org/project/pyspark/),
    [Scrapy](https://pypi.org/project/Scrapy/),
    [Watson](https://pypi.org/project/Watson/)
-   Formatting:
    [autopep8](https://pypi.org/project/autopep8/),
    [black](https://pypi.org/project/black/),
    [yapf](https://pypi.org/project/yapf/)
-   Interpreter support:
    [conda](https://conda.io/),
    [direnv](https://direnv.net/),
    [pipenv](https://pypi.org/project/pipenv/),
    [pyenv](https://github.com/pyenv/pyenv),
    [venv](https://docs.python.org/3/library/venv.html#module-venv),
    [virtualenv](https://pypi.org/project/virtualenv/)
-   Linting:
    [bandit](https://pypi.org/project/bandit/),
    [flake8](https://pypi.org/project/flake8/),
    [mypy](https://pypi.org/project/mypy/),
    [prospector](https://pypi.org/project/prospector/),
    [pylint](https://pypi.org/project/pylint/),
    [pydocstyle](https://pypi.org/project/pydocstyle/),
    [pylama](https://pypi.org/project/pylama/)
-   Testing:
    [nose](https://pypi.org/project/nose/),
    [pytest](https://pypi.org/project/pytest/),
    [unittest](https://docs.python.org/3/library/unittest.html#module-unittest)

And finally thanks to the [Python](https://www.python.org/) development team and
community for creating a fantastic programming language and community to be a
part of!

## 2020.8.1 (20 August 2020)

### Fixes

1. Update LSP to latest to resolve problems with LS settings.
   ([#13511](https://github.com/microsoft/vscode-python/pull/13511))
1. Update debugger to address terminal input issues.
1. Added tooltip to indicate status of server connection
   ([#13543](https://github.com/Microsoft/vscode-python/issues/13543))

### Thanks

Thanks to the following projects which we fully rely on to provide some of
our features:

-   [debugpy](https://pypi.org/project/debugpy/)
-   [isort](https://pypi.org/project/isort/)
-   [jedi](https://pypi.org/project/jedi/)
    and [parso](https://pypi.org/project/parso/)
-   [Microsoft Python Language Server](https://github.com/microsoft/python-language-server)
-   [Pylance](https://github.com/microsoft/pylance-release)
-   [exuberant ctags](http://ctags.sourceforge.net/) (user-installed)
-   [rope](https://pypi.org/project/rope/) (user-installed)

Also thanks to the various projects we provide integrations with which help
make this extension useful:

-   Debugging support:
    [Django](https://pypi.org/project/Django/),
    [Flask](https://pypi.org/project/Flask/),
    [gevent](https://pypi.org/project/gevent/),
    [Jinja](https://pypi.org/project/Jinja/),
    [Pyramid](https://pypi.org/project/pyramid/),
    [PySpark](https://pypi.org/project/pyspark/),
    [Scrapy](https://pypi.org/project/Scrapy/),
    [Watson](https://pypi.org/project/Watson/)
-   Formatting:
    [autopep8](https://pypi.org/project/autopep8/),
    [black](https://pypi.org/project/black/),
    [yapf](https://pypi.org/project/yapf/)
-   Interpreter support:
    [conda](https://conda.io/),
    [direnv](https://direnv.net/),
    [pipenv](https://pypi.org/project/pipenv/),
    [pyenv](https://github.com/pyenv/pyenv),
    [venv](https://docs.python.org/3/library/venv.html#module-venv),
    [virtualenv](https://pypi.org/project/virtualenv/)
-   Linting:
    [bandit](https://pypi.org/project/bandit/),
    [flake8](https://pypi.org/project/flake8/),
    [mypy](https://pypi.org/project/mypy/),
    [prospector](https://pypi.org/project/prospector/),
    [pylint](https://pypi.org/project/pylint/),
    [pydocstyle](https://pypi.org/project/pydocstyle/),
    [pylama](https://pypi.org/project/pylama/)
-   Testing:
    [nose](https://pypi.org/project/nose/),
    [pytest](https://pypi.org/project/pytest/),
    [unittest](https://docs.python.org/3/library/unittest.html#module-unittest)

And finally thanks to the [Python](https://www.python.org/) development team and
community for creating a fantastic programming language and community to be a
part of!

## 2020.8.0 (12 August 2020)

### Enhancements

=======
## 2020.8.5 (9 September 2020)

### Fixes

1. Experiments.json is now read from 'main' branch.
   ([#13839](https://github.com/Microsoft/vscode-python/issues/13839))

### Thanks

Thanks to the following projects which we fully rely on to provide some of
our features:

-   [debugpy](https://pypi.org/project/debugpy/)
-   [isort](https://pypi.org/project/isort/)
-   [jedi](https://pypi.org/project/jedi/)
    and [parso](https://pypi.org/project/parso/)
-   [Microsoft Python Language Server](https://github.com/microsoft/python-language-server)
-   [Pylance](https://github.com/microsoft/pylance-release)
-   [exuberant ctags](http://ctags.sourceforge.net/) (user-installed)
-   [rope](https://pypi.org/project/rope/) (user-installed)

Also thanks to the various projects we provide integrations with which help
make this extension useful:

-   Debugging support:
    [Django](https://pypi.org/project/Django/),
    [Flask](https://pypi.org/project/Flask/),
    [gevent](https://pypi.org/project/gevent/),
    [Jinja](https://pypi.org/project/Jinja/),
    [Pyramid](https://pypi.org/project/pyramid/),
    [PySpark](https://pypi.org/project/pyspark/),
    [Scrapy](https://pypi.org/project/Scrapy/),
    [Watson](https://pypi.org/project/Watson/)
-   Formatting:
    [autopep8](https://pypi.org/project/autopep8/),
    [black](https://pypi.org/project/black/),
    [yapf](https://pypi.org/project/yapf/)
-   Interpreter support:
    [conda](https://conda.io/),
    [direnv](https://direnv.net/),
    [pipenv](https://pypi.org/project/pipenv/),
    [pyenv](https://github.com/pyenv/pyenv),
    [venv](https://docs.python.org/3/library/venv.html#module-venv),
    [virtualenv](https://pypi.org/project/virtualenv/)
-   Linting:
    [bandit](https://pypi.org/project/bandit/),
    [flake8](https://pypi.org/project/flake8/),
    [mypy](https://pypi.org/project/mypy/),
    [prospector](https://pypi.org/project/prospector/),
    [pylint](https://pypi.org/project/pylint/),
    [pydocstyle](https://pypi.org/project/pydocstyle/),
    [pylama](https://pypi.org/project/pylama/)
-   Testing:
    [nose](https://pypi.org/project/nose/),
    [pytest](https://pypi.org/project/pytest/),
    [unittest](https://docs.python.org/3/library/unittest.html#module-unittest)

And finally thanks to the [Python](https://www.python.org/) development team and
community for creating a fantastic programming language and community to be a
part of!

## 2020.8.4 (2 September 2020)

### Enhancements

1. Make Jupyter Server name clickable to select Jupyter server.
   ([#13656](https://github.com/Microsoft/vscode-python/issues/13656))

### Fixes

1. Fixed connection to a Compute Instance from the quickpicks history options.
   ([#13387](https://github.com/Microsoft/vscode-python/issues/13387))
1. Fixed the behavior of the 'python.showStartPage' setting.
   ([#13347](https://github.com/microsoft/vscode-python/issues/13347))

### Thanks

Thanks to the following projects which we fully rely on to provide some of
our features:

-   [debugpy](https://pypi.org/project/debugpy/)
-   [isort](https://pypi.org/project/isort/)
-   [jedi](https://pypi.org/project/jedi/)
    and [parso](https://pypi.org/project/parso/)
-   [Microsoft Python Language Server](https://github.com/microsoft/python-language-server)
-   [Pylance](https://github.com/microsoft/pylance-release)
-   [exuberant ctags](http://ctags.sourceforge.net/) (user-installed)
-   [rope](https://pypi.org/project/rope/) (user-installed)

Also thanks to the various projects we provide integrations with which help
make this extension useful:

-   Debugging support:
    [Django](https://pypi.org/project/Django/),
    [Flask](https://pypi.org/project/Flask/),
    [gevent](https://pypi.org/project/gevent/),
    [Jinja](https://pypi.org/project/Jinja/),
    [Pyramid](https://pypi.org/project/pyramid/),
    [PySpark](https://pypi.org/project/pyspark/),
    [Scrapy](https://pypi.org/project/Scrapy/),
    [Watson](https://pypi.org/project/Watson/)
-   Formatting:
    [autopep8](https://pypi.org/project/autopep8/),
    [black](https://pypi.org/project/black/),
    [yapf](https://pypi.org/project/yapf/)
-   Interpreter support:
    [conda](https://conda.io/),
    [direnv](https://direnv.net/),
    [pipenv](https://pypi.org/project/pipenv/),
    [pyenv](https://github.com/pyenv/pyenv),
    [venv](https://docs.python.org/3/library/venv.html#module-venv),
    [virtualenv](https://pypi.org/project/virtualenv/)
-   Linting:
    [bandit](https://pypi.org/project/bandit/),
    [flake8](https://pypi.org/project/flake8/),
    [mypy](https://pypi.org/project/mypy/),
    [prospector](https://pypi.org/project/prospector/),
    [pylint](https://pypi.org/project/pylint/),
    [pydocstyle](https://pypi.org/project/pydocstyle/),
    [pylama](https://pypi.org/project/pylama/)
-   Testing:
    [nose](https://pypi.org/project/nose/),
    [pytest](https://pypi.org/project/pytest/),
    [unittest](https://docs.python.org/3/library/unittest.html#module-unittest)

And finally thanks to the [Python](https://www.python.org/) development team and
community for creating a fantastic programming language and community to be a
part of!

## 2020.8.3 (31 August 2020)

### Enhancements

1. Add telemetry about the install source for the extension.

### Thanks

Thanks to the following projects which we fully rely on to provide some of
our features:

-   [debugpy](https://pypi.org/project/debugpy/)
-   [isort](https://pypi.org/project/isort/)
-   [jedi](https://pypi.org/project/jedi/)
    and [parso](https://pypi.org/project/parso/)
-   [Microsoft Python Language Server](https://github.com/microsoft/python-language-server)
-   [Pylance](https://github.com/microsoft/pylance-release)
-   [exuberant ctags](http://ctags.sourceforge.net/) (user-installed)
-   [rope](https://pypi.org/project/rope/) (user-installed)

Also thanks to the various projects we provide integrations with which help
make this extension useful:

-   Debugging support:
    [Django](https://pypi.org/project/Django/),
    [Flask](https://pypi.org/project/Flask/),
    [gevent](https://pypi.org/project/gevent/),
    [Jinja](https://pypi.org/project/Jinja/),
    [Pyramid](https://pypi.org/project/pyramid/),
    [PySpark](https://pypi.org/project/pyspark/),
    [Scrapy](https://pypi.org/project/Scrapy/),
    [Watson](https://pypi.org/project/Watson/)
-   Formatting:
    [autopep8](https://pypi.org/project/autopep8/),
    [black](https://pypi.org/project/black/),
    [yapf](https://pypi.org/project/yapf/)
-   Interpreter support:
    [conda](https://conda.io/),
    [direnv](https://direnv.net/),
    [pipenv](https://pypi.org/project/pipenv/),
    [pyenv](https://github.com/pyenv/pyenv),
    [venv](https://docs.python.org/3/library/venv.html#module-venv),
    [virtualenv](https://pypi.org/project/virtualenv/)
-   Linting:
    [bandit](https://pypi.org/project/bandit/),
    [flake8](https://pypi.org/project/flake8/),
    [mypy](https://pypi.org/project/mypy/),
    [prospector](https://pypi.org/project/prospector/),
    [pylint](https://pypi.org/project/pylint/),
    [pydocstyle](https://pypi.org/project/pydocstyle/),
    [pylama](https://pypi.org/project/pylama/)
-   Testing:
    [nose](https://pypi.org/project/nose/),
    [pytest](https://pypi.org/project/pytest/),
    [unittest](https://docs.python.org/3/library/unittest.html#module-unittest)

And finally thanks to the [Python](https://www.python.org/) development team and
community for creating a fantastic programming language and community to be a
part of!

## 2020.8.2 (27 August 2020)

### Enhancements

1. Update "Tip" notification for new users to either show the existing tip, a link to a feedback survey or nothing.
   ([#13535](https://github.com/Microsoft/vscode-python/issues/13535))

### Fixes

1. Fix saving during close and auto backup to actually save a notebook.
   ([#11711](https://github.com/Microsoft/vscode-python/issues/11711))
1. Show the server display string that the user is going to connect to after selecting a compute instance and reloading the window.
   ([#13551](https://github.com/Microsoft/vscode-python/issues/13551))

### Thanks

Thanks to the following projects which we fully rely on to provide some of
our features:

-   [debugpy](https://pypi.org/project/debugpy/)
-   [isort](https://pypi.org/project/isort/)
-   [jedi](https://pypi.org/project/jedi/)
    and [parso](https://pypi.org/project/parso/)
-   [Microsoft Python Language Server](https://github.com/microsoft/python-language-server)
-   [Pylance](https://github.com/microsoft/pylance-release)
-   [exuberant ctags](http://ctags.sourceforge.net/) (user-installed)
-   [rope](https://pypi.org/project/rope/) (user-installed)

Also thanks to the various projects we provide integrations with which help
make this extension useful:

-   Debugging support:
    [Django](https://pypi.org/project/Django/),
    [Flask](https://pypi.org/project/Flask/),
    [gevent](https://pypi.org/project/gevent/),
    [Jinja](https://pypi.org/project/Jinja/),
    [Pyramid](https://pypi.org/project/pyramid/),
    [PySpark](https://pypi.org/project/pyspark/),
    [Scrapy](https://pypi.org/project/Scrapy/),
    [Watson](https://pypi.org/project/Watson/)
-   Formatting:
    [autopep8](https://pypi.org/project/autopep8/),
    [black](https://pypi.org/project/black/),
    [yapf](https://pypi.org/project/yapf/)
-   Interpreter support:
    [conda](https://conda.io/),
    [direnv](https://direnv.net/),
    [pipenv](https://pypi.org/project/pipenv/),
    [pyenv](https://github.com/pyenv/pyenv),
    [venv](https://docs.python.org/3/library/venv.html#module-venv),
    [virtualenv](https://pypi.org/project/virtualenv/)
-   Linting:
    [bandit](https://pypi.org/project/bandit/),
    [flake8](https://pypi.org/project/flake8/),
    [mypy](https://pypi.org/project/mypy/),
    [prospector](https://pypi.org/project/prospector/),
    [pylint](https://pypi.org/project/pylint/),
    [pydocstyle](https://pypi.org/project/pydocstyle/),
    [pylama](https://pypi.org/project/pylama/)
-   Testing:
    [nose](https://pypi.org/project/nose/),
    [pytest](https://pypi.org/project/pytest/),
    [unittest](https://docs.python.org/3/library/unittest.html#module-unittest)

And finally thanks to the [Python](https://www.python.org/) development team and
community for creating a fantastic programming language and community to be a
part of!

## 2020.8.1 (20 August 2020)

### Fixes

1. Update LSP to latest to resolve problems with LS settings.
   ([#13511](https://github.com/microsoft/vscode-python/pull/13511))
1. Update debugger to address terminal input issues.
1. Added tooltip to indicate status of server connection
   ([#13543](https://github.com/Microsoft/vscode-python/issues/13543))

### Thanks

Thanks to the following projects which we fully rely on to provide some of
our features:

-   [debugpy](https://pypi.org/project/debugpy/)
-   [isort](https://pypi.org/project/isort/)
-   [jedi](https://pypi.org/project/jedi/)
    and [parso](https://pypi.org/project/parso/)
-   [Microsoft Python Language Server](https://github.com/microsoft/python-language-server)
-   [Pylance](https://github.com/microsoft/pylance-release)
-   [exuberant ctags](http://ctags.sourceforge.net/) (user-installed)
-   [rope](https://pypi.org/project/rope/) (user-installed)

Also thanks to the various projects we provide integrations with which help
make this extension useful:

-   Debugging support:
    [Django](https://pypi.org/project/Django/),
    [Flask](https://pypi.org/project/Flask/),
    [gevent](https://pypi.org/project/gevent/),
    [Jinja](https://pypi.org/project/Jinja/),
    [Pyramid](https://pypi.org/project/pyramid/),
    [PySpark](https://pypi.org/project/pyspark/),
    [Scrapy](https://pypi.org/project/Scrapy/),
    [Watson](https://pypi.org/project/Watson/)
-   Formatting:
    [autopep8](https://pypi.org/project/autopep8/),
    [black](https://pypi.org/project/black/),
    [yapf](https://pypi.org/project/yapf/)
-   Interpreter support:
    [conda](https://conda.io/),
    [direnv](https://direnv.net/),
    [pipenv](https://pypi.org/project/pipenv/),
    [pyenv](https://github.com/pyenv/pyenv),
    [venv](https://docs.python.org/3/library/venv.html#module-venv),
    [virtualenv](https://pypi.org/project/virtualenv/)
-   Linting:
    [bandit](https://pypi.org/project/bandit/),
    [flake8](https://pypi.org/project/flake8/),
    [mypy](https://pypi.org/project/mypy/),
    [prospector](https://pypi.org/project/prospector/),
    [pylint](https://pypi.org/project/pylint/),
    [pydocstyle](https://pypi.org/project/pydocstyle/),
    [pylama](https://pypi.org/project/pylama/)
-   Testing:
    [nose](https://pypi.org/project/nose/),
    [pytest](https://pypi.org/project/pytest/),
    [unittest](https://docs.python.org/3/library/unittest.html#module-unittest)

And finally thanks to the [Python](https://www.python.org/) development team and
community for creating a fantastic programming language and community to be a
part of!

## 2020.8.0 (12 August 2020)

### Enhancements

>>>>>>> 0d97ca75
1. Cell id and cell metadata are now passed as the metadata field for execute_request messages.
   (thanks [stisa](https://github.com/stisa/))
   ([#13252](https://github.com/Microsoft/vscode-python/issues/13252))
1. Add "Restart Language Server" command.
   ([#3073](https://github.com/Microsoft/vscode-python/issues/3073))
1. Support multiple and per file interactive windows. See the description for the new 'python.dataScience.interactiveWindowMode' setting.
   ([#3104](https://github.com/Microsoft/vscode-python/issues/3104))
1. Add cell editing shortcuts for python interactive cells. (thanks [@earthastronaut](https://github.com/earthastronaut/)).
   ([#12414](https://github.com/Microsoft/vscode-python/issues/12414))
1. Allow `python.dataScience.runStartupCommands` to be an array. (thanks [@janosh](https://github.com/janosh)).
   ([#12827](https://github.com/Microsoft/vscode-python/issues/12827))
1. Remember remote kernel ids when reopening notebooks.
   ([#12828](https://github.com/Microsoft/vscode-python/issues/12828))
1. The file explorer dialog now has an appropriate title when browsing for an interpreter. (thanks [ziebam](https://github.com/ziebam)).
   ([#12959](https://github.com/Microsoft/vscode-python/issues/12959))
1. Warn users if they are connecting over http without a token.
   ([#12980](https://github.com/Microsoft/vscode-python/issues/12980))
1. Allow a custom display string for remote servers as part of the remote Jupyter server provider extensibility point.
   ([#12988](https://github.com/Microsoft/vscode-python/issues/12988))
1. Update to the latest version of [`jedi`](https://github.com/davidhalter/jedi) (`0.17.2`). This adds support for Python 3.9 and fixes some bugs, but is expected to be the last release to support Python 2.7 and 3.5. (thanks [Peter Law](https://github.com/PeterJCLaw/)).
   ([#13037](https://github.com/Microsoft/vscode-python/issues/13037))
1. Expose `Pylance` setting in `python.languageServer`. If [Pylance extension](https://marketplace.visualstudio.com/items?itemName=ms-python.vscode-pylance) is not installed, prompt user to install it.
   ([#13122](https://github.com/Microsoft/vscode-python/issues/13122))
1. Added "pythonArgs" to debugpy launch.json schema.
   ([#13218](https://github.com/Microsoft/vscode-python/issues/13218))
1. Use jupyter inspect to get signature of dynamic functions in notebook editor when language server doesn't provide enough hint.
   ([#13259](https://github.com/Microsoft/vscode-python/issues/13259))
1. The gather icon will change and get disabled while gather is executing.
   ([#13177](https://github.com/microsoft/vscode-python/issues/13177))

### Fixes

1. Gathered notebooks will now use the same kernelspec as the notebook it was created from.
   ([#10924](https://github.com/Microsoft/vscode-python/issues/10924))
1. Don't loop selection through all failed tests every time tests are run.
   ([#11743](https://github.com/Microsoft/vscode-python/issues/11743))
1. Some tools (like pytest) rely on the existence of `sys.path[0]`, so
   deleting it in the isolation script can sometimes cause problems. The
   solution is to point `sys.path[0]` to a bogus directory that we know
   does not exist (assuming noone modifies the extension install dir).
   ([#11875](https://github.com/Microsoft/vscode-python/issues/11875))
1. Fix missing css for some ipywidget output.
   ([#12202](https://github.com/Microsoft/vscode-python/issues/12202))
1. Delete backing untitled ipynb notebook files as soon as the remote session has been created.
   ([#12510](https://github.com/Microsoft/vscode-python/issues/12510))
1. Make the data science variable explorer support high contrast color theme.
   ([#12766](https://github.com/Microsoft/vscode-python/issues/12766))
1. The change in PR #12795 led to one particular test suite to take longer
   to run. Here we increase the timeout for that suite to get the test
   passing.
   ([#12833](https://github.com/Microsoft/vscode-python/issues/12833))
1. Refactor data science filesystem usage to correctly handle files which are potentially remote.
   ([#12931](https://github.com/Microsoft/vscode-python/issues/12931))
1. Allow custom Jupyter server URI providers to have an expiration on their authorization headers.
   ([#12987](https://github.com/Microsoft/vscode-python/issues/12987))
1. If a webpanel fails to load, dispose our webviewhost so that it can try again.
   ([#13106](https://github.com/Microsoft/vscode-python/issues/13106))
1. Ensure terminal is not shown or activated if hideFromUser is set to true.
   ([#13117](https://github.com/Microsoft/vscode-python/issues/13117))
1. Do not automatically start kernel for untrusted notebooks.
   ([#13124](https://github.com/Microsoft/vscode-python/issues/13124))
1. Fix settings links to open correctly in the notebook editor.
   ([#13156](https://github.com/Microsoft/vscode-python/issues/13156))
1. "a" and "b" Jupyter shortcuts should not automatically enter edit mode.
   ([#13165](https://github.com/Microsoft/vscode-python/issues/13165))
1. Scope custom notebook keybindings to Jupyter Notebooks.
   ([#13172](https://github.com/Microsoft/vscode-python/issues/13172))
1. Rename "Count" column in variable explorer to "Size".
   ([#13205](https://github.com/Microsoft/vscode-python/issues/13205))
1. Handle `Save As` of preview Notebooks.
   ([#13235](https://github.com/Microsoft/vscode-python/issues/13235))

### Code Health

1. Move non-mock jupyter nightly tests to use raw kernel by default.
   ([#10772](https://github.com/Microsoft/vscode-python/issues/10772))
1. Add new services to data science IOC container and rename misspelled service.
   ([#12809](https://github.com/Microsoft/vscode-python/issues/12809))
1. Disable Notebook icons when Notebook is not trusted.
   ([#12893](https://github.com/Microsoft/vscode-python/issues/12893))
1. Removed control tower code for the start page.
   ([#12919](https://github.com/Microsoft/vscode-python/issues/12919))
1. Add better tests for trusted notebooks in the classic notebook editor.
   ([#12966](https://github.com/Microsoft/vscode-python/issues/12966))
1. Custom renderers for `png/jpeg` images in `Notebooks`.
   ([#12977](https://github.com/Microsoft/vscode-python/issues/12977))
1. Fix broken nightly variable explorer tests.
   ([#13075](https://github.com/Microsoft/vscode-python/issues/13075))
1. Fix nightly flake test failures for startup and shutdown native editor test.
   ([#13171](https://github.com/Microsoft/vscode-python/issues/13171))
1. Fix failing interactive window and variable explorer tests.
   ([#13269](https://github.com/Microsoft/vscode-python/issues/13269))

### Thanks

Thanks to the following projects which we fully rely on to provide some of
our features:

-   [debugpy](https://pypi.org/project/debugpy/)
-   [isort](https://pypi.org/project/isort/)
-   [jedi](https://pypi.org/project/jedi/)
    and [parso](https://pypi.org/project/parso/)
-   [Microsoft Python Language Server](https://github.com/microsoft/python-language-server)
-   [Pylance](https://github.com/microsoft/pylance-release)
-   [exuberant ctags](http://ctags.sourceforge.net/) (user-installed)
-   [rope](https://pypi.org/project/rope/) (user-installed)

Also thanks to the various projects we provide integrations with which help
make this extension useful:

-   Debugging support:
    [Django](https://pypi.org/project/Django/),
    [Flask](https://pypi.org/project/Flask/),
    [gevent](https://pypi.org/project/gevent/),
    [Jinja](https://pypi.org/project/Jinja/),
    [Pyramid](https://pypi.org/project/pyramid/),
    [PySpark](https://pypi.org/project/pyspark/),
    [Scrapy](https://pypi.org/project/Scrapy/),
    [Watson](https://pypi.org/project/Watson/)
-   Formatting:
    [autopep8](https://pypi.org/project/autopep8/),
    [black](https://pypi.org/project/black/),
    [yapf](https://pypi.org/project/yapf/)
-   Interpreter support:
    [conda](https://conda.io/),
    [direnv](https://direnv.net/),
    [pipenv](https://pypi.org/project/pipenv/),
    [pyenv](https://github.com/pyenv/pyenv),
    [venv](https://docs.python.org/3/library/venv.html#module-venv),
    [virtualenv](https://pypi.org/project/virtualenv/)
-   Linting:
    [bandit](https://pypi.org/project/bandit/),
    [flake8](https://pypi.org/project/flake8/),
    [mypy](https://pypi.org/project/mypy/),
    [prospector](https://pypi.org/project/prospector/),
    [pylint](https://pypi.org/project/pylint/),
    [pydocstyle](https://pypi.org/project/pydocstyle/),
    [pylama](https://pypi.org/project/pylama/)
-   Testing:
    [nose](https://pypi.org/project/nose/),
    [pytest](https://pypi.org/project/pytest/),
    [unittest](https://docs.python.org/3/library/unittest.html#module-unittest)

And finally thanks to the [Python](https://www.python.org/) development team and
community for creating a fantastic programming language and community to be a
part of!

## 2020.7.1 (22 July 2020)

1.  Fix language server setting when provided an invalid value, send config event more consistently.
    ([#13064](https://github.com/Microsoft/vscode-python/pull/13064))
1.  Add banner for pylance, and remove old LS experiment.
    ([#12817](https://github.com/microsoft/vscode-python/pull/12817))

## 2020.7.0 (16 July 2020)

### Enhancements

1. Support connecting to Jupyter hub servers. Use either the base url of the server (i.e. 'https://111.11.11.11:8000') or your user folder (i.e. 'https://111.11.11.11:8000/user/theuser).
   Works with password authentication.
   ([#9679](https://github.com/Microsoft/vscode-python/issues/9679))
1. Added "argsExpansion" to debugpy launch.json schema.
   ([#11678](https://github.com/Microsoft/vscode-python/issues/11678))
1. The extension will now automatically load if a `pyproject.toml` file is present in the workspace root directory.
   (thanks [Brandon White](https://github.com/BrandonLWhite))
   ([#12056](https://github.com/Microsoft/vscode-python/issues/12056))
1. Add ability to check and update whether a notebook is trusted.
   ([#12146](https://github.com/Microsoft/vscode-python/issues/12146))
1. Support formatting of Notebook Cells when using the VS Code Insiders API for Notebooks.
   ([#12195](https://github.com/Microsoft/vscode-python/issues/12195))
1. Added exporting notebooks to HTML.
   ([#12375](https://github.com/Microsoft/vscode-python/issues/12375))
1. Change stock launch.json "attach" config to use "connect".
   ([#12446](https://github.com/Microsoft/vscode-python/issues/12446))
1. Update to the latest version of [`jedi`](https://github.com/davidhalter/jedi) (`0.17.1`). This brings completions for Django (via [`django-stubs`](https://github.com/typeddjango/django-stubs)) as well as support for Python 3.9 and various bugfixes (mostly around generic type annotations). (thanks [Peter Law](https://gitlab.com/PeterJCLaw/))
   ([#12486](https://github.com/Microsoft/vscode-python/issues/12486))
1. Prompt users that we have deleted pythonPath from their workspace settings when in `Deprecate PythonPath` experiment.
   ([#12533](https://github.com/Microsoft/vscode-python/issues/12533))
1. Changed public API for execution to return an object and provide a callback which is called when interpreter setting changes.
   ([#12596](https://github.com/Microsoft/vscode-python/issues/12596))
1. Allow users to opt out of us checking whether their notebooks can be trusted. This setting is turned off by default and must be manually enabled.
   ([#12611](https://github.com/Microsoft/vscode-python/issues/12611))
1. Include the JUPYTER_PATH environment variable when searching the disk for kernels.
   ([#12694](https://github.com/Microsoft/vscode-python/issues/12694))
1. Added exporting to python, HTML and PDF from the interactive window.
   ([#12732](https://github.com/Microsoft/vscode-python/issues/12732))
1. Show a prompt asking user to upgrade Code runner to new version to keep using it when in Deprecate PythonPath experiment.
   ([#12764](https://github.com/Microsoft/vscode-python/issues/12764))
1. Opening notebooks in the preview Notebook editor for [Visual Studio Code Insiders](https://code.visualstudio.com/insiders/).
   ([#10496](https://github.com/Microsoft/vscode-python/issues/10496))

### Fixes

1. Ensure we only have a single isort process running on a single file.
   ([#10579](https://github.com/Microsoft/vscode-python/issues/10579))
1. Provided a method for external partners to participate in jupyter server URI picking/authentication.
   ([#10993](https://github.com/Microsoft/vscode-python/issues/10993))
1. Check for hideFromUser before activating current terminal.
   ([#11122](https://github.com/Microsoft/vscode-python/issues/11122))
1. In Markdown cells, turn HTML links to markdown links so that nteract renders them.
   ([#11254](https://github.com/Microsoft/vscode-python/issues/11254))
1. Prevent incorrect ipywidget display (double plots) due to synchronization issues.
   ([#11281](https://github.com/Microsoft/vscode-python/issues/11281))
1. Removed the Kernel Selection toolbar from the Interactive Window when using a local Jupyter Server.
   To show it again, set the setting 'Python > Data Science > Show Kernel Selection On Interactive Window'.
   ([#11347](https://github.com/Microsoft/vscode-python/issues/11347))
1. Get Jupyter connections to work with a Windows store installed Python/Jupyter combination.
   ([#11412](https://github.com/Microsoft/vscode-python/issues/11412))
1. Disable hover intellisense in the interactive window unless the code is expanded.
   ([#11459](https://github.com/Microsoft/vscode-python/issues/11459))
1. Make layout of markdown editors much faster to open.
   ([#11584](https://github.com/Microsoft/vscode-python/issues/11584))
1. Watermark in the interactive window can appear on top of entered text.
   ([#11691](https://github.com/Microsoft/vscode-python/issues/11691))
1. Jupyter can fail to run a kernel if the user's environment contains non string values.
   ([#11749](https://github.com/Microsoft/vscode-python/issues/11749))
1. On Mac meta+Z commands are performing both cell and editor undos.
   ([#11758](https://github.com/Microsoft/vscode-python/issues/11758))
1. Paste can sometimes double paste into a notebook or interactive window editor.
   ([#11796](https://github.com/Microsoft/vscode-python/issues/11796))
1. Fix jupyter connections going down when azure-storage or other extensions with node-fetch are installed.
   ([#11830](https://github.com/Microsoft/vscode-python/issues/11830))
1. Variables should not flash when running by line.
   ([#12046](https://github.com/Microsoft/vscode-python/issues/12046))
1. Discard changes on Notebooks when the user selects 'Don't Save' on the save changes dialog.
   ([#12180](https://github.com/Microsoft/vscode-python/issues/12180))
1. Disable `Extract variable & method` commands in `Notebook Cells`.
   ([#12206](https://github.com/Microsoft/vscode-python/issues/12206))
1. Disable linting in Notebook Cells.
   ([#12208](https://github.com/Microsoft/vscode-python/issues/12208))
1. Register services before extension activates.
   ([#12227](https://github.com/Microsoft/vscode-python/issues/12227))
1. Infinite loop of asking to reload the extension when enabling custom editor.
   ([#12231](https://github.com/Microsoft/vscode-python/issues/12231))
1. Fix raw kernel autostart and remove jupyter execution from interactive base.
   ([#12330](https://github.com/Microsoft/vscode-python/issues/12330))
1. If we fail to start a raw kernel daemon then fall back to using process execution.
   ([#12355](https://github.com/Microsoft/vscode-python/issues/12355))
1. Fix the export button from the interactive window to export again.
   ([#12460](https://github.com/Microsoft/vscode-python/issues/12460))
1. Process Jupyter messages synchronously when possible.
   ([#12588](https://github.com/Microsoft/vscode-python/issues/12588))
1. Open variable explorer when opening variable explorer during debugging.
   ([#12773](https://github.com/Microsoft/vscode-python/issues/12773))
1. Use the given interpreter for launching the non-daemon python
   ([#12821](https://github.com/Microsoft/vscode-python/issues/12821))
1. Correct the color of the 'Collapse All' button in the Interactive Window
   ([#12838](https://github.com/microsoft/vscode-python/issues/12838))

### Code Health

1. Move all logging to the Python output channel.
   ([#9837](https://github.com/Microsoft/vscode-python/issues/9837))
1. Add a functional test that opens both the interactive window and a notebook at the same time.
   ([#11445](https://github.com/Microsoft/vscode-python/issues/11445))
1. Added setting `python.logging.level` which carries the logging level value the extension will log at.
   ([#11699](https://github.com/Microsoft/vscode-python/issues/11699))
1. Monkeypatch `console.*` calls to the logger only in CI.
   ([#11896](https://github.com/Microsoft/vscode-python/issues/11896))
1. Replace python.dataScience.ptvsdDistPath with python.dataScience.debugpyDistPath.
   ([#11993](https://github.com/Microsoft/vscode-python/issues/11993))
1. Rename ptvsd to debugpy in Telemetry.
   ([#11996](https://github.com/Microsoft/vscode-python/issues/11996))
1. Update JSDoc annotations for many of the APIs (thanks [Anthony Shaw](https://github.com/tonybaloney))
   ([#12101](https://github.com/Microsoft/vscode-python/issues/12101))
1. Refactor `LinterId` to an enum instead of a string union.
   (thanks to [Anthony Shaw](https://github.com/tonybaloney))
   ([#12116](https://github.com/Microsoft/vscode-python/issues/12116))
1. Remove webserver used to host contents in WebViews.
   ([#12140](https://github.com/Microsoft/vscode-python/issues/12140))
1. Inline interface due to issues with custom types when using `ts-node`.
   ([#12238](https://github.com/Microsoft/vscode-python/issues/12238))
1. Fix linux nightly tests so they run and report results. Also seems to get rid of stream destroyed messages for raw kernel.
   ([#12539](https://github.com/Microsoft/vscode-python/issues/12539))
1. Log ExP experiments the user belongs to in the output panel.
   ([#12656](https://github.com/Microsoft/vscode-python/issues/12656))
1. Add more telemetry for "Select Interpreter" command.
   ([#12722](https://github.com/Microsoft/vscode-python/issues/12722))
1. Add tests for trusted notebooks.
   ([#12554](https://github.com/Microsoft/vscode-python/issues/12554))
1. Update categories in `package.json`.
   ([#12844](https://github.com/Microsoft/vscode-python/issues/12844))

### Thanks

Thanks to the following projects which we fully rely on to provide some of
our features:

-   [debugpy](https://pypi.org/project/debugpy/)
-   [isort](https://pypi.org/project/isort/)
-   [jedi](https://pypi.org/project/jedi/)
    and [parso](https://pypi.org/project/parso/)
-   [Microsoft Python Language Server](https://github.com/microsoft/python-language-server)
-   [exuberant ctags](http://ctags.sourceforge.net/) (user-installed)
-   [rope](https://pypi.org/project/rope/) (user-installed)

Also thanks to the various projects we provide integrations with which help
make this extension useful:

-   Debugging support:
    [Django](https://pypi.org/project/Django/),
    [Flask](https://pypi.org/project/Flask/),
    [gevent](https://pypi.org/project/gevent/),
    [Jinja](https://pypi.org/project/Jinja/),
    [Pyramid](https://pypi.org/project/pyramid/),
    [PySpark](https://pypi.org/project/pyspark/),
    [Scrapy](https://pypi.org/project/Scrapy/),
    [Watson](https://pypi.org/project/Watson/)
-   Formatting:
    [autopep8](https://pypi.org/project/autopep8/),
    [black](https://pypi.org/project/black/),
    [yapf](https://pypi.org/project/yapf/)
-   Interpreter support:
    [conda](https://conda.io/),
    [direnv](https://direnv.net/),
    [pipenv](https://pypi.org/project/pipenv/),
    [pyenv](https://github.com/pyenv/pyenv),
    [venv](https://docs.python.org/3/library/venv.html#module-venv),
    [virtualenv](https://pypi.org/project/virtualenv/)
-   Linting:
    [bandit](https://pypi.org/project/bandit/),
    [flake8](https://pypi.org/project/flake8/),
    [mypy](https://pypi.org/project/mypy/),
    [prospector](https://pypi.org/project/prospector/),
    [pylint](https://pypi.org/project/pylint/),
    [pydocstyle](https://pypi.org/project/pydocstyle/),
    [pylama](https://pypi.org/project/pylama/)
-   Testing:
    [nose](https://pypi.org/project/nose/),
    [pytest](https://pypi.org/project/pytest/),
    [unittest](https://docs.python.org/3/library/unittest.html#module-unittest)

And finally thanks to the [Python](https://www.python.org/) development team and
community for creating a fantastic programming language and community to be a
part of!

## 2020.6.3 (30 June 2020)

### Fixes

1. Correctly check for ZMQ support, previously it could allow ZMQ to be supported when zmq could not be imported.
   ([#12585](https://github.com/Microsoft/vscode-python/issues/12585))
1. Auto indentation no longer working for notebooks and interactive window.
   ([#12389](https://github.com/Microsoft/vscode-python/issues/12389))
1. Add telemetry for tracking run by line.
   ([#12580](https://github.com/Microsoft/vscode-python/issues/12580))
1. Add more telemetry to distinguish how is the start page opened.
   ([#12603](https://github.com/microsoft/vscode-python/issues/12603))
1. Stop looking for mspythonconfig.json file in subfolders.
   ([#12614](https://github.com/Microsoft/vscode-python/issues/12614))

## 2020.6.2 (25 June 2020)

### Fixes

1. Fix `linting.pylintEnabled` setting check.
   ([#12285](https://github.com/Microsoft/vscode-python/issues/12285))
1. Don't modify LS settings if jediEnabled does not exist.
   ([#12429](https://github.com/Microsoft/vscode-python/issues/12429))

## 2020.6.1 (17 June 2020)

### Fixes

1. Fixed issue when `python.jediEnabled` setting was not removed and `python.languageServer` setting was not updated.
   ([#12429](https://github.com/Microsoft/vscode-python/issues/12429))

### Thanks

Thanks to the following projects which we fully rely on to provide some of
our features:

-   [debugpy](https://pypi.org/project/debugpy/)
-   [isort](https://pypi.org/project/isort/)
-   [jedi](https://pypi.org/project/jedi/)
    and [parso](https://pypi.org/project/parso/)
-   [Microsoft Python Language Server](https://github.com/microsoft/python-language-server)
-   [ptvsd](https://pypi.org/project/ptvsd/)
-   [exuberant ctags](http://ctags.sourceforge.net/) (user-installed)
-   [rope](https://pypi.org/project/rope/) (user-installed)

Also thanks to the various projects we provide integrations with which help
make this extension useful:

-   Debugging support:
    [Django](https://pypi.org/project/Django/),
    [Flask](https://pypi.org/project/Flask/),
    [gevent](https://pypi.org/project/gevent/),
    [Jinja](https://pypi.org/project/Jinja/),
    [Pyramid](https://pypi.org/project/pyramid/),
    [PySpark](https://pypi.org/project/pyspark/),
    [Scrapy](https://pypi.org/project/Scrapy/),
    [Watson](https://pypi.org/project/Watson/)
-   Formatting:
    [autopep8](https://pypi.org/project/autopep8/),
    [black](https://pypi.org/project/black/),
    [yapf](https://pypi.org/project/yapf/)
-   Interpreter support:
    [conda](https://conda.io/),
    [direnv](https://direnv.net/),
    [pipenv](https://pypi.org/project/pipenv/),
    [pyenv](https://github.com/pyenv/pyenv),
    [venv](https://docs.python.org/3/library/venv.html#module-venv),
    [virtualenv](https://pypi.org/project/virtualenv/)
-   Linting:
    [bandit](https://pypi.org/project/bandit/),
    [flake8](https://pypi.org/project/flake8/),
    [mypy](https://pypi.org/project/mypy/),
    [prospector](https://pypi.org/project/prospector/),
    [pylint](https://pypi.org/project/pylint/),
    [pydocstyle](https://pypi.org/project/pydocstyle/),
    [pylama](https://pypi.org/project/pylama/)
-   Testing:
    [nose](https://pypi.org/project/nose/),
    [pytest](https://pypi.org/project/pytest/),
    [unittest](https://docs.python.org/3/library/unittest.html#module-unittest)

And finally thanks to the [Python](https://www.python.org/) development team and
community for creating a fantastic programming language and community to be a
part of!

## 2020.6.0 (16 June 2020)

### Enhancements

1. Removed `python.jediEnabled` setting in favor of `python.languageServer`. Instead of `"python.jediEnabled": true` please use `"python.languageServer": "Jedi"`.
   ([#7010](https://github.com/Microsoft/vscode-python/issues/7010))
1. Added a start page for the extension. It opens to new users or when there is a new release. It can be disabled with the setting 'Python: Show Start Page'.
   ([#11057](https://github.com/Microsoft/vscode-python/issues/11057))
1. Preliminary support using other languages for the kernel.
   ([#11919](https://github.com/Microsoft/vscode-python/issues/11919))
1. Enable the use of the custom editor for native notebooks.
   ([#10744](https://github.com/Microsoft/vscode-python/issues/10744))

### Fixes

1. Ensure sorting imports in a modified file picks up the proper configuration.
   thanks [Peter Law](https://github.com/PeterJCLaw))
   ([#4891](https://github.com/Microsoft/vscode-python/issues/4891))
1. Made variable explorer (from IPython Notebook interface) resizable.
   ([#5382](https://github.com/Microsoft/vscode-python/issues/5382))
1. Add junit family to pytest runner args to remove pytest warning.
   ([#10673](https://github.com/Microsoft/vscode-python/issues/10673))
1. Switch order of restart and cancel buttons in interactive window to be consistent with ordering in notebook toolbar.
   ([#11091](https://github.com/Microsoft/vscode-python/issues/11091))
1. Support opening other URI schemes besides 'file' and 'vsls'.
   ([#11393](https://github.com/Microsoft/vscode-python/issues/11393))
1. Fix issue with formatting when the first line is blank.
   ([#11416](https://github.com/Microsoft/vscode-python/issues/11416))
1. Force interactive window to always scroll long output. Don't allow scrollbars within scrollbars.
   ([#11421](https://github.com/Microsoft/vscode-python/issues/11421))
1. Hover on notebooks or interactive window seems to stutter.
   ([#11422](https://github.com/Microsoft/vscode-python/issues/11422))
1. Make shift+tab work again in the interactive window. Escaping focus from the prompt is now relegated to 'Shift+Esc'.
   ([#11495](https://github.com/Microsoft/vscode-python/issues/11495))
1. Keep import and export working with raw kernel mode. Also allow for installing dependencies if running an import before jupyter was ever launched.
   ([#11501](https://github.com/Microsoft/vscode-python/issues/11501))
1. Extra kernels that just say "Python 3 - python" are showing up in the raw kernel kernel picker.
   ([#11552](https://github.com/Microsoft/vscode-python/issues/11552))
1. Fix intermittent launch failure with raw kernels on windows.
   ([#11574](https://github.com/Microsoft/vscode-python/issues/11574))
1. Don't register a kernelspec when switching to an interpreter in raw kernel mode.
   ([#11575](https://github.com/Microsoft/vscode-python/issues/11575))
1. Keep the notebook input prompt up if you focus out of vscode.
   ([#11581](https://github.com/Microsoft/vscode-python/issues/11581))
1. Fix install message to reference run by line instead of debugging.
   ([#11661](https://github.com/Microsoft/vscode-python/issues/11661))
1. Run by line does not scroll to the line that is being run.
   ([#11662](https://github.com/Microsoft/vscode-python/issues/11662))
1. For direct kernel connection, don't replace a notebook's metadata default kernelspec with a new kernelspec on startup.
   ([#11672](https://github.com/Microsoft/vscode-python/issues/11672))
1. Fixes issue with importing `debupy` in interactive window.
   ([#11686](https://github.com/Microsoft/vscode-python/issues/11686))
1. Reopen all notebooks when rerunning the extension (including untitled ones).
   ([#11711](https://github.com/Microsoft/vscode-python/issues/11711))
1. Make sure to clear 'outputPrepend' when rerunning cells and to also only ever add it once to a cell.
   (thanks [Barry Nolte](https://github.com/BarryNolte))
   ([#11726](https://github.com/Microsoft/vscode-python/issues/11726))
1. Disable pre-warming of Kernel Daemons when user does not belong to the `LocalZMQKernel - experiment` experiment.
   ([#11751](https://github.com/Microsoft/vscode-python/issues/11751))
1. When switching to an invalid kernel (one that is registered but cannot start) in raw mode respect the launch timeout that is passed in.
   ([#11752](https://github.com/Microsoft/vscode-python/issues/11752))
1. Make `python.dataScience.textOutputLimit` apply on subsequent rerun. We were letting the 'outputPrepend' metadata persist from run to run.
   (thanks [Barry Nolte](https://github.com/BarryNolte))
   ([#11777](https://github.com/Microsoft/vscode-python/issues/11777))
1. Use `${command:python.interpreterPath}` to get selected interpreter path in `launch.json` and `tasks.json`.
   ([#11789](https://github.com/Microsoft/vscode-python/issues/11789))
1. Restarting a kernel messes up run by line.
   ([#11793](https://github.com/Microsoft/vscode-python/issues/11793))
1. Correctly show kernel status in raw kernel mode.
   ([#11797](https://github.com/Microsoft/vscode-python/issues/11797))
1. Hovering over variables in a python file can show two hover values if the interactive window is closed and reopened.
   ([#11800](https://github.com/Microsoft/vscode-python/issues/11800))
1. Make sure to use webView.cspSource for all csp sources.
   ([#11855](https://github.com/Microsoft/vscode-python/issues/11855))
1. Use command line arguments to launch our raw kernels as opposed to a connection file. The connection file seems to be causing issues in particular on windows CI machines with permissions.
   ([#11883](https://github.com/Microsoft/vscode-python/issues/11883))
1. Improve our status reporting when launching and connecting to a raw kernel.
   ([#11951](https://github.com/Microsoft/vscode-python/issues/11951))
1. Prewarm raw kernels based on raw kernel support and don't prewarm if jupyter autostart is disabled.
   ([#11956](https://github.com/Microsoft/vscode-python/issues/11956))
1. Don't flood the hard drive when typing in a large notebook file.
   ([#12058](https://github.com/Microsoft/vscode-python/issues/12058))
1. Disable run-by-line and continue buttons in run by line mode when running.
   ([#12169](https://github.com/Microsoft/vscode-python/issues/12169))
1. Disable `Sort Imports` command in `Notebook Cells`.
   ([#12193](https://github.com/Microsoft/vscode-python/issues/12193))
1. Fix debugger continue event to actually change a cell.
   ([#12155](https://github.com/Microsoft/vscode-python/issues/12155))
1. Make Jedi the Default value for the python.languageServer setting.
   ([#12225](https://github.com/Microsoft/vscode-python/issues/12225))
1. Make stop during run by line interrupt the kernel.
   ([#12249](https://github.com/Microsoft/vscode-python/issues/12249))
1. Have raw kernel respect the jupyter server disable auto start setting.
   ([#12246](https://github.com/Microsoft/vscode-python/issues/12246))

### Code Health

1. Use ts-loader as a tyepscript loader in webpack.
   ([#9061](https://github.com/Microsoft/vscode-python/issues/9061))
1. Fixed typo from unitest -> unittest.
   (thanks [Rameez Khan](https://github.com/Rxmeez)).
   ([#10919](https://github.com/Microsoft/vscode-python/issues/10919))
1. Make functional tests more deterministic.
   ([#11058](https://github.com/Microsoft/vscode-python/issues/11058))
1. Reenable CDN unit tests.
   ([#11442](https://github.com/Microsoft/vscode-python/issues/11442))
1. Run by line for notebook cells minimal implementation.
   ([#11607](https://github.com/Microsoft/vscode-python/issues/11607))
1. Get shape and count when showing debugger variables.
   ([#11657](https://github.com/Microsoft/vscode-python/issues/11657))
1. Add more tests to verify data frames can be opened.
   ([#11658](https://github.com/Microsoft/vscode-python/issues/11658))
1. Support data tips overtop of python files that have had cells run.
   ([#11659](https://github.com/Microsoft/vscode-python/issues/11659))
1. Functional test for run by line functionality.
   ([#11660](https://github.com/Microsoft/vscode-python/issues/11660))
1. Fixed typo in a test from lanaguage -> language.
   (thanks [Ashwin Ramaswami](https://github.com/epicfaace)).
   ([#11775](https://github.com/Microsoft/vscode-python/issues/11775))
1. Add bitness information to interpreter telemetry.
   ([#11904](https://github.com/Microsoft/vscode-python/issues/11904))
1. Fix failing linux debugger tests.
   ([#11935](https://github.com/Microsoft/vscode-python/issues/11935))
1. Faster unit tests on CI Pipeline.
   ([#12017](https://github.com/Microsoft/vscode-python/issues/12017))
1. Ensure we can use proposed VS Code API with `ts-node`.
   ([#12025](https://github.com/Microsoft/vscode-python/issues/12025))
1. Faster node unit tests on Azure pipeline.
   ([#12027](https://github.com/Microsoft/vscode-python/issues/12027))
1. Use [deemon](https://www.npmjs.com/package/deemon) package for background compilation with support for restarting VS Code during development.
   ([#12059](https://github.com/Microsoft/vscode-python/issues/12059))

### Thanks

Thanks to the following projects which we fully rely on to provide some of
our features:

-   [debugpy](https://pypi.org/project/debugpy/)
-   [isort](https://pypi.org/project/isort/)
-   [jedi](https://pypi.org/project/jedi/)
    and [parso](https://pypi.org/project/parso/)
-   [Microsoft Python Language Server](https://github.com/microsoft/python-language-server)
-   [ptvsd](https://pypi.org/project/ptvsd/)
-   [exuberant ctags](http://ctags.sourceforge.net/) (user-installed)
-   [rope](https://pypi.org/project/rope/) (user-installed)

Also thanks to the various projects we provide integrations with which help
make this extension useful:

-   Debugging support:
    [Django](https://pypi.org/project/Django/),
    [Flask](https://pypi.org/project/Flask/),
    [gevent](https://pypi.org/project/gevent/),
    [Jinja](https://pypi.org/project/Jinja/),
    [Pyramid](https://pypi.org/project/pyramid/),
    [PySpark](https://pypi.org/project/pyspark/),
    [Scrapy](https://pypi.org/project/Scrapy/),
    [Watson](https://pypi.org/project/Watson/)
-   Formatting:
    [autopep8](https://pypi.org/project/autopep8/),
    [black](https://pypi.org/project/black/),
    [yapf](https://pypi.org/project/yapf/)
-   Interpreter support:
    [conda](https://conda.io/),
    [direnv](https://direnv.net/),
    [pipenv](https://pypi.org/project/pipenv/),
    [pyenv](https://github.com/pyenv/pyenv),
    [venv](https://docs.python.org/3/library/venv.html#module-venv),
    [virtualenv](https://pypi.org/project/virtualenv/)
-   Linting:
    [bandit](https://pypi.org/project/bandit/),
    [flake8](https://pypi.org/project/flake8/),
    [mypy](https://pypi.org/project/mypy/),
    [prospector](https://pypi.org/project/prospector/),
    [pylint](https://pypi.org/project/pylint/),
    [pydocstyle](https://pypi.org/project/pydocstyle/),
    [pylama](https://pypi.org/project/pylama/)
-   Testing:
    [nose](https://pypi.org/project/nose/),
    [pytest](https://pypi.org/project/pytest/),
    [unittest](https://docs.python.org/3/library/unittest.html#module-unittest)

And finally thanks to the [Python](https://www.python.org/) development team and
community for creating a fantastic programming language and community to be a
part of!

## 2020.5.3 (10 June 2020)

1. Update `debugpy` to use `1.0.0b11` or greater.

### Thanks

Thanks to the following projects which we fully rely on to provide some of
our features:

-   [debugpy](https://pypi.org/project/debugpy/)
-   [isort](https://pypi.org/project/isort/)
-   [jedi](https://pypi.org/project/jedi/)
    and [parso](https://pypi.org/project/parso/)
-   [Microsoft Python Language Server](https://github.com/microsoft/python-language-server)
-   [ptvsd](https://pypi.org/project/ptvsd/)
-   [exuberant ctags](http://ctags.sourceforge.net/) (user-installed)
-   [rope](https://pypi.org/project/rope/) (user-installed)

Also thanks to the various projects we provide integrations with which help
make this extension useful:

-   Debugging support:
    [Django](https://pypi.org/project/Django/),
    [Flask](https://pypi.org/project/Flask/),
    [gevent](https://pypi.org/project/gevent/),
    [Jinja](https://pypi.org/project/Jinja/),
    [Pyramid](https://pypi.org/project/pyramid/),
    [PySpark](https://pypi.org/project/pyspark/),
    [Scrapy](https://pypi.org/project/Scrapy/),
    [Watson](https://pypi.org/project/Watson/)
-   Formatting:
    [autopep8](https://pypi.org/project/autopep8/),
    [black](https://pypi.org/project/black/),
    [yapf](https://pypi.org/project/yapf/)
-   Interpreter support:
    [conda](https://conda.io/),
    [direnv](https://direnv.net/),
    [pipenv](https://pypi.org/project/pipenv/),
    [pyenv](https://github.com/pyenv/pyenv),
    [venv](https://docs.python.org/3/library/venv.html#module-venv),
    [virtualenv](https://pypi.org/project/virtualenv/)
-   Linting:
    [bandit](https://pypi.org/project/bandit/),
    [flake8](https://pypi.org/project/flake8/),
    [mypy](https://pypi.org/project/mypy/),
    [prospector](https://pypi.org/project/prospector/),
    [pylint](https://pypi.org/project/pylint/),
    [pydocstyle](https://pypi.org/project/pydocstyle/),
    [pylama](https://pypi.org/project/pylama/)
-   Testing:
    [nose](https://pypi.org/project/nose/),
    [pytest](https://pypi.org/project/pytest/),
    [unittest](https://docs.python.org/3/library/unittest.html#module-unittest)

And finally thanks to the [Python](https://www.python.org/) development team and
community for creating a fantastic programming language and community to be a
part of!

## 2020.5.2 (8 June 2020)

### Fixes

1. Double-check for interpreters when running diagnostics before displaying the "Python is not installed" message.
   ([#11870](https://github.com/Microsoft/vscode-python/issues/11870))
1. Ensure user cannot belong to all experiments in an experiment group.
   ([#11943](https://github.com/Microsoft/vscode-python/issues/11943))
1. Ensure extension features are started when in `Deprecate PythonPath` experiment and opening a file without any folder opened.
   ([#12177](https://github.com/Microsoft/vscode-python/issues/12177))

### Code Health

1. Integrate VS Code experiment framework in the extension.
   ([#10790](https://github.com/Microsoft/vscode-python/issues/10790))
1. Update telemetry on errors and exceptions to use [vscode-extension-telemetry](https://www.npmjs.com/package/vscode-extension-telemetry).
   ([#11597](https://github.com/Microsoft/vscode-python/issues/11597))

### Thanks

Thanks to the following projects which we fully rely on to provide some of
our features:

-   [debugpy](https://pypi.org/project/debugpy/)
-   [isort](https://pypi.org/project/isort/)
-   [jedi](https://pypi.org/project/jedi/)
    and [parso](https://pypi.org/project/parso/)
-   [Microsoft Python Language Server](https://github.com/microsoft/python-language-server)
-   [ptvsd](https://pypi.org/project/ptvsd/)
-   [exuberant ctags](http://ctags.sourceforge.net/) (user-installed)
-   [rope](https://pypi.org/project/rope/) (user-installed)

Also thanks to the various projects we provide integrations with which help
make this extension useful:

-   Debugging support:
    [Django](https://pypi.org/project/Django/),
    [Flask](https://pypi.org/project/Flask/),
    [gevent](https://pypi.org/project/gevent/),
    [Jinja](https://pypi.org/project/Jinja/),
    [Pyramid](https://pypi.org/project/pyramid/),
    [PySpark](https://pypi.org/project/pyspark/),
    [Scrapy](https://pypi.org/project/Scrapy/),
    [Watson](https://pypi.org/project/Watson/)
-   Formatting:
    [autopep8](https://pypi.org/project/autopep8/),
    [black](https://pypi.org/project/black/),
    [yapf](https://pypi.org/project/yapf/)
-   Interpreter support:
    [conda](https://conda.io/),
    [direnv](https://direnv.net/),
    [pipenv](https://pypi.org/project/pipenv/),
    [pyenv](https://github.com/pyenv/pyenv),
    [venv](https://docs.python.org/3/library/venv.html#module-venv),
    [virtualenv](https://pypi.org/project/virtualenv/)
-   Linting:
    [bandit](https://pypi.org/project/bandit/),
    [flake8](https://pypi.org/project/flake8/),
    [mypy](https://pypi.org/project/mypy/),
    [prospector](https://pypi.org/project/prospector/),
    [pylint](https://pypi.org/project/pylint/),
    [pydocstyle](https://pypi.org/project/pydocstyle/),
    [pylama](https://pypi.org/project/pylama/)
-   Testing:
    [nose](https://pypi.org/project/nose/),
    [pytest](https://pypi.org/project/pytest/),
    [unittest](https://docs.python.org/3/library/unittest.html#module-unittest)

And finally thanks to the [Python](https://www.python.org/) development team and
community for creating a fantastic programming language and community to be a
part of!

## 2020.5.1 (19 May 2020)

### Fixes

1. Do not execute shebang as an interpreter until user has clicked on the codelens enclosing the shebang.
   ([#11687](https://github.com/Microsoft/vscode-python/issues/11687))

### Thanks

Thanks to the following projects which we fully rely on to provide some of
our features:

-   [debugpy](https://pypi.org/project/debugpy/)
-   [isort](https://pypi.org/project/isort/)
-   [jedi](https://pypi.org/project/jedi/)
    and [parso](https://pypi.org/project/parso/)
-   [Microsoft Python Language Server](https://github.com/microsoft/python-language-server)
-   [ptvsd](https://pypi.org/project/ptvsd/)
-   [exuberant ctags](http://ctags.sourceforge.net/) (user-installed)
-   [rope](https://pypi.org/project/rope/) (user-installed)

Also thanks to the various projects we provide integrations with which help
make this extension useful:

-   Debugging support:
    [Django](https://pypi.org/project/Django/),
    [Flask](https://pypi.org/project/Flask/),
    [gevent](https://pypi.org/project/gevent/),
    [Jinja](https://pypi.org/project/Jinja/),
    [Pyramid](https://pypi.org/project/pyramid/),
    [PySpark](https://pypi.org/project/pyspark/),
    [Scrapy](https://pypi.org/project/Scrapy/),
    [Watson](https://pypi.org/project/Watson/)
-   Formatting:
    [autopep8](https://pypi.org/project/autopep8/),
    [black](https://pypi.org/project/black/),
    [yapf](https://pypi.org/project/yapf/)
-   Interpreter support:
    [conda](https://conda.io/),
    [direnv](https://direnv.net/),
    [pipenv](https://pypi.org/project/pipenv/),
    [pyenv](https://github.com/pyenv/pyenv),
    [venv](https://docs.python.org/3/library/venv.html#module-venv),
    [virtualenv](https://pypi.org/project/virtualenv/)
-   Linting:
    [bandit](https://pypi.org/project/bandit/),
    [flake8](https://pypi.org/project/flake8/),
    [mypy](https://pypi.org/project/mypy/),
    [prospector](https://pypi.org/project/prospector/),
    [pylint](https://pypi.org/project/pylint/),
    [pydocstyle](https://pypi.org/project/pydocstyle/),
    [pylama](https://pypi.org/project/pylama/)
-   Testing:
    [nose](https://pypi.org/project/nose/),
    [pytest](https://pypi.org/project/pytest/),
    [unittest](https://docs.python.org/3/library/unittest.html#module-unittest)

And finally thanks to the [Python](https://www.python.org/) development team and
community for creating a fantastic programming language and community to be a
part of!

## 2020.5.0 (12 May 2020)

### Enhancements

1. Added ability to manually enter a path to interpreter in the select interpreter dropdown.
   ([#216](https://github.com/Microsoft/vscode-python/issues/216))
1. Add status bar item with icon when installing Insiders/Stable build.
   (thanks to [ErwanDL](https://github.com/ErwanDL/))
   ([#10495](https://github.com/Microsoft/vscode-python/issues/10495))
1. Support for language servers that don't allow incremental document updates inside of notebooks and the interactive window.
   ([#10818](https://github.com/Microsoft/vscode-python/issues/10818))
1. Add telemetry for "Python is not installed" prompt.
   ([#10885](https://github.com/Microsoft/vscode-python/issues/10885))
1. Add basic liveshare support for raw kernels.
   ([#10988](https://github.com/Microsoft/vscode-python/issues/10988))
1. Do a one-off transfer of existing values for `python.pythonPath` setting to new Interpreter storage if in DeprecatePythonPath experiment.
   ([#11052](https://github.com/Microsoft/vscode-python/issues/11052))
1. Ensure the language server can query pythonPath when in the Deprecate PythonPath experiment.
   ([#11083](https://github.com/Microsoft/vscode-python/issues/11083))
1. Added prompt asking users to delete `python.pythonPath` key from their workspace settings when in Deprecate PythonPath experiment.
   ([#11108](https://github.com/Microsoft/vscode-python/issues/11108))
1. Added `getDebuggerPackagePath` extension API to get the debugger package path.
   ([#11236](https://github.com/Microsoft/vscode-python/issues/11236))
1. Expose currently selected interpreter path using API.
   ([#11294](https://github.com/Microsoft/vscode-python/issues/11294))
1. Show a prompt asking user to upgrade Code runner to new version to keep using it when in Deprecate PythonPath experiment.
   ([#11327](https://github.com/Microsoft/vscode-python/issues/11327))
1. Rename string `${config:python.pythonPath}` which is used in `launch.json` to refer to interpreter path set in settings, to `${config:python.interpreterPath}`.
   ([#11446](https://github.com/Microsoft/vscode-python/issues/11446))

### Fixes

1. Added 'Enable Scrolling For Cell Outputs' setting. Works together with the 'Max Output Size' setting.
   ([#9801](https://github.com/Microsoft/vscode-python/issues/9801))
1. Fix ctrl+enter on markdown cells. Now they render.
   ([#10006](https://github.com/Microsoft/vscode-python/issues/10006))
1. Cancelling the prompt to restart the kernel should not leave the toolbar buttons disabled.
   ([#10356](https://github.com/Microsoft/vscode-python/issues/10356))
1. Getting environment variables of activated environments should ignore the setting `python.terminal.activateEnvironment`.
   ([#10370](https://github.com/Microsoft/vscode-python/issues/10370))
1. Show notebook path when listing remote kernels.
   ([#10521](https://github.com/Microsoft/vscode-python/issues/10521))
1. Allow filtering on '0' for the Data Viewer.
   ([#10552](https://github.com/Microsoft/vscode-python/issues/10552))
1. Allow interrupting the kernel more than once.
   ([#10587](https://github.com/Microsoft/vscode-python/issues/10587))
1. Make error links in exception tracebacks support multiple cells in the stack and extra spaces.
   ([#10708](https://github.com/Microsoft/vscode-python/issues/10708))
1. Add channel property onto returned ZMQ messages.
   ([#10785](https://github.com/Microsoft/vscode-python/issues/10785))
1. Fix problem with shape not being computed for some types in the variable explorer.
   ([#10825](https://github.com/Microsoft/vscode-python/issues/10825))
1. Enable cell related commands when a Python file is already open.
   ([#10884](https://github.com/Microsoft/vscode-python/issues/10884))
1. Fix issue with parsing long conda environment names.
   ([#10942](https://github.com/Microsoft/vscode-python/issues/10942))
1. Hide progress indicator once `Interactive Window` has loaded.
   ([#11065](https://github.com/Microsoft/vscode-python/issues/11065))
1. Do not perform pipenv interpreter discovery on extension activation.
   Fix for [CVE-2020-1171](https://portal.msrc.microsoft.com/en-us/security-guidance/advisory/CVE-2020-1171).
   ([#11127](https://github.com/Microsoft/vscode-python/issues/11127))
1. Ensure arguments are included in log messages when using decorators.
   ([#11153](https://github.com/Microsoft/vscode-python/issues/11153))
1. Fix for opening the interactive window when no workspace is open.
   ([#11291](https://github.com/Microsoft/vscode-python/issues/11291))
1. Conda environments working with raw kernels.
   ([#11306](https://github.com/Microsoft/vscode-python/issues/11306))
1. Ensure isolate script is passed as command argument when installing modules.
   ([#11399](https://github.com/Microsoft/vscode-python/issues/11399))
1. Make raw kernel launch respect launched resource environment.
   ([#11451](https://github.com/Microsoft/vscode-python/issues/11451))
1. When using a kernelspec without a fully qualified python path make sure we use the resource to get the active interpreter.
   ([#11469](https://github.com/Microsoft/vscode-python/issues/11469))
1. For direct kernel launch correctly detect if interpreter has changed since last launch.
   ([#11530](https://github.com/Microsoft/vscode-python/issues/11530))
1. Performance improvements when executing multiple cells in `Notebook` and `Interactive Window`.
   ([#11576](https://github.com/Microsoft/vscode-python/issues/11576))
1. Ensure kernel daemons are disposed correctly when closing notebooks.
   ([#11579](https://github.com/Microsoft/vscode-python/issues/11579))
1. When VS quits, make sure to save contents of notebook for next reopen.
   ([#11557](https://github.com/Microsoft/vscode-python/issues/11557))
1. Fix scrolling when clicking in the interactive window to not jump around.
   ([#11554](https://github.com/Microsoft/vscode-python/issues/11554))
1. Setting "Data Science: Run Startup Commands" is now limited to being a user setting.
   Fix for [CVE-2020-1192](https://portal.msrc.microsoft.com/en-us/security-guidance/advisory/CVE-2020-1192).

### Code Health

1. Enable the `Self Cert` tests for Notebooks.
   ([#10447](https://github.com/Microsoft/vscode-python/issues/10447))
1. Remove deprecated telemetry and old way of searching for `Jupyter`.
   ([#10809](https://github.com/Microsoft/vscode-python/issues/10809))
1. Add telemetry for pipenv interpreter discovery.
   ([#11128](https://github.com/Microsoft/vscode-python/issues/11128))
1. Update to the latest version of [`jedi`](https://github.com/davidhalter/jedi) (`0.17`). Note that this may be the last version of Jedi to support Python 2 and Python 3.5. (#11221; thanks Peter Law)
   ([#11221](https://github.com/Microsoft/vscode-python/issues/11221))
1. Lazy load types from `jupyterlab/services` and similar `npm modules`.
   ([#11297](https://github.com/Microsoft/vscode-python/issues/11297))
1. Remove IJMPConnection implementation while maintaining tests written for it.
   ([#11470](https://github.com/Microsoft/vscode-python/issues/11470))
1. Implement an IJupyterVariables provider for the debugger.
   ([#11542](https://github.com/Microsoft/vscode-python/issues/11542))

### Thanks

Thanks to the following projects which we fully rely on to provide some of
our features:

-   [debugpy](https://pypi.org/project/debugpy/)
-   [isort](https://pypi.org/project/isort/)
-   [jedi](https://pypi.org/project/jedi/)
    and [parso](https://pypi.org/project/parso/)
-   [Microsoft Python Language Server](https://github.com/microsoft/python-language-server)
-   [ptvsd](https://pypi.org/project/ptvsd/)
-   [exuberant ctags](http://ctags.sourceforge.net/) (user-installed)
-   [rope](https://pypi.org/project/rope/) (user-installed)

Also thanks to the various projects we provide integrations with which help
make this extension useful:

-   Debugging support:
    [Django](https://pypi.org/project/Django/),
    [Flask](https://pypi.org/project/Flask/),
    [gevent](https://pypi.org/project/gevent/),
    [Jinja](https://pypi.org/project/Jinja/),
    [Pyramid](https://pypi.org/project/pyramid/),
    [PySpark](https://pypi.org/project/pyspark/),
    [Scrapy](https://pypi.org/project/Scrapy/),
    [Watson](https://pypi.org/project/Watson/)
-   Formatting:
    [autopep8](https://pypi.org/project/autopep8/),
    [black](https://pypi.org/project/black/),
    [yapf](https://pypi.org/project/yapf/)
-   Interpreter support:
    [conda](https://conda.io/),
    [direnv](https://direnv.net/),
    [pipenv](https://pypi.org/project/pipenv/),
    [pyenv](https://github.com/pyenv/pyenv),
    [venv](https://docs.python.org/3/library/venv.html#module-venv),
    [virtualenv](https://pypi.org/project/virtualenv/)
-   Linting:
    [bandit](https://pypi.org/project/bandit/),
    [flake8](https://pypi.org/project/flake8/),
    [mypy](https://pypi.org/project/mypy/),
    [prospector](https://pypi.org/project/prospector/),
    [pylint](https://pypi.org/project/pylint/),
    [pydocstyle](https://pypi.org/project/pydocstyle/),
    [pylama](https://pypi.org/project/pylama/)
-   Testing:
    [nose](https://pypi.org/project/nose/),
    [pytest](https://pypi.org/project/pytest/),
    [unittest](https://docs.python.org/3/library/unittest.html#module-unittest)

And finally thanks to the [Python](https://www.python.org/) development team and
community for creating a fantastic programming language and community to be a
part of!

## 2020.4.1 (27 April 2020)

### Fixes

1. Use node FS APIs when searching for python. This is a temporary change until VSC FS APIs are fixed.
   ([#10850](https://github.com/Microsoft/vscode-python/issues/10850))
1. Show unhandled widget messages in the jupyter output window.
   ([#11239](https://github.com/Microsoft/vscode-python/issues/11239))
1. Warn when using a version of the widget `qgrid` greater than `1.1.1` with the recommendation to downgrade to `1.1.1`.
   ([#11245](https://github.com/Microsoft/vscode-python/issues/11245))
1. Allow user modules import when discovering tests.
   ([#11264](https://github.com/Microsoft/vscode-python/issues/11264))
1. Fix issue where downloading ipywidgets from the CDN might be busy.
   ([#11274](https://github.com/Microsoft/vscode-python/issues/11274))
1. Error: Timeout is shown after running any widget more than once.
   ([#11334](https://github.com/Microsoft/vscode-python/issues/11334))
1. Change "python.dataScience.runStartupCommands" commands to be a global setting, not a workspace setting.
   ([#11352](https://github.com/Microsoft/vscode-python/issues/11352))
1. Closing the interactive window shuts down other active notebook sessions.
   ([#11404](https://github.com/Microsoft/vscode-python/issues/11404))

### Thanks

Thanks to the following projects which we fully rely on to provide some of
our features:

-   [debugpy](https://pypi.org/project/debugpy/)
-   [isort](https://pypi.org/project/isort/)
-   [jedi](https://pypi.org/project/jedi/)
    and [parso](https://pypi.org/project/parso/)
-   [Microsoft Python Language Server](https://github.com/microsoft/python-language-server)
-   [ptvsd](https://pypi.org/project/ptvsd/)
-   [exuberant ctags](http://ctags.sourceforge.net/) (user-installed)
-   [rope](https://pypi.org/project/rope/) (user-installed)

Also thanks to the various projects we provide integrations with which help
make this extension useful:

-   Debugging support:
    [Django](https://pypi.org/project/Django/),
    [Flask](https://pypi.org/project/Flask/),
    [gevent](https://pypi.org/project/gevent/),
    [Jinja](https://pypi.org/project/Jinja/),
    [Pyramid](https://pypi.org/project/pyramid/),
    [PySpark](https://pypi.org/project/pyspark/),
    [Scrapy](https://pypi.org/project/Scrapy/),
    [Watson](https://pypi.org/project/Watson/)
-   Formatting:
    [autopep8](https://pypi.org/project/autopep8/),
    [black](https://pypi.org/project/black/),
    [yapf](https://pypi.org/project/yapf/)
-   Interpreter support:
    [conda](https://conda.io/),
    [direnv](https://direnv.net/),
    [pipenv](https://pypi.org/project/pipenv/),
    [pyenv](https://github.com/pyenv/pyenv),
    [venv](https://docs.python.org/3/library/venv.html#module-venv),
    [virtualenv](https://pypi.org/project/virtualenv/)
-   Linting:
    [bandit](https://pypi.org/project/bandit/),
    [flake8](https://pypi.org/project/flake8/),
    [mypy](https://pypi.org/project/mypy/),
    [prospector](https://pypi.org/project/prospector/),
    [pylint](https://pypi.org/project/pylint/),
    [pydocstyle](https://pypi.org/project/pydocstyle/),
    [pylama](https://pypi.org/project/pylama/)
-   Testing:
    [nose](https://pypi.org/project/nose/),
    [pytest](https://pypi.org/project/pytest/),
    [unittest](https://docs.python.org/3/library/unittest.html#module-unittest)

And finally thanks to the [Python](https://www.python.org/) development team and
community for creating a fantastic programming language and community to be a
part of!

## 2020.4.0 (20 April 2020)

### Enhancements

1. Add support for `ipywidgets`.
   ([#3429](https://github.com/Microsoft/vscode-python/issues/3429))
1. Support output and interact ipywidgets.
   ([#9524](https://github.com/Microsoft/vscode-python/issues/9524))
1. Support using 'esc' or 'ctrl+u' to clear the contents of the interactive window input box.
   ([#10198](https://github.com/Microsoft/vscode-python/issues/10198))
1. Use new interpreter storage supporting multiroot workspaces when in Deprecate PythonPath experiment.
   ([#10325](https://github.com/Microsoft/vscode-python/issues/10325))
1. Modified `Select interpreter` command to support setting interpreter at workspace level.
   ([#10372](https://github.com/Microsoft/vscode-python/issues/10372))
1. Added a command `Clear Workspace Interpreter Setting` to clear value of Python interpreter from workspace settings.
   ([#10374](https://github.com/Microsoft/vscode-python/issues/10374))
1. Support reverse connection ("listen" in launch.json) from debug adapter to VSCode.
   ([#10437](https://github.com/Microsoft/vscode-python/issues/10437))
1. Use specific icons when downloading MPLS and Insiders instead of the spinner.
   ([#10495](https://github.com/Microsoft/vscode-python/issues/10495))
1. Notebook metadata is now initialized in alphabetical order.
   ([#10571](https://github.com/Microsoft/vscode-python/issues/10571))
1. Added command translations for Hindi Language.
   (thanks [Pai026](https://github.com/Pai026/))
   ([#10711](https://github.com/Microsoft/vscode-python/issues/10711))
1. Prompt when an "untrusted" workspace Python environment is to be auto selected when in Deprecate PythonPath experiment.
   ([#10879](https://github.com/Microsoft/vscode-python/issues/10879))
1. Added a command `Reset stored info for untrusted Interpreters` to reset "untrusted" interpreters storage when in Deprecate PythonPath experiment.
   ([#10912](https://github.com/Microsoft/vscode-python/issues/10912))
1. Added a user setting `python.defaultInterpreterPath` to set up the default interpreter path when in Deprecate PythonPath experiment.
   ([#11021](https://github.com/Microsoft/vscode-python/issues/11021))
1. Hide "untrusted" interpreters from 'Select interpreter' dropdown list when in DeprecatePythonPath Experiment.
   ([#11046](https://github.com/Microsoft/vscode-python/issues/11046))
1. Make spacing of icons on notebook toolbars match spacing on other VS code toolbars.
   ([#10464](https://github.com/Microsoft/vscode-python/issues/10464))
1. Make jupyter server status centered in the UI and use the same font as the rest of VS code.
   ([#10465](https://github.com/Microsoft/vscode-python/issues/10465))
1. Performa validation of interpreter only when a Notebook is opened instead of when extension activates.
   ([#10893](https://github.com/Microsoft/vscode-python/issues/10893))
1. Scrolling in cells doesn't happen on new line.
   ([#10952](https://github.com/Microsoft/vscode-python/issues/10952))
1. Ensure images in workspace folder are supported within markdown cells in a `Notebook`.
   ([#11040](https://github.com/Microsoft/vscode-python/issues/11040))
1. Make sure ipywidgets have a white background so they display in dark themes.
   ([#11060](https://github.com/Microsoft/vscode-python/issues/11060))
1. Arrowing down through cells put the cursor in the wrong spot.
   ([#11094](https://github.com/Microsoft/vscode-python/issues/11094))

### Fixes

1. Ensure plot fits within the page of the `PDF`.
   ([#9403](https://github.com/Microsoft/vscode-python/issues/9403))
1. Fix typing in output of cells to not delete or modify any cells.
   ([#9519](https://github.com/Microsoft/vscode-python/issues/9519))
1. Show an error when ipywidgets cannot be found.
   ([#9523](https://github.com/Microsoft/vscode-python/issues/9523))
1. Experiments no longer block on telemetry.
   ([#10008](https://github.com/Microsoft/vscode-python/issues/10008))
1. Fix interactive window debugging after running cells in a notebook.
   ([#10206](https://github.com/Microsoft/vscode-python/issues/10206))
1. Fix problem with Data Viewer not working when builtin functions are overridden (like max).
   ([#10280](https://github.com/Microsoft/vscode-python/issues/10280))
1. Fix interactive window debugging when debugging the first cell to be run.
   ([#10395](https://github.com/Microsoft/vscode-python/issues/10395))
1. Fix interactive window debugging for extra lines in a function.
   ([#10396](https://github.com/Microsoft/vscode-python/issues/10396))
1. Notebook metadata is now initialized in the correct place.
   ([#10544](https://github.com/Microsoft/vscode-python/issues/10544))
1. Fix save button not working on notebooks.
   ([#10647](https://github.com/Microsoft/vscode-python/issues/10647))
1. Fix toolbars on 3rd party widgets to show correct icons.
   ([#10734](https://github.com/Microsoft/vscode-python/issues/10734))
1. Clicking or double clicking in output of a cell selects or gives focus to a cell. It should only affect the controls in the output.
   ([#10749](https://github.com/Microsoft/vscode-python/issues/10749))
1. Fix for notebooks not becoming dirty when changing a kernel.
   ([#10795](https://github.com/Microsoft/vscode-python/issues/10795))
1. Auto save for focusChange is not respected when switching to non text documents. Menu focus will still not cause a save (no callback from VS code for this), but should work for switching to other apps and non text documents.
   ([#10853](https://github.com/Microsoft/vscode-python/issues/10853))
1. Handle display.update inside of cells.
   ([#10873](https://github.com/Microsoft/vscode-python/issues/10873))
1. ZMQ should not cause local server to fail.
   ([#10877](https://github.com/Microsoft/vscode-python/issues/10877))
1. Fixes issue with spaces in debugger paths when using `getRemoteLauncherCommand`.
   ([#10905](https://github.com/Microsoft/vscode-python/issues/10905))
1. Fix output and interact widgets to work again.
   ([#10915](https://github.com/Microsoft/vscode-python/issues/10915))
1. Make sure the same python is used for the data viewer as the notebook so that pandas can be found.
   ([#10926](https://github.com/Microsoft/vscode-python/issues/10926))
1. Ensure user code in cell is preserved between cell execution and cell edits.
   ([#10949](https://github.com/Microsoft/vscode-python/issues/10949))
1. Make sure the interpreter in the notebook matches the kernel.
   ([#10953](https://github.com/Microsoft/vscode-python/issues/10953))
1. Jupyter notebooks and interactive window crashing on startup.
   ([#11035](https://github.com/Microsoft/vscode-python/issues/11035))
1. Fix perf problems after running the interactive window for an extended period of time.
   ([#10971](https://github.com/Microsoft/vscode-python/issues/10971))
1. Fix problem with opening a notebook in jupyter after saving in VS code.
   ([#11151](https://github.com/Microsoft/vscode-python/issues/11151))
1. Fix CTRL+Z and Z for undo on notebooks.
   ([#11160](https://github.com/Microsoft/vscode-python/issues/11160))
1. Fix saving to PDF for viewed plots.
   ([#11157](https://github.com/Microsoft/vscode-python/issues/11157))
1. Fix scrolling in a notebook whenever resizing or opening.
   ([#11238](https://github.com/Microsoft/vscode-python/issues/11238))

### Code Health

1. Add conda environments to nightly test runs.
   ([#10134](https://github.com/Microsoft/vscode-python/issues/10134))
1. Refactor the extension activation code to split on phases.
   ([#10454](https://github.com/Microsoft/vscode-python/issues/10454))
1. Added a kernel launcher to spawn python kernels without Jupyter.
   ([#10479](https://github.com/Microsoft/vscode-python/issues/10479))
1. Add ZMQ library to extension.
   ([#10483](https://github.com/Microsoft/vscode-python/issues/10483))
1. Added test harness for `ipywidgets` in `notebooks`.
   ([#10655](https://github.com/Microsoft/vscode-python/issues/10655))
1. Run internal modules and scripts in isolated manner.
   This helps avoid problems like shadowing stdlib modules.
   ([#10681](https://github.com/Microsoft/vscode-python/issues/10681))
1. Add telemetry for .env files.
   ([#10780](https://github.com/Microsoft/vscode-python/issues/10780))
1. Update prettier to latest version.
   ([#10837](https://github.com/Microsoft/vscode-python/issues/10837))
1. Update typescript to `3.8`.
   ([#10839](https://github.com/Microsoft/vscode-python/issues/10839))
1. Add telemetry around ipywidgets usage, failures, and overhead.
   ([#11027](https://github.com/Microsoft/vscode-python/issues/11027))

### Thanks

Thanks to the following projects which we fully rely on to provide some of
our features:

-   [debugpy](https://pypi.org/project/debugpy/)
-   [isort](https://pypi.org/project/isort/)
-   [jedi](https://pypi.org/project/jedi/)
    and [parso](https://pypi.org/project/parso/)
-   [Microsoft Python Language Server](https://github.com/microsoft/python-language-server)
-   [ptvsd](https://pypi.org/project/ptvsd/)
-   [exuberant ctags](http://ctags.sourceforge.net/) (user-installed)
-   [rope](https://pypi.org/project/rope/) (user-installed)

Also thanks to the various projects we provide integrations with which help
make this extension useful:

-   Debugging support:
    [Django](https://pypi.org/project/Django/),
    [Flask](https://pypi.org/project/Flask/),
    [gevent](https://pypi.org/project/gevent/),
    [Jinja](https://pypi.org/project/Jinja/),
    [Pyramid](https://pypi.org/project/pyramid/),
    [PySpark](https://pypi.org/project/pyspark/),
    [Scrapy](https://pypi.org/project/Scrapy/),
    [Watson](https://pypi.org/project/Watson/)
-   Formatting:
    [autopep8](https://pypi.org/project/autopep8/),
    [black](https://pypi.org/project/black/),
    [yapf](https://pypi.org/project/yapf/)
-   Interpreter support:
    [conda](https://conda.io/),
    [direnv](https://direnv.net/),
    [pipenv](https://pypi.org/project/pipenv/),
    [pyenv](https://github.com/pyenv/pyenv),
    [venv](https://docs.python.org/3/library/venv.html#module-venv),
    [virtualenv](https://pypi.org/project/virtualenv/)
-   Linting:
    [bandit](https://pypi.org/project/bandit/),
    [flake8](https://pypi.org/project/flake8/),
    [mypy](https://pypi.org/project/mypy/),
    [prospector](https://pypi.org/project/prospector/),
    [pylint](https://pypi.org/project/pylint/),
    [pydocstyle](https://pypi.org/project/pydocstyle/),
    [pylama](https://pypi.org/project/pylama/)
-   Testing:
    [nose](https://pypi.org/project/nose/),
    [pytest](https://pypi.org/project/pytest/),
    [unittest](https://docs.python.org/3/library/unittest.html#module-unittest)

And finally thanks to the [Python](https://www.python.org/) development team and
community for creating a fantastic programming language and community to be a
part of!

## 2020.3.2 (2 April 2020)

### Fixes

1. Update `debugpy` to latest (v1.0.0b5). Fixes issue with connections with multi-process.

### Thanks

Thanks to the following projects which we fully rely on to provide some of
our features:

-   [debugpy](https://pypi.org/project/debugpy/)
-   [isort](https://pypi.org/project/isort/)
-   [jedi](https://pypi.org/project/jedi/)
    and [parso](https://pypi.org/project/parso/)
-   [Microsoft Python Language Server](https://github.com/microsoft/python-language-server)
-   [ptvsd](https://pypi.org/project/ptvsd/)
-   [exuberant ctags](http://ctags.sourceforge.net/) (user-installed)
-   [rope](https://pypi.org/project/rope/) (user-installed)

Also thanks to the various projects we provide integrations with which help
make this extension useful:

-   Debugging support:
    [Django](https://pypi.org/project/Django/),
    [Flask](https://pypi.org/project/Flask/),
    [gevent](https://pypi.org/project/gevent/),
    [Jinja](https://pypi.org/project/Jinja/),
    [Pyramid](https://pypi.org/project/pyramid/),
    [PySpark](https://pypi.org/project/pyspark/),
    [Scrapy](https://pypi.org/project/Scrapy/),
    [Watson](https://pypi.org/project/Watson/)
-   Formatting:
    [autopep8](https://pypi.org/project/autopep8/),
    [black](https://pypi.org/project/black/),
    [yapf](https://pypi.org/project/yapf/)
-   Interpreter support:
    [conda](https://conda.io/),
    [direnv](https://direnv.net/),
    [pipenv](https://pypi.org/project/pipenv/),
    [pyenv](https://github.com/pyenv/pyenv),
    [venv](https://docs.python.org/3/library/venv.html#module-venv),
    [virtualenv](https://pypi.org/project/virtualenv/)
-   Linting:
    [bandit](https://pypi.org/project/bandit/),
    [flake8](https://pypi.org/project/flake8/),
    [mypy](https://pypi.org/project/mypy/),
    [prospector](https://pypi.org/project/prospector/),
    [pylint](https://pypi.org/project/pylint/),
    [pydocstyle](https://pypi.org/project/pydocstyle/),
    [pylama](https://pypi.org/project/pylama/)
-   Testing:
    [nose](https://pypi.org/project/nose/),
    [pytest](https://pypi.org/project/pytest/),
    [unittest](https://docs.python.org/3/library/unittest.html#module-unittest)

And finally thanks to the [Python](https://www.python.org/) development team and
community for creating a fantastic programming language and community to be a
part of!

## 2020.3.1 (31 March 2020)

### Fixes

1. Update `debugpy` to latest (v1.0.0b4). Fixes issue with locale.

### Thanks

Thanks to the following projects which we fully rely on to provide some of
our features:

-   [debugpy](https://pypi.org/project/debugpy/)
-   [isort](https://pypi.org/project/isort/)
-   [jedi](https://pypi.org/project/jedi/)
    and [parso](https://pypi.org/project/parso/)
-   [Microsoft Python Language Server](https://github.com/microsoft/python-language-server)
-   [ptvsd](https://pypi.org/project/ptvsd/)
-   [exuberant ctags](http://ctags.sourceforge.net/) (user-installed)
-   [rope](https://pypi.org/project/rope/) (user-installed)

Also thanks to the various projects we provide integrations with which help
make this extension useful:

-   Debugging support:
    [Django](https://pypi.org/project/Django/),
    [Flask](https://pypi.org/project/Flask/),
    [gevent](https://pypi.org/project/gevent/),
    [Jinja](https://pypi.org/project/Jinja/),
    [Pyramid](https://pypi.org/project/pyramid/),
    [PySpark](https://pypi.org/project/pyspark/),
    [Scrapy](https://pypi.org/project/Scrapy/),
    [Watson](https://pypi.org/project/Watson/)
-   Formatting:
    [autopep8](https://pypi.org/project/autopep8/),
    [black](https://pypi.org/project/black/),
    [yapf](https://pypi.org/project/yapf/)
-   Interpreter support:
    [conda](https://conda.io/),
    [direnv](https://direnv.net/),
    [pipenv](https://pypi.org/project/pipenv/),
    [pyenv](https://github.com/pyenv/pyenv),
    [venv](https://docs.python.org/3/library/venv.html#module-venv),
    [virtualenv](https://pypi.org/project/virtualenv/)
-   Linting:
    [bandit](https://pypi.org/project/bandit/),
    [flake8](https://pypi.org/project/flake8/),
    [mypy](https://pypi.org/project/mypy/),
    [prospector](https://pypi.org/project/prospector/),
    [pylint](https://pypi.org/project/pylint/),
    [pydocstyle](https://pypi.org/project/pydocstyle/),
    [pylama](https://pypi.org/project/pylama/)
-   Testing:
    [nose](https://pypi.org/project/nose/),
    [pytest](https://pypi.org/project/pytest/),
    [unittest](https://docs.python.org/3/library/unittest.html#module-unittest)

And finally thanks to the [Python](https://www.python.org/) development team and
community for creating a fantastic programming language and community to be a
part of!

## 2020.3.0 (19 March 2020)

### Enhancements

1. Make interactive window wrap like the notebook editor does.
   ([#4466](https://github.com/Microsoft/vscode-python/issues/4466))
1. Support scrolling beyond the last line in the notebook editor and the interactive window. Uses the `editor.scrollBeyondLastLine` setting.
   ([#7892](https://github.com/Microsoft/vscode-python/issues/7892))
1. Allow user to override the arguments passed to Jupyter on startup. To change the arguments, run the 'Python: Specify Jupyter command line arguments" command.
   ([#8698](https://github.com/Microsoft/vscode-python/issues/8698))
1. When entering remote Jupyter Server, default the input value to uri in clipboard.
   ([#9163](https://github.com/Microsoft/vscode-python/issues/9163))
1. Added a command to allow users to select a kernel for a `Notebook`.
   ([#9228](https://github.com/Microsoft/vscode-python/issues/9228))
1. When saving new `notebooks`, default to the current workspace folder.
   ([#9331](https://github.com/Microsoft/vscode-python/issues/9331))
1. When the output of a cell gets trimmed for the first time, the user will be informed of it and which setting changes it.
   ([#9401](https://github.com/Microsoft/vscode-python/issues/9401))
1. Change the parameters for when a Data Science survey prompt comes up. After opening 5 notebooks (ever) or running 100 cells (ever).
   ([#10186](https://github.com/Microsoft/vscode-python/issues/10186))
1. Show quickfixes for launch.json.
   ([#10245](https://github.com/Microsoft/vscode-python/issues/10245))

### Fixes

1. Jupyter autocompletion will only show magic commands on empty lines, preventing them of appearing in functions.
   ([#10023](https://github.com/Microsoft/vscode-python/issues/10023))
1. Remove extra lines at the end of the file when formatting with Black.
   ([#1877](https://github.com/Microsoft/vscode-python/issues/1877))
1. Capitalize `Activate.ps1` in code for PowerShell Core on Linux.
   ([#2607](https://github.com/Microsoft/vscode-python/issues/2607))
1. Change interactive window to use the python interpreter associated with the file being run.
   ([#3123](https://github.com/Microsoft/vscode-python/issues/3123))
1. Make line numbers in errors for the Interactive window match the original file and make them clickable for jumping back to an error location.
   ([#6370](https://github.com/Microsoft/vscode-python/issues/6370))
1. Fix magic commands that return 'paged' output.
   ([#6900](https://github.com/Microsoft/vscode-python/issues/6900))
1. Ensure model is updated with user changes after user types into the editor.
   ([#8589](https://github.com/Microsoft/vscode-python/issues/8589))
1. Fix latex output from a code cell to render correctly.
   ([#8742](https://github.com/Microsoft/vscode-python/issues/8742))
1. Toggling cell type from `code` to `markdown` will not set focus to the editor in cells of a `Notebook`.
   ([#9102](https://github.com/Microsoft/vscode-python/issues/9102))
1. Remove whitespace from code before pushing to the interactive window.
   ([#9116](https://github.com/Microsoft/vscode-python/issues/9116))
1. Have sys info show that we have connected to an existing server.
   ([#9132](https://github.com/Microsoft/vscode-python/issues/9132))
1. Fix IPython.clear_output to behave like Jupyter.
   ([#9174](https://github.com/Microsoft/vscode-python/issues/9174))
1. Jupyter output tab was not showing anything when connecting to a remote server.
   ([#9177](https://github.com/Microsoft/vscode-python/issues/9177))
1. Fixed our css generation from custom color themes which caused the Data Viewer to not load.
   ([#9242](https://github.com/Microsoft/vscode-python/issues/9242))
1. Allow a user to skip switching to a kernel if the kernel dies during startup.
   ([#9250](https://github.com/Microsoft/vscode-python/issues/9250))
1. Clean up interative window styling and set focus to input box if clicking in the interactive window.
   ([#9282](https://github.com/Microsoft/vscode-python/issues/9282))
1. Change icon spacing to match vscode icon spacing in native editor toolbars and interactive window toolbar.
   ([#9283](https://github.com/Microsoft/vscode-python/issues/9283))
1. Display diff viewer for `ipynb` files without opening `Notebooks`.
   ([#9395](https://github.com/Microsoft/vscode-python/issues/9395))
1. Python environments will not be activated in terminals hidden from the user.
   ([#9503](https://github.com/Microsoft/vscode-python/issues/9503))
1. Disable `Restart Kernel` and `Interrupt Kernel` buttons when a `kernel` has not yet started.
   ([#9731](https://github.com/Microsoft/vscode-python/issues/9731))
1. Fixed an issue with multiple latex formulas in the same '\$\$' block.
   ([#9766](https://github.com/Microsoft/vscode-python/issues/9766))
1. Make notebook editor and interactive window honor undocumented editor.scrollbar.verticalScrollbarSize option + increase default to match vscode.
   ([#9803](https://github.com/Microsoft/vscode-python/issues/9803))
1. Ensure that invalid kernels don't hang notebook startup or running.
   ([#9845](https://github.com/Microsoft/vscode-python/issues/9845))
1. Switching kernels should disable the run/interrupt/restart buttons.
   ([#9935](https://github.com/Microsoft/vscode-python/issues/9935))
1. Prompt to install `pandas` if not found when opening the `Data Viewer`.
   ([#9944](https://github.com/Microsoft/vscode-python/issues/9944))
1. Prompt to reload VS Code when changing the Jupyter Server connection.
   ([#9945](https://github.com/Microsoft/vscode-python/issues/9945))
1. Support opening spark dataframes in the data viewer.
   ([#9959](https://github.com/Microsoft/vscode-python/issues/9959))
1. Make sure metadata in a cell survives execution.
   ([#9997](https://github.com/Microsoft/vscode-python/issues/9997))
1. Fix run all cells to force each cell to finish before running the next one.
   ([#10016](https://github.com/Microsoft/vscode-python/issues/10016))
1. Fix interrupts from always thinking a restart occurred.
   ([#10050](https://github.com/Microsoft/vscode-python/issues/10050))
1. Do not delay activation of extension by waiting for terminal to get activated.
   ([#10094](https://github.com/Microsoft/vscode-python/issues/10094))
1. LiveShare can prevent the jupyter server from starting if it crashes.
   ([#10097](https://github.com/Microsoft/vscode-python/issues/10097))
1. Mark `poetry.lock` file as toml syntax.
   (thanks to [remcohaszing](https://github.com/remcohaszing/))
   ([#10111](https://github.com/Microsoft/vscode-python/issues/10111))
1. Hide input in `Interactive Window` based on the setting `allowInput`.
   ([#10124](https://github.com/Microsoft/vscode-python/issues/10124))
1. Fix scrolling for output to consistently scroll even during execution.
   ([#10137](https://github.com/Microsoft/vscode-python/issues/10137))
1. Correct image backgrounds for notebook editor.
   ([#10154](https://github.com/Microsoft/vscode-python/issues/10154))
1. Fix empty variables to show an empty string in the Notebook/Interactive Window variable explorer.
   ([#10204](https://github.com/Microsoft/vscode-python/issues/10204))
1. In addition to updating current working directory also add on our notebook file path to sys.path to match Jupyter.
   ([#10227](https://github.com/Microsoft/vscode-python/issues/10227))
1. Ensure message (about trimmed output) displayed in an output cell looks like a link.
   ([#10231](https://github.com/Microsoft/vscode-python/issues/10231))
1. Users can opt into or opt out of experiments in remote scenarios.
   ([#10232](https://github.com/Microsoft/vscode-python/issues/10232))
1. Ensure to correctly return env variables of the activated interpreter, when dealing with non-workspace interpreters.
   ([#10250](https://github.com/Microsoft/vscode-python/issues/10250))
1. Update kernel environments before each run to use the latest environment. Only do this for kernel specs created by the python extension.
   ([#10255](https://github.com/Microsoft/vscode-python/issues/10255))
1. Don't start up and shutdown an extra Jupyter notebook on server startup.
   ([#10311](https://github.com/Microsoft/vscode-python/issues/10311))
1. When you install missing dependencies for Jupyter successfully in an active interpreter also set that interpreter as the Jupyter selected interpreter.
   ([#10359](https://github.com/Microsoft/vscode-python/issues/10359))
1. Ensure default `host` is not set, if `connect` or `listen` settings are available.
   ([#10597](https://github.com/Microsoft/vscode-python/issues/10597))

### Code Health

1. Use the new VS Code filesystem API as much as possible.
   ([#6911](https://github.com/Microsoft/vscode-python/issues/6911))
1. Functional tests using real jupyter can take 30-90 seconds each. Most of this time is searching for interpreters. Cache the interpreter search.
   ([#7997](https://github.com/Microsoft/vscode-python/issues/7997))
1. Use Python 3.8 in tests run on Azure DevOps.
   ([#8298](https://github.com/Microsoft/vscode-python/issues/8298))
1. Display `Commands` related to `Interactive Window` and `Notebooks` only when necessary.
   ([#8869](https://github.com/Microsoft/vscode-python/issues/8869))
1. Change cursor styles of buttons `pointer` in `Interactive Window` and `Native Editor`.
   ([#9341](https://github.com/Microsoft/vscode-python/issues/9341))
1. Update Jedi to 0.16.0.
   ([#9765](https://github.com/Microsoft/vscode-python/issues/9765))
1. Update version of `VSCode` in `package.json` to `1.42`.
   ([#10046](https://github.com/Microsoft/vscode-python/issues/10046))
1. Capture `mimetypes` of cell outputs.
   ([#10182](https://github.com/Microsoft/vscode-python/issues/10182))
1. Use debugpy in the core extension instead of ptvsd.
   ([#10184](https://github.com/Microsoft/vscode-python/issues/10184))
1. Add telemetry for imports in notebooks.
   ([#10209](https://github.com/Microsoft/vscode-python/issues/10209))
1. Update data science component to use `debugpy`.
   ([#10211](https://github.com/Microsoft/vscode-python/issues/10211))
1. Use new MacOS VM in Pipelines.
   ([#10288](https://github.com/Microsoft/vscode-python/issues/10288))
1. Split the windows PR tests into two sections so they do not time out.
   ([#10293](https://github.com/Microsoft/vscode-python/issues/10293))

### Thanks

Thanks to the following projects which we fully rely on to provide some of
our features:

-   [debugpy](https://pypi.org/project/debugpy/)
-   [isort](https://pypi.org/project/isort/)
-   [jedi](https://pypi.org/project/jedi/)
    and [parso](https://pypi.org/project/parso/)
-   [Microsoft Python Language Server](https://github.com/microsoft/python-language-server)
-   [ptvsd](https://pypi.org/project/ptvsd/)
-   [exuberant ctags](http://ctags.sourceforge.net/) (user-installed)
-   [rope](https://pypi.org/project/rope/) (user-installed)

Also thanks to the various projects we provide integrations with which help
make this extension useful:

-   Debugging support:
    [Django](https://pypi.org/project/Django/),
    [Flask](https://pypi.org/project/Flask/),
    [gevent](https://pypi.org/project/gevent/),
    [Jinja](https://pypi.org/project/Jinja/),
    [Pyramid](https://pypi.org/project/pyramid/),
    [PySpark](https://pypi.org/project/pyspark/),
    [Scrapy](https://pypi.org/project/Scrapy/),
    [Watson](https://pypi.org/project/Watson/)
-   Formatting:
    [autopep8](https://pypi.org/project/autopep8/),
    [black](https://pypi.org/project/black/),
    [yapf](https://pypi.org/project/yapf/)
-   Interpreter support:
    [conda](https://conda.io/),
    [direnv](https://direnv.net/),
    [pipenv](https://pypi.org/project/pipenv/),
    [pyenv](https://github.com/pyenv/pyenv),
    [venv](https://docs.python.org/3/library/venv.html#module-venv),
    [virtualenv](https://pypi.org/project/virtualenv/)
-   Linting:
    [bandit](https://pypi.org/project/bandit/),
    [flake8](https://pypi.org/project/flake8/),
    [mypy](https://pypi.org/project/mypy/),
    [prospector](https://pypi.org/project/prospector/),
    [pylint](https://pypi.org/project/pylint/),
    [pydocstyle](https://pypi.org/project/pydocstyle/),
    [pylama](https://pypi.org/project/pylama/)
-   Testing:
    [nose](https://pypi.org/project/nose/),
    [pytest](https://pypi.org/project/pytest/),
    [unittest](https://docs.python.org/3/library/unittest.html#module-unittest)

And finally thanks to the [Python](https://www.python.org/) development team and
community for creating a fantastic programming language and community to be a
part of!

## 2020.2.3 (21 February 2020)

### Fixes

1. Ensure to correctly return env variables of the activated interpreter, when dealing with non-workspace interpreters.
   ([#10250](https://github.com/Microsoft/vscode-python/issues/10250))

### Thanks

Thanks to the following projects which we fully rely on to provide some of
our features:

-   [isort](https://pypi.org/project/isort/)
-   [jedi](https://pypi.org/project/jedi/)
    and [parso](https://pypi.org/project/parso/)
-   [Microsoft Python Language Server](https://github.com/microsoft/python-language-server)
-   [ptvsd](https://pypi.org/project/ptvsd/)
-   [exuberant ctags](http://ctags.sourceforge.net/) (user-installed)
-   [rope](https://pypi.org/project/rope/) (user-installed)

Also thanks to the various projects we provide integrations with which help
make this extension useful:

-   Debugging support:
    [Django](https://pypi.org/project/Django/),
    [Flask](https://pypi.org/project/Flask/),
    [gevent](https://pypi.org/project/gevent/),
    [Jinja](https://pypi.org/project/Jinja/),
    [Pyramid](https://pypi.org/project/pyramid/),
    [PySpark](https://pypi.org/project/pyspark/),
    [Scrapy](https://pypi.org/project/Scrapy/),
    [Watson](https://pypi.org/project/Watson/)
-   Formatting:
    [autopep8](https://pypi.org/project/autopep8/),
    [black](https://pypi.org/project/black/),
    [yapf](https://pypi.org/project/yapf/)
-   Interpreter support:
    [conda](https://conda.io/),
    [direnv](https://direnv.net/),
    [pipenv](https://pypi.org/project/pipenv/),
    [pyenv](https://github.com/pyenv/pyenv),
    [venv](https://docs.python.org/3/library/venv.html#module-venv),
    [virtualenv](https://pypi.org/project/virtualenv/)
-   Linting:
    [bandit](https://pypi.org/project/bandit/),
    [flake8](https://pypi.org/project/flake8/),
    [mypy](https://pypi.org/project/mypy/),
    [prospector](https://pypi.org/project/prospector/),
    [pylint](https://pypi.org/project/pylint/),
    [pydocstyle](https://pypi.org/project/pydocstyle/),
    [pylama](https://pypi.org/project/pylama/)
-   Testing:
    [nose](https://pypi.org/project/nose/),
    [pytest](https://pypi.org/project/pytest/),
    [unittest](https://docs.python.org/3/library/unittest.html#module-unittest)

And finally thanks to the [Python](https://www.python.org/) development team and
community for creating a fantastic programming language and community to be a
part of!

## 2020.2.2 (19 February 2020)

### Fixes

1. Improve error messaging when the jupyter notebook cannot be started.
   ([#9904](https://github.com/Microsoft/vscode-python/issues/9904))
1. Clear variables in notebooks and interactive-window when restarting.
   ([#9991](https://github.com/Microsoft/vscode-python/issues/9991))
1. Re-install `Jupyter` instead of installing `kernelspec` if `kernelspec` cannot be found in the python environment.
   ([#10071](https://github.com/Microsoft/vscode-python/issues/10071))
1. Fixes problem with showing ndarrays in the data viewer.
   ([#10074](https://github.com/Microsoft/vscode-python/issues/10074))
1. Fix data viewer not opening on certain data frames.
   ([#10075](https://github.com/Microsoft/vscode-python/issues/10075))
1. Fix svg mimetype so it shows up correctly in richest mimetype order.
   ([#10168](https://github.com/Microsoft/vscode-python/issues/10168))
1. Perf improvements to executing startup code for `Data Science` features when extension loads.
   ([#10170](https://github.com/Microsoft/vscode-python/issues/10170))

### Code Health

1. Add telemetry to track notebook languages
   ([#9819](https://github.com/Microsoft/vscode-python/issues/9819))
1. Telemetry around kernels not working and installs not working.
   ([#9883](https://github.com/Microsoft/vscode-python/issues/9883))
1. Change select kernel telemetry to track duration till quick pick appears.
   ([#10049](https://github.com/Microsoft/vscode-python/issues/10049))
1. Track cold/warm times to execute notebook cells.
   ([#10176](https://github.com/Microsoft/vscode-python/issues/10176))
1. Telemetry to capture connections to `localhost` using the connect to remote Jupyter server feature.
   ([#10098](https://github.com/Microsoft/vscode-python/issues/10098))
1. Telemetry to capture perceived startup times of Jupyter and time to execute a cell.
   ([#10212](https://github.com/Microsoft/vscode-python/issues/10212))

### Thanks

Thanks to the following projects which we fully rely on to provide some of
our features:

-   [isort](https://pypi.org/project/isort/)
-   [jedi](https://pypi.org/project/jedi/)
    and [parso](https://pypi.org/project/parso/)
-   [Microsoft Python Language Server](https://github.com/microsoft/python-language-server)
-   [ptvsd](https://pypi.org/project/ptvsd/)
-   [exuberant ctags](http://ctags.sourceforge.net/) (user-installed)
-   [rope](https://pypi.org/project/rope/) (user-installed)

Also thanks to the various projects we provide integrations with which help
make this extension useful:

-   Debugging support:
    [Django](https://pypi.org/project/Django/),
    [Flask](https://pypi.org/project/Flask/),
    [gevent](https://pypi.org/project/gevent/),
    [Jinja](https://pypi.org/project/Jinja/),
    [Pyramid](https://pypi.org/project/pyramid/),
    [PySpark](https://pypi.org/project/pyspark/),
    [Scrapy](https://pypi.org/project/Scrapy/),
    [Watson](https://pypi.org/project/Watson/)
-   Formatting:
    [autopep8](https://pypi.org/project/autopep8/),
    [black](https://pypi.org/project/black/),
    [yapf](https://pypi.org/project/yapf/)
-   Interpreter support:
    [conda](https://conda.io/),
    [direnv](https://direnv.net/),
    [pipenv](https://pypi.org/project/pipenv/),
    [pyenv](https://github.com/pyenv/pyenv),
    [venv](https://docs.python.org/3/library/venv.html#module-venv),
    [virtualenv](https://pypi.org/project/virtualenv/)
-   Linting:
    [bandit](https://pypi.org/project/bandit/),
    [flake8](https://pypi.org/project/flake8/),
    [mypy](https://pypi.org/project/mypy/),
    [prospector](https://pypi.org/project/prospector/),
    [pylint](https://pypi.org/project/pylint/),
    [pydocstyle](https://pypi.org/project/pydocstyle/),
    [pylama](https://pypi.org/project/pylama/)
-   Testing:
    [nose](https://pypi.org/project/nose/),
    [pytest](https://pypi.org/project/pytest/),
    [unittest](https://docs.python.org/3/library/unittest.html#module-unittest)

And finally thanks to the [Python](https://www.python.org/) development team and
community for creating a fantastic programming language and community to be a
part of!

## 2020.2.1 (12 February 2020)

### Fixes

1. Re-install `Jupyter` instead of installing `kernelspec` if `kernelspec` cannot be found in the python environment.
   ([#10071](https://github.com/Microsoft/vscode-python/issues/10071))
1. Fix zh-tw localization file loading issue.
   (thanks to [ChenKB91](https://github.com/ChenKB91/))
   ([#10072](https://github.com/Microsoft/vscode-python/issues/10072))

### Note

1. Please only set the `python.languageServer` setting if you want to turn IntelliSense off. To switch between language servers, please keep using the `python.jediEnabled` setting for now.

### Thanks

Thanks to the following projects which we fully rely on to provide some of
our features:

-   [isort](https://pypi.org/project/isort/)
-   [jedi](https://pypi.org/project/jedi/)
    and [parso](https://pypi.org/project/parso/)
-   [Microsoft Python Language Server](https://github.com/microsoft/python-language-server)
-   [ptvsd](https://pypi.org/project/ptvsd/)
-   [exuberant ctags](http://ctags.sourceforge.net/) (user-installed)
-   [rope](https://pypi.org/project/rope/) (user-installed)

Also thanks to the various projects we provide integrations with which help
make this extension useful:

-   Debugging support:
    [Django](https://pypi.org/project/Django/),
    [Flask](https://pypi.org/project/Flask/),
    [gevent](https://pypi.org/project/gevent/),
    [Jinja](https://pypi.org/project/Jinja/),
    [Pyramid](https://pypi.org/project/pyramid/),
    [PySpark](https://pypi.org/project/pyspark/),
    [Scrapy](https://pypi.org/project/Scrapy/),
    [Watson](https://pypi.org/project/Watson/)
-   Formatting:
    [autopep8](https://pypi.org/project/autopep8/),
    [black](https://pypi.org/project/black/),
    [yapf](https://pypi.org/project/yapf/)
-   Interpreter support:
    [conda](https://conda.io/),
    [direnv](https://direnv.net/),
    [pipenv](https://pypi.org/project/pipenv/),
    [pyenv](https://github.com/pyenv/pyenv),
    [venv](https://docs.python.org/3/library/venv.html#module-venv),
    [virtualenv](https://pypi.org/project/virtualenv/)
-   Linting:
    [bandit](https://pypi.org/project/bandit/),
    [flake8](https://pypi.org/project/flake8/),
    [mypy](https://pypi.org/project/mypy/),
    [prospector](https://pypi.org/project/prospector/),
    [pylint](https://pypi.org/project/pylint/),
    [pydocstyle](https://pypi.org/project/pydocstyle/),
    [pylama](https://pypi.org/project/pylama/)
-   Testing:
    [nose](https://pypi.org/project/nose/),
    [pytest](https://pypi.org/project/pytest/),
    [unittest](https://docs.python.org/3/library/unittest.html#module-unittest)

And finally thanks to the [Python](https://www.python.org/) development team and
community for creating a fantastic programming language and community to be a
part of!

## 2020.2.0 (11 February 2020)

### Enhancements

1. Support opting in and out of an experiment group.
   ([#6816](https://github.com/Microsoft/vscode-python/issues/6816))
1. Add `python.languageServer` setting with values of `Jedi` (acts same as `jediEnabled`),
   `Microsoft` for the Microsoft Python Language Server and `None`, which suppresses
   editor support in the extension so neither Jedi nor Microsoft Python Language Server
   start. `None` is useful for those users who prefer using other extensions for the
   editor functionality.
   ([#7010](https://github.com/Microsoft/vscode-python/issues/7010))
1. Automatically start the Jupyter server when opening a notebook or the interative window, or when either of those has happened in the last 7 days. This behavior can be disabled with the 'python.dataScience.disableJupyterAutoStart' setting.
   ([#7232](https://github.com/Microsoft/vscode-python/issues/7232))
1. Add support for rendering local images within markdown cells in the `Notebook Editor`.
   ([#7704](https://github.com/Microsoft/vscode-python/issues/7704))
1. Add progress indicator for starting of jupyter with details of each stage.
   ([#7868](https://github.com/Microsoft/vscode-python/issues/7868))
1. Use a dedicated Python Interpreter for starting `Jupyter Notebook Server`.
   This can be changed using the command `Select Interpreter to start Jupyter server` from the `Command Palette`.
   ([#8623](https://github.com/Microsoft/vscode-python/issues/8623))
1. Implement pid quick pick for attach cases with the new debug adapter.
   ([#8701](https://github.com/Microsoft/vscode-python/issues/8701))
1. Provide attach to pid configuration via picker.
   ([#8702](https://github.com/Microsoft/vscode-python/issues/8702))
1. Support for custom python debug adapter.
   ([#8720](https://github.com/Microsoft/vscode-python/issues/8720))
1. Remove insiders re-enroll prompt.
   ([#8775](https://github.com/Microsoft/vscode-python/issues/8775))
1. Attach to pid picker - bodyblock users who are not in the new debugger experiment.
   ([#8935](https://github.com/Microsoft/vscode-python/issues/8935))
1. Pass `-y` to `conda installer` to disable the prompt to install, as user has already ok'ed this action.
   ([#9194](https://github.com/Microsoft/vscode-python/issues/9194))
1. Updated `ptvsd` debugger to version v5.0.0a12.
   ([#9310](https://github.com/Microsoft/vscode-python/issues/9310))
1. Use common code to manipulate notebook cells.
   ([#9386](https://github.com/Microsoft/vscode-python/issues/9386))
1. Add support for `Find` in the `Notebook Editor`.
   ([#9470](https://github.com/Microsoft/vscode-python/issues/9470))
1. Update Chinese (Traditional) translation.
   (thanks [pan93412](https://github.com/pan93412))
   ([#9548](https://github.com/Microsoft/vscode-python/issues/9548))
1. Look for Conda interpreters in `~/opt/*conda*/` directory as well.
   ([#9701](https://github.com/Microsoft/vscode-python/issues/9701))

### Fixes

1. add --ip=127.0.0.1 argument of jupyter server when running in k8s container
   ([#9976](https://github.com/Microsoft/vscode-python/issues/9976))
1. Correct the server and kernel text for when not connected to a server.
   ([#9933](https://github.com/Microsoft/vscode-python/issues/9933))
1. Make sure to clear variable list on restart kernel.
   ([#9740](https://github.com/Microsoft/vscode-python/issues/9740))
1. Use the autoStart server when available.
   ([#9926](https://github.com/Microsoft/vscode-python/issues/9926))
1. Removed unnecessary warning when executing cells that use Scrapbook,
   Fix an html crash when using not supported mime types
   ([#9796](https://github.com/microsoft/vscode-python/issues/9796))
1. Fixed the focus on the interactive window when pressing ctrl + 1/ ctrl + 2
   ([#9693](https://github.com/microsoft/vscode-python/issues/9693))
1. Fix variable explorer in Interactive and Notebook editors from interfering with execution.
   ([#5980](https://github.com/Microsoft/vscode-python/issues/5980))
1. Fix a crash when using pytest to discover doctests with unknown line number.
   (thanks [Olivier Grisel](https://github.com/ogrisel/))
   ([#7487](https://github.com/Microsoft/vscode-python/issues/7487))
1. Don't show any install product prompts if interpreter is not selected.
   ([#7750](https://github.com/Microsoft/vscode-python/issues/7750))
1. Allow PYTHONWARNINGS to be set and not have it interfere with the launching of Jupyter notebooks.
   ([#8496](https://github.com/Microsoft/vscode-python/issues/8496))
1. Pressing Esc in the config quickpick now cancels debugging.
   ([#8626](https://github.com/Microsoft/vscode-python/issues/8626))
1. Support resolveCompletionItem so that we can get Jedi docstrings in Notebook Editor and Interactive Window.
   ([#8706](https://github.com/Microsoft/vscode-python/issues/8706))
1. Disable interrupt, export, and restart buttons when already performing an interrupt, export, or restart for Notebooks and the Interactive window.
   ([#8716](https://github.com/Microsoft/vscode-python/issues/8716))
1. Icons now cannot be overwritten by styles in cell outputs.
   ([#8946](https://github.com/Microsoft/vscode-python/issues/8946))
1. Command palette (and other keyboard shortcuts) don't work from the Interactive/Notebook editor in the insider's build (or when setting 'useWebViewServer').
   ([#8976](https://github.com/Microsoft/vscode-python/issues/8976))
1. Fix issue that prevented language server diagnostics from being published.
   ([#9096](https://github.com/Microsoft/vscode-python/issues/9096))
1. Fixed the native editor toolbar so it won't overlap.
   ([#9140](https://github.com/Microsoft/vscode-python/issues/9140))
1. Selectively render output and monaco editor to improve performance.
   ([#9204](https://github.com/Microsoft/vscode-python/issues/9204))
1. Set test debug console default to be `internalConsole`.
   ([#9259](https://github.com/Microsoft/vscode-python/issues/9259))
1. Fix the Data Science "Enable Plot Viewer" setting to pass figure_formats correctly when turned off.
   ([#9420](https://github.com/Microsoft/vscode-python/issues/9420))
1. Shift+Enter can no longer send multiple lines to the interactive window.
   ([#9437](https://github.com/Microsoft/vscode-python/issues/9437))
1. Shift+Enter can no longer run code in the terminal.
   ([#9439](https://github.com/Microsoft/vscode-python/issues/9439))
1. Scrape output to get the details of the registered kernel.
   ([#9444](https://github.com/Microsoft/vscode-python/issues/9444))
1. Update `ptvsd` debugger to version v5.0.0a11. Fixes signing for `inject_dll_x86.exe`.
   ([#9474](https://github.com/Microsoft/vscode-python/issues/9474))
1. Disable use of `conda run`.
   ([#9490](https://github.com/Microsoft/vscode-python/issues/9490))
1. Improvements to responsiveness of code completions in `Notebook` cells and `Interactive Window`.
   ([#9494](https://github.com/Microsoft/vscode-python/issues/9494))
1. Revert changes related to calling `mypy` with relative paths.
   ([#9496](https://github.com/Microsoft/vscode-python/issues/9496))
1. Remove default `pathMappings` for attach to local process by process Id.
   ([#9533](https://github.com/Microsoft/vscode-python/issues/9533))
1. Ensure event handler is bound to the right context.
   ([#9539](https://github.com/Microsoft/vscode-python/issues/9539))
1. Use the correct interpreter when creating the Python execution service used as a fallback by the Daemon.
   ([#9566](https://github.com/Microsoft/vscode-python/issues/9566))
1. Ensure environment variables are always strings in `launch.json`.
   ([#9568](https://github.com/Microsoft/vscode-python/issues/9568))
1. Fix error in developer console about serializing gather rules.
   ([#9571](https://github.com/Microsoft/vscode-python/issues/9571))
1. Do not open the output panel when building workspace symbols.
   ([#9603](https://github.com/Microsoft/vscode-python/issues/9603))
1. Use an activated environment python process to check if modules are installed.
   ([#9643](https://github.com/Microsoft/vscode-python/issues/9643))
1. When hidden 'useWebViewServer' is true, clicking on links in Notebook output don't work.
   ([#9645](https://github.com/Microsoft/vscode-python/issues/9645))
1. Always use latest version of the debugger when building extension.
   ([#9652](https://github.com/Microsoft/vscode-python/issues/9652))
1. Fix background for interactive window copy icon.
   ([#9658](https://github.com/Microsoft/vscode-python/issues/9658))
1. Fix text in markdown cells being lost when clicking away.
   ([#9719](https://github.com/Microsoft/vscode-python/issues/9719))
1. Fix debugging of Interactive Window cells. Don't start up a second notebook at Interactive Window startup.
   ([#9780](https://github.com/Microsoft/vscode-python/issues/9780))
1. When comitting intellisense in Notebook Editor with Jedi place code in correct position.
   ([#9857](https://github.com/Microsoft/vscode-python/issues/9857))
1. Ignore errors coming from stat(), where appropriate.
   ([#9901](https://github.com/Microsoft/vscode-python/issues/9901))

### Code Health

1. Use [prettier](https://prettier.io/) as the `TypeScript` formatter and [Black](https://github.com/psf/black) as the `Python` formatter within the extension.
   ([#2012](https://github.com/Microsoft/vscode-python/issues/2012))
1. Use `vanillajs` for build scripts (instead of `typescript`, avoids the step of having to transpile).
   ([#5674](https://github.com/Microsoft/vscode-python/issues/5674))
1. Remove npx from webpack build as it [breaks on windows](https://github.com/npm/npx/issues/5) on npm 6.11+ and doesn't seem to be getting fixes. Update npm to current version.
   ([#7197](https://github.com/Microsoft/vscode-python/issues/7197))
1. Clean up npm dependencies.
   ([#8302](https://github.com/Microsoft/vscode-python/issues/8302))
1. Update version of node to `12.4.0`.
   ([#8453](https://github.com/Microsoft/vscode-python/issues/8453))
1. Use a hidden terminal to retrieve environment variables of an activated Python Interpreter.
   ([#8928](https://github.com/Microsoft/vscode-python/issues/8928))
1. Fix broken LiveShare connect via codewatcher test.
   ([#9005](https://github.com/Microsoft/vscode-python/issues/9005))
1. Refactor `webpack` build scripts to build `DS` bundles using separate config files.
   ([#9055](https://github.com/Microsoft/vscode-python/issues/9055))
1. Change how we handle keyboard input for our functional editor tests.
   ([#9084](https://github.com/Microsoft/vscode-python/issues/9084))
1. Fix working directory path verification for notebook tests.
   ([#9191](https://github.com/Microsoft/vscode-python/issues/9191))
1. Update Jedi to 0.15.2 and parso to 0.5.2.
   ([#9243](https://github.com/Microsoft/vscode-python/issues/9243))
1. Added a test performance measuring pipeline.
   ([#9421](https://github.com/Microsoft/vscode-python/issues/9421))
1. Audit existing telemetry events for datascience or ds_internal.
   ([#9626](https://github.com/Microsoft/vscode-python/issues/9626))
1. CI failure on Data science memoize-one dependency being removed.
   ([#9646](https://github.com/Microsoft/vscode-python/issues/9646))
1. Make sure to check dependencies during PRs.
   ([#9714](https://github.com/Microsoft/vscode-python/issues/9714))

### Thanks

Thanks to the following projects which we fully rely on to provide some of
our features:

-   [isort](https://pypi.org/project/isort/)
-   [jedi](https://pypi.org/project/jedi/)
    and [parso](https://pypi.org/project/parso/)
-   [Microsoft Python Language Server](https://github.com/microsoft/python-language-server)
-   [ptvsd](https://pypi.org/project/ptvsd/)
-   [exuberant ctags](http://ctags.sourceforge.net/) (user-installed)
-   [rope](https://pypi.org/project/rope/) (user-installed)

Also thanks to the various projects we provide integrations with which help
make this extension useful:

-   Debugging support:
    [Django](https://pypi.org/project/Django/),
    [Flask](https://pypi.org/project/Flask/),
    [gevent](https://pypi.org/project/gevent/),
    [Jinja](https://pypi.org/project/Jinja/),
    [Pyramid](https://pypi.org/project/pyramid/),
    [PySpark](https://pypi.org/project/pyspark/),
    [Scrapy](https://pypi.org/project/Scrapy/),
    [Watson](https://pypi.org/project/Watson/)
-   Formatting:
    [autopep8](https://pypi.org/project/autopep8/),
    [black](https://pypi.org/project/black/),
    [yapf](https://pypi.org/project/yapf/)
-   Interpreter support:
    [conda](https://conda.io/),
    [direnv](https://direnv.net/),
    [pipenv](https://pypi.org/project/pipenv/),
    [pyenv](https://github.com/pyenv/pyenv),
    [venv](https://docs.python.org/3/library/venv.html#module-venv),
    [virtualenv](https://pypi.org/project/virtualenv/)
-   Linting:
    [bandit](https://pypi.org/project/bandit/),
    [flake8](https://pypi.org/project/flake8/),
    [mypy](https://pypi.org/project/mypy/),
    [prospector](https://pypi.org/project/prospector/),
    [pylint](https://pypi.org/project/pylint/),
    [pydocstyle](https://pypi.org/project/pydocstyle/),
    [pylama](https://pypi.org/project/pylama/)
-   Testing:
    [nose](https://pypi.org/project/nose/),
    [pytest](https://pypi.org/project/pytest/),
    [unittest](https://docs.python.org/3/library/unittest.html#module-unittest)

And finally thanks to the [Python](https://www.python.org/) development team and
community for creating a fantastic programming language and community to be a
part of!

## 2020.1.0 (6 January 2020)

### Enhancements

1. Added experiment for reloading feature of debugging web apps.
   ([#3473](https://github.com/Microsoft/vscode-python/issues/3473))
1. Activate conda environment using path when name is not available.
   ([#3834](https://github.com/Microsoft/vscode-python/issues/3834))
1. Add QuickPick dropdown option _Run All/Debug All_ when clicking on a Code Lens for a parametrized test to be able to run/debug all belonging test variants at once.
   (thanks to [Philipp Loose](https://github.com/phloose))
   ([#5608](https://github.com/Microsoft/vscode-python/issues/5608))
1. Use Octicons in Code Lenses. (thanks [Aidan Dang](https://github.com/AidanGG))
   ([#7192](https://github.com/Microsoft/vscode-python/issues/7192))
1. Improve startup performance of Jupyter by using a Python daemon.
   ([#7242](https://github.com/Microsoft/vscode-python/issues/7242))
1. Automatically indent following `async for` and `async with` statements.
   ([#7344](https://github.com/Microsoft/vscode-python/issues/7344))
1. Added extension option `activateEnvInCurrentTerminal` to detect if environment should be activated in the current open terminal.
   ([#7665](https://github.com/Microsoft/vscode-python/issues/7665))
1. Add telemetry for usage of activateEnvInCurrentTerminal setting.
   ([#8004](https://github.com/Microsoft/vscode-python/issues/8004))
1. Support multiprocess debugging using the new python debug adapter.
   ([#8105](https://github.com/Microsoft/vscode-python/issues/8105))
1. Support a per interpreter language server so that notebooks that aren't using the currently selected python can still have intellisense.
   ([#8206](https://github.com/Microsoft/vscode-python/issues/8206))
1. Add "processId" key in launch.json to enable attach-to-local-pid scenarios when using the new debug adapter.
   ([#8384](https://github.com/Microsoft/vscode-python/issues/8384))
1. Populate survey links with variables
   ([#8484](https://github.com/Microsoft/vscode-python/issues/8484))
1. Support the ability to take input from users inside of a notebook or the Interactive Window.
   ([#8601](https://github.com/Microsoft/vscode-python/issues/8601))
1. Create an MRU list for Jupyter notebook servers.
   ([#8613](https://github.com/Microsoft/vscode-python/issues/8613))
1. Add icons to the quick pick list for specifying the Jupyter server URI.
   ([#8753](https://github.com/Microsoft/vscode-python/issues/8753))
1. Added kernel status and selection toolbar to the notebook editor.
   ([#8866](https://github.com/Microsoft/vscode-python/issues/8866))
1. Updated `ptvsd` debugger to version v5.0.0a9.
   ([#8930](https://github.com/Microsoft/vscode-python/issues/8930))
1. Add ability to select an existing remote `kernel`.
   ([#4644](https://github.com/Microsoft/vscode-python/issues/4644))
1. Notify user when starting jupyter times out and added `Jupyter` output panel to display output from Jupyter.
   ([#9068](https://github.com/Microsoft/vscode-python/issues/9068))

### Fixes

1. Add implementations for `python.workspaceSymbols.rebuildOnStart` and `python.workspaceSymbols.rebuildOnFileSave`.
   ([#793](https://github.com/Microsoft/vscode-python/issues/793))
1. Use relative paths when invoking mypy.
   (thanks to [yxliang01](https://github.com/yxliang01))
   ([#5326](https://github.com/Microsoft/vscode-python/issues/5326))
1. Make the dataviewer open a window much faster. Total load time is the same, but initial response is much faster.
   ([#6729](https://github.com/Microsoft/vscode-python/issues/6729))
1. Make sure the data viewer for notebooks comes up as soon as the user clicks.
   ([#6840](https://github.com/Microsoft/vscode-python/issues/6840))
1. Support saving plotly graphs in the Interactive Window or inside of a notebook.
   ([#7221](https://github.com/Microsoft/vscode-python/issues/7221))
1. Change 0th line in output to 1th in flake8.
   (thanks to [Ma007ks](https://github.com/Ma007ks/))
   ([#7349](https://github.com/Microsoft/vscode-python/issues/7349))
1. Support local images in markdown and output for notebooks.
   ([#7704](https://github.com/Microsoft/vscode-python/issues/7704))
1. Default notebookFileRoot to match the file that a notebook was opened with (or the first file run for the interactive window).
   ([#7780](https://github.com/Microsoft/vscode-python/issues/7780))
1. Execution count and output are cleared from the .ipynb file when the user clicks the 'Clear All Output'.
   ([#7853](https://github.com/Microsoft/vscode-python/issues/7853))
1. Fix clear_output(True) to work in notebook cells.
   ([#7970](https://github.com/Microsoft/vscode-python/issues/7970))
1. Prevented '\$0' from appearing inside brackets when using intellisense autocomplete.
   ([#8101](https://github.com/Microsoft/vscode-python/issues/8101))
1. Intellisense can sometimes not appear in notebooks or the interactive window, especially when something is a large list.
   ([#8140](https://github.com/Microsoft/vscode-python/issues/8140))
1. Correctly update interpreter and kernel info in the metadata.
   ([#8223](https://github.com/Microsoft/vscode-python/issues/8223))
1. Dataframe viewer should use the same interpreter as the active notebook is using.
   ([#8227](https://github.com/Microsoft/vscode-python/issues/8227))
1. 'breakpoint' line shows up in the interactive window when debugging a cell.
   ([#8260](https://github.com/Microsoft/vscode-python/issues/8260))
1. Run above should include all code, and not just cells above.
   ([#8403](https://github.com/Microsoft/vscode-python/issues/8403))
1. Fix issue with test discovery when using `unittest` with `--pattern` flag.
   ([#8465](https://github.com/Microsoft/vscode-python/issues/8465))
1. Set focus to the corresponding `Native Notebook Editor` when opening an `ipynb` file again.
   ([#8506](https://github.com/Microsoft/vscode-python/issues/8506))
1. Fix using all environment variables when running in integrated terminal.
   ([#8584](https://github.com/Microsoft/vscode-python/issues/8584))
1. Fix display of SVG images from previously executed ipynb files.
   ([#8600](https://github.com/Microsoft/vscode-python/issues/8600))
1. Fixes that the test selection drop-down did not open when a code lens for a parameterized test was clicked on windows.
   ([#8627](https://github.com/Microsoft/vscode-python/issues/8627))
1. Changes to how `node-fetch` is bundled in the extension.
   ([#8665](https://github.com/Microsoft/vscode-python/issues/8665))
1. Re-enable support for source-maps.
   ([#8686](https://github.com/Microsoft/vscode-python/issues/8686))
1. Fix order for print/display outputs in a notebook cell.
   ([#8739](https://github.com/Microsoft/vscode-python/issues/8739))
1. Fix scrolling inside of intellisense hover windows for notebooks.
   ([#8843](https://github.com/Microsoft/vscode-python/issues/8843))
1. Fix scrolling in large cells.
   ([#8895](https://github.com/Microsoft/vscode-python/issues/8895))
1. Set `python.workspaceSymbols.enabled` to false by default.
   ([#9046](https://github.com/Microsoft/vscode-python/issues/9046))
1. Add ability to pick a remote kernel.
   ([#3763](https://github.com/Microsoft/vscode-python/issues/3763))
1. Do not set "redirectOutput": true by default when not specified in launch.json, unless "console" is "internalConsole".
   ([#8865](https://github.com/Microsoft/vscode-python/issues/8865))
1. Fix slowdown in Notebook editor caused by using global storage for too much data.
   ([#8961](https://github.com/Microsoft/vscode-python/issues/8961))
1. 'y' and 'm' keys toggle cell type but also add a 'y' or 'm' to the cell.
   ([#9078](https://github.com/Microsoft/vscode-python/issues/9078))
1. Remove unnecessary matplotlib import from first cell.
   ([#9099](https://github.com/Microsoft/vscode-python/issues/9099))
1. Two 'default' options in the select a Jupyter server URI picker.
   ([#9101](https://github.com/Microsoft/vscode-python/issues/9101))
1. Plot viewer never opens.
   ([#9114](https://github.com/Microsoft/vscode-python/issues/9114))
1. Fix color contrast for kernel selection control.
   ([#9138](https://github.com/Microsoft/vscode-python/issues/9138))
1. Disconnect between displayed server and connected server in Kernel selection UI.
   ([#9151](https://github.com/Microsoft/vscode-python/issues/9151))
1. Eliminate extra storage space from global storage on first open of a notebook that had already written to storage.
   ([#9159](https://github.com/Microsoft/vscode-python/issues/9159))
1. Change kernel selection MRU to just save connection time and don't try to connect when popping the list. Plus add unit tests for it.
   ([#9171](https://github.com/Microsoft/vscode-python/issues/9171))

### Code Health

1. Re-enable our mac 3.7 debugger tests as a blocking ptvsd issue has been resolved.
   ([#6646](https://github.com/Microsoft/vscode-python/issues/6646))
1. Use "conda run" (instead of using the "python.pythonPath" setting directly) when executing
   Python and an Anaconda environment is selected.
   ([#7696](https://github.com/Microsoft/vscode-python/issues/7696))
1. Change state management for react code to use redux.
   ([#7949](https://github.com/Microsoft/vscode-python/issues/7949))
1. Pass resource when accessing VS Code settings.
   ([#8001](https://github.com/Microsoft/vscode-python/issues/8001))
1. Adjust some notebook and interactive window telemetry.
   ([#8254](https://github.com/Microsoft/vscode-python/issues/8254))
1. Added a new telemetry event called `DATASCIENCE.NATIVE.OPEN_NOTEBOOK_ALL` that fires every time the user opens a jupyter notebook by any means.
   ([#8262](https://github.com/Microsoft/vscode-python/issues/8262))
1. Create python daemon for execution of python code.
   ([#8451](https://github.com/Microsoft/vscode-python/issues/8451))
1. Update npm package `https-proxy-agent` by updating the packages that pull it in.
   ([#8537](https://github.com/Microsoft/vscode-python/issues/8537))
1. Improve startup times of unit tests by optionally ignoring some bootstrapping required for `monaco` and `react` tests.
   ([#8564](https://github.com/Microsoft/vscode-python/issues/8564))
1. Skip checking dependencies on CI in PRs.
   ([#8840](https://github.com/Microsoft/vscode-python/issues/8840))
1. Fix installation of sqlite on CI linux machines.
   ([#8883](https://github.com/Microsoft/vscode-python/issues/8883))
1. Fix the "convert to python" functional test failure.
   ([#8899](https://github.com/Microsoft/vscode-python/issues/8899))
1. Remove unused auto-save-enabled telemetry.
   ([#8906](https://github.com/Microsoft/vscode-python/issues/8906))
1. Added ability to wait for completion of the installation of modules.
   ([#8952](https://github.com/Microsoft/vscode-python/issues/8952))
1. Fix failing Data Viewer functional tests.
   ([#8992](https://github.com/Microsoft/vscode-python/issues/8992))

### Thanks

Thanks to the following projects which we fully rely on to provide some of
our features:

-   [isort](https://pypi.org/project/isort/)
-   [jedi](https://pypi.org/project/jedi/)
    and [parso](https://pypi.org/project/parso/)
-   [Microsoft Python Language Server](https://github.com/microsoft/python-language-server)
-   [ptvsd](https://pypi.org/project/ptvsd/)
-   [exuberant ctags](http://ctags.sourceforge.net/) (user-installed)
-   [rope](https://pypi.org/project/rope/) (user-installed)

Also thanks to the various projects we provide integrations with which help
make this extension useful:

-   Debugging support:
    [Django](https://pypi.org/project/Django/),
    [Flask](https://pypi.org/project/Flask/),
    [gevent](https://pypi.org/project/gevent/),
    [Jinja](https://pypi.org/project/Jinja/),
    [Pyramid](https://pypi.org/project/pyramid/),
    [PySpark](https://pypi.org/project/pyspark/),
    [Scrapy](https://pypi.org/project/Scrapy/),
    [Watson](https://pypi.org/project/Watson/)
-   Formatting:
    [autopep8](https://pypi.org/project/autopep8/),
    [black](https://pypi.org/project/black/),
    [yapf](https://pypi.org/project/yapf/)
-   Interpreter support:
    [conda](https://conda.io/),
    [direnv](https://direnv.net/),
    [pipenv](https://pypi.org/project/pipenv/),
    [pyenv](https://github.com/pyenv/pyenv),
    [venv](https://docs.python.org/3/library/venv.html#module-venv),
    [virtualenv](https://pypi.org/project/virtualenv/)
-   Linting:
    [bandit](https://pypi.org/project/bandit/),
    [flake8](https://pypi.org/project/flake8/),
    [mypy](https://pypi.org/project/mypy/),
    [prospector](https://pypi.org/project/prospector/),
    [pylint](https://pypi.org/project/pylint/),
    [pydocstyle](https://pypi.org/project/pydocstyle/),
    [pylama](https://pypi.org/project/pylama/)
-   Testing:
    [nose](https://pypi.org/project/nose/),
    [pytest](https://pypi.org/project/pytest/),
    [unittest](https://docs.python.org/3/library/unittest.html#module-unittest)

And finally thanks to the [Python](https://www.python.org/) development team and
community for creating a fantastic programming language and community to be a
part of!

## 2019.11.1 (22 November 2019)

### Fixes

1. Some LaTeX equations do not print in notebooks or the interactive window.
   ([#8673](https://github.com/Microsoft/vscode-python/issues/8673))
1. Converting to python script no longer working from a notebook.
   ([#8677](https://github.com/Microsoft/vscode-python/issues/8677))
1. Fixes to starting `Jupyter` in a `Docker` container.
   ([#8661](https://github.com/Microsoft/vscode-python/issues/8661))
1. Ensure arguments are generated correctly for `getRemoteLauncherCommand` when in debugger experiment.
   ([#8685](https://github.com/Microsoft/vscode-python/issues/8685))

### Thanks

Thanks to the following projects which we fully rely on to provide some of
our features:

-   [isort](https://pypi.org/project/isort/)
-   [jedi](https://pypi.org/project/jedi/)
    and [parso](https://pypi.org/project/parso/)
-   [Microsoft Python Language Server](https://github.com/microsoft/python-language-server)
-   [ptvsd](https://pypi.org/project/ptvsd/)
-   [exuberant ctags](http://ctags.sourceforge.net/) (user-installed)
-   [rope](https://pypi.org/project/rope/) (user-installed)

Also thanks to the various projects we provide integrations with which help
make this extension useful:

-   Debugging support:
    [Django](https://pypi.org/project/Django/),
    [Flask](https://pypi.org/project/Flask/),
    [gevent](https://pypi.org/project/gevent/),
    [Jinja](https://pypi.org/project/Jinja/),
    [Pyramid](https://pypi.org/project/pyramid/),
    [PySpark](https://pypi.org/project/pyspark/),
    [Scrapy](https://pypi.org/project/Scrapy/),
    [Watson](https://pypi.org/project/Watson/)
-   Formatting:
    [autopep8](https://pypi.org/project/autopep8/),
    [black](https://pypi.org/project/black/),
    [yapf](https://pypi.org/project/yapf/)
-   Interpreter support:
    [conda](https://conda.io/),
    [direnv](https://direnv.net/),
    [pipenv](https://pypi.org/project/pipenv/),
    [pyenv](https://github.com/pyenv/pyenv),
    [venv](https://docs.python.org/3/library/venv.html#module-venv),
    [virtualenv](https://pypi.org/project/virtualenv/)
-   Linting:
    [bandit](https://pypi.org/project/bandit/),
    [flake8](https://pypi.org/project/flake8/),
    [mypy](https://pypi.org/project/mypy/),
    [prospector](https://pypi.org/project/prospector/),
    [pylint](https://pypi.org/project/pylint/),
    [pydocstyle](https://pypi.org/project/pydocstyle/),
    [pylama](https://pypi.org/project/pylama/)
-   Testing:
    [nose](https://pypi.org/project/nose/),
    [pytest](https://pypi.org/project/pytest/),
    [unittest](https://docs.python.org/3/library/unittest.html#module-unittest)

And finally thanks to the [Python](https://www.python.org/) development team and
community for creating a fantastic programming language and community to be a
part of!

## 2019.11.0 (18 November 2019)

### Enhancements

1. Add Vega support into our list of transforms for output.
   ([#4125](https://github.com/Microsoft/vscode-python/issues/4125))
1. Add `.flake8` file association as ini-file.
   (thanks [thernstig](https://github.com/thernstig/))
   ([#6506](https://github.com/Microsoft/vscode-python/issues/6506))
1. Provide user feedback when searching for a Jupyter server to use and allow the user to cancel this process.
   ([#7262](https://github.com/Microsoft/vscode-python/issues/7262))
1. By default, don't change matplotlib themes and place all plots on a white background regardless of VS Code theme. Add a setting to allow for plots to try to theme.
   ([#8000](https://github.com/Microsoft/vscode-python/issues/8000))
1. Prompt to open exported `Notebook` in the `Notebook Editor`.
   ([#8078](https://github.com/Microsoft/vscode-python/issues/8078))
1. Add commands translation for Persian locale.
   (thanks [Nikronic](https://github.com/Nikronic))
   ([#8092](https://github.com/Microsoft/vscode-python/issues/8092))
1. Enhance "select a workspace" message when selecting interpreter.
   (thanks [Nikolay Kondratyev](https://github.com/kondratyev-nv/))
   ([#8103](https://github.com/Microsoft/vscode-python/issues/8103))
1. Add logging support for python debug adapter.
   ([#8106](https://github.com/Microsoft/vscode-python/issues/8106))
1. Style adjustments to line numbers (color and width) in the `Native Editor`, to line up with VS Code styles.
   ([#8289](https://github.com/Microsoft/vscode-python/issues/8289))
1. Added command translations for Turkish.
   (thanks to [alioguzhan](https://github.com/alioguzhan/))
   ([#8320](https://github.com/Microsoft/vscode-python/issues/8320))
1. Toolbar was updated to take less space and be reached more easily.
   ([#8366](https://github.com/Microsoft/vscode-python/issues/8366))

### Fixes

1. Fix running a unittest file executing only the first test.
   (thanks [Nikolay Kondratyev](https://github.com/kondratyev-nv/))
   ([#4567](https://github.com/Microsoft/vscode-python/issues/4567))
1. Force the pytest root dir to always be the workspace root folder.
   ([#6548](https://github.com/Microsoft/vscode-python/issues/6548))
1. The notebook editor will now treat wrapped lines as different lines, so moving in cells and between cells with the arrow keys (and j and k) will be easier.
   ([#7227](https://github.com/Microsoft/vscode-python/issues/7227))
1. During test discovery, ignore tests generated by pytest plugins (like pep8).
   Tests like that were causing discovery to fail.
   ([#7287](https://github.com/Microsoft/vscode-python/issues/7287))
1. When exporting a notebook editor to python script don't use the temp file location for generating the export.
   ([#7567](https://github.com/Microsoft/vscode-python/issues/7567))
1. Unicode symbol used to mark skipped tests was almost not visible on Linux and Windows.
   ([#7705](https://github.com/Microsoft/vscode-python/issues/7705))
1. Editing cells in a notebook, closing VS code, and then reopening will not have the cell content visible.
   ([#7754](https://github.com/Microsoft/vscode-python/issues/7754))
1. Sonar warnings.
   ([#7812](https://github.com/Microsoft/vscode-python/issues/7812))
1. Remove --ci flag from install_ptvsd.py to fix execution of "Setup" instructions from CONTRIBUTING.md.
   ([#7814](https://github.com/Microsoft/vscode-python/issues/7814))
1. Add telemetry for control groups in debug adapter experiments.
   ([#7817](https://github.com/Microsoft/vscode-python/issues/7817))
1. Allow the language server to pick a default caching mode.
   ([#7821](https://github.com/Microsoft/vscode-python/issues/7821))
1. Respect ignoreVSCodeTheme setting and correctly swap icons when changing from light to dark color themes.
   ([#7847](https://github.com/Microsoft/vscode-python/issues/7847))
1. 'Clear All Output' now deletes execution count for all cells.
   ([#7853](https://github.com/Microsoft/vscode-python/issues/7853))
1. If a Jupyter server fails to start, allow user to retry without having to restart VS code.
   ([#7865](https://github.com/Microsoft/vscode-python/issues/7865))
1. Fix strings of commas appearing in text/html output in the notebook editor.
   ([#7873](https://github.com/Microsoft/vscode-python/issues/7873))
1. When creating a new blank notebook, it has existing text in it already.
   ([#7980](https://github.com/Microsoft/vscode-python/issues/7980))
1. Can now include a LaTeX-style equation without surrounding the equation with '\$' in a markdown cell.
   ([#7992](https://github.com/Microsoft/vscode-python/issues/7992))
1. Make a spinner appear during executing a cell.
   ([#8003](https://github.com/Microsoft/vscode-python/issues/8003))
1. Signature help is overflowing out of the signature help widget on the Notebook Editor.
   ([#8006](https://github.com/Microsoft/vscode-python/issues/8006))
1. Ensure intellisense (& similar widgets/popups) are dispaled for one cell in the Notebook editor.
   ([#8007](https://github.com/Microsoft/vscode-python/issues/8007))
1. Correctly restart Jupyter sessions when the active interpreter is changed.
   ([#8019](https://github.com/Microsoft/vscode-python/issues/8019))
1. Clear up wording around jupyterServerURI and remove the quick pick from the flow of setting that.
   ([#8021](https://github.com/Microsoft/vscode-python/issues/8021))
1. Use actual filename comparison for filename equality checks.
   ([#8022](https://github.com/Microsoft/vscode-python/issues/8022))
1. Opening a notebook a second time round with changes (made from another editor) should be preserved.
   ([#8025](https://github.com/Microsoft/vscode-python/issues/8025))
1. Minimize the GPU impact of the interactive window and the notebook editor.
   ([#8039](https://github.com/Microsoft/vscode-python/issues/8039))
1. Store version of the `Python` interpreter (kernel) in the notebook metadata when running cells.
   ([#8064](https://github.com/Microsoft/vscode-python/issues/8064))
1. Make shift+enter not take focus unless about to add a new cell.
   ([#8069](https://github.com/Microsoft/vscode-python/issues/8069))
1. When checking the version of `pandas`, use the same interpreter used to start `Jupyter`.
   ([#8084](https://github.com/Microsoft/vscode-python/issues/8084))
1. Make brackets and paranthesis auto complete in the Notebook Editor and Interactive Window (based on editor settings).
   ([#8086](https://github.com/Microsoft/vscode-python/issues/8086))
1. Cannot create more than one blank notebook.
   ([#8132](https://github.com/Microsoft/vscode-python/issues/8132))
1. Fix for code disappearing after switching between markdown and code in a Notebook Editor.
   ([#8141](https://github.com/Microsoft/vscode-python/issues/8141))
1. Support `⌘+s` keyboard shortcut for saving `Notebooks`.
   ([#8151](https://github.com/Microsoft/vscode-python/issues/8151))
1. Fix closing a Notebook Editor to actually wait for the kernel to restart.
   ([#8167](https://github.com/Microsoft/vscode-python/issues/8167))
1. Inserting a cell in a notebook can sometimes cause the contents to be the cell below it.
   ([#8194](https://github.com/Microsoft/vscode-python/issues/8194))
1. Scroll the notebook editor when giving focus or changing line of a code cell.
   ([#8205](https://github.com/Microsoft/vscode-python/issues/8205))
1. Prevent code from changing in the Notebook Editor while running a cell.
   ([#8215](https://github.com/Microsoft/vscode-python/issues/8215))
1. When updating the Python extension, unsaved changes to notebooks are lost.
   ([#8263](https://github.com/Microsoft/vscode-python/issues/8263))
1. Fix CI to use Python 3.7.5.
   ([#8296](https://github.com/Microsoft/vscode-python/issues/8296))
1. Correctly transition markdown cells into code cells.
   ([#8386](https://github.com/Microsoft/vscode-python/issues/8386))
1. Fix cells being erased when saving and then changing focus to another cell.
   ([#8399](https://github.com/Microsoft/vscode-python/issues/8399))
1. Add a white background for most non-text mimetypes. This lets stuff like Atlair look good in dark mode.
   ([#8423](https://github.com/Microsoft/vscode-python/issues/8423))
1. Export to python button is blue in native editor.
   ([#8424](https://github.com/Microsoft/vscode-python/issues/8424))
1. CTRL+Z is deleting cells. It should only undo changes inside of the code for a cell. 'Z' and 'SHIFT+Z' are for undoing/redoing cell adds/moves.
   ([#7999](https://github.com/Microsoft/vscode-python/issues/7999))
1. Ensure clicking `ctrl+s` in a new `notebook` prompts the user to select a file once instead of twice.
   ([#8138](https://github.com/Microsoft/vscode-python/issues/8138))
1. Creating a new blank notebook should not require a search for jupyter.
   ([#8481](https://github.com/Microsoft/vscode-python/issues/8481))
1. Arrowing up and down through cells can lose code that was just typed.
   ([#8491](https://github.com/Microsoft/vscode-python/issues/8491))
1. After pasting code, arrow keys don't navigate in a cell.
   ([#8495](https://github.com/Microsoft/vscode-python/issues/8495))
1. Typing 'z' in a cell causes the cell to disappear.
   ([#8594](https://github.com/Microsoft/vscode-python/issues/8594))

### Code Health

1. Add unit tests for src/client/common/process/pythonProcess.ts.
   ([#6065](https://github.com/Microsoft/vscode-python/issues/6065))
1. Remove try...catch around use of vscode.env.shell.
   ([#6912](https://github.com/Microsoft/vscode-python/issues/6912))
1. Test plan needed to be updated to include support for the Notebook Editor.
   ([#7593](https://github.com/Microsoft/vscode-python/issues/7593))
1. Add test step to get correct pywin32 installed with python 3.6 on windows.
   ([#7798](https://github.com/Microsoft/vscode-python/issues/7798))
1. Update Test Explorer icons to match new VS Code icons.
   ([#7809](https://github.com/Microsoft/vscode-python/issues/7809))
1. Fix native editor mime type functional test.
   ([#7877](https://github.com/Microsoft/vscode-python/issues/7877))
1. Fix variable explorer loading test.
   ([#7878](https://github.com/Microsoft/vscode-python/issues/7878))
1. Add telemetry to capture usage of features in the `Notebook Editor` for `Data Science` features.
   ([#7908](https://github.com/Microsoft/vscode-python/issues/7908))
1. Fix debug temporary functional test for Mac / Linux.
   ([#7994](https://github.com/Microsoft/vscode-python/issues/7994))
1. Variable explorer tests failing on nightly.
   ([#8124](https://github.com/Microsoft/vscode-python/issues/8124))
1. Timeout with new waitForMessage in native editor tests.
   ([#8255](https://github.com/Microsoft/vscode-python/issues/8255))
1. Remove code used to track perf of creation classes.
   ([#8280](https://github.com/Microsoft/vscode-python/issues/8280))
1. Update TypeScript to `3.7`.
   ([#8395](https://github.com/Microsoft/vscode-python/issues/8395))

### Thanks

Thanks to the following projects which we fully rely on to provide some of
our features:

-   [isort](https://pypi.org/project/isort/)
-   [jedi](https://pypi.org/project/jedi/)
    and [parso](https://pypi.org/project/parso/)
-   [Microsoft Python Language Server](https://github.com/microsoft/python-language-server)
-   [ptvsd](https://pypi.org/project/ptvsd/)
-   [pyparsing](https://pypi.org/project/pyparsing/)
-   [exuberant ctags](http://ctags.sourceforge.net/) (user-installed)
-   [rope](https://pypi.org/project/rope/) (user-installed)

Also thanks to the various projects we provide integrations with which help
make this extension useful:

-   Debugging support:
    [Django](https://pypi.org/project/Django/),
    [Flask](https://pypi.org/project/Flask/),
    [gevent](https://pypi.org/project/gevent/),
    [Jinja](https://pypi.org/project/Jinja/),
    [Pyramid](https://pypi.org/project/pyramid/),
    [PySpark](https://pypi.org/project/pyspark/),
    [Scrapy](https://pypi.org/project/Scrapy/),
    [Watson](https://pypi.org/project/Watson/)
-   Formatting:
    [autopep8](https://pypi.org/project/autopep8/),
    [black](https://pypi.org/project/black/),
    [yapf](https://pypi.org/project/yapf/)
-   Interpreter support:
    [conda](https://conda.io/),
    [direnv](https://direnv.net/),
    [pipenv](https://pypi.org/project/pipenv/),
    [pyenv](https://github.com/pyenv/pyenv),
    [venv](https://docs.python.org/3/library/venv.html#module-venv),
    [virtualenv](https://pypi.org/project/virtualenv/)
-   Linting:
    [bandit](https://pypi.org/project/bandit/),
    [flake8](https://pypi.org/project/flake8/),
    [mypy](https://pypi.org/project/mypy/),
    [prospector](https://pypi.org/project/prospector/),
    [pylint](https://pypi.org/project/pylint/),
    [pydocstyle](https://pypi.org/project/pydocstyle/),
    [pylama](https://pypi.org/project/pylama/)
-   Testing:
    [nose](https://pypi.org/project/nose/),
    [pytest](https://pypi.org/project/pytest/),
    [unittest](https://docs.python.org/3/library/unittest.html#module-unittest)

And finally thanks to the [Python](https://www.python.org/) development team and
community for creating a fantastic programming language and community to be a
part of!

## 2019.10.1 (22 October 2019)

### Enhancements

1. Support other variables for notebookFileRoot besides ${workspaceRoot}. Specifically allow things like ${fileDirName} so that the dir of the first file run in the interactive window is used for the current directory.
   ([#4441](https://github.com/Microsoft/vscode-python/issues/4441))
1. Add command palette commands for native editor (run all cells, run selected cell, add new cell). And remove interactive window commands from contexts where they don't apply.
   ([#7800](https://github.com/Microsoft/vscode-python/issues/7800))
1. Added ability to auto-save chagnes made to the notebook.
   ([#7831](https://github.com/Microsoft/vscode-python/issues/7831))

### Fixes

1. Fix regression to allow connection to servers with no token and no password and add functional test for this scenario
   ([#7137](https://github.com/Microsoft/vscode-python/issues/7137))
1. Perf improvements for opening notebooks with more than 100 cells.
   ([#7483](https://github.com/Microsoft/vscode-python/issues/7483))
1. Fix jupyter server startup hang when xeus-cling kernel is installed.
   ([#7569](https://github.com/Microsoft/vscode-python/issues/7569))
1. Make interactive window and native take their fontSize and fontFamily from the settings in VS Code.
   ([#7624](https://github.com/Microsoft/vscode-python/issues/7624))
1. Fix a hang in the Interactive window when connecting guest to host after the host has already started the interactive window.
   ([#7638](https://github.com/Microsoft/vscode-python/issues/7638))
1. Change the default cell marker to '# %%' instead of '#%%' to prevent linter errors in python files with markers.
   Also added a new setting to change this - 'python.dataScience.defaultCellMarker'.
   ([#7674](https://github.com/Microsoft/vscode-python/issues/7674))
1. When there's no workspace open, use the directory of the opened file as the root directory for a jupyter session.
   ([#7688](https://github.com/Microsoft/vscode-python/issues/7688))
1. Fix selection and focus not updating when clicking around in a notebook editor.
   ([#7802](https://github.com/Microsoft/vscode-python/issues/7802))
1. Fix add new cell buttons in the notebook editor to give the new cell focus.
   ([#7820](https://github.com/Microsoft/vscode-python/issues/7820))
1. Do not use the PTVSD package version in the folder name for the wheel experiment.
   ([#7836](https://github.com/Microsoft/vscode-python/issues/7836))
1. Prevent updates to the cell text when cell execution of the same cell has commenced or completed.
   ([#7844](https://github.com/Microsoft/vscode-python/issues/7844))
1. Hide the parameters intellisense widget in the `Notebook Editor` when it is not longer required.
   ([#7851](https://github.com/Microsoft/vscode-python/issues/7851))
1. Allow the "Create New Blank Jupyter Notebook" command to be run when the python extension is not loaded yet.
   ([#7888](https://github.com/Microsoft/vscode-python/issues/7888))
1. Ensure the `*.trie` files related to `font kit` npm module are copied into the output directory as part of the `Webpack` bundling operation.
   ([#7899](https://github.com/Microsoft/vscode-python/issues/7899))
1. CTRL+S is not saving a Notebook file.
   ([#7904](https://github.com/Microsoft/vscode-python/issues/7904))
1. When automatically opening the `Notebook Editor`, then ignore uris that do not have a `file` scheme
   ([#7905](https://github.com/Microsoft/vscode-python/issues/7905))
1. Minimize the changes to an ipynb file when saving - preserve metadata and spacing.
   ([#7960](https://github.com/Microsoft/vscode-python/issues/7960))
1. Fix intellisense popping up in the wrong spot when first typing in a cell.
   ([#8009](https://github.com/Microsoft/vscode-python/issues/8009))
1. Fix python.dataScience.maxOutputSize to be honored again.
   ([#8010](https://github.com/Microsoft/vscode-python/issues/8010))
1. Fix markdown disappearing after editing and hitting the escape key.
   ([#8045](https://github.com/Microsoft/vscode-python/issues/8045))

### Code Health

1. Add functional tests for notebook editor's use of the variable list.
   ([#7369](https://github.com/Microsoft/vscode-python/issues/7369))
1. More functional tests for the notebook editor.
   ([#7372](https://github.com/Microsoft/vscode-python/issues/7372))
1. Update version of `@types/vscode`.
   ([#7832](https://github.com/Microsoft/vscode-python/issues/7832))
1. Use `Webview.asWebviewUri` to generate a URI for use in the `Webview Panel` instead of hardcoding the resource `vscode-resource`.
   ([#7834](https://github.com/Microsoft/vscode-python/issues/7834))

### Thanks

Thanks to the following projects which we fully rely on to provide some of
our features:

-   [isort](https://pypi.org/project/isort/)
-   [jedi](https://pypi.org/project/jedi/)
    and [parso](https://pypi.org/project/parso/)
-   [Microsoft Python Language Server](https://github.com/microsoft/python-language-server)
-   [ptvsd](https://pypi.org/project/ptvsd/)
-   [exuberant ctags](http://ctags.sourceforge.net/) (user-installed)
-   [rope](https://pypi.org/project/rope/) (user-installed)

Also thanks to the various projects we provide integrations with which help
make this extension useful:

-   Debugging support:
    [Django](https://pypi.org/project/Django/),
    [Flask](https://pypi.org/project/Flask/),
    [gevent](https://pypi.org/project/gevent/),
    [Jinja](https://pypi.org/project/Jinja/),
    [Pyramid](https://pypi.org/project/pyramid/),
    [PySpark](https://pypi.org/project/pyspark/),
    [Scrapy](https://pypi.org/project/Scrapy/),
    [Watson](https://pypi.org/project/Watson/)
-   Formatting:
    [autopep8](https://pypi.org/project/autopep8/),
    [black](https://pypi.org/project/black/),
    [yapf](https://pypi.org/project/yapf/)
-   Interpreter support:
    [conda](https://conda.io/),
    [direnv](https://direnv.net/),
    [pipenv](https://pypi.org/project/pipenv/),
    [pyenv](https://github.com/pyenv/pyenv),
    [venv](https://docs.python.org/3/library/venv.html#module-venv),
    [virtualenv](https://pypi.org/project/virtualenv/)
-   Linting:
    [bandit](https://pypi.org/project/bandit/),
    [flake8](https://pypi.org/project/flake8/),
    [mypy](https://pypi.org/project/mypy/),
    [prospector](https://pypi.org/project/prospector/),
    [pylint](https://pypi.org/project/pylint/),
    [pydocstyle](https://pypi.org/project/pydocstyle/),
    [pylama](https://pypi.org/project/pylama/)
-   Testing:
    [nose](https://pypi.org/project/nose/),
    [pytest](https://pypi.org/project/pytest/),
    [unittest](https://docs.python.org/3/library/unittest.html#module-unittest)

And finally thanks to the [Python](https://www.python.org/) development team and
community for creating a fantastic programming language and community to be a
part of!

## 2019.10.0 (8 October 2019)

### Enhancements

1. Experimental version of a native editor for ipynb files.
   ([#5959](https://github.com/Microsoft/vscode-python/issues/5959))
1. Added A/A testing.
   ([#6793](https://github.com/Microsoft/vscode-python/issues/6793))
1. Opt insiders users into beta language server by default.
   ([#7108](https://github.com/Microsoft/vscode-python/issues/7108))
1. Add basic liveshare support for native.
   ([#7235](https://github.com/Microsoft/vscode-python/issues/7235))
1. Change main toolbar to match design spec.
   ([#7240](https://github.com/Microsoft/vscode-python/issues/7240))
1. Telemetry for native editor support.
   ([#7252](https://github.com/Microsoft/vscode-python/issues/7252))
1. Change Variable Explorer to use a sticky button on the main toolbar.
   ([#7354](https://github.com/Microsoft/vscode-python/issues/7354))
1. Add left side navigation bar to native editor.
   ([#7377](https://github.com/Microsoft/vscode-python/issues/7377))
1. Add middle toolbar to a native editor cell.
   ([#7378](https://github.com/Microsoft/vscode-python/issues/7378))
1. Indented the status bar for outputs and changed the background color in the native editor.
   ([#7379](https://github.com/Microsoft/vscode-python/issues/7379))
1. Added a setting `python.experiments.enabled` to enable/disable A/B tests within the extension.
   ([#7410](https://github.com/Microsoft/vscode-python/issues/7410))
1. Add a play button for all users.
   ([#7423](https://github.com/Microsoft/vscode-python/issues/7423))
1. Add a command to show the `Language Server` output panel.
   ([#7459](https://github.com/Microsoft/vscode-python/issues/7459))
1. Make empty notebooks (from File | New File) contain at least one cell.
   ([#7516](https://github.com/Microsoft/vscode-python/issues/7516))
1. Add "clear all output" button to native editor.
   ([#7517](https://github.com/Microsoft/vscode-python/issues/7517))
1. Add support for ptvsd and debug adapter experiments in remote debugging API.
   ([#7549](https://github.com/Microsoft/vscode-python/issues/7549))
1. Support other variables for `notebookFileRoot` besides `${workspaceRoot}`. Specifically allow things like `${fileDirName}` so that the directory of the first file run in the interactive window is used for the current directory.
   ([#4441](https://github.com/Microsoft/vscode-python/issues/4441))

### Fixes

1. Replaced occurrences of `pep8` with `pycodestyle.`
   All mentions of pep8 have been replaced with pycodestyle.
   Add script to replace outdated settings with the new ones in user settings.json
    - python.linting.pep8Args -> python.linting.pycodestyleArgs
    - python.linting.pep8CategorySeverity.E -> python.linting.pycodestyleCategorySeverity.E
    - python.linting.pep8CategorySeverity.W -> python.linting.pycodestyleCategorySeverity.W
    - python.linting.pep8Enabled -> python.linting.pycodestyleEnabled
    - python.linting.pep8Path -> python.linting.pycodestylePath
    - (thanks [Marsfan](https://github.com/Marsfan))
      ([#410](https://github.com/Microsoft/vscode-python/issues/410))
1. Do not change `foreground` colors in test statusbar.
   ([#4387](https://github.com/Microsoft/vscode-python/issues/4387))
1. Set the `__file__` variable whenever running code so that `__file__` usage works in the interactive window.
   ([#5459](https://github.com/Microsoft/vscode-python/issues/5459))
1. Ensure Windows Store install of Python is displayed in the statusbar.
   ([#5926](https://github.com/Microsoft/vscode-python/issues/5926))
1. Fix loging for determining python path from workspace of active text editor (thanks [Eric Bajumpaa (@SteelPhase)](https://github.com/SteelPhase)).
   ([#6282](https://github.com/Microsoft/vscode-python/issues/6282))
1. Changed the way scrolling is treated. Now we only check for the position of the scroll, the size of the cell won't matter.
   Still the interactive window will snap to the bottom if you already are at the bottom, and will stay in place if you are not. Like a chat window.
   Tested to work with:
    - regular code
    - dataframes
    - big and regular plots
      Turned the check of the scroll at the bottom from checking equal to checking a range to make it work with fractions.
      ([#6580](https://github.com/Microsoft/vscode-python/issues/6580))
1. Changed the name of the setting 'Run Magic Commands' to 'Run Startup Commands' to avoid confusion.
   ([#6842](https://github.com/Microsoft/vscode-python/issues/6842))
1. Fix the debugger being installed even when available from the VSCode install.
   ([#6907](https://github.com/Microsoft/vscode-python/issues/6907))
1. Fixes to detection of shell.
   ([#6928](https://github.com/Microsoft/vscode-python/issues/6928))
1. Delete the old session immediately after session restart instead of on close.
   ([#6975](https://github.com/Microsoft/vscode-python/issues/6975))
1. Add support for the new JUnit XML format used by pytest 5.1+.
   ([#6990](https://github.com/Microsoft/vscode-python/issues/6990))
1. Set a content security policy on webviews.
   ([#7007](https://github.com/Microsoft/vscode-python/issues/7007))
1. Fix regression to allow connection to servers with no token and no password and add functional test for this scenario.
   ([#7137](https://github.com/Microsoft/vscode-python/issues/7137))
1. Resolve variables such as `${workspaceFolder}` in the `envFile` setting of `launch.json`.
   ([#7210](https://github.com/Microsoft/vscode-python/issues/7210))
1. Fixed A/B testing sampling.
   ([#7218](https://github.com/Microsoft/vscode-python/issues/7218))
1. Added commands for 'dd', 'ctrl + enter', 'alt + enter', 'a', 'b', 'j', 'k' in the native Editor to behave just like JupyterLabs.
   ([#7229](https://github.com/Microsoft/vscode-python/issues/7229))
1. Add support for CTRL+S when the native editor has input focus (best we can do without true editor support)
   Also fix issue with opening two or more not gaining focus correctly.
   ([#7238](https://github.com/Microsoft/vscode-python/issues/7238))
1. Fix monaco editor layout perf.
   ([#7241](https://github.com/Microsoft/vscode-python/issues/7241))
1. Fix 'history' in the input box for the interactive window to work again. Up arrow and down arrow should now scroll through the things already typed in.
   ([#7253](https://github.com/Microsoft/vscode-python/issues/7253))
1. Fix plot viewer to allow exporting again.
   ([#7257](https://github.com/Microsoft/vscode-python/issues/7257))
1. Make ipynb files auto save on shutting down VS code as our least bad option at the moment.
   ([#7258](https://github.com/Microsoft/vscode-python/issues/7258))
1. Update icons to newer look.
   ([#7261](https://github.com/Microsoft/vscode-python/issues/7261))
1. The native editor will now wrap all its content instead of showing a horizontal scrollbar.
   ([#7272](https://github.com/Microsoft/vscode-python/issues/7272))
1. Deprecate the 'runMagicCommands' datascience setting.
   ([#7294](https://github.com/Microsoft/vscode-python/issues/7294))
1. Fix white icon background and finish update all icons to new style.
   ([#7302](https://github.com/Microsoft/vscode-python/issues/7302))
1. Fixes to display `Python` specific debug configurations in `launch.json`.
   ([#7304](https://github.com/Microsoft/vscode-python/issues/7304))
1. Fixed intellisense support on the native editor.
   ([#7316](https://github.com/Microsoft/vscode-python/issues/7316))
1. Fix double opening an ipynb file to still use the native editor.
   ([#7318](https://github.com/Microsoft/vscode-python/issues/7318))
1. 'j' and 'k' were reversed for navigating through the native editor.
   ([#7330](https://github.com/Microsoft/vscode-python/issues/7330))
1. 'a' keyboard shortcut doesn't add a cell above if current cell is the first.
   ([#7334](https://github.com/Microsoft/vscode-python/issues/7334))
1. Add the 'add cell' line between cells, on cells, and at the bottom and top.
   ([#7362](https://github.com/Microsoft/vscode-python/issues/7362))
1. Runtime errors cause the run button to disappear.
   ([#7370](https://github.com/Microsoft/vscode-python/issues/7370))
1. Surface jupyter notebook search errors to the user.
   ([#7392](https://github.com/Microsoft/vscode-python/issues/7392))
1. Allow cells to be re-executed on second open of an ipynb file.
   ([#7417](https://github.com/Microsoft/vscode-python/issues/7417))
1. Implement dirty file tracking for notebooks so that on reopening of VS code they are shown in the dirty state.
   Canceling the save will get them back to their on disk state.
   ([#7418](https://github.com/Microsoft/vscode-python/issues/7418))
1. Make ipynb files change to dirty when moving/deleting/changing cells.
   ([#7439](https://github.com/Microsoft/vscode-python/issues/7439))
1. Initial collapse / expand state broken by native liveshare work / gather.
   ([#7445](https://github.com/Microsoft/vscode-python/issues/7445))
1. Converting a native markdown cell to code removes the markdown source.
   ([#7446](https://github.com/Microsoft/vscode-python/issues/7446))
1. Text is cut off on the right hand side of a notebook editor.
   ([#7472](https://github.com/Microsoft/vscode-python/issues/7472))
1. Added a prompt asking users to enroll back in the insiders program.
   ([#7473](https://github.com/Microsoft/vscode-python/issues/7473))
1. Fix collapse bar and add new line spacing for the native editor.
   ([#7489](https://github.com/Microsoft/vscode-python/issues/7489))
1. Add new cell top most toolbar button should take selection into account when adding a cell.
   ([#7490](https://github.com/Microsoft/vscode-python/issues/7490))
1. Move up and move down arrows in native editor are different sizes.
   ([#7494](https://github.com/Microsoft/vscode-python/issues/7494))
1. Fix jedi intellisense in the notebook editor to be performant.
   ([#7497](https://github.com/Microsoft/vscode-python/issues/7497))
1. The add cell line should have a hover cursor.
   ([#7508](https://github.com/Microsoft/vscode-python/issues/7508))
1. Toolbar in the middle of a notebook cell should show up on hover.
   ([#7515](https://github.com/Microsoft/vscode-python/issues/7515))
1. 'z' key will now undo cell deletes/adds/moves.
   ([#7518](https://github.com/Microsoft/vscode-python/issues/7518))
1. Rename and restyle the save as python file button.
   ([#7519](https://github.com/Microsoft/vscode-python/issues/7519))
1. Fix for changing a file in the status bar to a notebook/jupyter file to open the new native notebook editor.
   ([#7521](https://github.com/Microsoft/vscode-python/issues/7521))
1. Running a cell by clicking the mouse should behave like shift+enter and move to the next cell (or add one to the bottom).
   ([#7522](https://github.com/Microsoft/vscode-python/issues/7522))
1. Output color makes a text only notebook with a lot of cells hard to read. Change output color to be the same as the background like Jupyter does.
   ([#7526](https://github.com/Microsoft/vscode-python/issues/7526))
1. Fix data viewer sometimes showing no data at all (especially on small datasets).
   ([#7530](https://github.com/Microsoft/vscode-python/issues/7530))
1. First run of run all cells doesn't run the first cell first.
   ([#7558](https://github.com/Microsoft/vscode-python/issues/7558))
1. Saving an untitled notebook editor doesn't change the tab to have the new file name.
   ([#7561](https://github.com/Microsoft/vscode-python/issues/7561))
1. Closing and reopening a notebook doesn't reset the execution count.
   ([#7565](https://github.com/Microsoft/vscode-python/issues/7565))
1. After restarting kernel, variables don't reset in the notebook editor.
   ([#7573](https://github.com/Microsoft/vscode-python/issues/7573))
1. CTRL+1/CTRL+2 had stopped working in the interactive window.
   ([#7597](https://github.com/Microsoft/vscode-python/issues/7597))
1. Ensure the insiders prompt only shows once.
   ([#7606](https://github.com/Microsoft/vscode-python/issues/7606))
1. Added prompt to flip "inheritEnv" setting to false to fix conda activation issue.
   ([#7607](https://github.com/Microsoft/vscode-python/issues/7607))
1. Toggling line numbers and output was not possible in the notebook editor.
   ([#7610](https://github.com/Microsoft/vscode-python/issues/7610))
1. Align execution count with first line of a cell.
   ([#7611](https://github.com/Microsoft/vscode-python/issues/7611))
1. Fix debugging cells to work when the python executable has spaces in the path.
   ([#7627](https://github.com/Microsoft/vscode-python/issues/7627))
1. Add switch channel commands into activationEvents to fix `command 'Python.swichToDailyChannel' not found`.
   ([#7636](https://github.com/Microsoft/vscode-python/issues/7636))
1. Goto cell code lens was not scrolling.
   ([#7639](https://github.com/Microsoft/vscode-python/issues/7639))
1. Make interactive window and native take their `fontSize` and `fontFamily` from the settings in VS Code.
   ([#7624](https://github.com/Microsoft/vscode-python/issues/7624))
1. Fix a hang in the Interactive window when connecting guest to host after the host has already started the interactive window.
   ([#7638](https://github.com/Microsoft/vscode-python/issues/7638))
1. When there's no workspace open, use the directory of the opened file as the root directory for a Jupyter session.
   ([#7688](https://github.com/Microsoft/vscode-python/issues/7688))
1. Allow the language server to pick a default caching mode.
   ([#7821](https://github.com/Microsoft/vscode-python/issues/7821))

### Code Health

1. Use jsonc-parser instead of strip-json-comments.
   (thanks [Mikhail Bulash](https://github.com/mikeroll/))
   ([#4819](https://github.com/Microsoft/vscode-python/issues/4819))
1. Remove `donjamayanne.jupyter` integration.
   (thanks [Mikhail Bulash](https://github.com/mikeroll/))
   ([#6052](https://github.com/Microsoft/vscode-python/issues/6052))
1. Drop `python.updateSparkLibrary` command.
   (thanks [Mikhail Bulash](https://github.com/mikeroll/))
   ([#6091](https://github.com/Microsoft/vscode-python/issues/6091))
1. Re-enabled smoke tests (refactored in `node.js` with [puppeteer](https://github.com/GoogleChrome/puppeteer)).
   ([#6511](https://github.com/Microsoft/vscode-python/issues/6511))
1. Handle situations where language client is disposed earlier than expected.
   ([#6865](https://github.com/Microsoft/vscode-python/issues/6865))
1. Put Data science functional tests that use real jupyter into their own test pipeline.
   ([#7066](https://github.com/Microsoft/vscode-python/issues/7066))
1. Send telemetry for what language server is chosen.
   ([#7109](https://github.com/Microsoft/vscode-python/issues/7109))
1. Add telemetry to measure debugger start up performance.
   ([#7332](https://github.com/Microsoft/vscode-python/issues/7332))
1. Decouple the DS location tracker from the debug session telemetry.
   ([#7352](https://github.com/Microsoft/vscode-python/issues/7352))
1. Test scaffolding for notebook editor.
   ([#7367](https://github.com/Microsoft/vscode-python/issues/7367))
1. Add functional tests for notebook editor's use of the variable list.
   ([#7369](https://github.com/Microsoft/vscode-python/issues/7369))
1. Tests for the notebook editor for different mime types.
   ([#7371](https://github.com/Microsoft/vscode-python/issues/7371))
1. Split Cell class for different views.
   ([#7376](https://github.com/Microsoft/vscode-python/issues/7376))
1. Refactor Azure Pipelines to use stages.
   ([#7431](https://github.com/Microsoft/vscode-python/issues/7431))
1. Add unit tests to guarantee that the extension version in the main branch has the '-dev' suffix.
   ([#7471](https://github.com/Microsoft/vscode-python/issues/7471))
1. Add a smoke test for the `Interactive Window`.
   ([#7653](https://github.com/Microsoft/vscode-python/issues/7653))
1. Download PTVSD wheels (for the new PTVSD) as part of CI.
   ([#7028](https://github.com/Microsoft/vscode-python/issues/7028))

### Thanks

Thanks to the following projects which we fully rely on to provide some of
our features:

-   [isort](https://pypi.org/project/isort/)
-   [jedi](https://pypi.org/project/jedi/)
    and [parso](https://pypi.org/project/parso/)
-   [Microsoft Python Language Server](https://github.com/microsoft/python-language-server)
-   [ptvsd](https://pypi.org/project/ptvsd/)
-   [exuberant ctags](http://ctags.sourceforge.net/) (user-installed)
-   [rope](https://pypi.org/project/rope/) (user-installed)

Also thanks to the various projects we provide integrations with which help
make this extension useful:

-   Debugging support:
    [Django](https://pypi.org/project/Django/),
    [Flask](https://pypi.org/project/Flask/),
    [gevent](https://pypi.org/project/gevent/),
    [Jinja](https://pypi.org/project/Jinja/),
    [Pyramid](https://pypi.org/project/pyramid/),
    [PySpark](https://pypi.org/project/pyspark/),
    [Scrapy](https://pypi.org/project/Scrapy/),
    [Watson](https://pypi.org/project/Watson/)
-   Formatting:
    [autopep8](https://pypi.org/project/autopep8/),
    [black](https://pypi.org/project/black/),
    [yapf](https://pypi.org/project/yapf/)
-   Interpreter support:
    [conda](https://conda.io/),
    [direnv](https://direnv.net/),
    [pipenv](https://pypi.org/project/pipenv/),
    [pyenv](https://github.com/pyenv/pyenv),
    [venv](https://docs.python.org/3/library/venv.html#module-venv),
    [virtualenv](https://pypi.org/project/virtualenv/)
-   Linting:
    [bandit](https://pypi.org/project/bandit/),
    [flake8](https://pypi.org/project/flake8/),
    [mypy](https://pypi.org/project/mypy/),
    [prospector](https://pypi.org/project/prospector/),
    [pylint](https://pypi.org/project/pylint/),
    [pydocstyle](https://pypi.org/project/pydocstyle/),
    [pylama](https://pypi.org/project/pylama/)
-   Testing:
    [nose](https://pypi.org/project/nose/),
    [pytest](https://pypi.org/project/pytest/),
    [unittest](https://docs.python.org/3/library/unittest.html#module-unittest)

And finally thanks to the [Python](https://www.python.org/) development team and
community for creating a fantastic programming language and community to be a
part of!

## 2019.9.1 (6 September 2019)

### Fixes

1. Fixes to automatic scrolling on the interactive window.
   ([#6580](https://github.com/Microsoft/vscode-python/issues/6580))

## 2019.9.0 (3 September 2019)

### Enhancements

1. Get "select virtual environment for the workspace" prompt to show up regardless of pythonpath setting.
   ([#5499](https://github.com/Microsoft/vscode-python/issues/5499))
1. Changes to telemetry with regards to discovery of python environments.
   ([#5593](https://github.com/Microsoft/vscode-python/issues/5593))
1. Update Jedi to 0.15.1 and parso to 0.5.1.
   ([#6294](https://github.com/Microsoft/vscode-python/issues/6294))
1. Moved Language Server logging to its own output channel.
   ([#6559](https://github.com/Microsoft/vscode-python/issues/6559))
1. Interactive window will only snap to the bottom if the user is already in the bottom, like a chat window.
   ([#6580](https://github.com/Microsoft/vscode-python/issues/6580))
1. Add debug command code lenses when in debug mode.
   ([#6672](https://github.com/Microsoft/vscode-python/issues/6672))
1. Implemented prompt for survey.
   ([#6752](https://github.com/Microsoft/vscode-python/issues/6752))
1. Add code gathering tools.
   ([#6810](https://github.com/Microsoft/vscode-python/issues/6810))
1. Added a setting called 'Run Magic Commands'. The input should be python code to be executed when the interactive window is loading.
   ([#6842](https://github.com/Microsoft/vscode-python/issues/6842))
1. Added a setting so the user can decide if they want the debugger to debug only their code, or also debug external libraries.
   ([#6870](https://github.com/Microsoft/vscode-python/issues/6870))
1. Implemented prompt for survey using A/B test framework.
   ([#6957](https://github.com/Microsoft/vscode-python/issues/6957))

### Fixes

1. Delete the old session immediatly after session restart instead of on close
   ([#6975](https://github.com/Microsoft/vscode-python/issues/6975))
1. Add support for the "pathMappings" setting in "launch" debug configs.
   ([#3568](https://github.com/Microsoft/vscode-python/issues/3568))
1. Supports error codes like ABC123 as used in plugins.
   ([#4074](https://github.com/Microsoft/vscode-python/issues/4074))
1. Fixes to insertion of commas when inserting generated debug configurations in `launch.json`.
   ([#5531](https://github.com/Microsoft/vscode-python/issues/5531))
1. Fix code lenses shown for pytest.
   ([#6303](https://github.com/Microsoft/vscode-python/issues/6303))
1. Make data viewer change row height according to font size in settings.
   ([#6614](https://github.com/Microsoft/vscode-python/issues/6614))
1. Fix miniconda environments to work.
   ([#6802](https://github.com/Microsoft/vscode-python/issues/6802))
1. Drop dedent-on-enter for "return" statements. It will be addressed in https://github.com/microsoft/vscode-python/issues/6564.
   ([#6813](https://github.com/Microsoft/vscode-python/issues/6813))
1. Show PTVSD exceptions to the user.
   ([#6818](https://github.com/Microsoft/vscode-python/issues/6818))
1. Tweaked message for restarting VS Code to use a Python Extension insider build
   (thanks [Marsfan](https://github.com/Marsfan)).
   ([#6838](https://github.com/Microsoft/vscode-python/issues/6838))
1. Do not execute empty code cells or render them in the interactive window when sent from the editor or input box.
   ([#6839](https://github.com/Microsoft/vscode-python/issues/6839))
1. Fix failing functional tests (for pytest) in the extension.
   ([#6940](https://github.com/Microsoft/vscode-python/issues/6940))
1. Fix ptvsd typo in descriptions.
   ([#7097](https://github.com/Microsoft/vscode-python/issues/7097))

### Code Health

1. Update the message and the link displayed when `Language Server` isn't supported.
   ([#5969](https://github.com/Microsoft/vscode-python/issues/5969))
1. Normalize path separators in stack traces.
   ([#6460](https://github.com/Microsoft/vscode-python/issues/6460))
1. Update `package.json` to define supported languages for breakpoints.
   Update telemetry code to hardcode Telemetry Key in code (removed from `package.json`).
   ([#6469](https://github.com/Microsoft/vscode-python/issues/6469))
1. Functional tests for DataScience Error Handler.
   ([#6697](https://github.com/Microsoft/vscode-python/issues/6697))
1. Move .env file handling into the extension. This is in preparation to switch to the out-of-proc debug adapter from ptvsd.
   ([#6770](https://github.com/Microsoft/vscode-python/issues/6770))
1. Track enablement of a test framework.
   ([#6783](https://github.com/Microsoft/vscode-python/issues/6783))
1. Track how code was sent to the terminal (via `command` or `UI`).
   ([#6801](https://github.com/Microsoft/vscode-python/issues/6801))
1. Upload coverage reports to [codecov](https://codecov.io/gh/microsoft/vscode-python).
   ([#6938](https://github.com/Microsoft/vscode-python/issues/6938))
1. Bump version of [PTVSD](https://pypi.org/project/ptvsd/) to `4.3.2`.

    - Fix an issue with Jump to cursor command. [#1667](https://github.com/microsoft/ptvsd/issues/1667)
    - Fix "Unable to find threadStateIndex for the current thread" message in terminal. [#1587](https://github.com/microsoft/ptvsd/issues/1587)
    - Fixes crash when using python 3.7.4. [#1688](https://github.com/microsoft/ptvsd/issues/1688)
      ([#6961](https://github.com/Microsoft/vscode-python/issues/6961))

1. Move nightly functional tests to use mock jupyter and create a new pipeline for flakey tests which use real jupyter.
   ([#7066](https://github.com/Microsoft/vscode-python/issues/7066))
1. Corrected spelling of name for method to be `hasConfigurationFileInWorkspace`.
   ([#7072](https://github.com/Microsoft/vscode-python/issues/7072))
1. Fix functional test failures due to new WindowsStoreInterpreter addition.
   ([#7081](https://github.com/Microsoft/vscode-python/issues/7081))

### Thanks

Thanks to the following projects which we fully rely on to provide some of
our features:

-   [isort](https://pypi.org/project/isort/)
-   [jedi](https://pypi.org/project/jedi/)
    and [parso](https://pypi.org/project/parso/)
-   [Microsoft Python Language Server](https://github.com/microsoft/python-language-server)
-   [ptvsd](https://pypi.org/project/ptvsd/)
-   [exuberant ctags](http://ctags.sourceforge.net/) (user-installed)
-   [rope](https://pypi.org/project/rope/) (user-installed)

Also thanks to the various projects we provide integrations with which help
make this extension useful:

-   Debugging support:
    [Django](https://pypi.org/project/Django/),
    [Flask](https://pypi.org/project/Flask/),
    [gevent](https://pypi.org/project/gevent/),
    [Jinja](https://pypi.org/project/Jinja/),
    [Pyramid](https://pypi.org/project/pyramid/),
    [PySpark](https://pypi.org/project/pyspark/),
    [Scrapy](https://pypi.org/project/Scrapy/),
    [Watson](https://pypi.org/project/Watson/)
-   Formatting:
    [autopep8](https://pypi.org/project/autopep8/),
    [black](https://pypi.org/project/black/),
    [yapf](https://pypi.org/project/yapf/)
-   Interpreter support:
    [conda](https://conda.io/),
    [direnv](https://direnv.net/),
    [pipenv](https://pypi.org/project/pipenv/),
    [pyenv](https://github.com/pyenv/pyenv),
    [venv](https://docs.python.org/3/library/venv.html#module-venv),
    [virtualenv](https://pypi.org/project/virtualenv/)
-   Linting:
    [bandit](https://pypi.org/project/bandit/),
    [flake8](https://pypi.org/project/flake8/),
    [mypy](https://pypi.org/project/mypy/),
    [prospector](https://pypi.org/project/prospector/),
    [pylint](https://pypi.org/project/pylint/),
    [pydocstyle](https://pypi.org/project/pydocstyle/),
    [pylama](https://pypi.org/project/pylama/)
-   Testing:
    [nose](https://pypi.org/project/nose/),
    [pytest](https://pypi.org/project/pytest/),
    [unittest](https://docs.python.org/3/library/unittest.html#module-unittest)

And finally thanks to the [Python](https://www.python.org/) development team and
community for creating a fantastic programming language and community to be a
part of!

## 2019.8.0 (6 August 2019)

### Enhancements

1. Added ability to auto update Insiders build of extension.
   ([#2772](https://github.com/Microsoft/vscode-python/issues/2772))
1. Add an icon for the "Run Python File in Terminal" command.
   ([#5321](https://github.com/Microsoft/vscode-python/issues/5321))
1. Hook up ptvsd debugger to Jupyter UI.
   ([#5900](https://github.com/Microsoft/vscode-python/issues/5900))
1. Improved keyboard and screen reader support for the data explorer.
   ([#6019](https://github.com/Microsoft/vscode-python/issues/6019))
1. Provide code mapping service for debugging cells.
   ([#6318](https://github.com/Microsoft/vscode-python/issues/6318))
1. Change copy back to code button in the interactive window to insert wherever the current selection is.
   ([#6350](https://github.com/Microsoft/vscode-python/issues/6350))
1. Add new 'goto cell' code lens on every cell that is run from a file.
   ([#6359](https://github.com/Microsoft/vscode-python/issues/6359))
1. Allow for cancelling all cells when an error occurs. Backed by 'stopOnError' setting.
   ([#6366](https://github.com/Microsoft/vscode-python/issues/6366))
1. Added Code Lens and Snippet to add new cell.
   ([#6367](https://github.com/Microsoft/vscode-python/issues/6367))
1. Support hitting breakpoints in actual source code for interactive window debugging.
   ([#6376](https://github.com/Microsoft/vscode-python/issues/6376))
1. Give the option to install ptvsd if user is missing it and tries to debug.
   ([#6378](https://github.com/Microsoft/vscode-python/issues/6378))
1. Add support for remote debugging of Jupyter cells.
   ([#6379](https://github.com/Microsoft/vscode-python/issues/6379))
1. Make the input box more visible to new users.
   ([#6381](https://github.com/Microsoft/vscode-python/issues/6381))
1. Add feature flag `python.dataScience.magicCommandsAsComments` so linters and other tools can work with them.
   (thanks [Janosh Riebesell](https://github.com/janosh))
   ([#6408](https://github.com/Microsoft/vscode-python/issues/6408))
1. Support break on enter for debugging a cell.
   ([#6449](https://github.com/Microsoft/vscode-python/issues/6449))
1. instead of asking the user to select an installer, we now autodetect the environment being used, and use that installer.
   ([#6569](https://github.com/Microsoft/vscode-python/issues/6569))
1. Remove "Debug cell" action from data science code lenses for markdown cells.
   (thanks [Janosh Riebesell](https://github.com/janosh))
   ([#6588](https://github.com/Microsoft/vscode-python/issues/6588))
1. Add debug command code lenses when in debug mode
   ([#6672](https://github.com/Microsoft/vscode-python/issues/6672))

### Fixes

1. Fix `executeInFileDir` for when a file is not in a workspace.
   (thanks [Bet4](https://github.com/bet4it/))
   ([#1062](https://github.com/Microsoft/vscode-python/issues/1062))
1. Fix indentation after string literals containing escaped characters.
   ([#4241](https://github.com/Microsoft/vscode-python/issues/4241))
1. The extension will now prompt to auto install jupyter in case its not found.
   ([#5682](https://github.com/Microsoft/vscode-python/issues/5682))
1. Append `--allow-prereleases` to black installation command so pipenv can properly resolve it.
   ([#5756](https://github.com/Microsoft/vscode-python/issues/5756))
1. Remove existing positional arguments when running single pytest tests.
   ([#5757](https://github.com/Microsoft/vscode-python/issues/5757))
1. Fix shift+enter to work when code lens are turned off.
   ([#5879](https://github.com/Microsoft/vscode-python/issues/5879))
1. Prompt to insall test framework only if test frame is not already installed.
   ([#5919](https://github.com/Microsoft/vscode-python/issues/5919))
1. Trim stream text output at the server to prevent sending massive strings of overwritten data.
   ([#6001](https://github.com/Microsoft/vscode-python/issues/6001))
1. Detect `shell` in Visual Studio Code using the Visual Studio Code API.
   ([#6050](https://github.com/Microsoft/vscode-python/issues/6050))
1. Make long running output not crash the extension host. Also improve perf of streaming.
   ([#6222](https://github.com/Microsoft/vscode-python/issues/6222))
1. Opting out of telemetry correctly opts out of A/B testing.
   ([#6270](https://github.com/Microsoft/vscode-python/issues/6270))
1. Add error messages if data_rate_limit is exceeded on remote (or local) connection.
   ([#6273](https://github.com/Microsoft/vscode-python/issues/6273))
1. Add pytest-xdist's -n option to the list of supported pytest options.
   ([#6293](https://github.com/Microsoft/vscode-python/issues/6293))
1. Simplify the import regex to minimize performance overhead.
   ([#6319](https://github.com/Microsoft/vscode-python/issues/6319))
1. Clarify regexes used for decreasing indentation.
   ([#6333](https://github.com/Microsoft/vscode-python/issues/6333))
1. Add new plot viewer button images and fix button colors in different themes.
   ([#6336](https://github.com/Microsoft/vscode-python/issues/6336))
1. Update telemetry property name for Jedi memory usage.
   ([#6339](https://github.com/Microsoft/vscode-python/issues/6339))
1. Fix png scaling on non standard DPI. Add 'enablePlotViewer' setting to allow user to render PNGs instead of SVG files.
   ([#6344](https://github.com/Microsoft/vscode-python/issues/6344))
1. Do best effort to download the experiments and use it in the very first session only.
   ([#6348](https://github.com/Microsoft/vscode-python/issues/6348))
1. Linux can pick the wrong kernel to use when starting the interactive window.
   ([#6375](https://github.com/Microsoft/vscode-python/issues/6375))
1. Add missing keys for data science interactive window button tooltips in `package.nls.json`.
   ([#6386](https://github.com/Microsoft/vscode-python/issues/6386))
1. Fix overwriting of cwd in the path list when discovering tests.
   ([#6417](https://github.com/Microsoft/vscode-python/issues/6417))
1. Fixes a bug in pytest test discovery.
   (thanks Rainer Dreyer)
   ([#6463](https://github.com/Microsoft/vscode-python/issues/6463))
1. Fix debugging to work on restarting the jupyter kernel.
   ([#6502](https://github.com/Microsoft/vscode-python/issues/6502))
1. Escape key in the interactive window moves to the delete button when auto complete is open. Escape should only move when no autocomplete is open.
   ([#6507](https://github.com/Microsoft/vscode-python/issues/6507))
1. Render plots as png, but save an svg for exporting/image viewing. Speeds up plot rendering.
   ([#6526](https://github.com/Microsoft/vscode-python/issues/6526))
1. Import get_ipython at the start of each imported jupyter notebook if there are line magics in the file
   ([#6574](https://github.com/Microsoft/vscode-python/issues/6574))
1. Fix a problem where we retrieved and rendered old codelenses for multiple imports of jupyter notebooks if cells in the resultant import file were executed without saving the file to disk.
   ([#6582](https://github.com/Microsoft/vscode-python/issues/6582))
1. PTVSD install for jupyter debugging should check version without actually importing into the jupyter kernel.
   ([#6592](https://github.com/Microsoft/vscode-python/issues/6592))
1. Fix pandas version parsing to handle strings.
   ([#6595](https://github.com/Microsoft/vscode-python/issues/6595))
1. Unpin the version of ptvsd in the install and add `-U`.
   ([#6718](https://github.com/Microsoft/vscode-python/issues/6718))
1. Fix stepping when more than one blank line at the end of a cell.
   ([#6719](https://github.com/Microsoft/vscode-python/issues/6719))
1. Render plots as png, but save an svg for exporting/image viewing. Speeds up plot rendering.
   ([#6724](https://github.com/Microsoft/vscode-python/issues/6724))
1. Fix random occurrences of output not concatenating correctly in the interactive window.
   ([#6728](https://github.com/Microsoft/vscode-python/issues/6728))
1. In order to debug without '#%%' defined in a file, support a Debug Entire File.
   ([#6730](https://github.com/Microsoft/vscode-python/issues/6730))
1. Add support for "Run Below" back.
   ([#6737](https://github.com/Microsoft/vscode-python/issues/6737))
1. Fix the 'Variables not available while debugging' message to be more descriptive.
   ([#6740](https://github.com/Microsoft/vscode-python/issues/6740))
1. Make breakpoints on enter always be the case unless 'stopOnFirstLineWhileDebugging' is set.
   ([#6743](https://github.com/Microsoft/vscode-python/issues/6743))
1. Remove Debug Cell and Run Cell from the command palette. They should both be 'Debug Current Cell' and 'Run Current Cell'
   ([#6754](https://github.com/Microsoft/vscode-python/issues/6754))
1. Make the dataviewer open a window much faster. Total load time is the same, but initial response is much faster.
   ([#6729](https://github.com/Microsoft/vscode-python/issues/6729))
1. Debugging an untitled file causes an error 'Untitled-1 cannot be opened'.
   ([#6738](https://github.com/Microsoft/vscode-python/issues/6738))
1. Eliminate 'History\_\<guid\>' from the problems list when using the interactive panel.
   ([#6748](https://github.com/Microsoft/vscode-python/issues/6748))

### Code Health

1. Log processes executed behind the scenes in the extension output panel.
   ([#1131](https://github.com/Microsoft/vscode-python/issues/1131))
1. Specify `pyramid.scripts.pserve` when creating a debug configuration for Pyramid
   apps instead of trying to calculate the location of the `pserve` command.
   ([#2427](https://github.com/Microsoft/vscode-python/issues/2427))
1. UI Tests using [selenium](https://selenium-python.readthedocs.io/index.html) & [behave](https://behave.readthedocs.io/en/latest/).
   ([#4692](https://github.com/Microsoft/vscode-python/issues/4692))
1. Upload coverage reports to [coveralls](https://coveralls.io/github/microsoft/vscode-python).
   ([#5999](https://github.com/Microsoft/vscode-python/issues/5999))
1. Upgrade Jedi to version 0.13.3.
   ([#6013](https://github.com/Microsoft/vscode-python/issues/6013))
1. Add unit tests for `client/activation/serviceRegistry.ts`.
   ([#6163](https://github.com/Microsoft/vscode-python/issues/6163))
1. Remove `test.ipynb` from the root folder.
   ([#6212](https://github.com/Microsoft/vscode-python/issues/6212))
1. Fail the `smoke tests` CI job when the smoke tests fail.
   ([#6253](https://github.com/Microsoft/vscode-python/issues/6253))
1. Add a bunch of perf measurements to telemetry.
   ([#6283](https://github.com/Microsoft/vscode-python/issues/6283))
1. Retry failing debugger test (retry due to intermittent issues on `Azure Pipelines`).
   ([#6322](https://github.com/Microsoft/vscode-python/issues/6322))
1. Update version of `isort` to `4.3.21`.
   ([#6369](https://github.com/Microsoft/vscode-python/issues/6369))
1. Functional test for debugging jupyter cells.
   ([#6377](https://github.com/Microsoft/vscode-python/issues/6377))
1. Consolidate telemetry.
   ([#6451](https://github.com/Microsoft/vscode-python/issues/6451))
1. Removed npm package `vscode`, and added to use `vscode-test` and `@types/vscode` (see [here](https://code.visualstudio.com/updates/v1_36#_splitting-vscode-package-into-typesvscode-and-vscodetest) for more info).
   ([#6456](https://github.com/Microsoft/vscode-python/issues/6456))
1. Fix the variable explorer exclude test to be less strict.
   ([#6525](https://github.com/Microsoft/vscode-python/issues/6525))
1. Merge ArgumentsHelper unit tests into one file.
   ([#6583](https://github.com/Microsoft/vscode-python/issues/6583))
1. Fix jupyter remote tests to respect new notebook 6.0 output format.
   ([#6625](https://github.com/Microsoft/vscode-python/issues/6625))
1. Unit Tests for DataScience Error Handler.
   ([#6670](https://github.com/Microsoft/vscode-python/issues/6670))
1. Fix DataExplorer tests after accessibility fixes.
   ([#6711](https://github.com/Microsoft/vscode-python/issues/6711))
1. Bump version of [PTVSD](https://pypi.org/project/ptvsd/) to 4.3.0.
   ([#6771](https://github.com/Microsoft/vscode-python/issues/6771))
    - Support for Jupyter debugging
    - Support for ipython cells
    - API to enable and disable tracing via ptvsd.tracing
    - ptvsd.enable_attach accepts address=('localhost', 0) and returns server port
    - Known issue: Unable to find threadStateIndex for the current thread. curPyThread ([#11587](https://github.com/microsoft/ptvsd/issues/1587))

### Thanks

Thanks to the following projects which we fully rely on to provide some of
our features:

-   [isort](https://pypi.org/project/isort/)
-   [jedi](https://pypi.org/project/jedi/)
    and [parso](https://pypi.org/project/parso/)
-   [Microsoft Python Language Server](https://github.com/microsoft/python-language-server)
-   [ptvsd](https://pypi.org/project/ptvsd/)
-   [exuberant ctags](http://ctags.sourceforge.net/) (user-installed)
-   [rope](https://pypi.org/project/rope/) (user-installed)

Also thanks to the various projects we provide integrations with which help
make this extension useful:

-   Debugging support:
    [Django](https://pypi.org/project/Django/),
    [Flask](https://pypi.org/project/Flask/),
    [gevent](https://pypi.org/project/gevent/),
    [Jinja](https://pypi.org/project/Jinja/),
    [Pyramid](https://pypi.org/project/pyramid/),
    [PySpark](https://pypi.org/project/pyspark/),
    [Scrapy](https://pypi.org/project/Scrapy/),
    [Watson](https://pypi.org/project/Watson/)
-   Formatting:
    [autopep8](https://pypi.org/project/autopep8/),
    [black](https://pypi.org/project/black/),
    [yapf](https://pypi.org/project/yapf/)
-   Interpreter support:
    [conda](https://conda.io/),
    [direnv](https://direnv.net/),
    [pipenv](https://pypi.org/project/pipenv/),
    [pyenv](https://github.com/pyenv/pyenv),
    [venv](https://docs.python.org/3/library/venv.html#module-venv),
    [virtualenv](https://pypi.org/project/virtualenv/)
-   Linting:
    [bandit](https://pypi.org/project/bandit/),
    [flake8](https://pypi.org/project/flake8/),
    [mypy](https://pypi.org/project/mypy/),
    [prospector](https://pypi.org/project/prospector/),
    [pylint](https://pypi.org/project/pylint/),
    [pydocstyle](https://pypi.org/project/pydocstyle/),
    [pylama](https://pypi.org/project/pylama/)
-   Testing:
    [nose](https://pypi.org/project/nose/),
    [pytest](https://pypi.org/project/pytest/),
    [unittest](https://docs.python.org/3/library/unittest.html#module-unittest)

And finally thanks to the [Python](https://www.python.org/) development team and
community for creating a fantastic programming language and community to be a
part of!

## 2019.6.1 (9 July 2019)

### Fixes

1. Fixes to A/B testing.
   ([#6400](https://github.com/microsoft/vscode-python/issues/6400))

## 2019.6.0 (25 June 2019)

### Enhancements

1. Dedent selected code before sending it to the terminal.
   ([#2837](https://github.com/Microsoft/vscode-python/issues/2837))
1. Allow password for remote authentication.
   ([#3624](https://github.com/Microsoft/vscode-python/issues/3624))
1. Add support for sub process debugging, when debugging tests.
   ([#4525](https://github.com/Microsoft/vscode-python/issues/4525))
1. Change title of `Discover Tests` to `Discovering` when discovering tests.
   ([#4562](https://github.com/Microsoft/vscode-python/issues/4562))
1. Add an extra viewer for plots in the interactive window.
   ([#4967](https://github.com/Microsoft/vscode-python/issues/4967))
1. Allow for self signed certificates for jupyter connections.
   ([#4987](https://github.com/Microsoft/vscode-python/issues/4987))
1. Add support for A/B testing and staged rollouts of new functionality.
   ([#5042](https://github.com/Microsoft/vscode-python/issues/5042))
1. Removed `--nothreading` flag from the `Django` debug configuration.
   ([#5116](https://github.com/Microsoft/vscode-python/issues/5116))
1. Test Explorer : Remove time from all nodes except the tests.
   ([#5120](https://github.com/Microsoft/vscode-python/issues/5120))
1. Add support for a copy back to source.
   ([#5286](https://github.com/Microsoft/vscode-python/issues/5286))
1. Add visual separation between the variable explorer and the rest of the Interactive Window content.
   ([#5389](https://github.com/Microsoft/vscode-python/issues/5389))
1. Changes placeholder label in testConfigurationManager.ts from 'Select the directory containing the unit tests' to 'Select the directory containing the tests'.
   (thanks [James Flynn](https://github.com/james-flynn-ie/))
   ([#5602](https://github.com/Microsoft/vscode-python/issues/5602))
1. Updated labels in File > Preferences > Settings. It now states 'Pytest' where it stated 'Py Test'.
   (thanks [James Flynn](https://github.com/james-flynn-ie/))
   ([#5603](https://github.com/Microsoft/vscode-python/issues/5603))
1. Updated label for "Enable unit testing for Pytest" to remove the word "unit".
   (thanks [James Flynn](https://github.com/james-flynn-ie/))
   ([#5604](https://github.com/Microsoft/vscode-python/issues/5604))
1. Importing a notebook should show the output of the notebook in the Python Interactive window. This feature can be turned off with the 'previewImportedNotebooksInInteractivePane' setting.
   ([#5675](https://github.com/Microsoft/vscode-python/issues/5675))
1. Add flag to auto preview an ipynb file when opened.
   ([#5790](https://github.com/Microsoft/vscode-python/issues/5790))
1. Change pytest description from configuration menu.
   ([#5832](https://github.com/Microsoft/vscode-python/issues/5832))
1. Support faster restart of the kernel by creating two kernels (two python processes running under the covers).
   ([#5876](https://github.com/Microsoft/vscode-python/issues/5876))
1. Allow a 'Dont ask me again' option for restarting the kernel.
   ([#5951](https://github.com/Microsoft/vscode-python/issues/5951))
1. Added experiment to always display the test explorer.
   ([#6211](https://github.com/Microsoft/vscode-python/issues/6211))

### Fixes

1. Added support for activation of conda environments in `powershell`.
   ([#668](https://github.com/Microsoft/vscode-python/issues/668))
1. Provide `pathMappings` to debugger when attaching to child processes.
   ([#3568](https://github.com/Microsoft/vscode-python/issues/3568))
1. Add virtualenvwrapper default virtual environment location to the `python.venvFolders` config setting.
   ([#4642](https://github.com/Microsoft/vscode-python/issues/4642))
1. Advance to the next cell if cursor is in the current cell and user clicks 'Run Cell'.
   ([#5067](https://github.com/Microsoft/vscode-python/issues/5067))
1. Fix localhost path mappings to lowercase the drive letter on Windows.
   ([#5362](https://github.com/Microsoft/vscode-python/issues/5362))
1. Fix import/export paths to be escaped on windows.
   ([#5386](https://github.com/Microsoft/vscode-python/issues/5386))
1. Support loading larger dataframes in the dataviewer (anything more than 1000 columns will still be slow, but won't crash).
   ([#5469](https://github.com/Microsoft/vscode-python/issues/5469))
1. Fix magics running from a python file.
   ([#5537](https://github.com/Microsoft/vscode-python/issues/5537))
1. Change scrolling to not animate to workaround async updates breaking the animation.
   ([#5560](https://github.com/Microsoft/vscode-python/issues/5560))
1. Add support for opening hyperlinks from the interactive window.
   ([#5630](https://github.com/Microsoft/vscode-python/issues/5630))
1. Remove extra padding in the dataviewer.
   ([#5653](https://github.com/Microsoft/vscode-python/issues/5653))
1. Add 'Add empty cell to file' command. Shortcut for having to type '#%%'.
   ([#5667](https://github.com/Microsoft/vscode-python/issues/5667))
1. Add 'ctrl+enter' as a keyboard shortcut for run current cell (runs without advancing)
   ([#5673](https://github.com/Microsoft/vscode-python/issues/5673))
1. Adjust input box prompt to look more an IPython console prompt.
   ([#5729](https://github.com/Microsoft/vscode-python/issues/5729))
1. Jupyter-notebook exists after shutdown.
   ([#5731](https://github.com/Microsoft/vscode-python/issues/5731))
1. Fix horizontal scrolling in the Interactive Window.
   ([#5734](https://github.com/Microsoft/vscode-python/issues/5734))
1. Fix problem with using up/down arrows in autocomplete.
   ([#5774](https://github.com/Microsoft/vscode-python/issues/5774))
1. Fix latex and markdown scrolling.
   ([#5775](https://github.com/Microsoft/vscode-python/issues/5775))
1. Add support for jupyter controls that clear.
   ([#5801](https://github.com/Microsoft/vscode-python/issues/5801))
1. Fix up arrow on signature help closing the help.
   ([#5813](https://github.com/Microsoft/vscode-python/issues/5813))
1. Make the interactive window respect editor cursor and blink style.
   ([#5814](https://github.com/Microsoft/vscode-python/issues/5814))
1. Remove extra overlay on editor when matching parentheses.
   ([#5815](https://github.com/Microsoft/vscode-python/issues/5815))
1. Fix theme color missing errors inside interactive window.
   ([#5827](https://github.com/Microsoft/vscode-python/issues/5827))
1. Fix problem with shift+enter not working after using goto source.
   ([#5829](https://github.com/Microsoft/vscode-python/issues/5829))
1. Fix CI failures related to history import changes.
   ([#5844](https://github.com/Microsoft/vscode-python/issues/5844))
1. Disable quoting of paths sent to the debugger as arguments.
   ([#5861](https://github.com/Microsoft/vscode-python/issues/5861))
1. Fix shift+enter to work in newly created files with cells.
   ([#5879](https://github.com/Microsoft/vscode-python/issues/5879))
1. Fix nightly failures caused by new jupyter command line.
   ([#5883](https://github.com/Microsoft/vscode-python/issues/5883))
1. Improve accessibility of the 'Python Interactive' window.
   ([#5884](https://github.com/Microsoft/vscode-python/issues/5884))
1. Auto preview notebooks on import.
   ([#5891](https://github.com/Microsoft/vscode-python/issues/5891))
1. Fix liveloss test to not have so many dependencies.
   ([#5909](https://github.com/Microsoft/vscode-python/issues/5909))
1. Fixes to detection of the shell.
   ([#5916](https://github.com/Microsoft/vscode-python/issues/5916))
1. Fixes to activation of Conda environments.
   ([#5929](https://github.com/Microsoft/vscode-python/issues/5929))
1. Fix themes in the interactive window that use 3 color hex values (like Cobalt2).
   ([#5950](https://github.com/Microsoft/vscode-python/issues/5950))
1. Fix jupyter services node-fetch connection issue.
   ([#5956](https://github.com/Microsoft/vscode-python/issues/5956))
1. Allow selection and running of indented code in the python interactive window.
   ([#5983](https://github.com/Microsoft/vscode-python/issues/5983))
1. Account for files being opened in Visual Studio Code that do not belong to a workspace.
   ([#6624](https://github.com/Microsoft/vscode-python/issues/6624))
1. Accessibility pass on plot viewer
   ([#6020](https://github.com/Microsoft/vscode-python/issues/6020))
1. Allow for both password and self cert server to work together
   ([#6265](https://github.com/Microsoft/vscode-python/issues/6265))
1. Fix pdf export in release bits.
   ([#6277](https://github.com/Microsoft/vscode-python/issues/6277))

### Code Health

1. Add code coverage reporting.
   ([#4472](https://github.com/Microsoft/vscode-python/issues/4472))
1. Minimize data sent as part of the `ERROR` telemetry event.
   ([#4602](https://github.com/Microsoft/vscode-python/issues/4602))
1. Fixes to decorator tests.
   ([#5085](https://github.com/Microsoft/vscode-python/issues/5085))
1. Add sorting test for DataViewer.
   ([#5415](https://github.com/Microsoft/vscode-python/issues/5415))
1. Rename "unit test" to "tests" from drop menu when clicking on "Run Tests" on the status bar.
   ([#5605](https://github.com/Microsoft/vscode-python/issues/5605))
1. Added telemetry to track memory usage of the `Jedi Language Server` process.
   ([#5726](https://github.com/Microsoft/vscode-python/issues/5726))
1. Fix nightly functional tests from timing out during process cleanup.
   ([#5870](https://github.com/Microsoft/vscode-python/issues/5870))
1. Change how telemetry is sent for the 'shift+enter' banner.
   ([#5887](https://github.com/Microsoft/vscode-python/issues/5887))
1. Fixes to gulp script used to bundle the extension with `WebPack`.
   ([#5932](https://github.com/Microsoft/vscode-python/issues/5932))
1. Tighten up the import-matching regex to minimize false-positives.
   ([#5988](https://github.com/Microsoft/vscode-python/issues/5988))
1. Merge multiple coverage reports into one.
   ([#6000](https://github.com/Microsoft/vscode-python/issues/6000))
1. Fix DataScience nightly tests.
   ([#6032](https://github.com/Microsoft/vscode-python/issues/6032))
1. Update version of TypeScript to 3.5.
   ([#6033](https://github.com/Microsoft/vscode-python/issues/6033))

### Thanks

Thanks to the following projects which we fully rely on to provide some of
our features:

-   [isort 4.3.20](https://pypi.org/project/isort/4.3.20/)
-   [jedi 0.12.0](https://pypi.org/project/jedi/0.12.0/)
    and [parso 0.2.1](https://pypi.org/project/parso/0.2.1/)
-   [Microsoft Python Language Server](https://github.com/microsoft/python-language-server)
-   [ptvsd](https://pypi.org/project/ptvsd/)
-   [exuberant ctags](http://ctags.sourceforge.net/) (user-installed)
-   [rope](https://pypi.org/project/rope/) (user-installed)

Also thanks to the various projects we provide integrations with which help
make this extension useful:

-   Debugging support:
    [Django](https://pypi.org/project/Django/),
    [Flask](https://pypi.org/project/Flask/),
    [gevent](https://pypi.org/project/gevent/),
    [Jinja](https://pypi.org/project/Jinja/),
    [Pyramid](https://pypi.org/project/pyramid/),
    [PySpark](https://pypi.org/project/pyspark/),
    [Scrapy](https://pypi.org/project/Scrapy/),
    [Watson](https://pypi.org/project/Watson/)
-   Formatting:
    [autopep8](https://pypi.org/project/autopep8/),
    [black](https://pypi.org/project/black/),
    [yapf](https://pypi.org/project/yapf/)
-   Interpreter support:
    [conda](https://conda.io/),
    [direnv](https://direnv.net/),
    [pipenv](https://pypi.org/project/pipenv/),
    [pyenv](https://github.com/pyenv/pyenv),
    [venv](https://docs.python.org/3/library/venv.html#module-venv),
    [virtualenv](https://pypi.org/project/virtualenv/)
-   Linting:
    [bandit](https://pypi.org/project/bandit/),
    [flake8](https://pypi.org/project/flake8/),
    [mypy](https://pypi.org/project/mypy/),
    [prospector](https://pypi.org/project/prospector/),
    [pylint](https://pypi.org/project/pylint/),
    [pydocstyle](https://pypi.org/project/pydocstyle/),
    [pylama](https://pypi.org/project/pylama/)
-   Testing:
    [nose](https://pypi.org/project/nose/),
    [pytest](https://pypi.org/project/pytest/),
    [unittest](https://docs.python.org/3/library/unittest.html#module-unittest)

And finally thanks to the [Python](https://www.python.org/) development team and
community for creating a fantastic programming language and community to be a
part of!

## 2019.5.18875 (6 June 2019)

### Fixes

1. Disable quoting of paths sent to the debugger as arguments.
   ([#5861](https://github.com/microsoft/vscode-python/issues/5861))
1. Fixes to activation of Conda environments.
   ([#5929](https://github.com/microsoft/vscode-python/issues/5929))

## 2019.5.18678 (5 June 2019)

### Fixes

1. Fixes to detection of the shell.
   ([#5916](https://github.com/microsoft/vscode-python/issues/5916))

## 2019.5.18875 (6 June 2019)

### Fixes

1. Disable quoting of paths sent to the debugger as arguments.
   ([#5861](https://github.com/microsoft/vscode-python/issues/5861))
1. Fixes to activation of Conda environments.
   ([#5929](https://github.com/microsoft/vscode-python/issues/5929))

## 2019.5.18678 (5 June 2019)

### Fixes

1. Fixes to detection of the shell.
   ([#5916](https://github.com/microsoft/vscode-python/issues/5916))

## 2019.5.18426 (4 June 2019)

### Fixes

1. Changes to identification of `shell` for the activation of environments in the terminal.
   ([#5743](https://github.com/microsoft/vscode-python/issues/5743))

## 2019.5.17517 (30 May 2019)

### Fixes

1. Revert changes related to pathMappings in `launch.json` for `debugging` [#3568](https://github.com/Microsoft/vscode-python/issues/3568)
   ([#5833](https://github.com/microsoft/vscode-python/issues/5833))

## 2019.5.17059 (28 May 2019)

### Enhancements

1. Add visual separation between the variable explorer and the rest of the Interactive Window content
   ([#5389](https://github.com/Microsoft/vscode-python/issues/5389))
1. Show a message when no variables are defined
   ([#5228](https://github.com/Microsoft/vscode-python/issues/5228))
1. Variable explorer UI fixes via PM / designer
   ([#5274](https://github.com/Microsoft/vscode-python/issues/5274))
1. Allow column sorting in variable explorer
   ([#5281](https://github.com/Microsoft/vscode-python/issues/5281))
1. Provide basic intellisense in Interactive Windows, using the language server.
   ([#5342](https://github.com/Microsoft/vscode-python/issues/5342))
1. Add support for Jupyter autocomplete data in Interactive Window.
   ([#5346](https://github.com/Microsoft/vscode-python/issues/5346))
1. Swap getsizeof size value for something more sensible in the variable explorer
   ([#5368](https://github.com/Microsoft/vscode-python/issues/5368))
1. Pass parent debug session to child debug sessions using new DA API
   ([#5464](https://github.com/Microsoft/vscode-python/issues/5464))

### Fixes

1. Advance to the next cell if cursor is in the current cell and user clicks 'Run Cell'
   ([#5067](https://github.com/Microsoft/vscode-python/issues/5067))
1. Fix import/export paths to be escaped on windows.
   ([#5386](https://github.com/Microsoft/vscode-python/issues/5386))
1. Fix magics running from a python file.
   ([#5537](https://github.com/Microsoft/vscode-python/issues/5537))
1. Change scrolling to not animate to workaround async updates breaking the animation.
   ([#5560](https://github.com/Microsoft/vscode-python/issues/5560))
1. Add support for opening hyperlinks from the interactive window.
   ([#5630](https://github.com/Microsoft/vscode-python/issues/5630))
1. Add 'Add empty cell to file' command. Shortcut for having to type '#%%'
   ([#5667](https://github.com/Microsoft/vscode-python/issues/5667))
1. Add 'ctrl+enter' as a keyboard shortcut for run current cell (runs without advancing)
   ([#5673](https://github.com/Microsoft/vscode-python/issues/5673))
1. Adjust input box prompt to look more an IPython console prompt.
   ([#5729](https://github.com/Microsoft/vscode-python/issues/5729))
1. Fix horizontal scrolling in the Interactive Window
   ([#5734](https://github.com/Microsoft/vscode-python/issues/5734))
1. Fix problem with using up/down arrows in autocomplete.
   ([#5774](https://github.com/Microsoft/vscode-python/issues/5774))
1. Fix latex and markdown scrolling.
   ([#5775](https://github.com/Microsoft/vscode-python/issues/5775))
1. Use the correct activation script for conda environments
   ([#4402](https://github.com/Microsoft/vscode-python/issues/4402))
1. Improve pipenv error messages (thanks [David Lechner](https://github.com/dlech))
   ([#4866](https://github.com/Microsoft/vscode-python/issues/4866))
1. Quote paths returned by debugger API
   ([#4966](https://github.com/Microsoft/vscode-python/issues/4966))
1. Reliably end test tasks in Azure Pipelines.
   ([#5129](https://github.com/Microsoft/vscode-python/issues/5129))
1. Append `--pre` to black installation command so pipenv can properly resolve it.
   (thanks [Erin O'Connell](https://github.com/erinxocon))
   ([#5171](https://github.com/Microsoft/vscode-python/issues/5171))
1. Make background cell color useable in all themes.
   ([#5236](https://github.com/Microsoft/vscode-python/issues/5236))
1. Filtered rows shows 'fetching' instead of No rows.
   ([#5278](https://github.com/Microsoft/vscode-python/issues/5278))
1. Always show pytest's output when it fails.
   ([#5313](https://github.com/Microsoft/vscode-python/issues/5313))
1. Value 'None' sometimes shows up in the Count column of the variable explorer
   ([#5387](https://github.com/Microsoft/vscode-python/issues/5387))
1. Multi-dimensional arrays don't open in the data viewer.
   ([#5395](https://github.com/Microsoft/vscode-python/issues/5395))
1. Fix sorting of lists with numbers and missing entries.
   ([#5414](https://github.com/Microsoft/vscode-python/issues/5414))
1. Fix error with bad len() values in variable explorer
   ([#5420](https://github.com/Microsoft/vscode-python/issues/5420))
1. Remove trailing commas from JSON files.
   (thanks [Romain](https://github.com/quarthex))
   ([#5437](https://github.com/Microsoft/vscode-python/issues/5437))
1. Handle missing index columns and non trivial data types for columns.
   ([#5452](https://github.com/Microsoft/vscode-python/issues/5452))
1. Fix ignoreVscodeTheme to play along with dynamic theme updates. Also support setting in the variable explorer.
   ([#5480](https://github.com/Microsoft/vscode-python/issues/5480))
1. Fix matplotlib updating for dark theme after restarting
   ([#5486](https://github.com/Microsoft/vscode-python/issues/5486))
1. Add dev flag to poetry installer.
   (thanks [Yan Pashkovsky](https://github.com/Yanpas))
   ([#5496](https://github.com/Microsoft/vscode-python/issues/5496))
1. Default `PYTHONPATH` to an empty string if the environment variable is not defined.
   ([#5579](https://github.com/Microsoft/vscode-python/issues/5579))
1. Fix problems if other language kernels are installed that are using python under the covers (bash is one such example).
   ([#5586](https://github.com/Microsoft/vscode-python/issues/5586))
1. Allow collapsed code to affect intellisense.
   ([#5631](https://github.com/Microsoft/vscode-python/issues/5631))
1. Eliminate search support in the mini-editors in the Python Interactive window.
   ([#5637](https://github.com/Microsoft/vscode-python/issues/5637))
1. Fix perf problem with intellisense in the Interactive Window.
   ([#5697](https://github.com/Microsoft/vscode-python/issues/5697))
1. Using "request": "launch" item in launch.json for debugging sends pathMappings
   ([#3568](https://github.com/Microsoft/vscode-python/issues/3568))
1. Fix perf issues with long collections and variable explorer
   ([#5511](https://github.com/Microsoft/vscode-python/issues/5511))
1. Changed synchronous file system operation into async
   ([#4895](https://github.com/Microsoft/vscode-python/issues/4895))
1. Update ptvsd to [4.2.10](https://github.com/Microsoft/ptvsd/releases/tag/v4.2.10).
    - No longer switch off getpass on import.
    - Fixes a crash on evaluate request.
    - Fix a issue with running no-debug.
    - Fixes issue with forwarding sys.stdin.read().
    - Remove sys.prefix form library roots.

### Code Health

1. Deprecate [travis](https://travis-ci.org/) in favor of [Azure Pipelines](https://azure.microsoft.com/en-us/services/devops/pipelines/).
   ([#4024](https://github.com/Microsoft/vscode-python/issues/4024))
1. Smoke Tests must be run on nightly and CI on Azdo
   ([#5090](https://github.com/Microsoft/vscode-python/issues/5090))
1. Increase timeout and retries in Jupyter wait for idle
   ([#5430](https://github.com/Microsoft/vscode-python/issues/5430))
1. Update manual test plan for Variable Explorer and Data Viewer
   ([#5476](https://github.com/Microsoft/vscode-python/issues/5476))
1. Auto-update version number in `CHANGELOG.md` in the CI pipeline.
   ([#5523](https://github.com/Microsoft/vscode-python/issues/5523))
1. Fix security issues.
   ([#5538](https://github.com/Microsoft/vscode-python/issues/5538))
1. Send logging output into a text file on CI server.
   ([#5651](https://github.com/Microsoft/vscode-python/issues/5651))
1. Fix python 2.7 and 3.5 variable explorer nightly tests
   ([#5433](https://github.com/Microsoft/vscode-python/issues/5433))
1. Update isort to version 4.3.20.
   (Thanks [Andrew Blakey](https://github.com/ablakey))
   ([#5642](https://github.com/Microsoft/vscode-python/issues/5642))

### Thanks

Thanks to the following projects which we fully rely on to provide some of
our features:

-   [isort 4.3.20](https://pypi.org/project/isort/4.3.20/)
-   [jedi 0.12.0](https://pypi.org/project/jedi/0.12.0/)
    and [parso 0.2.1](https://pypi.org/project/parso/0.2.1/)
-   [Microsoft Python Language Server](https://github.com/microsoft/python-language-server)
-   [ptvsd](https://pypi.org/project/ptvsd/)
-   [exuberant ctags](http://ctags.sourceforge.net/) (user-installed)
-   [rope](https://pypi.org/project/rope/) (user-installed)

Also thanks to the various projects we provide integrations with which help
make this extension useful:

-   Debugging support:
    [Django](https://pypi.org/project/Django/),
    [Flask](https://pypi.org/project/Flask/),
    [gevent](https://pypi.org/project/gevent/),
    [Jinja](https://pypi.org/project/Jinja/),
    [Pyramid](https://pypi.org/project/pyramid/),
    [PySpark](https://pypi.org/project/pyspark/),
    [Scrapy](https://pypi.org/project/Scrapy/),
    [Watson](https://pypi.org/project/Watson/)
-   Formatting:
    [autopep8](https://pypi.org/project/autopep8/),
    [black](https://pypi.org/project/black/),
    [yapf](https://pypi.org/project/yapf/)
-   Interpreter support:
    [conda](https://conda.io/),
    [direnv](https://direnv.net/),
    [pipenv](https://pypi.org/project/pipenv/),
    [pyenv](https://github.com/pyenv/pyenv),
    [venv](https://docs.python.org/3/library/venv.html#module-venv),
    [virtualenv](https://pypi.org/project/virtualenv/)
-   Linting:
    [bandit](https://pypi.org/project/bandit/),
    [flake8](https://pypi.org/project/flake8/),
    [mypy](https://pypi.org/project/mypy/),
    [prospector](https://pypi.org/project/prospector/),
    [pylint](https://pypi.org/project/pylint/),
    [pydocstyle](https://pypi.org/project/pydocstyle/),
    [pylama](https://pypi.org/project/pylama/)
-   Testing:
    [nose](https://pypi.org/project/nose/),
    [pytest](https://pypi.org/project/pytest/),
    [unittest](https://docs.python.org/3/library/unittest.html#module-unittest)

And finally thanks to the [Python](https://www.python.org/) development team and
community for creating a fantastic programming language and community to be a
part of!

## 2019.4.1 (24 April 2019)

### Fixes

1. Remove trailing commas in JSON files.
   (thanks [Romain](https://github.com/quarthex))
   ([#5437](https://github.com/Microsoft/vscode-python/issues/5437))

## 2019.4.0 (23 April 2019)

### Enhancements

1. Download the language server using HTTP if `http.proxyStrictSSL` is set to `true`.
   ([#2849](https://github.com/Microsoft/vscode-python/issues/2849))
1. Launch the `Python` debug configuration UI when manually adding entries into the `launch.json` file.
   ([#3321](https://github.com/Microsoft/vscode-python/issues/3321))
1. Add tracking of 'current' cell in the editor. Also add cell boundaries for non active cell.
   ([#3542](https://github.com/Microsoft/vscode-python/issues/3542))
1. Change default behavior of debugger to display return values.
   ([#3754](https://github.com/Microsoft/vscode-python/issues/3754))
1. Replace setting `debugStdLib` with `justMyCode`
   ([#4032](https://github.com/Microsoft/vscode-python/issues/4032))
1. Change "Unit Test" phrasing to "Test" or "Testing".
   ([#4384](https://github.com/Microsoft/vscode-python/issues/4384))
1. Auto expand tree view in `Test Explorer` to display failed tests.
   ([#4386](https://github.com/Microsoft/vscode-python/issues/4386))
1. Add a data grid control and web view panel.
   ([#4675](https://github.com/Microsoft/vscode-python/issues/4675))
1. Add support for viewing dataframes, lists, dicts, nparrays.
   ([#4677](https://github.com/Microsoft/vscode-python/issues/4677))
1. Auto-expand the first level of the test explorer tree view.
   ([#4767](https://github.com/Microsoft/vscode-python/issues/4767))
1. Use `Python` code for discovery of tests when using `pytest`.
   ([#4795](https://github.com/Microsoft/vscode-python/issues/4795))
1. Intergrate the variable explorer into the header better and refactor HTML and CSS.
   ([#4800](https://github.com/Microsoft/vscode-python/issues/4800))
1. Integrate the variable viewer with the IJupyterVariable interface.
   ([#4802](https://github.com/Microsoft/vscode-python/issues/4802))
1. Include number of skipped tests in Test Data item tooltip.
   ([#4849](https://github.com/Microsoft/vscode-python/issues/4849))
1. Add prompt to select virtual environment for the worskpace.
   ([#4908](https://github.com/Microsoft/vscode-python/issues/4908))
1. Prompt to turn on Pylint if a `pylintrc` or `.pylintrc` file is found.
   ([#4941](https://github.com/Microsoft/vscode-python/issues/4941))
1. Variable explorer handles new cell submissions.
   ([#4948](https://github.com/Microsoft/vscode-python/issues/4948))
1. Pass one at getting our data grid styled correctly to match vscode styles and the spec.
   ([#4998](https://github.com/Microsoft/vscode-python/issues/4998))
1. Ensure `Language Server` can start without [ICU](http://site.icu-project.org/home).
   ([#5043](https://github.com/Microsoft/vscode-python/issues/5043))
1. Support running under docker.
   ([#5047](https://github.com/Microsoft/vscode-python/issues/5047))
1. Add exclude list to variable viewer.
   ([#5104](https://github.com/Microsoft/vscode-python/issues/5104))
1. Display a tip to the user informing them of the ability to change the interpreter from the statusbar.
   ([#5180](https://github.com/Microsoft/vscode-python/issues/5180))
1. Hook up the variable explorer to the data frame explorer.
   ([#5187](https://github.com/Microsoft/vscode-python/issues/5187))
1. Remove the debug config snippets (rely on handler instead).
   ([#5189](https://github.com/Microsoft/vscode-python/issues/5189))
1. Add setting to just enable/disable the data science codelens.
   ([#5211](https://github.com/Microsoft/vscode-python/issues/5211))
1. Change settings from `python.unitTest.*` to `python.testing.*`.
   ([#5219](https://github.com/Microsoft/vscode-python/issues/5219))
1. Add telemetry for variable explorer and turn on by default.
   ([#5337](https://github.com/Microsoft/vscode-python/issues/5337))
1. Show a message when no variables are defined
   ([#5228](https://github.com/Microsoft/vscode-python/issues/5228))
1. Variable explorer UI fixes via PM / designer
   ([#5274](https://github.com/Microsoft/vscode-python/issues/5274))
1. Allow column sorting in variable explorer
   ([#5281](https://github.com/Microsoft/vscode-python/issues/5281))
1. Swap getsizeof size value for something more sensible in the variable explorer
   ([#5368](https://github.com/Microsoft/vscode-python/issues/5368))

### Fixes

1. Ignore the extension's Python files when debugging.
   ([#3201](https://github.com/Microsoft/vscode-python/issues/3201))
1. Dispose processes started within the extension during.
   ([#3331](https://github.com/Microsoft/vscode-python/issues/3331))
1. Fix problem with errors not showing up for import when no jupyter installed.
   ([#3958](https://github.com/Microsoft/vscode-python/issues/3958))
1. Fix tabs in comments to come out in cells.
   ([#4029](https://github.com/Microsoft/vscode-python/issues/4029))
1. Use configuration API and provide Resource when retrieving settings.
   ([#4486](https://github.com/Microsoft/vscode-python/issues/4486))
1. When debugging, the extension correctly uses custom `.env` files.
   ([#4537](https://github.com/Microsoft/vscode-python/issues/4537))
1. Accomadate trailing commands in the JSON contents of `launch.json` file.
   ([#4543](https://github.com/Microsoft/vscode-python/issues/4543))
1. Kill liveshare sessions if a guest connects without the python extension installed.
   ([#4947](https://github.com/Microsoft/vscode-python/issues/4947))
1. Shutting down a session should not cause the host to stop working.
   ([#4949](https://github.com/Microsoft/vscode-python/issues/4949))
1. Fix cell spacing issues.
   ([#4979](https://github.com/Microsoft/vscode-python/issues/4979))
1. Fix hangs in functional tests.
   ([#4992](https://github.com/Microsoft/vscode-python/issues/4992))
1. Fix triple quoted comments in cells to not affect anything.
   ([#5012](https://github.com/Microsoft/vscode-python/issues/5012))
1. Restarting the kernel will eventually force Jupyter server to shutdown if it doesn't come back.
   ([#5025](https://github.com/Microsoft/vscode-python/issues/5025))
1. Adjust styling for data viewer.
   ([#5058](https://github.com/Microsoft/vscode-python/issues/5058))
1. Fix MimeTypes test after we stopped stripping comments.
   ([#5086](https://github.com/Microsoft/vscode-python/issues/5086))
1. No prompt displayed to install pylint.
   ([#5087](https://github.com/Microsoft/vscode-python/issues/5087))
1. Fix scrolling in the interactive window.
   ([#5131](https://github.com/Microsoft/vscode-python/issues/5131))
1. Default colors when theme.json cannot be found.
   Fix Python interactive window to update when theme changes.
   ([#5136](https://github.com/Microsoft/vscode-python/issues/5136))
1. Replace 'Run Above' and 'Run Below' in the palette with 'Run Cells Above Cursor' and 'Run Current Cell and Below'.
   ([#5143](https://github.com/Microsoft/vscode-python/issues/5143))
1. Variables not cleared after a kernel restart.
   ([#5244](https://github.com/Microsoft/vscode-python/issues/5244))
1. Fix variable explorer to work in Live Share.
   ([#5277](https://github.com/Microsoft/vscode-python/issues/5277))
1. Update matplotlib based on theme changes.
   ([#5294](https://github.com/Microsoft/vscode-python/issues/5294))
1. Restrict files from being processed by `Language Server` only when in a mult-root workspace.
   ([#5333](https://github.com/Microsoft/vscode-python/issues/5333))
1. Fix dataviewer header column alignment.
   ([#5351](https://github.com/Microsoft/vscode-python/issues/5351))
1. Make background cell color useable in all themes.
   ([#5236](https://github.com/Microsoft/vscode-python/issues/5236))
1. Filtered rows shows 'fetching' instead of No rows.
   ([#5278](https://github.com/Microsoft/vscode-python/issues/5278))
1. Multi-dimensional arrays don't open in the data viewer.
   ([#5395](https://github.com/Microsoft/vscode-python/issues/5395))
1. Fix sorting of lists with numbers and missing entries.
   ([#5414](https://github.com/Microsoft/vscode-python/issues/5414))
1. Fix error with bad len() values in variable explorer
   ([#5420](https://github.com/Microsoft/vscode-python/issues/5420))
1. Update ptvsd to [4.2.8](https://github.com/Microsoft/ptvsd/releases/tag/v4.2.8).
    - Path mapping bug fixes.
    - Fix for hang when using debug console.
    - Fix for set next statement.
    - Fix for multi-threading.

### Code Health

1. Enable typescript's strict mode.
   ([#611](https://github.com/Microsoft/vscode-python/issues/611))
1. Update to use `Node` version `10.5.0`.
   ([#1138](https://github.com/Microsoft/vscode-python/issues/1138))
1. Update `launch.json` to use `internalConsole` instead of none.
   ([#4321](https://github.com/Microsoft/vscode-python/issues/4321))
1. Change flaky tests (relying on File System Watchers) into unit tests.
   ([#4468](https://github.com/Microsoft/vscode-python/issues/4468))
1. Corrected Smoke test failure for 'Run Python File In Terminal'.
   ([#4515](https://github.com/Microsoft/vscode-python/issues/4515))
1. Drop (official) support for Python 3.4.
   ([#4528](https://github.com/Microsoft/vscode-python/issues/4528))
1. Support debouncing decorated async methods.
   ([#4641](https://github.com/Microsoft/vscode-python/issues/4641))
1. Add functional tests for pytest adapter script.
   ([#4739](https://github.com/Microsoft/vscode-python/issues/4739))
1. Remove the use of timers in unittest code. Simulate the passing of time instead.
   ([#4776](https://github.com/Microsoft/vscode-python/issues/4776))
1. Add functional testing for variable explorer.
   ([#4803](https://github.com/Microsoft/vscode-python/issues/4803))
1. Add tests for variable explorer Python files.
   ([#4804](https://github.com/Microsoft/vscode-python/issues/4804))
1. Add real environment variables provider on to get functional tests to pass on macOS.
   ([#4820](https://github.com/Microsoft/vscode-python/issues/4820))
1. Handle done on all jupyter requests to make sure an unhandle exception isn't passed on shutdown.
   ([#4827](https://github.com/Microsoft/vscode-python/issues/4827))
1. Clean up language server initialization and configuration.
   ([#4832](https://github.com/Microsoft/vscode-python/issues/4832))
1. Hash imports of top-level packages to see what users need supported.
   ([#4852](https://github.com/Microsoft/vscode-python/issues/4852))
1. Have `tpn` clearly state why a project's license entry in the configuration file is considered stale.
   ([#4865](https://github.com/Microsoft/vscode-python/issues/4865))
1. Kill the test process on CI, 10s after the tests have completed.
   ([#4905](https://github.com/Microsoft/vscode-python/issues/4905))
1. Remove hardcoded Azdo Pipeline of 30m, leaving it to the default of 60m.
   ([#4914](https://github.com/Microsoft/vscode-python/issues/4914))
1. Use the `Python` interpreter prescribed by CI instead of trying to locate the best possible one.
   ([#4920](https://github.com/Microsoft/vscode-python/issues/4920))
1. Skip linter tests correctly.
   ([#4923](https://github.com/Microsoft/vscode-python/issues/4923))
1. Remove redundant compilation step on CI.
   ([#4926](https://github.com/Microsoft/vscode-python/issues/4926))
1. Dispose handles to timers created from using `setTimeout`.
   ([#4930](https://github.com/Microsoft/vscode-python/issues/4930))
1. Ensure sockets get disposed along with other resources.
   ([#4935](https://github.com/Microsoft/vscode-python/issues/4935))
1. Fix intermittent test failure with listeners.
   ([#4936](https://github.com/Microsoft/vscode-python/issues/4936))
1. Update `mocha` to the latest version.
   ([#4937](https://github.com/Microsoft/vscode-python/issues/4937))
1. Remove redundant mult-root tests.
   ([#4943](https://github.com/Microsoft/vscode-python/issues/4943))
1. Fix intermittent test failure with kernel shutdown.
   ([#4951](https://github.com/Microsoft/vscode-python/issues/4951))
1. Update version of [isort](https://pypi.org/project/isort/) to `4.3.17`
   ([#5059](https://github.com/Microsoft/vscode-python/issues/5059))
1. Fix typo and use constants instead of hardcoded command names.
   (thanks [Allan Wang](https://github.com/AllanWang))
   ([#5204](https://github.com/Microsoft/vscode-python/issues/5204))
1. Add datascience specific settings to telemetry gathered. Make sure to scrape any strings of PII.
   ([#5212](https://github.com/Microsoft/vscode-python/issues/5212))
1. Add telemetry around people hitting 'no' on the enable interactive shift enter.
   Reword the message to be more descriptive.
   ([#5213](https://github.com/Microsoft/vscode-python/issues/5213))
1. Fix failing variable explorer test.
   ([#5348](https://github.com/Microsoft/vscode-python/issues/5348))
1. Reliably end test tasks in Azure Pipelines.
   ([#5129](https://github.com/Microsoft/vscode-python/issues/5129))
1. Deprecate [travis](https://travis-ci.org/) in favor of [Azure Pipelines](https://azure.microsoft.com/en-us/services/devops/pipelines/).
   ([#4024](https://github.com/Microsoft/vscode-python/issues/4024))

### Thanks

Thanks to the following projects which we fully rely on to provide some of
our features:

-   [isort 4.3.4](https://pypi.org/project/isort/4.3.4/)
-   [jedi 0.12.0](https://pypi.org/project/jedi/0.12.0/)
    and [parso 0.2.1](https://pypi.org/project/parso/0.2.1/)
-   [Microsoft Python Language Server](https://github.com/microsoft/python-language-server)
-   [ptvsd](https://pypi.org/project/ptvsd/)
-   [exuberant ctags](http://ctags.sourceforge.net/) (user-installed)
-   [rope](https://pypi.org/project/rope/) (user-installed)

Also thanks to the various projects we provide integrations with which help
make this extension useful:

-   Debugging support:
    [Django](https://pypi.org/project/Django/),
    [Flask](https://pypi.org/project/Flask/),
    [gevent](https://pypi.org/project/gevent/),
    [Jinja](https://pypi.org/project/Jinja/),
    [Pyramid](https://pypi.org/project/pyramid/),
    [PySpark](https://pypi.org/project/pyspark/),
    [Scrapy](https://pypi.org/project/Scrapy/),
    [Watson](https://pypi.org/project/Watson/)
-   Formatting:
    [autopep8](https://pypi.org/project/autopep8/),
    [black](https://pypi.org/project/black/),
    [yapf](https://pypi.org/project/yapf/)
-   Interpreter support:
    [conda](https://conda.io/),
    [direnv](https://direnv.net/),
    [pipenv](https://pypi.org/project/pipenv/),
    [pyenv](https://github.com/pyenv/pyenv),
    [venv](https://docs.python.org/3/library/venv.html#module-venv),
    [virtualenv](https://pypi.org/project/virtualenv/)
-   Linting:
    [bandit](https://pypi.org/project/bandit/),
    [flake8](https://pypi.org/project/flake8/),
    [mypy](https://pypi.org/project/mypy/),
    [prospector](https://pypi.org/project/prospector/),
    [pylint](https://pypi.org/project/pylint/),
    [pydocstyle](https://pypi.org/project/pydocstyle/),
    [pylama](https://pypi.org/project/pylama/)
-   Testing:
    [nose](https://pypi.org/project/nose/),
    [pytest](https://pypi.org/project/pytest/),
    [unittest](https://docs.python.org/3/library/unittest.html#module-unittest)

And finally thanks to the [Python](https://www.python.org/) development team and
community for creating a fantastic programming language and community to be a
part of!

## 2019.3.3 (8 April 2019)

### Fixes

1. Update ptvsd to [4.2.7](https://github.com/Microsoft/ptvsd/releases/tag/v4.2.7).
    - Fix issues related to debugging Django templates.
1. Update the Python language server to 0.2.47.

### Code Health

1. Capture telemetry to track switching to and from the Language Server.
   ([#5162](https://github.com/Microsoft/vscode-python/issues/5162))

## 2019.3.2 (2 April 2019)

### Fixes

1. Fix regression preventing the expansion of variables in the watch window and the debug console.
   ([#5035](https://github.com/Microsoft/vscode-python/issues/5035))
1. Display survey banner (again) for Language Server when using current Language Server.
   ([#5064](https://github.com/Microsoft/vscode-python/issues/5064))
1. Update ptvsd to [4.2.6](https://github.com/Microsoft/ptvsd/releases/tag/v4.2.6).
   ([#5083](https://github.com/Microsoft/vscode-python/issues/5083))
    - Fix issue with expanding variables in watch window and hover.
    - Fix issue with launching a sub-module.

### Code Health

1. Capture telemetry to track which installer was used when installing packages via the extension.
   ([#5063](https://github.com/Microsoft/vscode-python/issues/5063))

## 2019.3.1 (28 March 2019)

### Enhancements

1. Use the download same logic for `stable` channel of the `Language Server` as that in `beta`.
   ([#4960](https://github.com/Microsoft/vscode-python/issues/4960))

### Code Health

1. Capture telemetry when tests are disabled..
   ([#4801](https://github.com/Microsoft/vscode-python/issues/4801))

## 2019.3.6139 (26 March 2019)

### Enhancements

1. Add support for poetry to install packages.
   ([#1871](https://github.com/Microsoft/vscode-python/issues/1871))
1. Disabled opening the output pane when sorting imports via isort fails.
   (thanks [chrised](https://github.com/chrised/))
   ([#2522](https://github.com/Microsoft/vscode-python/issues/2522))
1. Remove run all cells codelens and replace with run above and run below commands
   Add run to and from line commands in context menu
   ([#4259](https://github.com/Microsoft/vscode-python/issues/4259))
1. Support multi-root workspaces in test explorer.
   ([#4268](https://github.com/Microsoft/vscode-python/issues/4268))
1. Added support for fetching variable values from the jupyter server
   ([#4291](https://github.com/Microsoft/vscode-python/issues/4291))
1. Added commands translation for polish locale.
   (thanks [pypros](https://github.com/pypros/))
   ([#4435](https://github.com/Microsoft/vscode-python/issues/4435))
1. Show sub-tests in a subtree in the test explorer.
   ([#4503](https://github.com/Microsoft/vscode-python/issues/4503))
1. Add support for palette commands for Live Share scenarios.
   ([#4520](https://github.com/Microsoft/vscode-python/issues/4520))
1. Retain state of tests when auto discovering tests.
   ([#4576](https://github.com/Microsoft/vscode-python/issues/4576))
1. Update icons and tooltip in test explorer indicating status of test files/suites
   ([#4583](https://github.com/Microsoft/vscode-python/issues/4583))
1. Add 'ignoreVscodeTheme' setting to allow a user to skip using the theme for VS Code in the Python Interactive Window.
   ([#4640](https://github.com/Microsoft/vscode-python/issues/4640))
1. Add telemetry around imports.
   ([#4718](https://github.com/Microsoft/vscode-python/issues/4718))
1. Update status of test suite when all tests pass
   ([#4727](https://github.com/Microsoft/vscode-python/issues/4727))
1. Add button to ignore the message warning about the use of the macOS system install of Python.
   (thanks [Alina Lobastova](https://github.com/alina7091))
   ([#4448](https://github.com/Microsoft/vscode-python/issues/4448))
1. Add "Run In Interactive" command to run the contents of a file not cell by cell. Group data science context commands in one group. Add run file command to explorer context menu.
   ([#4855](https://github.com/Microsoft/vscode-python/issues/4855))

### Fixes

1. Add 'errorBackgroundColor' (defaults to white/#FFFFFF) for errors in the Interactive Window. Computes foreground based on background.
   ([#3175](https://github.com/Microsoft/vscode-python/issues/3175))
1. If selection is being sent to the Interactive Windows still allow for context menu commands to run selection in terminal or run file in terminal
   ([#4207](https://github.com/Microsoft/vscode-python/issues/4207))
1. Support multiline comments for markdown cells
   ([#4215](https://github.com/Microsoft/vscode-python/issues/4215))
1. Conda activation fails when there is a space in the env name
   ([#4243](https://github.com/Microsoft/vscode-python/issues/4243))
1. Fixes to ensure tests work in multi-root workspaces.
   ([#4268](https://github.com/Microsoft/vscode-python/issues/4268))
1. Allow Interactive Window to run commands as both `-m jupyter command` and as `-m command`
   ([#4306](https://github.com/Microsoft/vscode-python/issues/4306))
1. Fix shift enter to send selection when cells are defined.
   ([#4413](https://github.com/Microsoft/vscode-python/issues/4413))
1. Test explorer icon should be hidden when tests are disabled
   ([#4494](https://github.com/Microsoft/vscode-python/issues/4494))
1. Fix double running of cells with the context menu
   ([#4532](https://github.com/Microsoft/vscode-python/issues/4532))
1. Show an "unknown" icon when test status is unknown.
   ([#4578](https://github.com/Microsoft/vscode-python/issues/4578))
1. Add sys info when switching interpreters
   ([#4588](https://github.com/Microsoft/vscode-python/issues/4588))
1. Display test explorer when discovery has been run.
   ([#4590](https://github.com/Microsoft/vscode-python/issues/4590))
1. Resolve `pythonPath` before comparing it to shebang
   ([#4601](https://github.com/Microsoft/vscode-python/issues/4601))
1. When sending selection to the Interactive Window nothing selected should send the entire line
   ([#4604](https://github.com/Microsoft/vscode-python/issues/4604))
1. Provide telemetry for when we show the shift+enter banner and if the user clicks yes
   ([#4636](https://github.com/Microsoft/vscode-python/issues/4636))
1. Better error message when connecting to remote server
   ([#4666](https://github.com/Microsoft/vscode-python/issues/4666))
1. Fix problem with restart never finishing
   ([#4691](https://github.com/Microsoft/vscode-python/issues/4691))
1. Fixes to ensure we invoke the right command when running a parameterized test function.
   ([#4713](https://github.com/Microsoft/vscode-python/issues/4713))
1. Handle view state changes for the Python Interactive window so that it gains focus when appropriate. (CTRL+1/2/3 etc should give focus to the interactive window)
   ([#4733](https://github.com/Microsoft/vscode-python/issues/4733))
1. Don't have "run all above" on first cell and don't start history for empty code runs
   ([#4743](https://github.com/Microsoft/vscode-python/issues/4743))
1. Perform case insensitive comparison of Python Environment paths
   ([#4797](https://github.com/Microsoft/vscode-python/issues/4797))
1. Ensure `Jedi` uses the currently selected interpreter.
   (thanks [Selim Belhaouane](https://github.com/selimb))
   ([#4687](https://github.com/Microsoft/vscode-python/issues/4687))
1. Multiline comments with text on the first line break Python Interactive window execution.
   ([#4791](https://github.com/Microsoft/vscode-python/issues/4791))
1. Fix status bar when using Live Share or just starting the Python Interactive window.
   ([#4853](https://github.com/Microsoft/vscode-python/issues/4853))
1. Change the names of our "Run All Cells Above" and "Run Cell and All Below" commands to be more concise
   ([#4876](https://github.com/Microsoft/vscode-python/issues/4876))
1. Ensure the `Python` output panel does not steal focus when there errors in the `Language Server`.
   ([#4868](https://github.com/Microsoft/vscode-python/issues/4868))
1. Update ptvsd to [4.2.5](https://github.com/Microsoft/ptvsd/releases/tag/v4.2.5).
   ([#4932](https://github.com/Microsoft/vscode-python/issues/4932))
    - Fix issues with django and jinja2 exceptions.
    - Detaching sometimes throws ValueError.
    - StackTrace request respecting just-my-code.
    - Don't give error redirecting output with pythonw.
    - Fix for stop on entry issue.
1. Update the Python language server to 0.2.31.

### Code Health

1. Add a Python script to run PyTest correctly for discovery.
   ([#4033](https://github.com/Microsoft/vscode-python/issues/4033))
1. Ensure post npm install scripts do not fail when run more than once.
   ([#4109](https://github.com/Microsoft/vscode-python/issues/4109))
1. Improve Azure DevOps pipeline for PR validation. Added speed improvements, documented the process better, and simplified what happens in PR validation.
   ([#4123](https://github.com/Microsoft/vscode-python/issues/4123))
1. Move to new Azure DevOps instance and bring the Nightly CI build closer to running cleanly by skipping tests and improving reporting transparency.
   ([#4336](https://github.com/Microsoft/vscode-python/issues/4336))
1. Add more logging to diagnose issues getting the Python Interactive window to show up.
   Add checks for Conda activation never finishing.
   ([#4424](https://github.com/Microsoft/vscode-python/issues/4424))
1. Update `nyc` and remove `gulp-watch` and `gulp-debounced-watch`.
   ([#4490](https://github.com/Microsoft/vscode-python/issues/4490))
1. Force WS to at least 3.3.1 to alleviate security concerns.
   ([#4497](https://github.com/Microsoft/vscode-python/issues/4497))
1. Add tests for Live Share support.
   ([#4521](https://github.com/Microsoft/vscode-python/issues/4521))
1. Fix running Live Share support in a release build.
   ([#4529](https://github.com/Microsoft/vscode-python/issues/4529))
1. Delete the `pvsc-dev-ext.py` file as it was not being properly maintained.
   ([#4530](https://github.com/Microsoft/vscode-python/issues/4530))
1. Increase timeouts for loading of extension when preparing to run tests.
   ([#4540](https://github.com/Microsoft/vscode-python/issues/4540))
1. Exclude files `travis*.log`, `pythonFiles/tests/**`, `types/**` from the extension.
   ([#4554](https://github.com/Microsoft/vscode-python/issues/4554))
1. Exclude `*.vsix` from source control.
   ([#4556](https://github.com/Microsoft/vscode-python/issues/4556))
1. Add more logging for ECONNREFUSED errors and Jupyter server crashes
   ([#4573](https://github.com/Microsoft/vscode-python/issues/4573))
1. Add travis task to verify bundle can be created.
   ([#4711](https://github.com/Microsoft/vscode-python/issues/4711))
1. Add manual test plan for data science
   ([#4716](https://github.com/Microsoft/vscode-python/issues/4716))
1. Fix Live Share nightly functional tests
   ([#4757](https://github.com/Microsoft/vscode-python/issues/4757))
1. Make cancel test and server cache test more robust
   ([#4818](https://github.com/Microsoft/vscode-python/issues/4818))
1. Generalize code used to parse Test results service
   ([#4796](https://github.com/Microsoft/vscode-python/issues/4796))

### Thanks

Thanks to the following projects which we fully rely on to provide some of
our features:

-   [isort 4.3.4](https://pypi.org/project/isort/4.3.4/)
-   [jedi 0.12.0](https://pypi.org/project/jedi/0.12.0/)
    and [parso 0.2.1](https://pypi.org/project/parso/0.2.1/)
-   [Microsoft Python Language Server](https://github.com/microsoft/python-language-server)
-   [ptvsd](https://pypi.org/project/ptvsd/)
-   [exuberant ctags](http://ctags.sourceforge.net/) (user-installed)
-   [rope](https://pypi.org/project/rope/) (user-installed)

Also thanks to the various projects we provide integrations with which help
make this extension useful:

-   Debugging support:
    [Django](https://pypi.org/project/Django/),
    [Flask](https://pypi.org/project/Flask/),
    [gevent](https://pypi.org/project/gevent/),
    [Jinja](https://pypi.org/project/Jinja/),
    [Pyramid](https://pypi.org/project/pyramid/),
    [PySpark](https://pypi.org/project/pyspark/),
    [Scrapy](https://pypi.org/project/Scrapy/),
    [Watson](https://pypi.org/project/Watson/)
-   Formatting:
    [autopep8](https://pypi.org/project/autopep8/),
    [black](https://pypi.org/project/black/),
    [yapf](https://pypi.org/project/yapf/)
-   Interpreter support:
    [conda](https://conda.io/),
    [direnv](https://direnv.net/),
    [pipenv](https://pypi.org/project/pipenv/),
    [pyenv](https://github.com/pyenv/pyenv),
    [venv](https://docs.python.org/3/library/venv.html#module-venv),
    [virtualenv](https://pypi.org/project/virtualenv/)
-   Linting:
    [bandit](https://pypi.org/project/bandit/),
    [flake8](https://pypi.org/project/flake8/),
    [mypy](https://pypi.org/project/mypy/),
    [prospector](https://pypi.org/project/prospector/),
    [pylint](https://pypi.org/project/pylint/),
    [pydocstyle](https://pypi.org/project/pydocstyle/),
    [pylama](https://pypi.org/project/pylama/)
-   Testing:
    [nose](https://pypi.org/project/nose/),
    [pytest](https://pypi.org/project/pytest/),
    [unittest](https://docs.python.org/3/library/unittest.html#module-unittest)

And finally thanks to the [Python](https://www.python.org/) development team and
community for creating a fantastic programming language and community to be a
part of!

## 2019.2.2 (6 March 2019)

### Fixes

1. If selection is being sent to the Interactive Windows still allow for context menu commands to run selection in terminal or run file in terminal
   ([#4207](https://github.com/Microsoft/vscode-python/issues/4207))
1. When sending selection to the Interactive Window nothing selected should send the entire line
   ([#4604](https://github.com/Microsoft/vscode-python/issues/4604))
1. Provide telemetry for when we show the shift-enter banner and if the user clicks yes
   ([#4636](https://github.com/Microsoft/vscode-python/issues/4636))

## 2019.2.5433 (27 Feb 2019)

### Fixes

1. Exclude files `travis*.log`, `pythonFiles/tests/**`, `types/**` from the extension.
   ([#4554](https://github.com/Microsoft/vscode-python/issues/4554))
   ([#4566](https://github.com/Microsoft/vscode-python/issues/4566))

## 2019.2.0 (26 Feb 2019)

### Thanks

Thanks to the following projects which we fully rely on to provide some of
our features:

-   [isort 4.3.4](https://pypi.org/project/isort/4.3.4/)
-   [jedi 0.12.0](https://pypi.org/project/jedi/0.12.0/)
    and [parso 0.2.1](https://pypi.org/project/parso/0.2.1/)
-   [Microsoft Python Language Server](https://github.com/microsoft/python-language-server)
-   [ptvsd](https://pypi.org/project/ptvsd/)
-   [exuberant ctags](http://ctags.sourceforge.net/) (user-installed)
-   [rope](https://pypi.org/project/rope/) (user-installed)

Also thanks to the various projects we provide integrations with which help
make this extension useful:

-   Debugging support:
    [Django](https://pypi.org/project/Django/),
    [Flask](https://pypi.org/project/Flask/),
    [gevent](https://pypi.org/project/gevent/),
    [Jinja](https://pypi.org/project/Jinja/),
    [Pyramid](https://pypi.org/project/pyramid/),
    [PySpark](https://pypi.org/project/pyspark/),
    [Scrapy](https://pypi.org/project/Scrapy/),
    [Watson](https://pypi.org/project/Watson/)
-   Formatting:
    [autopep8](https://pypi.org/project/autopep8/),
    [black](https://pypi.org/project/black/),
    [yapf](https://pypi.org/project/yapf/)
-   Interpreter support:
    [conda](https://conda.io/),
    [direnv](https://direnv.net/),
    [pipenv](https://pypi.org/project/pipenv/),
    [pyenv](https://github.com/pyenv/pyenv),
    [venv](https://docs.python.org/3/library/venv.html#module-venv),
    [virtualenv](https://pypi.org/project/virtualenv/)
-   Linting:
    [bandit](https://pypi.org/project/bandit/),
    [flake8](https://pypi.org/project/flake8/),
    [mypy](https://pypi.org/project/mypy/),
    [prospector](https://pypi.org/project/prospector/),
    [pylint](https://pypi.org/project/pylint/),
    [pydocstyle](https://pypi.org/project/pydocstyle/),
    [pylama](https://pypi.org/project/pylama/)
-   Testing:
    [nose](https://pypi.org/project/nose/),
    [pytest](https://pypi.org/project/pytest/),
    [unittest](https://docs.python.org/3/library/unittest.html#module-unittest)

And finally thanks to the [Python](https://www.python.org/) development team and
community for creating a fantastic programming language and community to be a
part of!

### Enhancements

1. Support launch configs for debugging tests.
   ([#332](https://github.com/Microsoft/vscode-python/issues/332))
1. Add way to send code to the Python Interactive window without having to put `#%%` into a file.
   ([#3171](https://github.com/Microsoft/vscode-python/issues/3171))
1. Support simple variable substitution in `.env` files.
   ([#3275](https://github.com/Microsoft/vscode-python/issues/3275))
1. Support live share in Python interactive window (experimental).
   ([#3581](https://github.com/Microsoft/vscode-python/issues/3581))
1. Strip comments before sending so shell command and multiline jupyter magics work correctly.
   ([#4064](https://github.com/Microsoft/vscode-python/issues/4064))
1. Add a build number to our released builds.
   ([#4183](https://github.com/Microsoft/vscode-python/issues/4183))
1. Prompt the user to send shift-enter to the interactive window.
   ([#4184](https://github.com/Microsoft/vscode-python/issues/4184))
1. Added Dutch translation.
   (thanks [Robin Martijn](https://github.com/Bowero) with the feedback of [Michael van Tellingen](https://github.com/mvantellingen))
   ([#4186](https://github.com/Microsoft/vscode-python/issues/4186))
1. Add the Test Activity view.
   ([#4272](https://github.com/Microsoft/vscode-python/issues/4272))
1. Added action buttons to top of Test Explorer.
   ([#4275](https://github.com/Microsoft/vscode-python/issues/4275))
1. Navigation to test output from Test Explorer.
   ([#4279](https://github.com/Microsoft/vscode-python/issues/4279))
1. Add the command 'Configure Unit Tests'.
   ([#4286](https://github.com/Microsoft/vscode-python/issues/4286))
1. Do not update unit test settings if configuration is cancelled.
   ([#4287](https://github.com/Microsoft/vscode-python/issues/4287))
1. Keep testing configuration alive when losing UI focus.
   ([#4288](https://github.com/Microsoft/vscode-python/issues/4288))
1. Display test activity only when tests have been discovered.
   ([#4317](https://github.com/Microsoft/vscode-python/issues/4317))
1. Added a button to configure unit tests when prompting users that tests weren't discovered.
   ([#4318](https://github.com/Microsoft/vscode-python/issues/4318))
1. Use VSC API to open browser window
   ([#4322](https://github.com/Microsoft/vscode-python/issues/4322))
1. Don't shut down the notebook server on window close.
   ([#4348](https://github.com/Microsoft/vscode-python/issues/4348))
1. Added command `Show Output` to display the `Python` output panel.
   ([#4362](https://github.com/Microsoft/vscode-python/issues/4362))
1. Fix order of icons in test explorer and items.
   ([#4364](https://github.com/Microsoft/vscode-python/issues/4364))
1. Run failed tests icon should only appear if and when a test has failed.
   ([#4371](https://github.com/Microsoft/vscode-python/issues/4371))
1. Update ptvsd to [4.2.4](https://github.com/Microsoft/ptvsd/releases/tag/v4.2.4).
   ([#4457](https://github.com/Microsoft/vscode-python/issues/4457))
    - Validate breakpoint targets.
    - Properly exclude certain files from showing up in the debugger.

### Fixes

1. Add support for multi root workspaces with the new language server server.
   ([#3008](https://github.com/Microsoft/vscode-python/issues/3008))
1. Move linting tests to unit-testing for better reliability.
   ([#3914](https://github.com/Microsoft/vscode-python/issues/3914))
1. Allow "Run Cell" code lenses on non-local files.
   ([#3995](https://github.com/Microsoft/vscode-python/issues/3995))
1. Functional test for the input portion of the python interactive window.
   ([#4057](https://github.com/Microsoft/vscode-python/issues/4057))
1. Fix hitting the up arrow on the input prompt for the Python Interactive window to behave like the terminal window when only 1 item in the history.
   ([#4145](https://github.com/Microsoft/vscode-python/issues/4145))
1. Fix problem with webview panel not being dockable anywhere but view column 2.
   ([#4237](https://github.com/Microsoft/vscode-python/issues/4237))
1. More fixes for history in the Python Interactive window input prompt.
   ([#4255](https://github.com/Microsoft/vscode-python/issues/4255))
1. Fix precedence in `parsePyTestModuleCollectionResult`.
   (thanks [Tammo Ippen](https://github.com/tammoippen))
   ([#4360](https://github.com/Microsoft/vscode-python/issues/4360))
1. Revert pipenv activation to not use `pipenv` shell.`
   ([#4394](https://github.com/Microsoft/vscode-python/issues/4394))
1. Fix shift enter to send selection when cells are defined.
   ([#4413](https://github.com/Microsoft/vscode-python/issues/4413))
1. Icons should display only in test explorer.
   ([#4418](https://github.com/Microsoft/vscode-python/issues/4418))
1. Update ptvsd to [4.2.4](https://github.com/Microsoft/ptvsd/releases/tag/v4.2.4).
   ([#4457](https://github.com/Microsoft/vscode-python/issues/4457))
    - `BreakOnSystemExitZero` now respected.
    - Fix a bug causing breakpoints not to be hit when attached to a remote target.
1. Fix double running of cells with the context menu
   ([#4532](https://github.com/Microsoft/vscode-python/issues/4532))
1. Update the Python language server to 0.1.80.

### Code Health

1. Fix all typescript errors when compiled in strict mode.
   ([#611](https://github.com/Microsoft/vscode-python/issues/611))
1. Get functional tests running nightly again.
   ([#3973](https://github.com/Microsoft/vscode-python/issues/3973))
1. Turn on strict type checking (typescript compiling) for Datascience code.
   ([#4058](https://github.com/Microsoft/vscode-python/issues/4058))
1. Turn on strict typescript compile for the data science react code.
   ([#4091](https://github.com/Microsoft/vscode-python/issues/4091))
1. Fix issue causing debugger tests to timeout on CI servers.
   ([#4148](https://github.com/Microsoft/vscode-python/issues/4148))
1. Don't register language server onTelemetry when downloadLanguageServer is false.
   ([#4199](https://github.com/Microsoft/vscode-python/issues/4199))
1. Fixes to smoke tests on CI.
   ([#4201](https://github.com/Microsoft/vscode-python/issues/4201))

## 2019.1.0 (29 Jan 2019)

### Thanks

Thanks to the following projects which we fully rely on to provide some of
our features:

-   [isort 4.3.4](https://pypi.org/project/isort/4.3.4/)
-   [jedi 0.12.0](https://pypi.org/project/jedi/0.12.0/)
    and [parso 0.2.1](https://pypi.org/project/parso/0.2.1/)
-   [Microsoft Python Language Server](https://github.com/microsoft/python-language-server)
-   [ptvsd](https://pypi.org/project/ptvsd/)
-   [exuberant ctags](http://ctags.sourceforge.net/) (user-installed)
-   [rope](https://pypi.org/project/rope/) (user-installed)

Also thanks to the various projects we provide integrations with which help
make this extension useful:

-   Debugging support:
    [Django](https://pypi.org/project/Django/),
    [Flask](https://pypi.org/project/Flask/),
    [gevent](https://pypi.org/project/gevent/),
    [Jinja](https://pypi.org/project/Jinja/),
    [Pyramid](https://pypi.org/project/pyramid/),
    [PySpark](https://pypi.org/project/pyspark/),
    [Scrapy](https://pypi.org/project/Scrapy/),
    [Watson](https://pypi.org/project/Watson/)
-   Formatting:
    [autopep8](https://pypi.org/project/autopep8/),
    [black](https://pypi.org/project/black/),
    [yapf](https://pypi.org/project/yapf/)
-   Interpreter support:
    [conda](https://conda.io/),
    [direnv](https://direnv.net/),
    [pipenv](https://pypi.org/project/pipenv/),
    [pyenv](https://github.com/pyenv/pyenv),
    [venv](https://docs.python.org/3/library/venv.html#module-venv),
    [virtualenv](https://pypi.org/project/virtualenv/)
-   Linting:
    [bandit](https://pypi.org/project/bandit/),
    [flake8](https://pypi.org/project/flake8/),
    [mypy](https://pypi.org/project/mypy/),
    [prospector](https://pypi.org/project/prospector/),
    [pylint](https://pypi.org/project/pylint/),
    [pydocstyle](https://pypi.org/project/pydocstyle/),
    [pylama](https://pypi.org/project/pylama/)
-   Testing:
    [nose](https://pypi.org/project/nose/),
    [pytest](https://pypi.org/project/pytest/),
    [unittest](https://docs.python.org/3/library/unittest.html#module-unittest)

And finally thanks to the [Python](https://www.python.org/) development team and
community for creating a fantastic programming language and community to be a
part of!

### Enhancements

1. Add the capability to have custom regex's for cell/markdown matching
   ([#4065](https://github.com/Microsoft/vscode-python/issues/4065))
1. Perform all validation checks in the background
   ([#3019](https://github.com/Microsoft/vscode-python/issues/3019))
1. Watermark for Python Interactive input prompt
   ([#4111](https://github.com/Microsoft/vscode-python/issues/4111))
1. Create diagnostics for failed/skipped tests that were run with pytest.
   (thanks [Chris NeJame](https://github.com/SalmonMode/))
   ([#120](https://github.com/Microsoft/vscode-python/issues/120))
1. Add the python.pipenvPath config setting.
   ([#978](https://github.com/Microsoft/vscode-python/issues/978))
1. Add localRoot and remoteRoot defaults for Remote Debugging configuration in `launch.json`.
   ([#1385](https://github.com/Microsoft/vscode-python/issues/1385))
1. Activate `pipenv` environments in the shell using the command `pipenv shell`.
   ([#2855](https://github.com/Microsoft/vscode-python/issues/2855))
1. Use Pylint message names instead of codes
   (thanks to [Roman Kornev](https://github.com/RomanKornev/))
   ([#2906](https://github.com/Microsoft/vscode-python/issues/2906))
1. Add ability to enter Python code directly into the Python Interactive window
   ([#3101](https://github.com/Microsoft/vscode-python/issues/3101))
1. Allow interactive window inputs to either be collapsed by default or totally hidden
   ([#3266](https://github.com/Microsoft/vscode-python/issues/3266))
1. Notify the user when language server extraction fails
   ([#3268](https://github.com/Microsoft/vscode-python/issues/3268))
1. Indent on enter after line continuations.
   ([#3284](https://github.com/Microsoft/vscode-python/issues/3284))
1. Improvements to automatic selection of the Python interpreter.
   ([#3369](https://github.com/Microsoft/vscode-python/issues/3369))
1. Add support for column numbers for problems returned by `mypy`.
   (thanks [Eric Traut](https://github.com/erictraut))
   ([#3597](https://github.com/Microsoft/vscode-python/issues/3597))
1. Display actionable message when language server is not supported
   ([#3634](https://github.com/Microsoft/vscode-python/issues/3634))
1. Make sure we are looking for conda in all the right places
   ([#3641](https://github.com/Microsoft/vscode-python/issues/3641))
1. Improvements to message displayed when linter is not installed
   ([#3659](https://github.com/Microsoft/vscode-python/issues/3659))
1. Improvements to message displayed when Python path is invalid (in launch.json)
   ([#3661](https://github.com/Microsoft/vscode-python/issues/3661))
1. Add the Jupyter Server URI to the Interactive Window info cell
   ([#3668](https://github.com/Microsoft/vscode-python/issues/3668))
1. Handle errors happening during extension activation.
   ([#3740](https://github.com/Microsoft/vscode-python/issues/3740))
1. Validate Mac Interpreters in the background.
   ([#3908](https://github.com/Microsoft/vscode-python/issues/3908))
1. When cell inputs to Python Interactive are hidden, don't show cells without any output
   ([#3981](https://github.com/Microsoft/vscode-python/issues/3981))

### Fixes

1. Have the new export commands use our directory change code
   ([#4140](https://github.com/Microsoft/vscode-python/issues/4140))
1. Theme should not be exported without output when doing an export.
   ([#4141](https://github.com/Microsoft/vscode-python/issues/4141))
1. Deleting all cells should not remove the input prompt
   ([#4152](https://github.com/Microsoft/vscode-python/issues/4152))
1. Fix ctrl+c to work in code that has already been entered
   ([#4168](https://github.com/Microsoft/vscode-python/issues/4168))
1. Auto-select virtual environment in multi-root workspaces
   ([#3501](https://github.com/Microsoft/vscode-python/issues/3501))
1. Validate interpreter in multi-root workspaces
   ([#3502](https://github.com/Microsoft/vscode-python/issues/3502))
1. Allow clicking anywhere in an input cell to give focus to the input box for the Python Interactive window
   ([#4076](https://github.com/Microsoft/vscode-python/issues/4076))
1. Cursor in Interactive Windows now appears on whitespace
   ([#4081](https://github.com/Microsoft/vscode-python/issues/4081))
1. Fix problem with double scrollbars when typing in the input window. Make code wrap instead.
   ([#4084](https://github.com/Microsoft/vscode-python/issues/4084))
1. Remove execution count from the prompt cell.
   ([#4086](https://github.com/Microsoft/vscode-python/issues/4086))
1. Make sure showing a plain Python Interactive window lists out the sys info
   ([#4088](https://github.com/Microsoft/vscode-python/issues/4088))
1. Fix Python interactive window up/down arrows in the input prompt to behave like a terminal.
   ([#4092](https://github.com/Microsoft/vscode-python/issues/4092))
1. Handle stdout changes with updates to pytest 4.1.x series (without breaking 4.0.x series parsing).
   ([#4099](https://github.com/Microsoft/vscode-python/issues/4099))
1. Fix bug affecting multiple linters used in a workspace.
   (thanks [Ilia Novoselov](https://github.com/nullie))
   ([#2571](https://github.com/Microsoft/vscode-python/issues/2571))
1. Activate any selected Python Environment when running unit tests.
   ([#3330](https://github.com/Microsoft/vscode-python/issues/3330))
1. Ensure extension does not start multiple language servers.
   ([#3346](https://github.com/Microsoft/vscode-python/issues/3346))
1. Add support for running an entire file in the Python Interactive window
   ([#3362](https://github.com/Microsoft/vscode-python/issues/3362))
1. When in multi-root workspace, store selected python path in the `settings.json` file of the workspace folder.
   ([#3419](https://github.com/Microsoft/vscode-python/issues/3419))
1. Fix console wrapping in output so that console based status bars and spinners work.
   ([#3529](https://github.com/Microsoft/vscode-python/issues/3529))
1. Support other virtual environments besides conda
   ([#3537](https://github.com/Microsoft/vscode-python/issues/3537))
1. Fixed tests related to the `onEnter` format provider.
   ([#3674](https://github.com/Microsoft/vscode-python/issues/3674))
1. Lowering threshold for Language Server support on a platform.
   ([#3693](https://github.com/Microsoft/vscode-python/issues/3693))
1. Survive missing kernelspecs as a default will be created.
   ([#3699](https://github.com/Microsoft/vscode-python/issues/3699))
1. Activate the extension when loading ipynb files
   ([#3734](https://github.com/Microsoft/vscode-python/issues/3734))
1. Don't restart the Jupyter server on any settings change. Also don't throw interpreter changed events on unrelated settings changes.
   ([#3749](https://github.com/Microsoft/vscode-python/issues/3749))
1. Support whitespace (tabs and spaces) in output
   ([#3757](https://github.com/Microsoft/vscode-python/issues/3757))
1. Ensure file names are not captured when sending telemetry for unit tests.
   ([#3767](https://github.com/Microsoft/vscode-python/issues/3767))
1. Address problem with Python Interactive icons not working in insider's build. VS Code is more restrictive on what files can load in a webview.
   ([#3775](https://github.com/Microsoft/vscode-python/issues/3775))
1. Fix output so that it wraps '<' entries in &lt;xmp&gt; to allow html like tags to be output.
   ([#3824](https://github.com/Microsoft/vscode-python/issues/3824))
1. Keep the Jupyter remote server URI input box open so you can copy and paste into it easier
   ([#3856](https://github.com/Microsoft/vscode-python/issues/3856))
1. Changes to how source maps are enabled and disabled in the extension.
   ([#3905](https://github.com/Microsoft/vscode-python/issues/3905))
1. Clean up command names for data science
   ([#3925](https://github.com/Microsoft/vscode-python/issues/3925))
1. Add more data when we get an unknown mime type
   ([#3945](https://github.com/Microsoft/vscode-python/issues/3945))
1. Match dots in ignorePatterns globs; fixes .venv not being ignored
   (thanks to [Russell Davis](https://github.com/russelldavis))
   ([#3947](https://github.com/Microsoft/vscode-python/issues/3947))
1. Remove duplicates from interpreters listed in the interpreter selection list.
   ([#3953](https://github.com/Microsoft/vscode-python/issues/3953))
1. Add telemetry for local versus remote connect
   ([#3985](https://github.com/Microsoft/vscode-python/issues/3985))
1. Add new maxOutputSize setting for text output in the Python Interactive window. -1 means infinite, otherwise the number of pixels.
   ([#4010](https://github.com/Microsoft/vscode-python/issues/4010))
1. fix `pythonPath` typo (thanks [David Lechner](https://github.com/dlech))
   ([#4047](https://github.com/Microsoft/vscode-python/issues/4047))
1. Fix a type in generated header comment when importing a notebook: `DataSciece` --> `DataScience`.
   (thanks [sunt05](https://github.com/sunt05))
   ([#4048](https://github.com/Microsoft/vscode-python/issues/4048))
1. Allow clicking anywhere in an input cell to give focus to the input box for the Python Interactive window
   ([#4076](https://github.com/Microsoft/vscode-python/issues/4076))
1. Fix problem with double scrollbars when typing in the input window. Make code wrap instead.
   ([#4084](https://github.com/Microsoft/vscode-python/issues/4084))
1. Remove execution count from the prompt cell.
   ([#4086](https://github.com/Microsoft/vscode-python/issues/4086))
1. Make sure showing a plain Python Interactive window lists out the sys info
   ([#4088](https://github.com/Microsoft/vscode-python/issues/4088))

### Code Health

1. Fix build issue with code.tsx
   ([#4156](https://github.com/Microsoft/vscode-python/issues/4156))
1. Expose an event to notify changes to settings instead of casting settings to concrete class.
   ([#642](https://github.com/Microsoft/vscode-python/issues/642))
1. Created system test to ensure terminal gets activated with anaconda environment
   ([#1521](https://github.com/Microsoft/vscode-python/issues/1521))
1. Added system tests to ensure terminal gets activated with virtualenv environment
   ([#1522](https://github.com/Microsoft/vscode-python/issues/1522))
1. Added system test to ensure terminal gets activated with pipenv
   ([#1523](https://github.com/Microsoft/vscode-python/issues/1523))
1. Fix flaky tests related to auto selection of virtual environments.
   ([#2339](https://github.com/Microsoft/vscode-python/issues/2339))
1. Use enums for event names instead of constants.
   ([#2904](https://github.com/Microsoft/vscode-python/issues/2904))
1. Add tests for clicking buttons in history pane
   ([#3084](https://github.com/Microsoft/vscode-python/issues/3084))
1. Add tests for clear and delete buttons in the history pane
   ([#3087](https://github.com/Microsoft/vscode-python/issues/3087))
1. Add tests for clicking buttons on individual cells
   ([#3092](https://github.com/Microsoft/vscode-python/issues/3092))
1. Handle a 404 when trying to download the language server
   ([#3267](https://github.com/Microsoft/vscode-python/issues/3267))
1. Ensure new warnings are not ignored when bundling the extension with WebPack.
   ([#3468](https://github.com/Microsoft/vscode-python/issues/3468))
1. Update our CI/nightly full build to a YAML definition build in Azure DevOps.
   ([#3555](https://github.com/Microsoft/vscode-python/issues/3555))
1. Add mock of Jupyter API to allow functional tests to run more quickly and more consistently.
   ([#3556](https://github.com/Microsoft/vscode-python/issues/3556))
1. Use Jedi if Language Server fails to activate
   ([#3633](https://github.com/Microsoft/vscode-python/issues/3633))
1. Fix the timeout for DataScience functional tests
   ([#3682](https://github.com/Microsoft/vscode-python/issues/3682))
1. Fixed language server smoke tests.
   ([#3684](https://github.com/Microsoft/vscode-python/issues/3684))
1. Add a functional test for interactive window remote connect scenario
   ([#3714](https://github.com/Microsoft/vscode-python/issues/3714))
1. Detect usage of `xonsh` shells (this does **not** add support for `xonsh` itself)
   ([#3746](https://github.com/Microsoft/vscode-python/issues/3746))
1. Remove `src/server` folder, as this is no longer required.
   ([#3781](https://github.com/Microsoft/vscode-python/issues/3781))
1. Bugfix to `pvsc-dev-ext.py` where arguments to git would not be passed on POSIX-based environments. Extended `pvsc-dev-ext.py setup` command with 2
   optional flags-- `--repo` and `--branch` to override the default git repository URL and the branch used to clone and install the extension.
   (thanks [Anthony Shaw](https://github.com/tonybaloney/))
   ([#3837](https://github.com/Microsoft/vscode-python/issues/3837))
1. Improvements to execution times of CI on Travis.
   ([#3899](https://github.com/Microsoft/vscode-python/issues/3899))
1. Add telemetry to check if global interpreter is used in workspace.
   ([#3901](https://github.com/Microsoft/vscode-python/issues/3901))
1. Make sure to search for the best Python when launching the non default interpreter.
   ([#3916](https://github.com/Microsoft/vscode-python/issues/3916))
1. Add tests for expand / collapse and hiding of cell inputs mid run
   ([#3982](https://github.com/Microsoft/vscode-python/issues/3982))
1. Move `splitParent` from `string.ts` into tests folder.
   ([#3988](https://github.com/Microsoft/vscode-python/issues/3988))
1. Ensure `debounce` decorator cannot be applied to async functions.
   ([#4055](https://github.com/Microsoft/vscode-python/issues/4055))

## 2018.12.1 (14 Dec 2018)

### Fixes

1. Lowering threshold for Language Server support on a platform.
   ([#3693](https://github.com/Microsoft/vscode-python/issues/3693))
1. Fix bug affecting multiple linters used in a workspace.
   (thanks [Ilia Novoselov](https://github.com/nullie))
   ([#3700](https://github.com/Microsoft/vscode-python/issues/3700))

## 2018.12.0 (13 Dec 2018)

### Thanks

Thanks to the following projects which we fully rely on to provide some of
our features:

-   [isort 4.3.4](https://pypi.org/project/isort/4.3.4/)
-   [jedi 0.12.0](https://pypi.org/project/jedi/0.12.0/)
    and [parso 0.2.1](https://pypi.org/project/parso/0.2.1/)
-   [Microsoft Python Language Server](https://github.com/microsoft/python-language-server)
-   [ptvsd](https://pypi.org/project/ptvsd/)
-   [exuberant ctags](http://ctags.sourceforge.net/) (user-installed)
-   [rope](https://pypi.org/project/rope/) (user-installed)

Also thanks to the various projects we provide integrations with which help
make this extension useful:

-   Debugging support:
    [Django](https://pypi.org/project/Django/),
    [Flask](https://pypi.org/project/Flask/),
    [gevent](https://pypi.org/project/gevent/),
    [Jinja](https://pypi.org/project/Jinja/),
    [Pyramid](https://pypi.org/project/pyramid/),
    [PySpark](https://pypi.org/project/pyspark/),
    [Scrapy](https://pypi.org/project/Scrapy/),
    [Watson](https://pypi.org/project/Watson/)
-   Formatting:
    [autopep8](https://pypi.org/project/autopep8/),
    [black](https://pypi.org/project/black/),
    [yapf](https://pypi.org/project/yapf/)
-   Interpreter support:
    [conda](https://conda.io/),
    [direnv](https://direnv.net/),
    [pipenv](https://pypi.org/project/pipenv/),
    [pyenv](https://github.com/pyenv/pyenv),
    [venv](https://docs.python.org/3/library/venv.html#module-venv),
    [virtualenv](https://pypi.org/project/virtualenv/)
-   Linting:
    [bandit](https://pypi.org/project/bandit/),
    [flake8](https://pypi.org/project/flake8/),
    [mypy](https://pypi.org/project/mypy/),
    [prospector](https://pypi.org/project/prospector/),
    [pylint](https://pypi.org/project/pylint/),
    [pydocstyle](https://pypi.org/project/pydocstyle/),
    [pylama](https://pypi.org/project/pylama/)
-   Testing:
    [nose](https://pypi.org/project/nose/),
    [pytest](https://pypi.org/project/pytest/),
    [unittest](https://docs.python.org/3/library/unittest.html#module-unittest)

And finally thanks to the [Python](https://www.python.org/) development team and
community for creating a fantastic programming language and community to be a
part of!

### Enhancements

1. Load the configured language server in the background during extension activation.
   ([#3020](https://github.com/Microsoft/vscode-python/issues/3020))
1. Display progress indicator when activating the language server and validating user setup.
   ([#3082](https://github.com/Microsoft/vscode-python/issues/3082))
1. Allow for connection to a remote `Jupyter` server.
   ([#3316](https://github.com/Microsoft/vscode-python/issues/3316))
1. Allow users to request the 'Install missing Linter' prompt to not show again for `pylint`.
   ([#3349](https://github.com/Microsoft/vscode-python/issues/3349))
1. Add the `Jupyter` server URI to the interactive window info cell.
   ([#3668](https://github.com/Microsoft/vscode-python/issues/3668))

### Fixes

1. Updated logic used to determine whether the Microsoft Python Language Server is supported.
   ([#2729](https://github.com/Microsoft/vscode-python/issues/2729))
1. Add export from the Python interactive window as a notebook file.
   ([#3109](https://github.com/Microsoft/vscode-python/issues/3109))
1. Fix issue with the `unittest` runner where test suite/module initialization methods were not for a single test method.
   (thanks [Alex Yu](https://github.com/alexander-yu))
   ([#3295](https://github.com/Microsoft/vscode-python/issues/3295))
1. Activate `conda` prior to running `jupyter` for the Python interactive window.
   ([#3341](https://github.com/Microsoft/vscode-python/issues/3341))
1. Respect value defined for `pylintEnabled` in user `settings.json`.
   ([#3388](https://github.com/Microsoft/vscode-python/issues/3388))
1. Expand variables in `pythonPath` before validating it.
   ([#3392](https://github.com/Microsoft/vscode-python/issues/3392))
1. Clear cached display name of Python if interpreter changes.
   ([#3406](https://github.com/Microsoft/vscode-python/issues/3406))
1. Run in the workspace directory by default for the interactive window.
   ([#3407](https://github.com/Microsoft/vscode-python/issues/3407))
1. Create a default config when starting a local `Jupyter` server to resolve potential conflicts with user's custom configuration.
   ([#3475](https://github.com/Microsoft/vscode-python/issues/3475))
1. Add support for running Python interactive commands from the command palette.
   ([#3476](https://github.com/Microsoft/vscode-python/issues/3476))
1. Handle interrupts crashing the kernel.
   ([#3511](https://github.com/Microsoft/vscode-python/issues/3511))
1. Revert `ctags` argument from `--extras` to `--extra`.
   ([#3517](https://github.com/Microsoft/vscode-python/issues/3517))
1. Fix problems with `jupyter` startup related to custom configurations.
   ([#3533](https://github.com/Microsoft/vscode-python/issues/3533))
1. Fix crash when `kernelspec` is missing path or language.
   ([#3561](https://github.com/Microsoft/vscode-python/issues/3561))
1. Update the Microsoft Python Language Server to 0.1.72/[2018.12.1](https://github.com/Microsoft/python-language-server/releases/tag/2018.12.1) ([#3657](https://github.com/Microsoft/vscode-python/issues/3657)):
    - Properly resolve namespace packages and relative imports.
    - `Go to Definition` now supports namespace packages.
    - Fixed `null` reference exceptions.
    - Fixed erroneously reporting `None`, `True`, and `False` as undefined.

### Code Health

1. Pin python dependencies bundled with the extension in a `requirements.txt` file.
   ([#2965](https://github.com/Microsoft/vscode-python/issues/2965))
1. Remove scripts that bundled the extension using the old way, without webpack.
   ([#3479](https://github.com/Microsoft/vscode-python/issues/3479))
1. Fix environment variable token in Azure DevOps YAML.
   ([#3630](https://github.com/Microsoft/vscode-python/issues/3630))
1. Add missing imports and enable functional tests.
   ([#3649](https://github.com/Microsoft/vscode-python/issues/3649))
1. Enable code coverage for unit tests and functional tests.
   ([#3650](https://github.com/Microsoft/vscode-python/issues/3650))
1. Add logging for improved diagnostics.
   ([#3460](https://github.com/Microsoft/vscode-python/issues/3460))

## 2018.11.0 (29 Nov 2018)

### Thanks

Thanks to the following projects which we fully rely on to provide some of
our features:

-   [isort 4.3.4](https://pypi.org/project/isort/4.3.4/)
-   [jedi 0.13.1](https://pypi.org/project/jedi/0.13.1/)
    and [parso 0.3.1](https://pypi.org/project/parso/0.3.1/)
-   [Microsoft Python Language Server](https://github.com/microsoft/python-language-server)
-   [ptvsd](https://pypi.org/project/ptvsd/)
-   [exuberant ctags](http://ctags.sourceforge.net/) (user-installed)
-   [rope](https://pypi.org/project/rope/) (user-installed)

Also thanks to the various projects we provide integrations with which help
make this extension useful:

-   Debugging support:
    [Django](https://pypi.org/project/Django/),
    [Flask](https://pypi.org/project/Flask/),
    [gevent](https://pypi.org/project/gevent/),
    [Jinja](https://pypi.org/project/Jinja/),
    [Pyramid](https://pypi.org/project/pyramid/),
    [PySpark](https://pypi.org/project/pyspark/),
    [Scrapy](https://pypi.org/project/Scrapy/),
    [Watson](https://pypi.org/project/Watson/)
-   Formatting:
    [autopep8](https://pypi.org/project/autopep8/),
    [black](https://pypi.org/project/black/),
    [yapf](https://pypi.org/project/yapf/)
-   Interpreter support:
    [conda](https://conda.io/),
    [direnv](https://direnv.net/),
    [pipenv](https://pypi.org/project/pipenv/),
    [pyenv](https://github.com/pyenv/pyenv),
    [venv](https://docs.python.org/3/library/venv.html#module-venv),
    [virtualenv](https://pypi.org/project/virtualenv/)
-   Linting:
    [bandit](https://pypi.org/project/bandit/),
    [flake8](https://pypi.org/project/flake8/),
    [mypy](https://pypi.org/project/mypy/),
    [prospector](https://pypi.org/project/prospector/),
    [pylint](https://pypi.org/project/pylint/),
    [pydocstyle](https://pypi.org/project/pydocstyle/),
    [pylama](https://pypi.org/project/pylama/)
-   Testing:
    [nose](https://pypi.org/project/nose/),
    [pytest](https://pypi.org/project/pytest/),
    [unittest](https://docs.python.org/3/library/unittest.html#module-unittest)

And finally thanks to the [Python](https://www.python.org/) development team and
community for creating a fantastic programming language and community to be a
part of!

### Enhancements

1. Update Jedi to 0.13.1 and parso 0.3.1.
   ([#2667](https://github.com/Microsoft/vscode-python/issues/2667))
1. Make diagnostic message actionable when opening a workspace with no currently selected Python interpreter.
   ([#2983](https://github.com/Microsoft/vscode-python/issues/2983))
1. Expose an API that can be used by other extensions to interact with the Python Extension.
   ([#3121](https://github.com/Microsoft/vscode-python/issues/3121))
1. Updated the language server to [0.1.65](https://github.com/Microsoft/python-language-server/releases/tag/2018.11.1):
    - Improved `formatOnType` so it handles mismatched braces better
      ([#3482](https://github.com/Microsoft/vscode-python/issues/3482))

### Fixes

1. Have `ctags` use the `--extras` option instead of `--extra`.
   (thanks to [Brandy Sandrowicz](https://github.com/bsandrow))
   ([#793](https://github.com/Microsoft/vscode-python/issues/793))
1. Always use bundled version of [`ptvsd`](https://github.com/microsoft/ptvsd), unless specified.
   To use a custom version of `ptvsd` in the debugger, add `customDebugger` into your `launch.json` configuration as follows:
    ```json
        "type": "python",
        "request": "launch",
        "customDebugger": true
    ```
    ([#3283](https://github.com/Microsoft/vscode-python/issues/3283))
1. Fix problems with virtual environments not matching the loaded python when running cells.
   ([#3294](https://github.com/Microsoft/vscode-python/issues/3294))
1. Add button for interrupting the jupyter kernel
   ([#3314](https://github.com/Microsoft/vscode-python/issues/3314))
1. Auto select `Python Interpreter` prior to validation of interpreters and changes to messages displayed.
   ([#3326](https://github.com/Microsoft/vscode-python/issues/3326))
1. Fix Jupyter server connection issues involving IP addresses, base_url, and missing tokens
   ([#3332](https://github.com/Microsoft/vscode-python/issues/3332))
1. Make `nbconvert` in a installation not prevent notebooks from starting.
   ([#3343](https://github.com/Microsoft/vscode-python/issues/3343))
1. Re-run Jupyter notebook setup when the kernel is restarted. This correctly picks up dark color themes for matplotlib.
   ([#3418](https://github.com/Microsoft/vscode-python/issues/3418))
1. Update the language server to [0.1.65](https://github.com/Microsoft/python-language-server/releases/tag/2018.11.1):
    - Fixed `null` reference exception when executing "Find symbol in workspace"
    - Fixed `null` argument exception that could happen when a function used tuples
    - Fixed issue when variables in nested list comprehensions were marked as undefined
    - Fixed exception that could be thrown with certain generic syntax
      ([#3482](https://github.com/Microsoft/vscode-python/issues/3482))

### Code Health

1. Added basic integration tests for the new Language Server.
   ([#2041](https://github.com/Microsoft/vscode-python/issues/2041))
1. Add smoke tests for the extension.
   ([#3021](https://github.com/Microsoft/vscode-python/issues/3021))
1. Improvements to the `webpack configuration` file used to build the Data Science UI components.
   Added pre-build validations to ensure all npm modules used by Data Science UI components are registered.
   ([#3122](https://github.com/Microsoft/vscode-python/issues/3122))
1. Removed `IsTestExecution` guard from around data science banner calls
   ([#3246](https://github.com/Microsoft/vscode-python/issues/3246))
1. Unit tests for `CodeLensProvider` and `CodeWatcher`
   ([#3264](https://github.com/Microsoft/vscode-python/issues/3264))
1. Use `EXTENSION_ROOT_DIR` instead of `__dirname` in preparation for bundling of extension.
   ([#3317](https://github.com/Microsoft/vscode-python/issues/3317))
1. Add YAML file specification for CI builds
   ([#3350](https://github.com/Microsoft/vscode-python/issues/3350))
1. Stop running CI tests against the `main` branch of ptvsd.
   ([#3414](https://github.com/Microsoft/vscode-python/issues/3414))
1. Be more aggressive in searching for a Python environment that can run Jupyter
   (make sure to cleanup any kernelspecs that are created during this process).
   ([#3433](https://github.com/Microsoft/vscode-python/issues/3433))

## 2018.10.1 (09 Nov 2018)

### Fixes

1. When attempting to 'Run Cell', get error - Cannot read property 'length' of null
   ([#3286](https://github.com/Microsoft/vscode-python/issues/3286))

## 2018.10.0 (08 Nov 2018)

### Thanks

Thanks to the following projects which we fully rely on to provide some of
our features:

-   [isort 4.3.4](https://pypi.org/project/isort/4.3.4/)
-   [jedi 0.12.0](https://pypi.org/project/jedi/0.12.0/)
    and [parso 0.2.1](https://pypi.org/project/parso/0.2.1/)
-   Microsoft Python Language Server
-   ptvsd
-   [exuberant ctags](http://ctags.sourceforge.net/) (user-installed)
-   [rope](https://pypi.org/project/rope/) (user-installed)

Also thanks to the various projects we provide integrations with which help
make this extension useful:

-   Debugging support:
    [Django](https://pypi.org/project/Django/),
    [Flask](https://pypi.org/project/Flask/),
    [gevent](https://pypi.org/project/gevent/),
    [Jinja](https://pypi.org/project/Jinja/),
    [Pyramid](https://pypi.org/project/pyramid/),
    [PySpark](https://pypi.org/project/pyspark/),
    [Scrapy](https://pypi.org/project/Scrapy/),
    [Watson](https://pypi.org/project/Watson/)
-   Formatting:
    [autopep8](https://pypi.org/project/autopep8/),
    [black](https://pypi.org/project/black/),
    [yapf](https://pypi.org/project/yapf/)
-   Interpreter support:
    [conda](https://conda.io/),
    [direnv](https://direnv.net/),
    [pipenv](https://pypi.org/project/pipenv/),
    [pyenv](https://github.com/pyenv/pyenv),
    [venv](https://docs.python.org/3/library/venv.html#module-venv),
    [virtualenv](https://pypi.org/project/virtualenv/)
-   Linting:
    [bandit](https://pypi.org/project/bandit/),
    [flake8](https://pypi.org/project/flake8/),
    [mypy](https://pypi.org/project/mypy/),
    [prospector](https://pypi.org/project/prospector/),
    [pylint](https://pypi.org/project/pylint/),
    [pydocstyle](https://pypi.org/project/pydocstyle/),
    [pylama](https://pypi.org/project/pylama/)
-   Testing:
    [nose](https://pypi.org/project/nose/),
    [pytest](https://pypi.org/project/pytest/),
    [unittest](https://docs.python.org/3/library/unittest.html#module-unittest)

And finally thanks to the [Python](https://www.python.org/) development team and
community for creating a fantastic programming language and community to be a
part of!

### Enhancements

1. Add support for code completion in the debug console window.
   ([#1076](https://github.com/Microsoft/vscode-python/issues/1076))
1. Add a new simple snippet for `if __name__ == '__main__':` block. The snippet can be accessed by typing `__main__`
   (thanks [R S Nikhil Krishna](https://github.com/rsnk96/))
   ([#2242](https://github.com/Microsoft/vscode-python/issues/2242))
1. Add Python Interactive mode for data science.
   ([#2302](https://github.com/Microsoft/vscode-python/issues/2302))
1. Added a debugger setting to show return values of functions while stepping.
   ([#2463](https://github.com/Microsoft/vscode-python/issues/2463))
1. Enable on-type formatting from language server
   ([#2690](https://github.com/Microsoft/vscode-python/issues/2690))
1. Add [bandit](https://pypi.org/project/bandit/) to supported linters.
   (thanks [Steven Demurjian Jr.](https://github.com/demus/))
   ([#2775](https://github.com/Microsoft/vscode-python/issues/2775))
1. Ensure `python.condaPath` supports paths relative to `Home`. E.g. `"python.condaPath":"~/anaconda3/bin/conda"`.
   ([#2781](https://github.com/Microsoft/vscode-python/issues/2781))
1. Updated the [language server](https://github.com/Microsoft/python-language-server) to [0.1.57/2018.11.0](https://github.com/Microsoft/python-language-server/releases/tag/2018.11.0) (from 2018.10.0)
   and the [debugger](https://pypi.org/project/ptvsd/) to
   [4.2.0](https://github.com/Microsoft/ptvsd/releases/tag/v4.2.0) (from 4.1.3). Highlights include:
    - Language server
        - Completion support for [`collections.namedtuple`](https://docs.python.org/3/library/collections.html#collections.namedtuple).
        - Support [`typing.NewType`](https://docs.python.org/3/library/typing.html#typing.NewType)
          and [`typing.TypeVar`](https://docs.python.org/3/library/typing.html#typing.TypeVar).
    - Debugger
        - Add support for sub-process debugging (set `"subProcess": true` in your `launch.json` to use).
        - Add support for [pyside2](https://pypi.org/project/PySide2/).
1. Add localization of strings. Localized versions are specified in the package.nls.\<locale\>.json files.
   ([#463](https://github.com/Microsoft/vscode-python/issues/463))
1. Clear cached list of interpreters when an interpeter is created in the workspace folder (this allows for virtual environments created in one's workspace folder to be detectable immediately).
   ([#656](https://github.com/Microsoft/vscode-python/issues/656))
1. Pylint is no longer enabled by default when using the language server. Users that have not configured pylint but who have installed it in their workspace will be asked if they'd like to enable it.
   ([#974](https://github.com/Microsoft/vscode-python/issues/974))

### Fixes

1. Support "conda activate" after 4.4.0.
   ([#1882](https://github.com/Microsoft/vscode-python/issues/1882))
1. Fix installation of codna packages when conda environment contains spaces.
   ([#2015](https://github.com/Microsoft/vscode-python/issues/2015))
1. Ensure `python.formatting.blackPath` supports paths relative to `Home`. E.g. `"python.formatting.blackPath":"~/venv/bin/black"`.
   ([#2274](https://github.com/Microsoft/vscode-python/issues/2274))
1. Correct errors with timing, resetting, and exceptions, related to unittest during discovery and execution of tests. Re-enable `unittest.test` suite.
   ([#2692](https://github.com/Microsoft/vscode-python/issues/2692))
1. Fix colon-triggered block formatting.
   ([#2714](https://github.com/Microsoft/vscode-python/issues/2714))
1. Ensure relative paths to python interpreters in `python.pythonPath` of `settings.json` are prefixed with `./` or `.\\` (depending on the OS).
   ([#2744](https://github.com/Microsoft/vscode-python/issues/2744))
1. Give preference to PTSVD in current path.
   ([#2818](https://github.com/Microsoft/vscode-python/issues/2818))
1. Fixed a typo in the Python interpreter selection balloon for macOS.
   (thanks [Joe Graham](https://github.com/joe-graham))
   ([#2868](https://github.com/Microsoft/vscode-python/issues/2868))
1. Updated the [language server](https://github.com/Microsoft/python-language-server) to [0.1.57/2018.11.0](https://github.com/Microsoft/python-language-server/releases/tag/2018.11.0) (from 2018.10.0)
   and the [debugger](https://pypi.org/project/ptvsd/) to
   [4.2.0](https://github.com/Microsoft/ptvsd/releases/tag/v4.2.0) (from 4.1.3). Highlights include:
    - Language server
        - Completions on generic containers work (e.g. `x: List[T]` now have completions for `x`, not just `x[]`).
        - Fixed issues relating to `Go to Definition` for `from ... import` statements.
        - `None` is no longer flagged as undefined.
        - `BadSourceException` should no longer be raised.
        - Fixed a null reference exception when handling certain function overloads.
    - Debugger
        - Properly deal with handled or unhandled exception in top level frames.
        - Any folder ending with `site-packages` is considered a library.
        - Treat any code not in `site-packages` as user code.
        - Handle case where no completions are provided by the debugger.

### Code Health

1. Remove test-specific code from `configSettings.ts` class.
   ([#2678](https://github.com/Microsoft/vscode-python/issues/2678))
1. Add a unit test for the MyPy output regex.
   ([#2696](https://github.com/Microsoft/vscode-python/issues/2696))
1. Update all npm dependencies to use the caret operator.
   ([#2746](https://github.com/Microsoft/vscode-python/issues/2746))
1. Move contents of the folder `src/utils` into `src/client/common/utils`.
   ([#2748](https://github.com/Microsoft/vscode-python/issues/2748))
1. Moved languageServer-related files to a languageServer folder.
   ([#2756](https://github.com/Microsoft/vscode-python/issues/2756))
1. Skip known failing tests for specific OS and Python version combinations to get CI running cleanly.
   ([#2795](https://github.com/Microsoft/vscode-python/issues/2795))
1. Move the linting error code out of the linting message and let [VS Code manage it in the Problems panel](https://code.visualstudio.com/updates/v1_28#_problems-panel)
   (Thanks [Nafly Mohammed](https://github.com/naflymim)).
   ([#2815](https://github.com/Microsoft/vscode-python/issues/2815))
1. Remove code related to the old debugger.
   ([#2828](https://github.com/Microsoft/vscode-python/issues/2828))
1. Upgrade Gulp to 4.0.0.
   ([#2909](https://github.com/Microsoft/vscode-python/issues/2909))
1. Remove pre-commit hooks.
   ([#2963](https://github.com/Microsoft/vscode-python/issues/2963))
1. Only perform Black-related formatting tests when the current Python-version supports it.
   ([#2999](https://github.com/Microsoft/vscode-python/issues/2999))
1. Move language server downloads to the CDN.
   ([#3000](https://github.com/Microsoft/vscode-python/issues/3000))
1. Pin extension to a minimum version of the language server.
   ([#3125](https://github.com/Microsoft/vscode-python/issues/3125))

## 2018.9.2 (29 Oct 2018)

### Fixes

1. Update version of `vscode-extension-telemetry` to resolve issue with regards to spawning of numerous `powershell` processes.
   ([#2996](https://github.com/Microsoft/vscode-python/issues/2996))

### Code Health

1. Forward telemetry from the language server.
   ([#2940](https://github.com/Microsoft/vscode-python/issues/2940))

## 2018.9.1 (18 Oct 2018)

### Fixes

1. Disable activation of conda environments in PowerShell.
   ([#2732](https://github.com/Microsoft/vscode-python/issues/2732))
1. Add logging along with some some improvements to the load times of the extension.
   ([#2827](https://github.com/Microsoft/vscode-python/issues/2827))
1. Stop `normalizationForInterpreter.py` script from returning CRCRLF line-endings.
   ([#2857](https://github.com/Microsoft/vscode-python/issues/2857))

### Code Health

1. Add ability to publish extension builds from `release` branches into the blob store.
   ([#2874](https://github.com/Microsoft/vscode-python/issues/2874))

## 2018.9.0 (9 Oct 2018)

### Thanks

Thanks to the following projects which we fully rely on to provide some of
our features:

-   [isort 4.3.4](https://pypi.org/project/isort/4.3.4/)
-   [jedi 0.12.0](https://pypi.org/project/jedi/0.12.0/)
    and [parso 0.2.1](https://pypi.org/project/parso/0.2.1/)
-   [Microsoft Python Language Server 2018.9.0](https://github.com/Microsoft/python-language-server/releases/tag/2018.9.0)
-   [ptvsd 4.1.3](https://github.com/Microsoft/ptvsd/releases/tag/v4.1.3)
-   [exuberant ctags](http://ctags.sourceforge.net/) (user-installed)
-   [rope](https://pypi.org/project/rope/) (user-installed)

Also thanks to the various projects we provide integrations with which help
make this extension useful:

-   Debugging support:
    [Django](https://pypi.org/project/Django/),
    [Flask](https://pypi.org/project/Flask/),
    [gevent](https://pypi.org/project/gevent/),
    [Jinja](https://pypi.org/project/Jinja/),
    [Pyramid](https://pypi.org/project/pyramid/),
    [PySpark](https://pypi.org/project/pyspark/),
    [Scrapy](https://pypi.org/project/Scrapy/),
    [Watson](https://pypi.org/project/Watson/)
-   Formatting:
    [autopep8](https://pypi.org/project/autopep8/),
    [black](https://pypi.org/project/black/),
    [yapf](https://pypi.org/project/yapf/)
-   Interpreter support:
    [conda](https://conda.io/),
    [direnv](https://direnv.net/),
    [pipenv](https://pypi.org/project/pipenv/),
    [pyenv](https://github.com/pyenv/pyenv),
    [venv](https://docs.python.org/3/library/venv.html#module-venv),
    [virtualenv](https://pypi.org/project/virtualenv/)
-   Linting:
    [bandit](https://pypi.org/project/bandit/),
    [flake8](https://pypi.org/project/flake8/),
    [mypy](https://pypi.org/project/mypy/),
    [prospector](https://pypi.org/project/prospector/),
    [pylint](https://pypi.org/project/pylint/),
    [pydocstyle](https://pypi.org/project/pydocstyle/),
    [pylama](https://pypi.org/project/pylama/)
-   Testing:
    [nose](https://pypi.org/project/nose/),
    [pytest](https://pypi.org/project/pytest/),
    [unittest](https://docs.python.org/3/library/unittest.html#module-unittest)

And finally thanks to the [Python](https://www.python.org/) development team and
community for creating a fantastic programming language and community to be a
part of!

### Enhancements

1. Adds support for code completion in the debug console window.
   ([#1076](https://github.com/Microsoft/vscode-python/issues/1076))
1. Auto activate Python Environment in terminals (disable with `"python.terminal.activateEnvironment": false`).
   ([#1387](https://github.com/Microsoft/vscode-python/issues/1387))
1. Add support for activation of `pyenv` environments in the Terminal.
   ([#1526](https://github.com/Microsoft/vscode-python/issues/1526))
1. Display a message with options when user selects the default macOS Python interpreter.
   ([#1689](https://github.com/Microsoft/vscode-python/issues/1689))
1. Add debug configuration snippet for modules for the debugger.
   ([#2175](https://github.com/Microsoft/vscode-python/issues/2175))
1. Search for python interpreters in all paths found in the `PATH`/`Path` environment variable.
   ([#2398](https://github.com/Microsoft/vscode-python/issues/2398))
1. Add telemetry to download, extract, and analyze, phases of the Python Language Server.
   ([#2461](https://github.com/Microsoft/vscode-python/issues/2461))
1. The `pvsc-dev-ext.py` script now captures `stderr` for more informative exceptions
   when execution fails.
   ([#2483](https://github.com/Microsoft/vscode-python/issues/2483))
1. Display notification when attempting to debug without selecting a python interpreter.
   ([#2494](https://github.com/Microsoft/vscode-python/issues/2494))
1. Add support for out of band updates to the language server.
   ([#2580](https://github.com/Microsoft/vscode-python/issues/2580))
1. Ensure status bar with interpreter information takes priority over other items.
   ([#2617](https://github.com/Microsoft/vscode-python/issues/2617))
1. Add Python Language Server version to the survey banner URL presented to some users.
   ([#2630](https://github.com/Microsoft/vscode-python/issues/2630))
1. Language server now provides rename functionality.
   ([#2650](https://github.com/Microsoft/vscode-python/issues/2650))
1. Search for default known paths for conda environments on windows.
   ([#2794](https://github.com/Microsoft/vscode-python/issues/2794)
1. Add [bandit](https://pypi.org/project/bandit/) to supported linters.
   (thanks [Steven Demurjian](https://github.com/demus))
   ([#2775](https://github.com/Microsoft/vscode-python/issues/2775))

### Fixes

1. Improvements to the display format of interpreter information in the list of interpreters.
   ([#1352](https://github.com/Microsoft/vscode-python/issues/1352))
1. Deprecate the use of the setting `python.autoComplete.preloadModules`. Recommendation is to utilize the new language server (change the setting `"python.jediEnabled": false`).
   ([#1704](https://github.com/Microsoft/vscode-python/issues/1704))
1. Add a new `python.condaPath` setting to use if conda is not found on `PATH`.
   ([#1944](https://github.com/Microsoft/vscode-python/issues/1944))
1. Ensure code is executed when the last line of selected code is indented.
   ([#2167](https://github.com/Microsoft/vscode-python/issues/2167))
1. Stop duplicate initializations of the Python Language Server's progress reporter.
   ([#2297](https://github.com/Microsoft/vscode-python/issues/2297))
1. Fix the regex expression to match MyPy linter messages that expects the file name to have a `.py` extension, that isn't always the case, to catch any filename.
   E.g., .pyi files that describes interfaces wouldn't get the linter messages to Problems tab.
   ([#2380](https://github.com/Microsoft/vscode-python/issues/2380))
1. Do not use variable substitution when updating `python.pythonPath`. This matters
   because VS Code does not do variable substitution in settings values.
   ([#2459](https://github.com/Microsoft/vscode-python/issues/2459))
1. Use a python script to launch the debugger, instead of using `-m` which requires changes to the `PYTHONPATH` variable.
   ([#2509](https://github.com/Microsoft/vscode-python/issues/2509))
1. Provide paths from `PYTHONPATH` environment variable to the language server, as additional search locations of Python modules.
   ([#2518](https://github.com/Microsoft/vscode-python/issues/2518))
1. Fix issue preventing debugger user survey banner from opening.
   ([#2557](https://github.com/Microsoft/vscode-python/issues/2557))
1. Use folder name of the Python interpreter as the name of the virtual environment.
   ([#2562](https://github.com/Microsoft/vscode-python/issues/2562))
1. Give preference to bitness information retrieved from the Python interpreter over what's been retrieved from Windows Registry.
   ([#2563](https://github.com/Microsoft/vscode-python/issues/2563))
1. Use the environment folder name for environments without environment names in the Conda Environments list file.
   ([#2577](https://github.com/Microsoft/vscode-python/issues/2577))
1. Update environment variable naming convention for `SPARK_HOME`, when stored in `settings.json`.
   ([#2628](https://github.com/Microsoft/vscode-python/issues/2628))
1. Fix debug adapter `Attach` test.
   ([#2655](https://github.com/Microsoft/vscode-python/issues/2655))
1. Fix colon-triggered block formatting.
   ([#2714](https://github.com/Microsoft/vscode-python/issues/2714))
1. Use full path to activate command in conda environments on windows when python.condaPath is set.
   ([#2753](https://github.com/Microsoft/vscode-python/issues/2753))

### Code Health

1. Fix broken CI on Azure DevOps.
   ([#2549](https://github.com/Microsoft/vscode-python/issues/2549))
1. Upgraded our version of `request` to `2.87.0`.
   ([#2621](https://github.com/Microsoft/vscode-python/issues/2621))
1. Include the version of language server in telemetry.
   ([#2702](https://github.com/Microsoft/vscode-python/issues/2702))
1. Update `vscode-extension-telemetry` to `0.0.22`.
   ([#2745](https://github.com/Microsoft/vscode-python/issues/2745))

## 2018.8.0 (04 September 2018)

### Thanks

Thanks to the following projects which we fully rely on to provide some of
our features:

-   [isort 4.3.4](https://pypi.org/project/isort/4.3.4/)
-   [jedi 0.12.0](https://pypi.org/project/jedi/0.12.0/)
    and [parso 0.2.1](https://pypi.org/project/parso/0.2.1/)
-   [4.1.1](https://pypi.org/project/ptvsd/4.1.1/)
-   [exuberant ctags](http://ctags.sourceforge.net/) (user-installed)
-   [rope](https://pypi.org/project/rope/) (user-installed)

Also thanks to the various projects we provide integrations with which help
make this extension useful:

-   Debugging support:
    [Django](https://pypi.org/project/Django/),
    [Flask](https://pypi.org/project/Flask/),
    [gevent](https://pypi.org/project/gevent/),
    [Jinja](https://pypi.org/project/Jinja/),
    [Pyramid](https://pypi.org/project/pyramid/),
    [PySpark](https://pypi.org/project/pyspark/),
    [Scrapy](https://pypi.org/project/Scrapy/),
    [Watson](https://pypi.org/project/Watson/)
-   Formatting:
    [autopep8](https://pypi.org/project/autopep8/),
    [black](https://pypi.org/project/black/),
    [yapf](https://pypi.org/project/yapf/)
-   Interpreter support:
    [conda](https://conda.io/),
    [direnv](https://direnv.net/),
    [pipenv](https://pypi.org/project/pipenv/),
    [pyenv](https://github.com/pyenv/pyenv),
    [venv](https://docs.python.org/3/library/venv.html#module-venv),
    [virtualenv](https://pypi.org/project/virtualenv/)
-   Linting:
    [flake8](https://pypi.org/project/flake8/),
    [mypy](https://pypi.org/project/mypy/),
    [prospector](https://pypi.org/project/prospector/),
    [pylint](https://pypi.org/project/pylint/),
    [pydocstyle](https://pypi.org/project/pydocstyle/),
    [pylama](https://pypi.org/project/pylama/)
-   Testing:
    [nose](https://pypi.org/project/nose/),
    [pytest](https://pypi.org/project/pytest/),
    [unittest](https://docs.python.org/3/library/unittest.html#module-unittest)

And finally thanks to the [Python](https://www.python.org/) development team and
community for creating a fantastic programming language and community to be a
part of!

### Enhancements

1. Improved language server startup time by 40%.
   ([#1865](https://github.com/Microsoft/vscode-python/issues/1865))
1. Add pip dependency support to the conda `environment.yml` YAML schema support
   (thanks [Mark Edwards](https://github.com/markedwards)).
   ([#2119](https://github.com/Microsoft/vscode-python/issues/2119))
1. Added a German translation. (thanks to [bschley](https://github.com/bschley) and by means of [berndverst](https://github.com/berndverst) and [croth1](https://github.com/croth1) for the reviews)
   ([#2203](https://github.com/Microsoft/vscode-python/issues/2203))
1. The new setting `python.analysis.diagnosticPublishDelay` allows you to control
   when language server publishes diagnostics. Default is 1 second after the user
   activity, such a typing, ceases. If diagnostic is clear (i.e. errors got fixed),
   the publishing is immediate.
   ([#2270](https://github.com/Microsoft/vscode-python/issues/2270))
1. Language server now supports hierarchical document outline per language server protocol 4.4+ and VS Code 1.26+.
   ([#2384](https://github.com/Microsoft/vscode-python/issues/2384))
1. Make use of the `http.proxy` field in `settings.json` when downloading the Python Language Server.
   ([#2385](https://github.com/Microsoft/vscode-python/issues/2385))

### Fixes

1. Fix debugger issue that prevented users from copying the value of a variable from the Variables debugger window.
   ([#1398](https://github.com/Microsoft/vscode-python/issues/1398))
1. Enable code lenses for tests when using the new language server.
   ([#1948](https://github.com/Microsoft/vscode-python/issues/1948))
1. Fix null reference exception in the language server causing server initialization to fail. The exception happened when search paths contained a folder that did not exist.
   ([#2017](https://github.com/Microsoft/vscode-python/issues/2017))
1. Language server now populates document outline with all symbols instead of just top-level ones.
   ([#2050](https://github.com/Microsoft/vscode-python/issues/2050))
1. Ensure test count values in the status bar represent the correct number of tests that were discovered and run.
   ([#2143](https://github.com/Microsoft/vscode-python/issues/2143))
1. Fixed issue in the language server when documentation for a function always produced "Documentation is still being calculated, please try again soon".
   ([#2179](https://github.com/Microsoft/vscode-python/issues/2179))
1. Change linter message parsing so it respects `python.linting.maxNumberOfProblems`.
   (thanks [Scott Saponas](https://github.com/saponas/))
   ([#2198](https://github.com/Microsoft/vscode-python/issues/2198))
1. Fixed language server issue when it could enter infinite loop reloading modules.
   ([#2207](https://github.com/Microsoft/vscode-python/issues/2207))
1. Ensure workspace `pipenv` environment is not labeled as a `virtual env`.
   ([#2223](https://github.com/Microsoft/vscode-python/issues/2223))
1. Improve reliability of document outline population with language server.
   ([#2224](https://github.com/Microsoft/vscode-python/issues/2224))
1. Language server now correctly handles `with` statement when `__enter__` is
   declared in a base class.
   ([#2240](https://github.com/Microsoft/vscode-python/issues/2240))
1. Fix `visualstudio_py_testLauncher` to stop breaking out of test discovery too soon.
   ([#2241](https://github.com/Microsoft/vscode-python/issues/2241))
1. Notify the user when the language server does not support their platform.
   ([#2245](https://github.com/Microsoft/vscode-python/issues/2245))
1. Fix issue with survey not opening in a browser for Windows users.
   ([#2252](https://github.com/Microsoft/vscode-python/issues/2252))
1. Correct banner survey question text to reference the Python Language Server.
   ([#2253](https://github.com/Microsoft/vscode-python/issues/2253))
1. Fixed issue in the language server when typing dot under certain conditions produced null reference exception.
   ([#2262](https://github.com/Microsoft/vscode-python/issues/2262))
1. Fix error when switching from new language server to the old `Jedi` language server.
   ([#2281](https://github.com/Microsoft/vscode-python/issues/2281))
1. Unpin Pylint from < 2.0 (prospector was upgraded and isn't stuck on that any longer)
   ([#2284](https://github.com/Microsoft/vscode-python/issues/2284))
1. Add support for breaking into the first line of code in the new debugger.
   ([#2299](https://github.com/Microsoft/vscode-python/issues/2299))
1. Show the debugger survey banner for only a subset of users.
   ([#2300](https://github.com/Microsoft/vscode-python/issues/2300))
1. Ensure Flask debug configuration launches flask in a debug environment with the Flask debug mode disabled.
   This is necessary to ensure the custom debugger takes precedence over the interactive debugger, and live reloading is disabled.
   http://flask.pocoo.org/docs/1.0/api/#flask.Flask.debug
   ([#2309](https://github.com/Microsoft/vscode-python/issues/2309))
1. Language server now correctly merges data from typeshed and the Python library.
   ([#2345](https://github.com/Microsoft/vscode-python/issues/2345))
1. Fix pytest >= 3.7 test discovery.
   ([#2347](https://github.com/Microsoft/vscode-python/issues/2347))
1. Update the downloaded Python language server nuget package filename to
   `Python-Language-Server-{OSType}.beta.nupkg`.
   ([#2362](https://github.com/Microsoft/vscode-python/issues/2362))
1. Added setting to control language server log output. Default is now 'error' so there should be much less noise in the output.
   ([#2405](https://github.com/Microsoft/vscode-python/issues/2405))
1. Fix `experimental` debugger when debugging Python files with Unicode characters in the file path.
   ([#688](https://github.com/Microsoft/vscode-python/issues/688))
1. Ensure stepping out of debugged code does not take user into `PTVSD` debugger code.
   ([#767](https://github.com/Microsoft/vscode-python/issues/767))
1. Upgrade `pythonExperimental` to `python` in `launch.json`.
   ([#2478](https://github.com/Microsoft/vscode-python/issues/2478))

### Code Health

1. Revert change that moved IExperimentalDebuggerBanner into a common location.
   ([#2195](https://github.com/Microsoft/vscode-python/issues/2195))
1. Decorate `EventEmitter` within a `try..catch` to play nice with other extensions performing the same operation.
   ([#2196](https://github.com/Microsoft/vscode-python/issues/2196))
1. Change the default interpreter to favor Python 3 over Python 2.
   ([#2266](https://github.com/Microsoft/vscode-python/issues/2266))
1. Deprecate command `Python: Build Workspace Symbols` when using the language server.
   ([#2267](https://github.com/Microsoft/vscode-python/issues/2267))
1. Pin version of `pylint` to `3.6.3` to allow ensure `pylint` gets installed on Travis with Python2.7.
   ([#2305](https://github.com/Microsoft/vscode-python/issues/2305))
1. Remove some of the debugger tests and fix some minor debugger issues.
   ([#2307](https://github.com/Microsoft/vscode-python/issues/2307))
1. Only use the current stable version of PTVSD in CI builds/releases.
   ([#2432](https://github.com/Microsoft/vscode-python/issues/2432))

## 2018.7.1 (23 July 2018)

### Fixes

1. Update the language server to code as of
   [651468731500ec1cc644029c3666c57b82f77d76](https://github.com/Microsoft/PTVS/commit/651468731500ec1cc644029c3666c57b82f77d76).
   ([#2233](https://github.com/Microsoft/vscode-python/issues/2233))

## 2018.7.0 (18 July 2018)

### Thanks

Thanks to the following projects which we fully rely on to provide some of
our features:

-   [isort 4.3.4](https://pypi.org/project/isort/4.3.4/)
-   [jedi 0.12.0](https://pypi.org/project/jedi/0.12.0/)
    and [parso 0.2.1](https://pypi.org/project/parso/0.2.1/)
-   [ptvsd 3.0.0](https://pypi.org/project/ptvsd/3.0.0/) and [4.1.11a5](https://pypi.org/project/ptvsd/4.1.11a5/)
-   [exuberant ctags](http://ctags.sourceforge.net/) (user-installed)
-   [rope](https://pypi.org/project/rope/) (user-installed)

Also thanks to the various projects we provide integrations with which help
make this extension useful:

-   Debugging support:
    [Django](https://pypi.org/project/Django/),
    [Flask](https://pypi.org/project/Flask/),
    [gevent](https://pypi.org/project/gevent/),
    [Jinja](https://pypi.org/project/Jinja/),
    [Pyramid](https://pypi.org/project/pyramid/),
    [PySpark](https://pypi.org/project/pyspark/),
    [Scrapy](https://pypi.org/project/Scrapy/),
    [Watson](https://pypi.org/project/Watson/)
-   Formatting:
    [autopep8](https://pypi.org/project/autopep8/),
    [black](https://pypi.org/project/black/),
    [yapf](https://pypi.org/project/yapf/)
-   Interpreter support:
    [conda](https://conda.io/),
    [direnv](https://direnv.net/),
    [pipenv](https://pypi.org/project/pipenv/),
    [pyenv](https://github.com/pyenv/pyenv),
    [venv](https://docs.python.org/3/library/venv.html#module-venv),
    [virtualenv](https://pypi.org/project/virtualenv/)
-   Linting:
    [flake8](https://pypi.org/project/flake8/),
    [mypy](https://pypi.org/project/mypy/),
    [prospector](https://pypi.org/project/prospector/),
    [pylint](https://pypi.org/project/pylint/),
    [pydocstyle](https://pypi.org/project/pydocstyle/),
    [pylama](https://pypi.org/project/pylama/)
-   Testing:
    [nose](https://pypi.org/project/nose/),
    [pytest](https://pypi.org/project/pytest/),
    [unittest](https://docs.python.org/3/library/unittest.html#module-unittest)

And finally thanks to the [Python](https://www.python.org/) development team and
community for creating a fantastic programming language and community to be a
part of!

### Enhancements

1. Language server now reports code analysis progress in the status bar.
   ([#1591](https://github.com/Microsoft/vscode-python/issues/1591))
1. Only report Language Server download progress once.
   ([#2000](https://github.com/Microsoft/vscode-python/issues/2000))
1. Messages changes to reflect name of the language server: 'Microsoft Python Language Server';
   folder name changed from `analysis` to `languageServer`.
   ([#2107](https://github.com/Microsoft/vscode-python/issues/2107))
1. Set default analysis for language server to open files only.
   ([#2113](https://github.com/Microsoft/vscode-python/issues/2113))
1. Add two popups to the extension: one to ask users to move to the new language server, the other to request feedback from users of that language server.
   ([#2127](https://github.com/Microsoft/vscode-python/issues/2127))

### Fixes

1. Ensure dunder variables are always displayed in code completion when using the new language server.
   ([#2013](https://github.com/Microsoft/vscode-python/issues/2013))
1. Store testId for files & suites during unittest discovery.
   ([#2044](https://github.com/Microsoft/vscode-python/issues/2044))
1. `editor.formatOnType` no longer adds space after `*` in multi-line arguments.
   ([#2048](https://github.com/Microsoft/vscode-python/issues/2048))
1. Fix bug where tooltips would popup whenever a comma is typed within a string.
   ([#2057](https://github.com/Microsoft/vscode-python/issues/2057))
1. Change keyboard shortcut for `Run Selection/Line in Python Terminal` to not
   interfere with the Find/Replace dialog box.
   ([#2068](https://github.com/Microsoft/vscode-python/issues/2068))
1. Relax validation of the environment `Path` variable.
   ([#2076](https://github.com/Microsoft/vscode-python/issues/2076))
1. `editor.formatOnType` is more reliable handling floating point numbers.
   ([#2079](https://github.com/Microsoft/vscode-python/issues/2079))
1. Change the default port used in remote debugging using `Experimental` debugger to `5678`.
   ([#2146](https://github.com/Microsoft/vscode-python/issues/2146))
1. Register test manager when using the new language server.
   ([#2186](https://github.com/Microsoft/vscode-python/issues/2186))

### Code Health

1. Removed pre-commit hook that ran unit tests.
   ([#1986](https://github.com/Microsoft/vscode-python/issues/1986))
1. Pass OS type to the debugger.
   ([#2128](https://github.com/Microsoft/vscode-python/issues/2128))
1. Ensure 'languageServer' directory is excluded from the build output.
   ([#2150](https://github.com/Microsoft/vscode-python/issues/2150))
1. Change the download links of the language server files.
   ([#2180](https://github.com/Microsoft/vscode-python/issues/2180))

## 2018.6.0 (20 June 2018)

### Thanks

Thanks to the following projects which we fully rely on to provide some of
our features:

-   [isort 4.3.4](https://pypi.org/project/isort/4.3.4/)
-   [jedi 0.12.0](https://pypi.org/project/jedi/0.12.0/)
    and [parso 0.2.1](https://pypi.org/project/parso/0.2.1/)
-   [ptvsd 3.0.0](https://pypi.org/project/ptvsd/3.0.0/) and [4.1.11a5](https://pypi.org/project/ptvsd/4.1.11a5/)
-   [exuberant ctags](http://ctags.sourceforge.net/) (user-installed)
-   [rope](https://pypi.org/project/rope/) (user-installed)

Also thanks to the various projects we provide integrations with which help
make this extension useful:

-   Debugging support:
    [Django](https://pypi.org/project/Django/),
    [Flask](https://pypi.org/project/Flask/),
    [gevent](https://pypi.org/project/gevent/),
    [Jinja](https://pypi.org/project/Jinja/),
    [Pyramid](https://pypi.org/project/pyramid/),
    [PySpark](https://pypi.org/project/pyspark/),
    [Scrapy](https://pypi.org/project/Scrapy/),
    [Watson](https://pypi.org/project/Watson/)
-   Formatting:
    [autopep8](https://pypi.org/project/autopep8/),
    [black](https://pypi.org/project/black/),
    [yapf](https://pypi.org/project/yapf/)
-   Interpreter support:
    [conda](https://conda.io/),
    [direnv](https://direnv.net/),
    [pipenv](https://pypi.org/project/pipenv/),
    [pyenv](https://github.com/pyenv/pyenv),
    [venv](https://docs.python.org/3/library/venv.html#module-venv),
    [virtualenv](https://pypi.org/project/virtualenv/)
-   Linting:
    [flake8](https://pypi.org/project/flake8/),
    [mypy](https://pypi.org/project/mypy/),
    [prospector](https://pypi.org/project/prospector/),
    [pylint](https://pypi.org/project/pylint/),
    [pydocstyle](https://pypi.org/project/pydocstyle/),
    [pylama](https://pypi.org/project/pylama/)
-   Testing:
    [nose](https://pypi.org/project/nose/),
    [pytest](https://pypi.org/project/pytest/),
    [unittest](https://docs.python.org/3/library/unittest.html#module-unittest)

And finally thanks to the [Python](https://www.python.org/) development team and
community for creating a fantastic programming language and community to be a
part of!

### Enhancements

1. Add setting to control automatic test discovery on save, `python.unitTest.autoTestDiscoverOnSaveEnabled`.
   (thanks [Lingyu Li](http://github.com/lingyv-li/))
   ([#1037](https://github.com/Microsoft/vscode-python/issues/1037))
1. Add `gevent` launch configuration option to enable debugging of gevent monkey patched code.
   (thanks [Bence Nagy](https://github.com/underyx))
   ([#127](https://github.com/Microsoft/vscode-python/issues/127))
1. Add support for the `"source.organizeImports"` setting for `"editor.codeActionsOnSave"` (thanks [Nathan Gaberel](https://github.com/n6g7)); you can turn this on just for Python using:
    ```json
    "[python]": {
        "editor.codeActionsOnSave": {
            "source.organizeImports": true
        }
    }
    ```
    ([#156](https://github.com/Microsoft/vscode-python/issues/156))
1. Added Spanish translation.
   (thanks [Mario Rubio](https://github.com/mario-mra/))
   ([#1902](https://github.com/Microsoft/vscode-python/issues/1902))
1. Add a French translation (thanks to [Jérémy](https://github.com/PixiBixi) for
   the initial patch, and thanks to [Nathan Gaberel](https://github.com/n6g7),
   [Bruno Alla](https://github.com/browniebroke), and
   [Tarek Ziade](https://github.com/tarekziade) for reviews).
   ([#1959](https://github.com/Microsoft/vscode-python/issues/1959))
1. Add syntax highlighting for [Pipenv](http://pipenv.readthedocs.io/en/latest/)-related
   files (thanks [Nathan Gaberel](https://github.com/n6g7)).
   ([#995](https://github.com/Microsoft/vscode-python/issues/995))

### Fixes

1. Modified to change error message displayed when path to a tool (`linter`, `formatter`, etc) is invalid.
   ([#1064](https://github.com/Microsoft/vscode-python/issues/1064))
1. Improvements to the logic used to parse the arguments passed into the test frameworks.
   ([#1070](https://github.com/Microsoft/vscode-python/issues/1070))
1. Ensure navigation to definitions follows imports and is transparent to decoration.
   (thanks [Peter Law](https://github.com/PeterJCLaw))
   ([#1638](https://github.com/Microsoft/vscode-python/issues/1638))
1. Fix for intellisense failing when using the new `Outline` feature.
   ([#1721](https://github.com/Microsoft/vscode-python/issues/1721))
1. When debugging unit tests, use the `env` file configured in `settings.json` under `python.envFile`.
   ([#1759](https://github.com/Microsoft/vscode-python/issues/1759))
1. Fix to display all interpreters in the interpreter list when a workspace contains a `Pipfile`.
   ([#1800](https://github.com/Microsoft/vscode-python/issues/1800))
1. Use file system API to perform file path comparisons when performing code navigation.
   (thanks to [bstaint](https://github.com/bstaint) for the problem diagnosis)
   ([#1811](https://github.com/Microsoft/vscode-python/issues/1811))
1. Automatically add path mappings for remote debugging when attaching to the localhost.
   ([#1829](https://github.com/Microsoft/vscode-python/issues/1829))
1. Change keyboard shortcut for `Run Selection/Line in Python Terminal` to `Shift+Enter`.
   ([#1875](https://github.com/Microsoft/vscode-python/issues/1875))
1. Fix unhandled rejected promises in unit tests.
   ([#1919](https://github.com/Microsoft/vscode-python/issues/1919))
1. Fix debugger issue that causes the debugger to hang and silently exit stepping over a line of code instantiating an ITK vector object.
   ([#459](https://github.com/Microsoft/vscode-python/issues/459))

### Code Health

1. Add telemetry to capture type of python interpreter used in workspace.
   ([#1237](https://github.com/Microsoft/vscode-python/issues/1237))
1. Enabled multi-thrreaded debugger tests for the `experimental` debugger.
   ([#1250](https://github.com/Microsoft/vscode-python/issues/1250))
1. Log relevant environment information when the existence of `pipenv` cannot be determined.
   ([#1338](https://github.com/Microsoft/vscode-python/issues/1338))
1. Use [dotenv](https://www.npmjs.com/package/dotenv) package to parse [environment variables definition files](https://code.visualstudio.com/docs/python/environments#_environment-variable-definitions-file).
   ([#1376](https://github.com/Microsoft/vscode-python/issues/1376))
1. Move from yarn to npm.
   ([#1402](https://github.com/Microsoft/vscode-python/issues/1402))
1. Fix django and flask debugger tests when using the experimental debugger.
   ([#1407](https://github.com/Microsoft/vscode-python/issues/1407))
1. Capture telemetry for the usage of the `Create Terminal` command along with other instances when a terminal is created implicitly.
   ([#1542](https://github.com/Microsoft/vscode-python/issues/1542))
1. Add telemetry to capture availability of Python 3, version of Python used in workspace and the number of workspace folders.
   ([#1545](https://github.com/Microsoft/vscode-python/issues/1545))
1. Ensure all CI tests (except for debugger) are no longer allowed to fail.
   ([#1614](https://github.com/Microsoft/vscode-python/issues/1614))
1. Capture telemetry for the usage of the feature that formats a line as you type (`editor.formatOnType`).
   ([#1766](https://github.com/Microsoft/vscode-python/issues/1766))
1. Capture telemetry for the new debugger.
   ([#1767](https://github.com/Microsoft/vscode-python/issues/1767))
1. Capture telemetry for usage of the setting `python.autocomplete.addBrackets`
   ([#1770](https://github.com/Microsoft/vscode-python/issues/1770))
1. Speed up githook by skipping commits not containing any `.ts` files.
   ([#1803](https://github.com/Microsoft/vscode-python/issues/1803))
1. Update typescript package to 2.9.1.
   ([#1815](https://github.com/Microsoft/vscode-python/issues/1815))
1. Log Conda not existing message as an information instead of an error.
   ([#1817](https://github.com/Microsoft/vscode-python/issues/1817))
1. Make use of `ILogger` to log messages instead of using `console.error`.
   ([#1821](https://github.com/Microsoft/vscode-python/issues/1821))
1. Update `parso` package to 0.2.1.
   ([#1833](https://github.com/Microsoft/vscode-python/issues/1833))
1. Update `isort` package to 4.3.4.
   ([#1842](https://github.com/Microsoft/vscode-python/issues/1842))
1. Add better exception handling when parsing responses received from the Jedi language service.
   ([#1867](https://github.com/Microsoft/vscode-python/issues/1867))
1. Resolve warnings in CI Tests and fix some broken CI tests.
   ([#1885](https://github.com/Microsoft/vscode-python/issues/1885))
1. Reduce sample count used to capture performance metrics in order to reduce time taken to complete the tests.
   ([#1887](https://github.com/Microsoft/vscode-python/issues/1887))
1. Ensure workspace information is passed into installer when determining whether a product/tool is installed.
   ([#1893](https://github.com/Microsoft/vscode-python/issues/1893))
1. Add JUnit file output to enable CI integration with VSTS.
   ([#1897](https://github.com/Microsoft/vscode-python/issues/1897))
1. Log unhandled rejected promises when running unit tests.
   ([#1918](https://github.com/Microsoft/vscode-python/issues/1918))
1. Add ability to run tests without having to launch VS Code.
   ([#1922](https://github.com/Microsoft/vscode-python/issues/1922))
1. Fix rename refactoring unit tests.
   ([#1953](https://github.com/Microsoft/vscode-python/issues/1953))
1. Fix failing test on Mac when validating the path of a python interperter.
   ([#1957](https://github.com/Microsoft/vscode-python/issues/1957))
1. Display banner prompting user to complete a survey for the use of the `Experimental Debugger`.
   ([#1968](https://github.com/Microsoft/vscode-python/issues/1968))
1. Use a glob pattern to look for `conda` executables.
   ([#256](https://github.com/Microsoft/vscode-python/issues/256))
1. Create tests to measure activation times for the extension.
   ([#932](https://github.com/Microsoft/vscode-python/issues/932))

## 2018.5.0 (05 Jun 2018)

Thanks to the following projects which we fully rely on to provide some of
our features:

-   [isort 4.2.15](https://pypi.org/project/isort/4.2.15/)
-   [jedi 0.12.0](https://pypi.org/project/jedi/0.12.0/)
    and [parso 0.2.0](https://pypi.org/project/parso/0.2.0/)
-   [ptvsd 3.0.0](https://pypi.org/project/ptvsd/3.0.0/) and [4.1.1a5](https://pypi.org/project/ptvsd/4.1.1a5/)
-   [exuberant ctags](http://ctags.sourceforge.net/) (user-installed)
-   [rope](https://pypi.org/project/rope/) (user-installed)

And thanks to the many other projects which users can optionally choose from
and install to work with the extension. Without them the extension would not be
nearly as feature-rich and useful as it is.

### Enhancements

1. Add support for the [Black formatter](https://pypi.org/project/black/)
   (thanks to [Josh Smeaton](https://github.com/jarshwah) for the initial patch)
   ([#1153](https://github.com/Microsoft/vscode-python/issues/1153))
1. Add the command `Discover Unit Tests`.
   ([#1474](https://github.com/Microsoft/vscode-python/issues/1474))
1. Auto detect `*.jinja2` and `*.j2` extensions as Jinja templates, to enable debugging of Jinja templates.
   ([#1484](https://github.com/Microsoft/vscode-python/issues/1484))

### Fixes

1. Ensure debugger breaks on `assert` failures.
   ([#1194](https://github.com/Microsoft/vscode-python/issues/1194))
1. Ensure debugged program is terminated when `Stop` debugging button is clicked.
   ([#1345](https://github.com/Microsoft/vscode-python/issues/1345))
1. Fix indentation when function contains type hints.
   ([#1461](https://github.com/Microsoft/vscode-python/issues/1461))
1. Ensure python environment activation works as expected within a multi-root workspace.
   ([#1476](https://github.com/Microsoft/vscode-python/issues/1476))
1. Close communication channel before exiting the test runner.
   ([#1529](https://github.com/Microsoft/vscode-python/issues/1529))
1. Allow for negative column numbers in messages returned by `pylint`.
   ([#1628](https://github.com/Microsoft/vscode-python/issues/1628))
1. Modify the `FLASK_APP` environment variable in the flask debug configuration to include just the name of the application file.
   ([#1634](https://github.com/Microsoft/vscode-python/issues/1634))
1. Ensure the display name of an interpreter does not get prefixed twice with the words `Python`.
   ([#1651](https://github.com/Microsoft/vscode-python/issues/1651))
1. Enable code refactoring when using the new Analysis Engine.
   ([#1774](https://github.com/Microsoft/vscode-python/issues/1774))
1. `editor.formatOnType` no longer breaks numbers formatted with underscores.
   ([#1779](https://github.com/Microsoft/vscode-python/issues/1779))
1. `editor.formatOnType` now better handles multiline function arguments
   ([#1796](https://github.com/Microsoft/vscode-python/issues/1796))
1. `Go to Definition` now works for functions which have numbers that use `_` as a separator (as part of our Jedi 0.12.0 upgrade).
   ([#180](https://github.com/Microsoft/vscode-python/issues/180))
1. Display documentation for auto completion items when the feature to automatically insert of brackets for selected item is turned on.
   ([#452](https://github.com/Microsoft/vscode-python/issues/452))
1. Ensure empty paths do not get added into `sys.path` by the Jedi language server. (this was fixed in the previous release in [#1471](https://github.com/Microsoft/vscode-python/pull/1471))
   ([#677](https://github.com/Microsoft/vscode-python/issues/677))
1. Resolves rename refactor issue that removes the last line of the source file when the line is being refactored and source does not end with an EOL.
   ([#695](https://github.com/Microsoft/vscode-python/issues/695))
1. Ensure the prompt to install missing packages is not displayed more than once.
   ([#980](https://github.com/Microsoft/vscode-python/issues/980))

### Code Health

1. Add syntax highlighting to `constraints.txt` files to match that of `requirements.txt` files.
   (thanks [Waleed Sehgal](https://github.com/waleedsehgal))
   ([#1053](https://github.com/Microsoft/vscode-python/issues/1053))
1. Refactor unit testing functionality to improve testability of individual components.
   ([#1068](https://github.com/Microsoft/vscode-python/issues/1068))
1. Add unit tests for evaluating expressions in the experimental debugger.
   ([#1109](https://github.com/Microsoft/vscode-python/issues/1109))
1. Add tests to ensure custom arguments get passed into python program when using the experimental debugger.
   ([#1280](https://github.com/Microsoft/vscode-python/issues/1280))
1. Ensure custom environment variables are always used when spawning any process from within the extension.
   ([#1339](https://github.com/Microsoft/vscode-python/issues/1339))
1. Add tests for hit count breakpoints for the experimental debugger.
   ([#1410](https://github.com/Microsoft/vscode-python/issues/1410))
1. Ensure none of the npm packages (used by the extension) rely on native dependencies.
   ([#1416](https://github.com/Microsoft/vscode-python/issues/1416))
1. Remove explicit initialization of `PYTHONPATH` with the current workspace path in unit testing of modules with the experimental debugger.
   ([#1465](https://github.com/Microsoft/vscode-python/issues/1465))
1. Flag `program` in `launch.json` configuration items as an optional attribute.
   ([#1503](https://github.com/Microsoft/vscode-python/issues/1503))
1. Remove unused setting `disablePromptForFeatures`.
   ([#1551](https://github.com/Microsoft/vscode-python/issues/1551))
1. Remove unused Unit Test setting `debugHost`.
   ([#1552](https://github.com/Microsoft/vscode-python/issues/1552))
1. Create a new API to retrieve interpreter details with the ability to cache the details.
   ([#1569](https://github.com/Microsoft/vscode-python/issues/1569))
1. Add tests for log points in the experimental debugger.
   ([#1582](https://github.com/Microsoft/vscode-python/issues/1582))
1. Update typescript package to 2.8.3.
   ([#1604](https://github.com/Microsoft/vscode-python/issues/1604))
1. Fix typescript compilation error.
   ([#1623](https://github.com/Microsoft/vscode-python/issues/1623))
1. Fix unit tests used to test flask template debugging on AppVeyor for the experimental debugger.
   ([#1640](https://github.com/Microsoft/vscode-python/issues/1640))
1. Change yarn install script to include the keyword `--lock-file`.
   (thanks [Lingyu Li](https://github.com/lingyv-li/))
   ([#1682](https://github.com/Microsoft/vscode-python/issues/1682))
1. Run unit tests as a pre-commit hook.
   ([#1703](https://github.com/Microsoft/vscode-python/issues/1703))
1. Update debug capabilities to add support for the setting `supportTerminateDebuggee` due to an upstream update from [PTVSD](https://github.com/Microsoft/ptvsd/issues).
   ([#1719](https://github.com/Microsoft/vscode-python/issues/1719))
1. Build and upload development build of the extension to the Azure blob store even if CI tests fail on the `main` branch.
   ([#1730](https://github.com/Microsoft/vscode-python/issues/1730))
1. Changes to the script used to upload the extension to the Azure blob store.
   ([#1732](https://github.com/Microsoft/vscode-python/issues/1732))
1. Prompt user to reload Visual Studio Code when toggling between the analysis engines.
   ([#1747](https://github.com/Microsoft/vscode-python/issues/1747))
1. Fix typo in unit test.
   ([#1794](https://github.com/Microsoft/vscode-python/issues/1794))
1. Fix failing Prospector unit tests and add more tests for linters (with and without workspaces).
   ([#1836](https://github.com/Microsoft/vscode-python/issues/1836))
1. Ensure `Outline` view doesn't overload the language server with too many requests, while user is editing text in the editor.
   ([#1856](https://github.com/Microsoft/vscode-python/issues/1856))

## 2018.4.0 (2 May 2018)

Thanks to the following projects which we fully rely on to provide some of
our features:

-   [isort 4.2.15](https://pypi.org/project/isort/4.2.15/)
-   [jedi 0.12.0](https://pypi.org/project/jedi/0.12.0/)
    and [parso 0.2.0](https://pypi.org/project/parso/0.2.0/)
-   [ptvsd 3.0.0](https://pypi.org/project/ptvsd/3.0.0/) and [4.1.1a1](https://pypi.org/project/ptvsd/4.1.1a1/)
-   [exuberant ctags](http://ctags.sourceforge.net/) (user-installed)
-   [rope](https://pypi.org/project/rope/) (user-installed)

And a special thanks to [Patryk Zawadzki](https://github.com/patrys) for all of
his help on [our issue tracker](https://github.com/Microsoft/vscode-python)!

### Enhancements

1. Enable debugging of Jinja templates in the experimental debugger.
   This is made possible with the addition of the `jinja` setting in the `launch.json` file as follows:
    ```json
    "request": "launch or attach",
    ...
    "jinja": true
    ```
    ([#1206](https://github.com/Microsoft/vscode-python/issues/1206))
1. Remove empty spaces from the selected text of the active editor when executing in a terminal.
   ([#1207](https://github.com/Microsoft/vscode-python/issues/1207))
1. Add prelimnary support for remote debugging using the experimental debugger.
   Attach to a Python program started using the command `python -m ptvsd --server --port 9091 --file pythonFile.py`
   ([#1229](https://github.com/Microsoft/vscode-python/issues/1229))
1. Add support for [logpoints](https://code.visualstudio.com/docs/editor/debugging#_logpoints) in the experimental debugger.
   ([#1306](https://github.com/Microsoft/vscode-python/issues/1306))
1. Set focus to the terminal upon creation of a terminal using the `Python: Create Terminal` command.
   ([#1315](https://github.com/Microsoft/vscode-python/issues/1315))
1. Save the python file before running it in the terminal using the command/menu `Run Python File in Terminal`.
   ([#1316](https://github.com/Microsoft/vscode-python/issues/1316))
1. Added support for source references (remote debugging without having the source code locally) in the experimental debugger.
   ([#1333](https://github.com/Microsoft/vscode-python/issues/1333))
1. Add `Ctrl+Enter` keyboard shortcut for `Run Selection/Line in Python Terminal`.
   ([#1349](https://github.com/Microsoft/vscode-python/issues/1349))
1. Settings configured within the `debugOptions` property of `launch.json` for the old debugger are now defined as individual (boolean) properties in the new experimental debugger (e.g. `"debugOptions": ["RedirectOutput"]` becomes `"redirectOutput": true`).
   ([#1395](https://github.com/Microsoft/vscode-python/issues/1395))
1. Intergrate Jedi 0.12. See https://github.com/davidhalter/jedi/issues/1063#issuecomment-381417297 for details.
   ([#1400](https://github.com/Microsoft/vscode-python/issues/1400))
1. Enable Jinja template debugging as a default behaviour when using the Watson debug configuration for debugging of Watson applications.
   ([#1480](https://github.com/Microsoft/vscode-python/issues/1480))
1. Enable Jinja template debugging as a default behavior when debugging Pyramid applications.
   ([#1492](https://github.com/Microsoft/vscode-python/issues/1492))
1. Add prelimnary support for remote debugging using the experimental debugger.
   Attach to a Python program after having imported `ptvsd` and enabling the debugger to attach as follows:
    ```python
    import ptvsd
    ptvsd.enable_attach(('0.0.0.0', 5678))
    ```
    Additional capabilities:
    - `ptvsd.break_into_debugger()` to break into the attached debugger.
    - `ptvsd.wait_for_attach(timeout)` to cause the program to wait until a debugger attaches.
    - `ptvsd.is_attached()` to determine whether a debugger is attached to the program.
      ([#907](https://github.com/Microsoft/vscode-python/issues/907))

### Fixes

1. Use an existing method to identify the active interpreter.
   ([#1015](https://github.com/Microsoft/vscode-python/issues/1015))
1. Fix `go to definition` functionality across files.
   ([#1033](https://github.com/Microsoft/vscode-python/issues/1033))
1. IntelliSense under Python 2 for inherited attributes works again (thanks to an upgraded Jedi).
   ([#1072](https://github.com/Microsoft/vscode-python/issues/1072))
1. Reverted change that ended up considering symlinked interpreters as duplicate interpreter.
   ([#1192](https://github.com/Microsoft/vscode-python/issues/1192))
1. Display errors returned by the PipEnv command when identifying the corresponding environment.
   ([#1254](https://github.com/Microsoft/vscode-python/issues/1254))
1. When `editor.formatOnType` is on, don't add a space for `*args` or `**kwargs`
   ([#1257](https://github.com/Microsoft/vscode-python/issues/1257))
1. When `editor.formatOnType` is on, don't add a space between a string type specifier and the string literal
   ([#1257](https://github.com/Microsoft/vscode-python/issues/1257))
1. Reduce the frequency within which the memory usage of the language server is checked, also ensure memory usage is not checked unless language server functionality is used.
   ([#1277](https://github.com/Microsoft/vscode-python/issues/1277))
1. Ensure interpreter file exists on the file system before including into list of interpreters.
   ([#1305](https://github.com/Microsoft/vscode-python/issues/1305))
1. Do not have the formatter consider single-quoted string multiline even if it is not terminated.
   ([#1364](https://github.com/Microsoft/vscode-python/issues/1364))
1. IntelliSense works in module-level `if` statements (thanks to Jedi 0.12.0 upgrade).
   ([#142](https://github.com/Microsoft/vscode-python/issues/142))
1. Clicking the codelens `Run Test` on a test class should run that specific test class instead of all tests in the file.
   ([#1472](https://github.com/Microsoft/vscode-python/issues/1472))
1. Clicking the codelens `Run Test` on a test class or method should run that specific test instead of all tests in the file.
   ([#1473](https://github.com/Microsoft/vscode-python/issues/1473))
1. Check whether the selected python interpreter is valid before starting the language server. Failing to do so could result in the extension failing to load.
   ([#1487](https://github.com/Microsoft/vscode-python/issues/1487))
1. Fixes the issue where Conda environments created using the latest version of Anaconda are not activated in Powershell.
   ([#1520](https://github.com/Microsoft/vscode-python/issues/1520))
1. Increase the delay for the activation of environments in Powershell terminals.
   ([#1533](https://github.com/Microsoft/vscode-python/issues/1533))
1. Fix activation of environments with spaces in the python path when using Powershell.
   ([#1534](https://github.com/Microsoft/vscode-python/issues/1534))
1. Ensure Flask application is launched with multi-threading disabled, when run in the CI tests.
   ([#1535](https://github.com/Microsoft/vscode-python/issues/1535))
1. IntelliSense works appropriately when a project contains multiple files with the same name (thanks to Jedi 0.12.0 update).
   ([#178](https://github.com/Microsoft/vscode-python/issues/178))
1. Add blank lines to separate blocks of indented code (function defs, classes, and the like) so as to ensure the code can be run within a Python interactive prompt.
   ([#259](https://github.com/Microsoft/vscode-python/issues/259))
1. Provide type details appropriate for the iterable in a `for` loop when the line has a `# type` comment.
   ([#338](https://github.com/Microsoft/vscode-python/issues/338))
1. Parameter hints following an f-string work again.
   ([#344](https://github.com/Microsoft/vscode-python/issues/344))
1. When `editor.formatOnType` is on, don't indent after a single-line statement block
   ([#726](https://github.com/Microsoft/vscode-python/issues/726))
1. Fix debugging of Pyramid applications on Windows.
   ([#737](https://github.com/Microsoft/vscode-python/issues/737))

### Code Health

1. Improved developer experience of the Python Extension on Windows.
   ([#1216](https://github.com/Microsoft/vscode-python/issues/1216))
1. Parallelize jobs (unit tests) on CI server.
   ([#1247](https://github.com/Microsoft/vscode-python/issues/1247))
1. Run CI tests against the release version and main branch of PTVSD (experimental debugger), allowing tests to fail against the main branch of PTVSD.
   ([#1253](https://github.com/Microsoft/vscode-python/issues/1253))
1. Only trigger the extension for `file` and `untitled` in preparation for
   [Visual Studio Live Share](https://aka.ms/vsls)
   (thanks to [Jonathan Carter](https://github.com/lostintangent))
   ([#1298](https://github.com/Microsoft/vscode-python/issues/1298))
1. Ensure all unit tests run on Travis use the right Python interpreter.
   ([#1318](https://github.com/Microsoft/vscode-python/issues/1318))
1. Pin all production dependencies.
   ([#1374](https://github.com/Microsoft/vscode-python/issues/1374))
1. Add support for [hit count breakpoints](https://code.visualstudio.com/docs/editor/debugging#_advanced-breakpoint-topics) in the experimental debugger.
   ([#1409](https://github.com/Microsoft/vscode-python/issues/1409))
1. Ensure custom environment variables defined in `.env` file are passed onto the `pipenv` command.
   ([#1428](https://github.com/Microsoft/vscode-python/issues/1428))
1. Remove unwanted python packages no longer used in unit tests.
   ([#1494](https://github.com/Microsoft/vscode-python/issues/1494))
1. Register language server functionality in the extension against specific resource types supporting the python language.
   ([#1530](https://github.com/Microsoft/vscode-python/issues/1530))

## 2018.3.1 (29 Mar 2018)

### Fixes

1. Fixes issue that causes linter to fail when file path contains spaces.
   ([#1239](https://github.com/Microsoft/vscode-python/issues/1239))

## 2018.3.0 (28 Mar 2018)

### Enhancements

1. Add a PySpark debug configuration for the experimental debugger.
   ([#1029](https://github.com/Microsoft/vscode-python/issues/1029))
1. Add a Pyramid debug configuration for the experimental debugger.
   ([#1030](https://github.com/Microsoft/vscode-python/issues/1030))
1. Add a Watson debug configuration for the experimental debugger.
   ([#1031](https://github.com/Microsoft/vscode-python/issues/1031))
1. Add a Scrapy debug configuration for the experimental debugger.
   ([#1032](https://github.com/Microsoft/vscode-python/issues/1032))
1. When using pipenv, install packages (such as linters, test frameworks) in dev-packages.
   ([#1110](https://github.com/Microsoft/vscode-python/issues/1110))
1. Added commands translation for italian locale.
   (thanks [Dotpys](https://github.com/Dotpys/)) ([#1152](https://github.com/Microsoft/vscode-python/issues/1152))
1. Add support for Django Template debugging in experimental debugger.
   ([#1189](https://github.com/Microsoft/vscode-python/issues/1189))
1. Add support for Flask Template debugging in experimental debugger.
   ([#1190](https://github.com/Microsoft/vscode-python/issues/1190))
1. Add support for Jinja template debugging. ([#1210](https://github.com/Microsoft/vscode-python/issues/1210))
1. When debugging, use `Integrated Terminal` as the default console.
   ([#526](https://github.com/Microsoft/vscode-python/issues/526))
1. Disable the display of errors messages when rediscovering of tests fail in response to changes to files, e.g. don't show a message if there's a syntax error in the test code.
   ([#704](https://github.com/Microsoft/vscode-python/issues/704))
1. Bundle python dependencies (PTVSD package) in the extension for the experimental debugger.
   ([#741](https://github.com/Microsoft/vscode-python/issues/741))
1. Add support for experimental debugger when debugging Python Unit Tests.
   ([#906](https://github.com/Microsoft/vscode-python/issues/906))
1. Support `Debug Console` as a `console` option for the Experimental Debugger.
   ([#950](https://github.com/Microsoft/vscode-python/issues/950))
1. Enable syntax highlighting for `requirements.in` files as used by
   e.g. [pip-tools](https://github.com/jazzband/pip-tools)
   (thanks [Lorenzo Villani](https://github.com/lvillani))
   ([#961](https://github.com/Microsoft/vscode-python/issues/961))
1. Add support to read name of Pipfile from environment variable.
   ([#999](https://github.com/Microsoft/vscode-python/issues/999))

### Fixes

1. Fixes issue that causes debugging of unit tests to hang indefinitely. ([#1009](https://github.com/Microsoft/vscode-python/issues/1009))
1. Add ability to disable the check on memory usage of language server (Jedi) process.
   To turn off this check, add `"python.jediMemoryLimit": -1` to your user or workspace settings (`settings.json`) file.
   ([#1036](https://github.com/Microsoft/vscode-python/issues/1036))
1. Ignore test results when debugging unit tests.
   ([#1043](https://github.com/Microsoft/vscode-python/issues/1043))
1. Fixes auto formatting of conditional statements containing expressions with `<=` symbols.
   ([#1096](https://github.com/Microsoft/vscode-python/issues/1096))
1. Resolve debug configuration information in `launch.json` when debugging without opening a python file.
   ([#1098](https://github.com/Microsoft/vscode-python/issues/1098))
1. Disables auto completion when editing text at the end of a comment string.
   ([#1123](https://github.com/Microsoft/vscode-python/issues/1123))
1. Ensures file paths are properly encoded when passing them as arguments to linters.
   ([#199](https://github.com/Microsoft/vscode-python/issues/199))
1. Fix occasionally having unverified breakpoints
   ([#87](https://github.com/Microsoft/vscode-python/issues/87))
1. Ensure conda installer is not used for non-conda environments.
   ([#969](https://github.com/Microsoft/vscode-python/issues/969))
1. Fixes issue that display incorrect interpreter briefly before updating it to the right value.
   ([#981](https://github.com/Microsoft/vscode-python/issues/981))

### Code Health

1. Exclude 'news' folder from getting packaged into the extension.
   ([#1020](https://github.com/Microsoft/vscode-python/issues/1020))
1. Remove Jupyter commands.
   (thanks [Yu Zhang](https://github.com/neilsustc))
   ([#1034](https://github.com/Microsoft/vscode-python/issues/1034))
1. Trigger incremental build compilation only when typescript files are modified.
   ([#1040](https://github.com/Microsoft/vscode-python/issues/1040))
1. Updated npm dependencies in devDependencies and fix TypeScript compilation issues.
   ([#1042](https://github.com/Microsoft/vscode-python/issues/1042))
1. Enable unit testing of stdout and stderr redirection for the experimental debugger.
   ([#1048](https://github.com/Microsoft/vscode-python/issues/1048))
1. Update npm package `vscode-extension-telemetry` to fix the warning 'os.tmpDir() deprecation'.
   (thanks [osya](https://github.com/osya))
   ([#1066](https://github.com/Microsoft/vscode-python/issues/1066))
1. Prevent the debugger stepping into JS code while developing the extension when debugging async TypeScript code.
   ([#1090](https://github.com/Microsoft/vscode-python/issues/1090))
1. Increase timeouts for the debugger unit tests.
   ([#1094](https://github.com/Microsoft/vscode-python/issues/1094))
1. Change the command used to install pip on AppVeyor to avoid installation errors.
   ([#1107](https://github.com/Microsoft/vscode-python/issues/1107))
1. Check whether a document is active when detecthing changes in the active document.
   ([#1114](https://github.com/Microsoft/vscode-python/issues/1114))
1. Remove SIGINT handler in debugger adapter, thereby preventing it from shutting down the debugger.
   ([#1122](https://github.com/Microsoft/vscode-python/issues/1122))
1. Improve compilation speed of the extension's TypeScript code.
   ([#1146](https://github.com/Microsoft/vscode-python/issues/1146))
1. Changes to how debug options are passed into the experimental version of PTVSD (debugger).
   ([#1168](https://github.com/Microsoft/vscode-python/issues/1168))
1. Ensure file paths are not sent in telemetry when running unit tests.
   ([#1180](https://github.com/Microsoft/vscode-python/issues/1180))
1. Change `DjangoDebugging` to `Django` in `debugOptions` of launch.json.
   ([#1198](https://github.com/Microsoft/vscode-python/issues/1198))
1. Changed property name used to capture the trigger source of Unit Tests. ([#1213](https://github.com/Microsoft/vscode-python/issues/1213))
1. Enable unit testing of the experimental debugger on CI servers
   ([#742](https://github.com/Microsoft/vscode-python/issues/742))
1. Generate code coverage for debug adapter unit tests.
   ([#778](https://github.com/Microsoft/vscode-python/issues/778))
1. Execute prospector as a module (using -m).
   ([#982](https://github.com/Microsoft/vscode-python/issues/982))
1. Launch unit tests in debug mode as opposed to running and attaching the debugger to the already-running interpreter.
   ([#983](https://github.com/Microsoft/vscode-python/issues/983))

## 2018.2.1 (09 Mar 2018)

### Fixes

1. Check for `Pipfile` and not `pipfile` when looking for pipenv usage
   (thanks to [Will Thompson for the fix](https://github.com/wjt))

## 2018.2.0 (08 Mar 2018)

[Release pushed by one week]

### Thanks

We appreciate everyone who contributed to this release (including
those who reported bugs or provided feedback)!

A special thanks goes out to the following external contributors who
contributed code in this release:

-   [Andrea D'Amore](https://github.com/Microsoft/vscode-python/commits?author=anddam)
-   [Tzu-ping Chung](https://github.com/Microsoft/vscode-python/commits?author=uranusjr)
-   [Elliott Beach](https://github.com/Microsoft/vscode-python/commits?author=elliott-beach)
-   [Manuja Jay](https://github.com/Microsoft/vscode-python/commits?author=manujadev)
-   [philipwasserman](https://github.com/Microsoft/vscode-python/commits?author=philipwasserman)

### Enhancements

1. Experimental support for PTVSD 4.0.0-alpha (too many issues to list)
1. Speed increases in interpreter selection ([#952](https://github.com/Microsoft/vscode-python/issues/952))
1. Support for [direnv](https://direnv.net/)
   ([#36](https://github.com/Microsoft/vscode-python/issues/36))
1. Support for pipenv virtual environments; do note that using pipenv
   automatically drops all other interpreters from the list of
   possible interpreters as pipenv prefers to "own" your virtual
   environment
   ([#404](https://github.com/Microsoft/vscode-python/issues/404))
1. Support for pyenv installs of Python
   ([#847](https://github.com/Microsoft/vscode-python/issues/847))
1. Support `editor.formatOnType` ([#640](https://github.com/Microsoft/vscode-python/issues/640))
1. Added a `zh-tw` translation ([#](https://github.com/Microsoft/vscode-python/pull/841))
1. Prompting to install a linter now allows for disabling that specific
   linter as well as linters globally
   ([#971](https://github.com/Microsoft/vscode-python/issues/971))

### Fixes

1. Work around a bug in Pylint when the default linter rules are
   enabled and running Python 2.7 which triggered `--py3k` checks
   to be activated, e.g. all `print` statements to be flagged as
   errors
   ([#722](https://github.com/Microsoft/vscode-python/issues/722))
1. Better detection of when a virtual environment is selected, leading
   to the extension accurately leaving off `--user` when installing
   Pylint ([#808](https://github.com/Microsoft/vscode-python/issues/808))
1. Better detection of a `pylintrc` is available to automatically disable our
   default Pylint checks
   ([#728](https://github.com/Microsoft/vscode-python/issues/728),
   [#788](https://github.com/Microsoft/vscode-python/issues/788),
   [#838](https://github.com/Microsoft/vscode-python/issues/838),
   [#442](https://github.com/Microsoft/vscode-python/issues/442))
1. Fix `Got to Python object` ([#403](https://github.com/Microsoft/vscode-python/issues/403))
1. When reformatting a file, put the temporary file in the workspace
   folder so e.g. yapf detect their configuration files appropriately
   ([#730](https://github.com/Microsoft/vscode-python/issues/730))
1. The banner to suggest someone installs Python now says `Download`
   instead of `Close` ([#844](https://github.com/Microsoft/vscode-python/issues/844))
1. Formatting while typing now treats `.` and `@` as operators,
   preventing the incorrect insertion of whitespace
   ([#840](https://github.com/Microsoft/vscode-python/issues/840))
1. Debugging from a virtual environment named `env` now works
   ([#691](https://github.com/Microsoft/vscode-python/issues/691))
1. Disabling linting in a single folder of a mult-root workspace no
   longer disables it for all folders ([#862](https://github.com/Microsoft/vscode-python/issues/862))
1. Fix the default debugger settings for Flask apps
   ([#573](https://github.com/Microsoft/vscode-python/issues/573))
1. Format paths correctly when sending commands through WSL and git-bash;
   this does not lead to official support for either terminal
   ([#895](https://github.com/Microsoft/vscode-python/issues/895))
1. Prevent run-away Jedi processes from consuming too much memory by
   automatically killing the process; reload VS Code to start the
   process again if desired
   ([#926](https://github.com/Microsoft/vscode-python/issues/926),
   [#263](https://github.com/Microsoft/vscode-python/issues/263))
1. Support multiple linters again
   ([#913](https://github.com/Microsoft/vscode-python/issues/913))
1. Don't over-escape markup found in docstrings
   ([#911](https://github.com/Microsoft/vscode-python/issues/911),
   [#716](https://github.com/Microsoft/vscode-python/issues/716),
   [#627](https://github.com/Microsoft/vscode-python/issues/627),
   [#692](https://github.com/Microsoft/vscode-python/issues/692))
1. Fix when the `Problems` pane lists file paths prefixed with `git:`
   ([#916](https://github.com/Microsoft/vscode-python/issues/916))
1. Fix inline documentation when an odd number of quotes exists
   ([#786](https://github.com/Microsoft/vscode-python/issues/786))
1. Don't erroneously warn macOS users about using the system install
   of Python when a virtual environment is already selected
   ([#804](https://github.com/Microsoft/vscode-python/issues/804))
1. Fix activating multiple linters without requiring a reload of
   VS Code
   ([#971](https://github.com/Microsoft/vscode-python/issues/971))

### Code Health

1. Upgrade to Jedi 0.11.1
   ([#674](https://github.com/Microsoft/vscode-python/issues/674),
   [#607](https://github.com/Microsoft/vscode-python/issues/607),
   [#99](https://github.com/Microsoft/vscode-python/issues/99))
1. Removed the banner announcing the extension moving over to
   Microsoft ([#830](https://github.com/Microsoft/vscode-python/issues/830))
1. Renamed the default debugger configurations ([#412](https://github.com/Microsoft/vscode-python/issues/412))
1. Remove some error logging about not finding conda
   ([#864](https://github.com/Microsoft/vscode-python/issues/864))

## 2018.1.0 (01 Feb 2018)

### Thanks

Thanks to everyone who contributed to this release, including
the following people who contributed code:

-   [jpfarias](https://github.com/jpfarias)
-   [Hongbo He](https://github.com/graycarl)
-   [JohnstonCode](https://github.com/JohnstonCode)
-   [Yuichi Nukiyama](https://github.com/YuichiNukiyama)
-   [MichaelSuen](https://github.com/MichaelSuen-thePointer)

### Fixed issues

-   Support cached interpreter locations for faster interpreter selection ([#666](https://github.com/Microsoft/vscode-python/issues/259))
-   Sending a block of code with multiple global-level scopes now works ([#259](https://github.com/Microsoft/vscode-python/issues/259))
-   Automatic activation of virtual or conda environment in terminal when executing Python code/file ([#383](https://github.com/Microsoft/vscode-python/issues/383))
-   Introduce a `Python: Create Terminal` to create a terminal that activates the selected virtual/conda environment ([#622](https://github.com/Microsoft/vscode-python/issues/622))
-   Add a `ko-kr` translation ([#540](https://github.com/Microsoft/vscode-python/pull/540))
-   Add a `ru` translation ([#411](https://github.com/Microsoft/vscode-python/pull/411))
-   Performance improvements to detection of virtual environments in current workspace ([#372](https://github.com/Microsoft/vscode-python/issues/372))
-   Correctly detect 64-bit python ([#414](https://github.com/Microsoft/vscode-python/issues/414))
-   Display parameter information while typing ([#70](https://github.com/Microsoft/vscode-python/issues/70))
-   Use `localhost` instead of `0.0.0.0` when starting debug servers ([#205](https://github.com/Microsoft/vscode-python/issues/205))
-   Ability to configure host name of debug server ([#227](https://github.com/Microsoft/vscode-python/issues/227))
-   Use environment variable PYTHONPATH defined in `.env` for intellisense and code navigation ([#316](https://github.com/Microsoft/vscode-python/issues/316))
-   Support path variable when debugging ([#436](https://github.com/Microsoft/vscode-python/issues/436))
-   Ensure virtual environments can be created in `.env` directory ([#435](https://github.com/Microsoft/vscode-python/issues/435), [#482](https://github.com/Microsoft/vscode-python/issues/482), [#486](https://github.com/Microsoft/vscode-python/issues/486))
-   Reload environment variables from `.env` without having to restart VS Code ([#183](https://github.com/Microsoft/vscode-python/issues/183))
-   Support debugging of Pyramid framework on Windows ([#519](https://github.com/Microsoft/vscode-python/issues/519))
-   Code snippet for `pubd` ([#545](https://github.com/Microsoft/vscode-python/issues/545))
-   Code clean up ([#353](https://github.com/Microsoft/vscode-python/issues/353), [#352](https://github.com/Microsoft/vscode-python/issues/352), [#354](https://github.com/Microsoft/vscode-python/issues/354), [#456](https://github.com/Microsoft/vscode-python/issues/456), [#491](https://github.com/Microsoft/vscode-python/issues/491), [#228](https://github.com/Microsoft/vscode-python/issues/228), [#549](https://github.com/Microsoft/vscode-python/issues/545), [#594](https://github.com/Microsoft/vscode-python/issues/594), [#617](https://github.com/Microsoft/vscode-python/issues/617), [#556](https://github.com/Microsoft/vscode-python/issues/556))
-   Move to `yarn` from `npm` ([#421](https://github.com/Microsoft/vscode-python/issues/421))
-   Add code coverage for extension itself ([#464](https://github.com/Microsoft/vscode-python/issues/464))
-   Releasing [insiders build](https://pvsc.blob.core.windows.net/extension-builds/ms-python-insiders.vsix) of the extension and uploading to cloud storage ([#429](https://github.com/Microsoft/vscode-python/issues/429))
-   Japanese translation ([#434](https://github.com/Microsoft/vscode-python/pull/434))
-   Russian translation ([#411](https://github.com/Microsoft/vscode-python/pull/411))
-   Support paths with spaces when generating tags with `Build Workspace Symbols` ([#44](https://github.com/Microsoft/vscode-python/issues/44))
-   Add ability to configure the linters ([#572](https://github.com/Microsoft/vscode-python/issues/572))
-   Add default set of rules for Pylint ([#554](https://github.com/Microsoft/vscode-python/issues/554))
-   Prompt to install formatter if not available ([#524](https://github.com/Microsoft/vscode-python/issues/524))
-   work around `editor.formatOnSave` failing when taking more then 750ms ([#124](https://github.com/Microsoft/vscode-python/issues/124), [#590](https://github.com/Microsoft/vscode-python/issues/590), [#624](https://github.com/Microsoft/vscode-python/issues/624), [#427](https://github.com/Microsoft/vscode-python/issues/427), [#492](https://github.com/Microsoft/vscode-python/issues/492))
-   Function argument completion no longer automatically includes the default argument ([#522](https://github.com/Microsoft/vscode-python/issues/522))
-   When sending a selection to the terminal, keep the focus in the editor window ([#60](https://github.com/Microsoft/vscode-python/issues/60))
-   Install packages for non-environment Pythons as `--user` installs ([#527](https://github.com/Microsoft/vscode-python/issues/527))
-   No longer suggest the system Python install on macOS when running `Select Interpreter` as it's too outdated (e.g. lacks `pip`) ([#440](https://github.com/Microsoft/vscode-python/issues/440))
-   Fix potential hang from Intellisense ([#423](https://github.com/Microsoft/vscode-python/issues/423))

## Version 0.9.1 (19 December 2017)

-   Fixes the compatibility issue with the [Visual Studio Code Tools for AI](https://marketplace.visualstudio.com/items?itemName=ms-toolsai.vscode-ai) [#432](https://github.com/Microsoft/vscode-python/issues/432)
-   Display runtime errors encountered when running a python program without debugging [#454](https://github.com/Microsoft/vscode-python/issues/454)

## Version 0.9.0 (14 December 2017)

-   Translated the commands to simplified Chinese [#240](https://github.com/Microsoft/vscode-python/pull/240) (thanks [Wai Sui kei](https://github.com/WaiSiuKei))
-   Change all links to point to their Python 3 equivalents instead of Python 2[#203](https://github.com/Microsoft/vscode-python/issues/203)
-   Respect `{workspaceFolder}` [#258](https://github.com/Microsoft/vscode-python/issues/258)
-   Running a program using Ctrl-F5 will work more than once [#25](https://github.com/Microsoft/vscode-python/issues/25)
-   Removed the feedback service to rely on VS Code's own support (which fixed an issue of document reformatting failing) [#245](https://github.com/Microsoft/vscode-python/issues/245), [#303](https://github.com/Microsoft/vscode-python/issues/303), [#363](https://github.com/Microsoft/vscode-python/issues/365)
-   Do not create empty '.vscode' directory [#253](https://github.com/Microsoft/vscode-python/issues/253), [#277](https://github.com/Microsoft/vscode-python/issues/277)
-   Ensure python execution environment handles unicode characters [#393](https://github.com/Microsoft/vscode-python/issues/393)
-   Remove Jupyter support in favour of the [Jupyter extension](https://marketplace.visualstudio.com/items?itemName=donjayamanne.jupyter) [#223](https://github.com/microsoft/vscode-python/issues/223)

### `conda`

-   Support installing Pylint using conda or pip when an Anaconda installation of Python is selected as the active interpreter [#301](https://github.com/Microsoft/vscode-python/issues/301)
-   Add JSON schema support for conda's meta.yaml [#281](https://github.com/Microsoft/vscode-python/issues/281)
-   Add JSON schema support for conda's environment.yml [#280](https://github.com/Microsoft/vscode-python/issues/280)
-   Add JSON schema support for .condarc [#189](https://github.com/Microsoft/vscode-python/issues/280)
-   Ensure company name 'Continuum Analytics' is replaced with 'Ananconda Inc' in the list of interpreters [#390](https://github.com/Microsoft/vscode-python/issues/390)
-   Display the version of the interpreter instead of conda [#378](https://github.com/Microsoft/vscode-python/issues/378)
-   Detect Anaconda on Linux even if it is not in the current path [#22](https://github.com/Microsoft/vscode-python/issues/22)

### Interpreter selection

-   Fixes in the discovery and display of interpreters, including virtual environments [#56](https://github.com/Microsoft/vscode-python/issues/56)
-   Retrieve the right value from the registry when determining the version of an interpreter on Windows [#389](https://github.com/Microsoft/vscode-python/issues/389)

### Intellisense

-   Fetch intellisense details on-demand instead of for all possible completions [#152](https://github.com/Microsoft/vscode-python/issues/152)
-   Disable auto completion in comments and strings [#110](https://github.com/Microsoft/vscode-python/issues/110), [#921](https://github.com/Microsoft/vscode-python/issues/921), [#34](https://github.com/Microsoft/vscode-python/issues/34)

### Linting

-   Deprecate `python.linting.lintOnTextChange` [#313](https://github.com/Microsoft/vscode-python/issues/313), [#297](https://github.com/Microsoft/vscode-python/issues/297), [#28](https://github.com/Microsoft/vscode-python/issues/28), [#272](https://github.com/Microsoft/vscode-python/issues/272)
-   Refactor code for executing linters (fixes running the proper linter under the selected interpreter) [#351](https://github.com/Microsoft/vscode-python/issues/351), [#397](https://github.com/Microsoft/vscode-python/issues/397)
-   Don't attempt to install linters when not in a workspace [#42](https://github.com/Microsoft/vscode-python/issues/42)
-   Honour `python.linting.enabled` [#26](https://github.com/Microsoft/vscode-python/issues/26)
-   Don't display message 'Linter pylint is not installed' when changing settings [#260](https://github.com/Microsoft/vscode-python/issues/260)
-   Display a meaningful message if pip is unavailable to install necessary module such as 'pylint' [#266](https://github.com/Microsoft/vscode-python/issues/266)
-   Improvement environment variable parsing in the debugging (allows for embedded `=`) [#149](https://github.com/Microsoft/vscode-python/issues/149), [#361](https://github.com/Microsoft/vscode-python/issues/361)

### Debugging

-   Improve selecting the port used when debugging [#304](https://github.com/Microsoft/vscode-python/pull/304)
-   Don't block debugging in other extensions [#58](https://github.com/Microsoft/vscode-python/issues/58)
-   Don't trigger an error to the Console Window when trying to debug an invalid Python file [#157](https://github.com/Microsoft/vscode-python/issues/157)
-   No longer prompt to `Press any key to continue . . .` once debugging finishes [#239](https://github.com/Microsoft/vscode-python/issues/239)
-   Do not start the extension when debugging non-Python projects [#57](https://github.com/Microsoft/vscode-python/issues/57)
-   Support custom external terminals in debugger [#250](https://github.com/Microsoft/vscode-python/issues/250), [#114](https://github.com/Microsoft/vscode-python/issues/114)
-   Debugging a python program should not display the message 'Cannot read property …' [#247](https://github.com/Microsoft/vscode-python/issues/247)

### Testing

-   Refactor unit test library execution code [#350](https://github.com/Microsoft/vscode-python/issues/350)

### Formatting

-   Deprecate the setting `python.formatting.formatOnSave` with an appropriate message [#285](https://github.com/Microsoft/vscode-python/issues/285), [#309](https://github.com/Microsoft/vscode-python/issues/309)

## Version 0.8.0 (9 November 2017)

-   Add support for multi-root workspaces [#1228](https://github.com/DonJayamanne/pythonVSCode/issues/1228), [#1302](https://github.com/DonJayamanne/pythonVSCode/pull/1302), [#1328](https://github.com/DonJayamanne/pythonVSCode/issues/1328), [#1357](https://github.com/DonJayamanne/pythonVSCode/pull/1357)
-   Add code snippet for `ipdb` [#1141](https://github.com/DonJayamanne/pythonVSCode/pull/1141)
-   Add ability to resolving environment variables in path to `mypy` [#1195](https://github.com/DonJayamanne/pythonVSCode/issues/1195)
-   Add ability to disable a linter globally and disable prompts to install linters [#1207](https://github.com/DonJayamanne/pythonVSCode/issues/1207)
-   Auto-selecting an interpreter from a virtual environment if only one is found in the root directory of the project [#1216](https://github.com/DonJayamanne/pythonVSCode/issues/1216)
-   Add support for specifying the working directory for unit tests [#1155](https://github.com/DonJayamanne/pythonVSCode/issues/1155), [#1185](https://github.com/DonJayamanne/pythonVSCode/issues/1185)
-   Add syntax highlighting of pip requirements files [#1247](https://github.com/DonJayamanne/pythonVSCode/pull/1247)
-   Add ability to select an interpreter even when a workspace is not open [#1260](https://github.com/DonJayamanne/pythonVSCode/issues/1260), [#1263](https://github.com/DonJayamanne/pythonVSCode/pull/1263)
-   Display a code lens to change the selected interpreter to the one specified in the shebang line [#1257](https://github.com/DonJayamanne/pythonVSCode/pull/1257), [#1263](https://github.com/DonJayamanne/pythonVSCode/pull/1263), [#1267](https://github.com/DonJayamanne/pythonVSCode/pull/1267), [#1280](https://github.com/DonJayamanne/pythonVSCode/issues/1280), [#1261](https://github.com/DonJayamanne/pythonVSCode/issues/1261), [#1290](https://github.com/DonJayamanne/pythonVSCode/pull/1290)
-   Expand list of interpreters displayed for selection [#1147](https://github.com/DonJayamanne/pythonVSCode/issues/1147), [#1148](https://github.com/DonJayamanne/pythonVSCode/issues/1148), [#1224](https://github.com/DonJayamanne/pythonVSCode/pull/1224), [#1240](https://github.com/DonJayamanne/pythonVSCode/pull/1240)
-   Display details of current or selected interpreter in statusbar [#1147](https://github.com/DonJayamanne/pythonVSCode/issues/1147), [#1217](https://github.com/DonJayamanne/pythonVSCode/issues/1217)
-   Ensure paths in workspace symbols are not prefixed with `.vscode` [#816](https://github.com/DonJayamanne/pythonVSCode/issues/816), [#1066](https://github.com/DonJayamanne/pythonVSCode/pull/1066), [#829](https://github.com/DonJayamanne/pythonVSCode/issues/829)
-   Ensure paths in `PYTHONPATH` environment variable are delimited using the OS-specific path delimiter [#832](https://github.com/DonJayamanne/pythonVSCode/issues/832)
-   Ensure `Rope` is not packaged with the extension [#1208](https://github.com/DonJayamanne/pythonVSCode/issues/1208), [#1207](https://github.com/DonJayamanne/pythonVSCode/issues/1207), [#1243](https://github.com/DonJayamanne/pythonVSCode/pull/1243), [#1229](https://github.com/DonJayamanne/pythonVSCode/issues/1229)
-   Ensure ctags are rebuilt as expected upon file save [#624](https://github.com/DonJayamanne/pythonVSCode/issues/1212)
-   Ensure right test method is executed when two test methods exist with the same name in different classes [#1203](https://github.com/DonJayamanne/pythonVSCode/issues/1203)
-   Ensure unit tests run successfully on Travis for both Python 2.7 and 3.6 [#1255](https://github.com/DonJayamanne/pythonVSCode/pull/1255), [#1241](https://github.com/DonJayamanne/pythonVSCode/issues/1241), [#1315](https://github.com/DonJayamanne/pythonVSCode/issues/1315)
-   Fix building of ctags when a path contains a space [#1064](https://github.com/DonJayamanne/pythonVSCode/issues/1064), [#1144](https://github.com/DonJayamanne/pythonVSCode/issues/1144),, [#1213](https://github.com/DonJayamanne/pythonVSCode/pull/1213)
-   Fix autocompletion in unsaved Python files [#1194](https://github.com/DonJayamanne/pythonVSCode/issues/1194)
-   Fix running of test methods in nose [#597](https://github.com/DonJayamanne/pythonVSCode/issues/597), [#1225](https://github.com/DonJayamanne/pythonVSCode/pull/1225)
-   Fix to disable linting of diff windows [#1221](https://github.com/DonJayamanne/pythonVSCode/issues/1221), [#1244](https://github.com/DonJayamanne/pythonVSCode/pull/1244)
-   Fix docstring formatting [#1188](https://github.com/DonJayamanne/pythonVSCode/issues/1188)
-   Fix to ensure language features can run in parallel without interference with one another [#1314](https://github.com/DonJayamanne/pythonVSCode/issues/1314), [#1318](https://github.com/DonJayamanne/pythonVSCode/pull/1318)
-   Fix to ensure unit tests can be debugged more than once per run [#948](https://github.com/DonJayamanne/pythonVSCode/issues/948), [#1353](https://github.com/DonJayamanne/pythonVSCode/pull/1353)
-   Fix to ensure parameterized unit tests can be debugged [#1284](https://github.com/DonJayamanne/pythonVSCode/issues/1284), [#1299](https://github.com/DonJayamanne/pythonVSCode/pull/1299)
-   Fix issue that causes debugger to freeze/hang [#1041](https://github.com/DonJayamanne/pythonVSCode/issues/1041), [#1354](https://github.com/DonJayamanne/pythonVSCode/pull/1354)
-   Fix to support unicode characters in Python tests [#1282](https://github.com/DonJayamanne/pythonVSCode/issues/1282), [#1291](https://github.com/DonJayamanne/pythonVSCode/pull/1291)
-   Changes as a result of VS Code API changes [#1270](https://github.com/DonJayamanne/pythonVSCode/issues/1270), [#1288](https://github.com/DonJayamanne/pythonVSCode/pull/1288), [#1372](https://github.com/DonJayamanne/pythonVSCode/issues/1372), [#1300](https://github.com/DonJayamanne/pythonVSCode/pull/1300), [#1298](https://github.com/DonJayamanne/pythonVSCode/issues/1298)
-   Updates to Readme [#1212](https://github.com/DonJayamanne/pythonVSCode/issues/1212), [#1222](https://github.com/DonJayamanne/pythonVSCode/issues/1222)
-   Fix executing a command under PowerShell [#1098](https://github.com/DonJayamanne/pythonVSCode/issues/1098)

## Version 0.7.0 (3 August 2017)

-   Displaying internal documentation [#1008](https://github.com/DonJayamanne/pythonVSCode/issues/1008), [#10860](https://github.com/DonJayamanne/pythonVSCode/issues/10860)
-   Fixes to 'async with' snippet [#1108](https://github.com/DonJayamanne/pythonVSCode/pull/1108), [#996](https://github.com/DonJayamanne/pythonVSCode/issues/996)
-   Add support for environment variable in unit tests [#1074](https://github.com/DonJayamanne/pythonVSCode/issues/1074)
-   Fixes to unit test code lenses not being displayed [#1115](https://github.com/DonJayamanne/pythonVSCode/issues/1115)
-   Fix to empty brackets being added [#1110](https://github.com/DonJayamanne/pythonVSCode/issues/1110), [#1031](https://github.com/DonJayamanne/pythonVSCode/issues/1031)
-   Fix debugging of Django applications [#819](https://github.com/DonJayamanne/pythonVSCode/issues/819), [#999](https://github.com/DonJayamanne/pythonVSCode/issues/999)
-   Update isort to the latest version [#1134](https://github.com/DonJayamanne/pythonVSCode/issues/1134), [#1135](https://github.com/DonJayamanne/pythonVSCode/pull/1135)
-   Fix issue causing intellisense and similar functionality to stop working [#1072](https://github.com/DonJayamanne/pythonVSCode/issues/1072), [#1118](https://github.com/DonJayamanne/pythonVSCode/pull/1118), [#1089](https://github.com/DonJayamanne/pythonVSCode/issues/1089)
-   Bunch of unit tests and code cleanup
-   Resolve issue where navigation to decorated function goes to decorator [#742](https://github.com/DonJayamanne/pythonVSCode/issues/742)
-   Go to symbol in workspace leads to nonexisting files [#816](https://github.com/DonJayamanne/pythonVSCode/issues/816), [#829](https://github.com/DonJayamanne/pythonVSCode/issues/829)

## Version 0.6.9 (22 July 2017)

-   Fix to enure custom linter paths are respected [#1106](https://github.com/DonJayamanne/pythonVSCode/issues/1106)

## Version 0.6.8 (20 July 2017)

-   Add new editor menu 'Run Current Unit Test File' [#1061](https://github.com/DonJayamanne/pythonVSCode/issues/1061)
-   Changed 'mypy-lang' to mypy [#930](https://github.com/DonJayamanne/pythonVSCode/issues/930), [#998](https://github.com/DonJayamanne/pythonVSCode/issues/998), [#505](https://github.com/DonJayamanne/pythonVSCode/issues/505)
-   Using "Python -m" to launch linters [#716](https://github.com/DonJayamanne/pythonVSCode/issues/716), [#923](https://github.com/DonJayamanne/pythonVSCode/issues/923), [#1059](https://github.com/DonJayamanne/pythonVSCode/issues/1059)
-   Add PEP 526 AutoCompletion [#1102](https://github.com/DonJayamanne/pythonVSCode/pull/1102), [#1101](https://github.com/DonJayamanne/pythonVSCode/issues/1101)
-   Resolved issues in Go To and Peek Definitions [#1085](https://github.com/DonJayamanne/pythonVSCode/pull/1085), [#961](https://github.com/DonJayamanne/pythonVSCode/issues/961), [#870](https://github.com/DonJayamanne/pythonVSCode/issues/870)

## Version 0.6.7 (02 July 2017)

-   Updated icon from jpg to png (transparent background)

## Version 0.6.6 (02 July 2017)

-   Provide details of error with solution for changes to syntax in launch.json [#1047](https://github.com/DonJayamanne/pythonVSCode/issues/1047), [#1025](https://github.com/DonJayamanne/pythonVSCode/issues/1025)
-   Provide a warning about known issues with having pyenv.cfg whilst debugging [#913](https://github.com/DonJayamanne/pythonVSCode/issues/913)
-   Create .vscode directory if not found [#1043](https://github.com/DonJayamanne/pythonVSCode/issues/1043)
-   Highlighted text due to linter errors is off by one column [#965](https://github.com/DonJayamanne/pythonVSCode/issues/965), [#970](https://github.com/DonJayamanne/pythonVSCode/pull/970)
-   Added preliminary support for WSL Bash and Cygwin [#1049](https://github.com/DonJayamanne/pythonVSCode/pull/1049)
-   Ability to configure the linter severity levels [#941](https://github.com/DonJayamanne/pythonVSCode/pull/941), [#895](https://github.com/DonJayamanne/pythonVSCode/issues/895)
-   Fixes to unit tests [#1051](https://github.com/DonJayamanne/pythonVSCode/pull/1051), [#1050](https://github.com/DonJayamanne/pythonVSCode/pull/1050)
-   Outdent lines following `continue`, `break` and `return` [#1050](https://github.com/DonJayamanne/pythonVSCode/pull/1050)
-   Change location of cache for Jedi files [#1035](https://github.com/DonJayamanne/pythonVSCode/pull/1035)
-   Fixes to the way directories are searched for Python interpreters [#569](https://github.com/DonJayamanne/pythonVSCode/issues/569), [#1040](https://github.com/DonJayamanne/pythonVSCode/pull/1040)
-   Handle outputs from Python packages that interfere with the way autocompletion is handled [#602](https://github.com/DonJayamanne/pythonVSCode/issues/602)

## Version 0.6.5 (13 June 2017)

-   Fix error in launch.json [#1006](https://github.com/DonJayamanne/pythonVSCode/issues/1006)
-   Detect current workspace interpreter when selecting interpreter [#1006](https://github.com/DonJayamanne/pythonVSCode/issues/979)
-   Disable output buffering when debugging [#1005](https://github.com/DonJayamanne/pythonVSCode/issues/1005)
-   Updated snippets to use correct placeholder syntax [#976](https://github.com/DonJayamanne/pythonVSCode/pull/976)
-   Fix hover and auto complete unit tests [#1012](https://github.com/DonJayamanne/pythonVSCode/pull/1012)
-   Fix hover definition variable test for Python 3.5 [#1013](https://github.com/DonJayamanne/pythonVSCode/pull/1013)
-   Better formatting of docstring [#821](https://github.com/DonJayamanne/pythonVSCode/pull/821), [#919](https://github.com/DonJayamanne/pythonVSCode/pull/919)
-   Supporting more paths when searching for Python interpreters [#569](https://github.com/DonJayamanne/pythonVSCode/issues/569)
-   Increase buffer output (to support detection large number of tests) [#927](https://github.com/DonJayamanne/pythonVSCode/issues/927)

## Version 0.6.4 (4 May 2017)

-   Fix dates in changelog [#899](https://github.com/DonJayamanne/pythonVSCode/pull/899)
-   Using charriage return or line feeds to split a document into multiple lines [#917](https://github.com/DonJayamanne/pythonVSCode/pull/917), [#821](https://github.com/DonJayamanne/pythonVSCode/issues/821)
-   Doc string not being displayed [#888](https://github.com/DonJayamanne/pythonVSCode/issues/888)
-   Supporting paths that begin with the ~/ [#909](https://github.com/DonJayamanne/pythonVSCode/issues/909)
-   Supporting more paths when searching for Python interpreters [#569](https://github.com/DonJayamanne/pythonVSCode/issues/569)
-   Supporting ~/ paths when providing the path to ctag file [#910](https://github.com/DonJayamanne/pythonVSCode/issues/910)
-   Disable linting of python files opened in diff viewer [#896](https://github.com/DonJayamanne/pythonVSCode/issues/896)
-   Added a new command `Go to Python Object` [#928](https://github.com/DonJayamanne/pythonVSCode/issues/928)
-   Restored the menu item to rediscover tests [#863](https://github.com/DonJayamanne/pythonVSCode/issues/863)
-   Changes to rediscover tests when test files are altered and saved [#863](https://github.com/DonJayamanne/pythonVSCode/issues/863)

## Version 0.6.3 (19 April 2017)

-   Fix debugger issue [#893](https://github.com/DonJayamanne/pythonVSCode/issues/893)
-   Improvements to debugging unit tests (check if string starts with, instead of comparing equality) [#797](https://github.com/DonJayamanne/pythonVSCode/issues/797)

## Version 0.6.2 (13 April 2017)

-   Fix incorrect indenting [#880](https://github.com/DonJayamanne/pythonVSCode/issues/880)

### Thanks

-   [Yuwei Ba](https://github.com/ibigbug)

## Version 0.6.1 (10 April 2017)

-   Add support for new variable syntax in upcoming VS Code release [#774](https://github.com/DonJayamanne/pythonVSCode/issues/774), [#855](https://github.com/DonJayamanne/pythonVSCode/issues/855), [#873](https://github.com/DonJayamanne/pythonVSCode/issues/873), [#823](https://github.com/DonJayamanne/pythonVSCode/issues/823)
-   Resolve issues in code refactoring [#802](https://github.com/DonJayamanne/pythonVSCode/issues/802), [#824](https://github.com/DonJayamanne/pythonVSCode/issues/824), [#825](https://github.com/DonJayamanne/pythonVSCode/pull/825)
-   Changes to labels in Python Interpreter lookup [#815](https://github.com/DonJayamanne/pythonVSCode/pull/815)
-   Resolve Typos [#852](https://github.com/DonJayamanne/pythonVSCode/issues/852)
-   Use fully qualitified Python Path when installing dependencies [#866](https://github.com/DonJayamanne/pythonVSCode/issues/866)
-   Commands for running tests from a file [#502](https://github.com/DonJayamanne/pythonVSCode/pull/502)
-   Fix Sorting of imports when path contains spaces [#811](https://github.com/DonJayamanne/pythonVSCode/issues/811)
-   Fixing occasional failure of linters [#793](https://github.com/DonJayamanne/pythonVSCode/issues/793), [#833](https://github.com/DonJayamanne/pythonVSCode/issues/838), [#860](https://github.com/DonJayamanne/pythonVSCode/issues/860)
-   Added ability to pre-load some modules to improve autocompletion [#581](https://github.com/DonJayamanne/pythonVSCode/issues/581)

### Thanks

-   [Ashwin Mathews](https://github.com/ajmathews)
-   [Alexander Ioannidis](https://github.com/slint)
-   [Andreas Schlapsi](https://github.com/aschlapsi)

## Version 0.6.0 (10 March 2017)

-   Moved Jupyter functionality into a separate extension [Jupyter]()
-   Updated readme [#779](https://github.com/DonJayamanne/pythonVSCode/issues/779)
-   Changing default arguments of `mypy` [#658](https://github.com/DonJayamanne/pythonVSCode/issues/658)
-   Added ability to disable formatting [#559](https://github.com/DonJayamanne/pythonVSCode/issues/559)
-   Fixing ability to run a Python file in a terminal [#784](https://github.com/DonJayamanne/pythonVSCode/issues/784)
-   Added support for Proxy settings when installing Python packages using Pip [#778](https://github.com/DonJayamanne/pythonVSCode/issues/778)

## Version 0.5.9 (3 March 2017)

-   Fixed navigating to definitions [#711](https://github.com/DonJayamanne/pythonVSCode/issues/711)
-   Support auto detecting binaries from Python Path [#716](https://github.com/DonJayamanne/pythonVSCode/issues/716)
-   Setting PYTHONPATH environment variable [#686](https://github.com/DonJayamanne/pythonVSCode/issues/686)
-   Improving Linter performance, killing redundant processes [4a8319e](https://github.com/DonJayamanne/pythonVSCode/commit/4a8319e0859f2d49165c9a08fe147a647d03ece9)
-   Changed default path of the CATAS file to `.vscode/tags` [#722](https://github.com/DonJayamanne/pythonVSCode/issues/722)
-   Add parsing severity level for flake8 and pep8 linters [#709](https://github.com/DonJayamanne/pythonVSCode/pull/709)
-   Fix to restore function descriptions (intellisense) [#727](https://github.com/DonJayamanne/pythonVSCode/issues/727)
-   Added default configuration for debugging Pyramid [#287](https://github.com/DonJayamanne/pythonVSCode/pull/287)
-   Feature request: Run current line in Terminal [#738](https://github.com/DonJayamanne/pythonVSCode/issues/738)
-   Miscellaneous improvements to hover provider [6a7a3f3](https://github.com/DonJayamanne/pythonVSCode/commit/6a7a3f32ab8add830d13399fec6f0cdd14cd66fc), [6268306](https://github.com/DonJayamanne/pythonVSCode/commit/62683064d01cfc2b76d9be45587280798a96460b)
-   Fixes to rename refactor (due to 'LF' EOL in Windows) [#748](https://github.com/DonJayamanne/pythonVSCode/pull/748)
-   Fixes to ctag file being generated in home folder when no workspace is opened [#753](https://github.com/DonJayamanne/pythonVSCode/issues/753)
-   Fixes to ctag file being generated in home folder when no workspace is opened [#753](https://github.com/DonJayamanne/pythonVSCode/issues/753)
-   Disabling auto-completion in single line comments [#74](https://github.com/DonJayamanne/pythonVSCode/issues/74)
-   Fixes to debugging of modules [#518](https://github.com/DonJayamanne/pythonVSCode/issues/518)
-   Displaying unit test status icons against unit test code lenses [#678](https://github.com/DonJayamanne/pythonVSCode/issues/678)
-   Fix issue where causing 'python.python-debug.startSession' not found message to be displayed when debugging single file [#708](https://github.com/DonJayamanne/pythonVSCode/issues/708)
-   Ability to include packages directory when generating tags file [#735](https://github.com/DonJayamanne/pythonVSCode/issues/735)
-   Fix issue where running selected text in terminal does not work [#758](https://github.com/DonJayamanne/pythonVSCode/issues/758)
-   Fix issue where disabling linter doesn't disable it (when no workspace is open) [#763](https://github.com/DonJayamanne/pythonVSCode/issues/763)
-   Search additional directories for Python Interpreters (~/.virtualenvs, ~/Envs, ~/.pyenv) [#569](https://github.com/DonJayamanne/pythonVSCode/issues/569)
-   Added ability to pre-load some modules to improve autocompletion [#581](https://github.com/DonJayamanne/pythonVSCode/issues/581)
-   Removed invalid default value in launch.json file [#586](https://github.com/DonJayamanne/pythonVSCode/issues/586)
-   Added ability to configure the pylint executable path [#766](https://github.com/DonJayamanne/pythonVSCode/issues/766)
-   Fixed single file debugger to ensure the Python interpreter configured in python.PythonPath is being used [#769](https://github.com/DonJayamanne/pythonVSCode/issues/769)

## Version 0.5.8 (3 February 2017)

-   Fixed a bug in [debugging single files without a launch configuration](https://code.visualstudio.com/updates/v1_9#_debugging-without-a-launch-configuration) [#700](https://github.com/DonJayamanne/pythonVSCode/issues/700)
-   Fixed error when starting REPL [#692](https://github.com/DonJayamanne/pythonVSCode/issues/692)

## Version 0.5.7 (3 February 2017)

-   Added support for [debugging single files without a launch configuration](https://code.visualstudio.com/updates/v1_9#_debugging-without-a-launch-configuration)
-   Adding support for debug snippets [#660](https://github.com/DonJayamanne/pythonVSCode/issues/660)
-   Ability to run a selected text in a Django shell [#652](https://github.com/DonJayamanne/pythonVSCode/issues/652)
-   Adding support for the use of a customized 'isort' for sorting of imports [#632](https://github.com/DonJayamanne/pythonVSCode/pull/632)
-   Debugger auto-detecting python interpreter from the path provided [#688](https://github.com/DonJayamanne/pythonVSCode/issues/688)
-   Showing symbol type on hover [#657](https://github.com/DonJayamanne/pythonVSCode/pull/657)
-   Fixes to running Python file when terminal uses Powershell [#651](https://github.com/DonJayamanne/pythonVSCode/issues/651)
-   Fixes to linter issues when displaying Git diff view for Python files [#665](https://github.com/DonJayamanne/pythonVSCode/issues/665)
-   Fixes to 'Go to definition' functionality [#662](https://github.com/DonJayamanne/pythonVSCode/issues/662)
-   Fixes to Jupyter cells numbered larger than '10' [#681](https://github.com/DonJayamanne/pythonVSCode/issues/681)

## Version 0.5.6 (16 January 2017)

-   Added support for Python 3.6 [#646](https://github.com/DonJayamanne/pythonVSCode/issues/646), [#631](https://github.com/DonJayamanne/pythonVSCode/issues/631), [#619](https://github.com/DonJayamanne/pythonVSCode/issues/619), [#613](https://github.com/DonJayamanne/pythonVSCode/issues/613)
-   Autodetect in python path in virtual environments [#353](https://github.com/DonJayamanne/pythonVSCode/issues/353)
-   Add syntax highlighting of code samples in hover defintion [#555](https://github.com/DonJayamanne/pythonVSCode/issues/555)
-   Launch REPL for currently selected interpreter [#560](https://github.com/DonJayamanne/pythonVSCode/issues/560)
-   Fixes to debugging of modules [#589](https://github.com/DonJayamanne/pythonVSCode/issues/589)
-   Reminder to install jedi and ctags in Quick Start [#642](https://github.com/DonJayamanne/pythonVSCode/pull/642)
-   Improvements to Symbol Provider [#622](https://github.com/DonJayamanne/pythonVSCode/pull/622)
-   Changes to disable unit test prompts for workspace [#559](https://github.com/DonJayamanne/pythonVSCode/issues/559)
-   Minor fixes [#627](https://github.com/DonJayamanne/pythonVSCode/pull/627)

## Version 0.5.5 (25 November 2016)

-   Fixes to debugging of unittests (nose and pytest) [#543](https://github.com/DonJayamanne/pythonVSCode/issues/543)
-   Fixes to debugging of Django [#546](https://github.com/DonJayamanne/pythonVSCode/issues/546)

## Version 0.5.4 (24 November 2016)

-   Fixes to installing missing packages [#544](https://github.com/DonJayamanne/pythonVSCode/issues/544)
-   Fixes to indentation of blocks of code [#432](https://github.com/DonJayamanne/pythonVSCode/issues/432)
-   Fixes to debugging of unittests [#543](https://github.com/DonJayamanne/pythonVSCode/issues/543)
-   Fixes to extension when a workspace (folder) isn't open [#542](https://github.com/DonJayamanne/pythonVSCode/issues/542)

## Version 0.5.3 (23 November 2016)

-   Added support for [PySpark](http://spark.apache.org/docs/0.9.0/python-programming-guide.html) [#539](https://github.com/DonJayamanne/pythonVSCode/pull/539), [#540](https://github.com/DonJayamanne/pythonVSCode/pull/540)
-   Debugging unittests (UnitTest, pytest, nose) [#333](https://github.com/DonJayamanne/pythonVSCode/issues/333)
-   Displaying progress for formatting [#327](https://github.com/DonJayamanne/pythonVSCode/issues/327)
-   Auto indenting `else:` inside `if` and similar code blocks [#432](https://github.com/DonJayamanne/pythonVSCode/issues/432)
-   Prefixing new lines with '#' when new lines are added in the middle of a comment string [#365](https://github.com/DonJayamanne/pythonVSCode/issues/365)
-   Debugging python modules [#518](https://github.com/DonJayamanne/pythonVSCode/issues/518), [#354](https://github.com/DonJayamanne/pythonVSCode/issues/354)
    -   Use new debug configuration `Python Module`
-   Added support for workspace symbols using Exuberant CTags [#138](https://github.com/DonJayamanne/pythonVSCode/issues/138)
    -   New command `Python: Build Workspace Symbols`
-   Added ability for linter to ignore paths or files [#501](https://github.com/DonJayamanne/pythonVSCode/issues/501)
    -   Add the following setting in `settings.json`

```python
        "python.linting.ignorePatterns":  [
            ".vscode/*.py",
            "**/site-packages/**/*.py"
          ],
```

-   Automatically adding brackets when autocompleting functions/methods [#425](https://github.com/DonJayamanne/pythonVSCode/issues/425)
    -   To enable this feature, turn on the setting `"python.autoComplete.addBrackets": true`
-   Running nose tests with the arguments '--with-xunit' and '--xunit-file' [#517](https://github.com/DonJayamanne/pythonVSCode/issues/517)
-   Added support for workspaceRootFolderName in settings.json [#525](https://github.com/DonJayamanne/pythonVSCode/pull/525), [#522](https://github.com/DonJayamanne/pythonVSCode/issues/522)
-   Added support for workspaceRootFolderName in settings.json [#525](https://github.com/DonJayamanne/pythonVSCode/pull/525), [#522](https://github.com/DonJayamanne/pythonVSCode/issues/522)
-   Fixes to running code in terminal [#515](https://github.com/DonJayamanne/pythonVSCode/issues/515)

## Version 0.5.2

-   Fix issue with mypy linter [#505](https://github.com/DonJayamanne/pythonVSCode/issues/505)
-   Fix auto completion for files with different encodings [#496](https://github.com/DonJayamanne/pythonVSCode/issues/496)
-   Disable warnings when debugging Django version prior to 1.8 [#479](https://github.com/DonJayamanne/pythonVSCode/issues/479)
-   Prompt to save changes when refactoring without saving any changes [#441](https://github.com/DonJayamanne/pythonVSCode/issues/441)
-   Prompt to save changes when renaminv without saving any changes [#443](https://github.com/DonJayamanne/pythonVSCode/issues/443)
-   Use editor indentation size when refactoring code [#442](https://github.com/DonJayamanne/pythonVSCode/issues/442)
-   Add support for custom jedi paths [#500](https://github.com/DonJayamanne/pythonVSCode/issues/500)

## Version 0.5.1

-   Prompt to install linter if not installed [#255](https://github.com/DonJayamanne/pythonVSCode/issues/255)
-   Prompt to configure and install test framework
-   Added support for pylama [#495](https://github.com/DonJayamanne/pythonVSCode/pull/495)
-   Partial support for PEP484
-   Linting python files when they are opened [#462](https://github.com/DonJayamanne/pythonVSCode/issues/462)
-   Fixes to unit tests discovery [#307](https://github.com/DonJayamanne/pythonVSCode/issues/307),
    [#459](https://github.com/DonJayamanne/pythonVSCode/issues/459)
-   Fixes to intellisense [#438](https://github.com/DonJayamanne/pythonVSCode/issues/438),
    [#433](https://github.com/DonJayamanne/pythonVSCode/issues/433),
    [#457](https://github.com/DonJayamanne/pythonVSCode/issues/457),
    [#436](https://github.com/DonJayamanne/pythonVSCode/issues/436),
    [#434](https://github.com/DonJayamanne/pythonVSCode/issues/434),
    [#447](https://github.com/DonJayamanne/pythonVSCode/issues/447),
    [#448](https://github.com/DonJayamanne/pythonVSCode/issues/448),
    [#293](https://github.com/DonJayamanne/pythonVSCode/issues/293),
    [#381](https://github.com/DonJayamanne/pythonVSCode/pull/381)
-   Supporting additional search paths for interpreters on windows [#446](https://github.com/DonJayamanne/pythonVSCode/issues/446)
-   Fixes to code refactoring [#440](https://github.com/DonJayamanne/pythonVSCode/issues/440),
    [#467](https://github.com/DonJayamanne/pythonVSCode/issues/467),
    [#468](https://github.com/DonJayamanne/pythonVSCode/issues/468),
    [#445](https://github.com/DonJayamanne/pythonVSCode/issues/445)
-   Fixes to linters [#463](https://github.com/DonJayamanne/pythonVSCode/issues/463)
    [#439](https://github.com/DonJayamanne/pythonVSCode/issues/439),
-   Bug fix in handling nosetest arguments [#407](https://github.com/DonJayamanne/pythonVSCode/issues/407)
-   Better error handling when linter fails [#402](https://github.com/DonJayamanne/pythonVSCode/issues/402)
-   Restoring extension specific formatting [#421](https://github.com/DonJayamanne/pythonVSCode/issues/421)
-   Fixes to debugger (unwanted breakpoints) [#392](https://github.com/DonJayamanne/pythonVSCode/issues/392), [#379](https://github.com/DonJayamanne/pythonVSCode/issues/379)
-   Support spaces in python path when executing in terminal [#428](https://github.com/DonJayamanne/pythonVSCode/pull/428)
-   Changes to snippets [#429](https://github.com/DonJayamanne/pythonVSCode/pull/429)
-   Marketplace changes [#430](https://github.com/DonJayamanne/pythonVSCode/pull/430)
-   Cleanup and miscellaneous fixes (typos, keyboard bindings and the liks)

## Version 0.5.0

-   Remove dependency on zmq when using Jupyter or IPython (pure python solution)
-   Added a default keybinding for `Jupyter:Run Selection/Line` of `ctrl+alt+enter`
-   Changes to update settings.json with path to python using [native API](https://github.com/DonJayamanne/pythonVSCode/commit/bce22a2b4af87eaf40669c6360eff3675280cdad)
-   Changes to use [native API](https://github.com/DonJayamanne/pythonVSCode/commit/bce22a2b4af87eaf40669c6360eff3675280cdad) for formatting when saving documents
-   Reusing existing terminal instead of creating new terminals
-   Limiting linter messages to opened documents (hide messages if document is closed) [#375](https://github.com/DonJayamanne/pythonVSCode/issues/375)
-   Resolving extension load errors when [#375](https://github.com/DonJayamanne/pythonVSCode/issues/375)
-   Fixes to discovering unittests [#386](https://github.com/DonJayamanne/pythonVSCode/issues/386)
-   Fixes to sending code to terminal on Windows [#387](https://github.com/DonJayamanne/pythonVSCode/issues/387)
-   Fixes to executing python file in terminal on Windows [#385](https://github.com/DonJayamanne/pythonVSCode/issues/385)
-   Fixes to launching local help (documentation) on Linux
-   Fixes to typo in configuration documentation [#391](https://github.com/DonJayamanne/pythonVSCode/pull/391)
-   Fixes to use `python.pythonPath` when sorting imports [#393](https://github.com/DonJayamanne/pythonVSCode/pull/393)
-   Fixes to linters to handle situations when line numbers aren't returned [#399](https://github.com/DonJayamanne/pythonVSCode/pull/399)
-   Fixes to signature tooltips when docstring is very long [#368](https://github.com/DonJayamanne/pythonVSCode/issues/368), [#113](https://github.com/DonJayamanne/pythonVSCode/issues/113)

## Version 0.4.2

-   Fix for autocompletion and code navigation with unicode characters [#372](https://github.com/DonJayamanne/pythonVSCode/issues/372), [#364](https://github.com/DonJayamanne/pythonVSCode/issues/364)

## Version 0.4.1

-   Debugging of [Django templates](https://github.com/DonJayamanne/pythonVSCode/wiki/Debugging-Django#templates)
-   Linting with [mypy](https://github.com/DonJayamanne/pythonVSCode/wiki/Linting#mypy)
-   Improved error handling when loading [Jupyter/IPython](<https://github.com/DonJayamanne/pythonVSCode/wiki/Jupyter-(IPython)>)
-   Fixes to unittests

## Version 0.4.0

-   Added support for [Jupyter/IPython](<https://github.com/DonJayamanne/pythonVSCode/wiki/Jupyter-(IPython)>)
-   Added local help (offline documentation)
-   Added ability to pass in extra arguments to interpreter when executing scripts ([#316](https://github.com/DonJayamanne/pythonVSCode/issues/316))
-   Added ability set current working directory as the script file directory, when to executing a Python script
-   Rendering intellisense icons correctly ([#322](https://github.com/DonJayamanne/pythonVSCode/issues/322))
-   Changes to capitalization of context menu text ([#320](https://github.com/DonJayamanne/pythonVSCode/issues/320))
-   Bug fix to running pydocstyle linter on windows ([#317](https://github.com/DonJayamanne/pythonVSCode/issues/317))
-   Fixed performance issues with regards to code navigation, displaying code Symbols and the like ([#324](https://github.com/DonJayamanne/pythonVSCode/issues/324))
-   Fixed code renaming issue when renaming imports ([#325](https://github.com/DonJayamanne/pythonVSCode/issues/325))
-   Fixed issue with the execution of the command `python.execInTerminal` via a shortcut ([#340](https://github.com/DonJayamanne/pythonVSCode/issues/340))
-   Fixed issue with code refactoring ([#363](https://github.com/DonJayamanne/pythonVSCode/issues/363))

## Version 0.3.24

-   Added support for clearing cached tests [#307](https://github.com/DonJayamanne/pythonVSCode/issues/307)
-   Added support for executing files in terminal with spaces in paths [#308](https://github.com/DonJayamanne/pythonVSCode/issues/308)
-   Fix issue related to running unittests on Windows [#309](https://github.com/DonJayamanne/pythonVSCode/issues/309)
-   Support custom environment variables when launching external terminal [#311](https://github.com/DonJayamanne/pythonVSCode/issues/311)

## Version 0.3.23

-   Added support for the attribute supportsRunInTerminal attribute in debugger [#304](https://github.com/DonJayamanne/pythonVSCode/issues/304)
-   Changes to ensure remote debugging resolves remote paths correctly [#302](https://github.com/DonJayamanne/pythonVSCode/issues/302)
-   Added support for custom pytest and nosetest paths [#301](https://github.com/DonJayamanne/pythonVSCode/issues/301)
-   Resolved issue in `Watch` window displaying `<error:previous evaluation...` [#301](https://github.com/DonJayamanne/pythonVSCode/issues/301)
-   Reduce extension size by removing unwanted files [#296](https://github.com/DonJayamanne/pythonVSCode/issues/296)
-   Updated code snippets

## Version 0.3.22

-   Added few new snippets
-   Integrated [Unit Tests](https://github.com/DonJayamanne/pythonVSCode/wiki/UnitTests)
-   Selecting interpreter and updating `settings.json`[Documentation]](https://github.com/DonJayamanne/pythonVSCode/wiki/Miscellaneous#select-an-interpreter), [#257](https://github.com/DonJayamanne/pythonVSCode/issues/257)
-   Running a file or selection in terminal [Documentation](https://github.com/DonJayamanne/pythonVSCode/wiki/Miscellaneous#execute-in-python-terminal), [#261](https://github.com/DonJayamanne/pythonVSCode/wiki/Miscellaneous#execute-in-python-terminal) (new to [Visual Studio Code 1.5](https://code.visualstudio.com/Updates#_extension-authoring))
-   Debugging an application using the integrated terminal window (new to [Visual Studio Code 1.5](https://code.visualstudio.com/Updates#_node-debugging))
-   Running a python script without debugging [#118](https://github.com/DonJayamanne/pythonVSCode/issues/118)
-   Displaying errors in variable explorer when debugging [#271](https://github.com/DonJayamanne/pythonVSCode/issues/271)
-   Ability to debug applications as sudo [#224](https://github.com/DonJayamanne/pythonVSCode/issues/224)
-   Fixed debugger crashes [#263](https://github.com/DonJayamanne/pythonVSCode/issues/263)
-   Asynchronous display of unit tests [#190](https://github.com/DonJayamanne/pythonVSCode/issues/190)
-   Fixed issues when using relative paths in `settings.json` [#276](https://github.com/DonJayamanne/pythonVSCode/issues/276)
-   Fixes issue of hardcoding interpreter command arguments [#256](https://github.com/DonJayamanne/pythonVSCode/issues/256)
-   Fixes resolving of remote paths when debugging remote applications [#252](https://github.com/DonJayamanne/pythonVSCode/issues/252)

## Version 0.3.20

-   Sharing python.pythonPath value with debug configuration [#214](https://github.com/DonJayamanne/pythonVSCode/issues/214) and [#183](https://github.com/DonJayamanne/pythonVSCode/issues/183)
-   Support extract variable and method refactoring [#220](https://github.com/DonJayamanne/pythonVSCode/issues/220)
-   Support environment variables in settings [#148](https://github.com/DonJayamanne/pythonVSCode/issues/148)
-   Support formatting of selected text [#197](https://github.com/DonJayamanne/pythonVSCode/issues/197) and [#183](https://github.com/DonJayamanne/pythonVSCode/issues/183)
-   Support autocompletion of parameters [#71](https://github.com/DonJayamanne/pythonVSCode/issues/71)
-   Display name of linter along with diagnostic messages [#199](https://github.com/DonJayamanne/pythonVSCode/issues/199)
-   Auto indenting of except and async functions [#205](https://github.com/DonJayamanne/pythonVSCode/issues/205) and [#215](https://github.com/DonJayamanne/pythonVSCode/issues/215)
-   Support changes to pythonPath without having to restart VS Code [#216](https://github.com/DonJayamanne/pythonVSCode/issues/216)
-   Resolved issue to support large debug outputs [#52](https://github.com/DonJayamanne/pythonVSCode/issues/52) and [#52](https://github.com/DonJayamanne/pythonVSCode/issues/203)
-   Handling instances when debugging with invalid paths to the python interpreter [#229](https://github.com/DonJayamanne/pythonVSCode/issues/229)
-   Fixed refactoring on Python 3.5 [#244](https://github.com/DonJayamanne/pythonVSCode/issues/229)
-   Fixed parsing errors when refactoring [#244](https://github.com/DonJayamanne/pythonVSCode/issues/229)

## Version 0.3.21

-   Sharing python.pythonPath value with debug configuration [#214](https://github.com/DonJayamanne/pythonVSCode/issues/214) and [#183](https://github.com/DonJayamanne/pythonVSCode/issues/183)
-   Support extract variable and method refactoring [#220](https://github.com/DonJayamanne/pythonVSCode/issues/220)
-   Support environment variables in settings [#148](https://github.com/DonJayamanne/pythonVSCode/issues/148)
-   Support formatting of selected text [#197](https://github.com/DonJayamanne/pythonVSCode/issues/197) and [#183](https://github.com/DonJayamanne/pythonVSCode/issues/183)
-   Support autocompletion of parameters [#71](https://github.com/DonJayamanne/pythonVSCode/issues/71)
-   Display name of linter along with diagnostic messages [#199](https://github.com/DonJayamanne/pythonVSCode/issues/199)
-   Auto indenting of except and async functions [#205](https://github.com/DonJayamanne/pythonVSCode/issues/205) and [#215](https://github.com/DonJayamanne/pythonVSCode/issues/215)
-   Support changes to pythonPath without having to restart VS Code [#216](https://github.com/DonJayamanne/pythonVSCode/issues/216)
-   Resolved issue to support large debug outputs [#52](https://github.com/DonJayamanne/pythonVSCode/issues/52) and [#52](https://github.com/DonJayamanne/pythonVSCode/issues/203)
-   Handling instances when debugging with invalid paths to the python interpreter [#229](https://github.com/DonJayamanne/pythonVSCode/issues/229)
-   Fixed refactoring on Python 3.5 [#244](https://github.com/DonJayamanne/pythonVSCode/issues/229)

## Version 0.3.19

-   Sharing python.pythonPath value with debug configuration [#214](https://github.com/DonJayamanne/pythonVSCode/issues/214) and [#183](https://github.com/DonJayamanne/pythonVSCode/issues/183)
-   Support extract variable and method refactoring [#220](https://github.com/DonJayamanne/pythonVSCode/issues/220)
-   Support environment variables in settings [#148](https://github.com/DonJayamanne/pythonVSCode/issues/148)
-   Support formatting of selected text [#197](https://github.com/DonJayamanne/pythonVSCode/issues/197) and [#183](https://github.com/DonJayamanne/pythonVSCode/issues/183)
-   Support autocompletion of parameters [#71](https://github.com/DonJayamanne/pythonVSCode/issues/71)
-   Display name of linter along with diagnostic messages [#199](https://github.com/DonJayamanne/pythonVSCode/issues/199)
-   Auto indenting of except and async functions [#205](https://github.com/DonJayamanne/pythonVSCode/issues/205) and [#215](https://github.com/DonJayamanne/pythonVSCode/issues/215)
-   Support changes to pythonPath without having to restart VS Code [#216](https://github.com/DonJayamanne/pythonVSCode/issues/216)
-   Resolved issue to support large debug outputs [#52](https://github.com/DonJayamanne/pythonVSCode/issues/52) and [#52](https://github.com/DonJayamanne/pythonVSCode/issues/203)
-   Handling instances when debugging with invalid paths to the python interpreter [#229](https://github.com/DonJayamanne/pythonVSCode/issues/229)

## Version 0.3.18

-   Modifications to support environment variables in settings [#148](https://github.com/DonJayamanne/pythonVSCode/issues/148)
-   Modifications to support formatting of selected text [#197](https://github.com/DonJayamanne/pythonVSCode/issues/197) and [#183](https://github.com/DonJayamanne/pythonVSCode/issues/183)
-   Added support to intellisense for parameters [#71](https://github.com/DonJayamanne/pythonVSCode/issues/71)
-   Display name of linter along with diagnostic messages [#199](https://github.com/DonJayamanne/pythonVSCode/issues/199)

## Version 0.3.15

-   Modifications to handle errors in linters [#185](https://github.com/DonJayamanne/pythonVSCode/issues/185)
-   Fixes to formatting and handling of not having empty lines at end of file [#181](https://github.com/DonJayamanne/pythonVSCode/issues/185)
-   Modifications to infer paths of packages on windows [#178](https://github.com/DonJayamanne/pythonVSCode/issues/178)
-   Fix for debugger crashes [#45](https://github.com/DonJayamanne/pythonVSCode/issues/45)
-   Changes to App Insights key [#156](https://github.com/DonJayamanne/pythonVSCode/issues/156)
-   Updated Jedi library to latest version [#173](https://github.com/DonJayamanne/pythonVSCode/issues/173)
-   Updated iSort library to latest version [#174](https://github.com/DonJayamanne/pythonVSCode/issues/174)

## Version 0.3.14

-   Modifications to handle errors in linters when the linter isn't installed.

## Version 0.3.13

-   Fixed error message being displayed by linters and formatters

## Version 0.3.12

-   Changes to how linters and formatters are executed (optimizations and changes to settings to separate out the command line arguments) [#178](https://github.com/DonJayamanne/pythonVSCode/issues/178), [#163](https://github.com/DonJayamanne/pythonVSCode/issues/163)
-   Fix to support Unicode characters in debugger [#102](https://github.com/DonJayamanne/pythonVSCode/issues/102)
-   Added support for {workspaceRoot} in Path settings defined in settings.js [#148](https://github.com/DonJayamanne/pythonVSCode/issues/148)
-   Resolving path of linters and formatters based on python path defined in settings.json [#148](https://github.com/DonJayamanne/pythonVSCode/issues/148)
-   Better handling of Paths to python executable and related tools (linters, formatters) in virtual environments [#148](https://github.com/DonJayamanne/pythonVSCode/issues/148)
-   Added support for configurationDone event in debug adapter [#168](https://github.com/DonJayamanne/pythonVSCode/issues/168), [#145](https://github.com/DonJayamanne/pythonVSCode/issues/145)

## Version 0.3.11

-   Added support for telemetry #156
-   Optimized code formatting and sorting of imports #150, #151, #157
-   Fixed issues in code formatting #171
-   Modifications to display errors returned by debugger #111
-   Fixed the prospector linter #142
-   Modified to resolve issues where debugger wasn't handling code exceptions correctly #159
-   Added support for unit tests using pytest #164
-   General code cleanup

## Version 0.3.10

-   Fixed issue with duplicate output channels being created
-   Fixed issues in the LICENSE file
-   Fixed issue where current directory was incorrect [#68](https://github.com/DonJayamanne/pythonVSCode/issues/68)
-   General cleanup of code

## Version 0.3.9

-   Fixed auto indenting issues [#137](https://github.com/DonJayamanne/pythonVSCode/issues/137)

## Version 0.3.8

-   Added support for linting using prospector [#130](https://github.com/DonJayamanne/pythonVSCode/pull/130)
-   Fixed issue where environment variables weren't being inherited by the debugger [#109](https://github.com/DonJayamanne/pythonVSCode/issues/109) and [#77](https://github.com/DonJayamanne/pythonVSCode/issues/77)

## Version 0.3.7

-   Added support for auto indenting of some keywords [#83](https://github.com/DonJayamanne/pythonVSCode/issues/83)
-   Added support for launching console apps for Mac [#128](https://github.com/DonJayamanne/pythonVSCode/issues/128)
-   Fixed issue where configuration files for pylint, pep8 and flake8 commands weren't being read correctly [#117](https://github.com/DonJayamanne/pythonVSCode/issues/117)

## Version 0.3.6

-   Added support for linting using pydocstyle [#56](https://github.com/DonJayamanne/pythonVSCode/issues/56)
-   Added support for auto-formatting documents upon saving (turned off by default) [#27](https://github.com/DonJayamanne/pythonVSCode/issues/27)
-   Added support to configure the output window for linting, formatting and unit test messages [#112](https://github.com/DonJayamanne/pythonVSCode/issues/112)

## Version 0.3.5

-   Fixed printing of unicode characters when evaluating expressions [#73](https://github.com/DonJayamanne/pythonVSCode/issues/73)

## Version 0.3.4

-   Updated snippets
-   Fixes to remote debugging [#65](https://github.com/DonJayamanne/pythonVSCode/issues/65)
-   Fixes related to code navigation [#58](https://github.com/DonJayamanne/pythonVSCode/issues/58) and [#78](https://github.com/DonJayamanne/pythonVSCode/pull/78)
-   Changes to allow code navigation for methods

## Version 0.3.0

-   Remote debugging (attaching to local and remote processes)
-   Debugging with support for shebang
-   Support for passing environment variables to debug program
-   Improved error handling in the extension

## Version 0.2.9

-   Added support for debugging django applications

*   Debugging templates is not supported at this stage

## Version 0.2.8

-   Added support for conditional break points
-   Added ability to optionally display the shell window (Windows Only, Mac is coming soon)
    -   Allowing an interactive shell window, which isn't supported in VSCode.
-   Added support for optionally breaking into python code as soon as debugger starts
-   Fixed debugging when current thread is busy processing.
-   Updated documentation with samples and instructions

## Version 0.2.4

-   Fixed issue where debugger would break into all exceptions
-   Added support for breaking on all and uncaught exceptions
-   Added support for pausing (breaking) into a running program while debugging.

## Version 0.2.3

-   Fixed termination of debugger

## Version 0.2.2

-   Improved debugger for Mac, with support for Multi threading, Web Applications, expanding properties, etc
-   (Debugging now works on both Windows and Mac)
-   Debugging no longer uses PDB

## Version 0.2.1

-   Improved debugger for Windows, with support for Multi threading, debugging Multi-threaded apps, Web Applications, expanding properties, etc
-   Added support for relative paths for extra paths in additional libraries for Auto Complete
-   Fixed a bug where paths to custom Python versions weren't respected by the previous (PDB) debugger
-   NOTE: PDB Debugger is still supported

## Version 0.1.3

-   Fixed linting when using pylint

## Version 0.1.2

-   Fixed autoformatting of code (falling over when using yapf8)

## Version 0.1.1

-   Fixed linting of files on Mac
-   Added support for linting using pep8
-   Added configuration support for pep8 and pylint
-   Added support for configuring paths for pep8, pylint and autopep8
-   Added snippets
-   Added support for formatting using yapf
-   Added a number of configuration settings

## Version 0.0.4

-   Added support for linting using Pylint (configuring pylint is coming soon)
-   Added support for sorting Imports (Using the command "Pythong: Sort Imports")
-   Added support for code formatting using Autopep8 (configuring autopep8 is coming soon)
-   Added ability to view global variables, arguments, add and remove break points

## Version 0.0.3

-   Added support for debugging using PDB<|MERGE_RESOLUTION|>--- conflicted
+++ resolved
@@ -1,19 +1,11 @@
 # Changelog
 
-<<<<<<< HEAD
-## 2020.8.4 (2 September 2020)
-
-### Enhancements
-
-1. Make Jupyter Server name clickable to select Jupyter server.
-   ([#13656](https://github.com/Microsoft/vscode-python/issues/13656))
+## 2020.8.5 (9 September 2020)
 
 ### Fixes
 
-1. Fixed connection to a Compute Instance from the quickpicks history options.
-   ([#13387](https://github.com/Microsoft/vscode-python/issues/13387))
-1. Fixed the behavior of the 'python.showStartPage' setting.
-   ([#13347](https://github.com/microsoft/vscode-python/issues/13347))
+1. Experiments.json is now read from 'main' branch.
+   ([#13839](https://github.com/Microsoft/vscode-python/issues/13839))
 
 ### Thanks
 
@@ -69,11 +61,19 @@
 community for creating a fantastic programming language and community to be a
 part of!
 
-## 2020.8.3 (31 August 2020)
+## 2020.8.4 (2 September 2020)
 
 ### Enhancements
 
-1. Add telemetry about the install source for the extension.
+1. Make Jupyter Server name clickable to select Jupyter server.
+   ([#13656](https://github.com/Microsoft/vscode-python/issues/13656))
+
+### Fixes
+
+1. Fixed connection to a Compute Instance from the quickpicks history options.
+   ([#13387](https://github.com/Microsoft/vscode-python/issues/13387))
+1. Fixed the behavior of the 'python.showStartPage' setting.
+   ([#13347](https://github.com/microsoft/vscode-python/issues/13347))
 
 ### Thanks
 
@@ -129,19 +129,11 @@
 community for creating a fantastic programming language and community to be a
 part of!
 
-## 2020.8.2 (27 August 2020)
+## 2020.8.3 (31 August 2020)
 
 ### Enhancements
 
-1. Update "Tip" notification for new users to either show the existing tip, a link to a feedback survey or nothing.
-   ([#13535](https://github.com/Microsoft/vscode-python/issues/13535))
-
-### Fixes
-
-1. Fix saving during close and auto backup to actually save a notebook.
-   ([#11711](https://github.com/Microsoft/vscode-python/issues/11711))
-1. Show the server display string that the user is going to connect to after selecting a compute instance and reloading the window.
-   ([#13551](https://github.com/Microsoft/vscode-python/issues/13551))
+1. Add telemetry about the install source for the extension.
 
 ### Thanks
 
@@ -197,15 +189,19 @@
 community for creating a fantastic programming language and community to be a
 part of!
 
-## 2020.8.1 (20 August 2020)
+## 2020.8.2 (27 August 2020)
+
+### Enhancements
+
+1. Update "Tip" notification for new users to either show the existing tip, a link to a feedback survey or nothing.
+   ([#13535](https://github.com/Microsoft/vscode-python/issues/13535))
 
 ### Fixes
 
-1. Update LSP to latest to resolve problems with LS settings.
-   ([#13511](https://github.com/microsoft/vscode-python/pull/13511))
-1. Update debugger to address terminal input issues.
-1. Added tooltip to indicate status of server connection
-   ([#13543](https://github.com/Microsoft/vscode-python/issues/13543))
+1. Fix saving during close and auto backup to actually save a notebook.
+   ([#11711](https://github.com/Microsoft/vscode-python/issues/11711))
+1. Show the server display string that the user is going to connect to after selecting a compute instance and reloading the window.
+   ([#13551](https://github.com/Microsoft/vscode-python/issues/13551))
 
 ### Thanks
 
@@ -261,17 +257,15 @@
 community for creating a fantastic programming language and community to be a
 part of!
 
-## 2020.8.0 (12 August 2020)
-
-### Enhancements
-
-=======
-## 2020.8.5 (9 September 2020)
+## 2020.8.1 (20 August 2020)
 
 ### Fixes
 
-1. Experiments.json is now read from 'main' branch.
-   ([#13839](https://github.com/Microsoft/vscode-python/issues/13839))
+1. Update LSP to latest to resolve problems with LS settings.
+   ([#13511](https://github.com/microsoft/vscode-python/pull/13511))
+1. Update debugger to address terminal input issues.
+1. Added tooltip to indicate status of server connection
+   ([#13543](https://github.com/Microsoft/vscode-python/issues/13543))
 
 ### Thanks
 
@@ -327,271 +321,10 @@
 community for creating a fantastic programming language and community to be a
 part of!
 
-## 2020.8.4 (2 September 2020)
+## 2020.8.0 (12 August 2020)
 
 ### Enhancements
 
-1. Make Jupyter Server name clickable to select Jupyter server.
-   ([#13656](https://github.com/Microsoft/vscode-python/issues/13656))
-
-### Fixes
-
-1. Fixed connection to a Compute Instance from the quickpicks history options.
-   ([#13387](https://github.com/Microsoft/vscode-python/issues/13387))
-1. Fixed the behavior of the 'python.showStartPage' setting.
-   ([#13347](https://github.com/microsoft/vscode-python/issues/13347))
-
-### Thanks
-
-Thanks to the following projects which we fully rely on to provide some of
-our features:
-
--   [debugpy](https://pypi.org/project/debugpy/)
--   [isort](https://pypi.org/project/isort/)
--   [jedi](https://pypi.org/project/jedi/)
-    and [parso](https://pypi.org/project/parso/)
--   [Microsoft Python Language Server](https://github.com/microsoft/python-language-server)
--   [Pylance](https://github.com/microsoft/pylance-release)
--   [exuberant ctags](http://ctags.sourceforge.net/) (user-installed)
--   [rope](https://pypi.org/project/rope/) (user-installed)
-
-Also thanks to the various projects we provide integrations with which help
-make this extension useful:
-
--   Debugging support:
-    [Django](https://pypi.org/project/Django/),
-    [Flask](https://pypi.org/project/Flask/),
-    [gevent](https://pypi.org/project/gevent/),
-    [Jinja](https://pypi.org/project/Jinja/),
-    [Pyramid](https://pypi.org/project/pyramid/),
-    [PySpark](https://pypi.org/project/pyspark/),
-    [Scrapy](https://pypi.org/project/Scrapy/),
-    [Watson](https://pypi.org/project/Watson/)
--   Formatting:
-    [autopep8](https://pypi.org/project/autopep8/),
-    [black](https://pypi.org/project/black/),
-    [yapf](https://pypi.org/project/yapf/)
--   Interpreter support:
-    [conda](https://conda.io/),
-    [direnv](https://direnv.net/),
-    [pipenv](https://pypi.org/project/pipenv/),
-    [pyenv](https://github.com/pyenv/pyenv),
-    [venv](https://docs.python.org/3/library/venv.html#module-venv),
-    [virtualenv](https://pypi.org/project/virtualenv/)
--   Linting:
-    [bandit](https://pypi.org/project/bandit/),
-    [flake8](https://pypi.org/project/flake8/),
-    [mypy](https://pypi.org/project/mypy/),
-    [prospector](https://pypi.org/project/prospector/),
-    [pylint](https://pypi.org/project/pylint/),
-    [pydocstyle](https://pypi.org/project/pydocstyle/),
-    [pylama](https://pypi.org/project/pylama/)
--   Testing:
-    [nose](https://pypi.org/project/nose/),
-    [pytest](https://pypi.org/project/pytest/),
-    [unittest](https://docs.python.org/3/library/unittest.html#module-unittest)
-
-And finally thanks to the [Python](https://www.python.org/) development team and
-community for creating a fantastic programming language and community to be a
-part of!
-
-## 2020.8.3 (31 August 2020)
-
-### Enhancements
-
-1. Add telemetry about the install source for the extension.
-
-### Thanks
-
-Thanks to the following projects which we fully rely on to provide some of
-our features:
-
--   [debugpy](https://pypi.org/project/debugpy/)
--   [isort](https://pypi.org/project/isort/)
--   [jedi](https://pypi.org/project/jedi/)
-    and [parso](https://pypi.org/project/parso/)
--   [Microsoft Python Language Server](https://github.com/microsoft/python-language-server)
--   [Pylance](https://github.com/microsoft/pylance-release)
--   [exuberant ctags](http://ctags.sourceforge.net/) (user-installed)
--   [rope](https://pypi.org/project/rope/) (user-installed)
-
-Also thanks to the various projects we provide integrations with which help
-make this extension useful:
-
--   Debugging support:
-    [Django](https://pypi.org/project/Django/),
-    [Flask](https://pypi.org/project/Flask/),
-    [gevent](https://pypi.org/project/gevent/),
-    [Jinja](https://pypi.org/project/Jinja/),
-    [Pyramid](https://pypi.org/project/pyramid/),
-    [PySpark](https://pypi.org/project/pyspark/),
-    [Scrapy](https://pypi.org/project/Scrapy/),
-    [Watson](https://pypi.org/project/Watson/)
--   Formatting:
-    [autopep8](https://pypi.org/project/autopep8/),
-    [black](https://pypi.org/project/black/),
-    [yapf](https://pypi.org/project/yapf/)
--   Interpreter support:
-    [conda](https://conda.io/),
-    [direnv](https://direnv.net/),
-    [pipenv](https://pypi.org/project/pipenv/),
-    [pyenv](https://github.com/pyenv/pyenv),
-    [venv](https://docs.python.org/3/library/venv.html#module-venv),
-    [virtualenv](https://pypi.org/project/virtualenv/)
--   Linting:
-    [bandit](https://pypi.org/project/bandit/),
-    [flake8](https://pypi.org/project/flake8/),
-    [mypy](https://pypi.org/project/mypy/),
-    [prospector](https://pypi.org/project/prospector/),
-    [pylint](https://pypi.org/project/pylint/),
-    [pydocstyle](https://pypi.org/project/pydocstyle/),
-    [pylama](https://pypi.org/project/pylama/)
--   Testing:
-    [nose](https://pypi.org/project/nose/),
-    [pytest](https://pypi.org/project/pytest/),
-    [unittest](https://docs.python.org/3/library/unittest.html#module-unittest)
-
-And finally thanks to the [Python](https://www.python.org/) development team and
-community for creating a fantastic programming language and community to be a
-part of!
-
-## 2020.8.2 (27 August 2020)
-
-### Enhancements
-
-1. Update "Tip" notification for new users to either show the existing tip, a link to a feedback survey or nothing.
-   ([#13535](https://github.com/Microsoft/vscode-python/issues/13535))
-
-### Fixes
-
-1. Fix saving during close and auto backup to actually save a notebook.
-   ([#11711](https://github.com/Microsoft/vscode-python/issues/11711))
-1. Show the server display string that the user is going to connect to after selecting a compute instance and reloading the window.
-   ([#13551](https://github.com/Microsoft/vscode-python/issues/13551))
-
-### Thanks
-
-Thanks to the following projects which we fully rely on to provide some of
-our features:
-
--   [debugpy](https://pypi.org/project/debugpy/)
--   [isort](https://pypi.org/project/isort/)
--   [jedi](https://pypi.org/project/jedi/)
-    and [parso](https://pypi.org/project/parso/)
--   [Microsoft Python Language Server](https://github.com/microsoft/python-language-server)
--   [Pylance](https://github.com/microsoft/pylance-release)
--   [exuberant ctags](http://ctags.sourceforge.net/) (user-installed)
--   [rope](https://pypi.org/project/rope/) (user-installed)
-
-Also thanks to the various projects we provide integrations with which help
-make this extension useful:
-
--   Debugging support:
-    [Django](https://pypi.org/project/Django/),
-    [Flask](https://pypi.org/project/Flask/),
-    [gevent](https://pypi.org/project/gevent/),
-    [Jinja](https://pypi.org/project/Jinja/),
-    [Pyramid](https://pypi.org/project/pyramid/),
-    [PySpark](https://pypi.org/project/pyspark/),
-    [Scrapy](https://pypi.org/project/Scrapy/),
-    [Watson](https://pypi.org/project/Watson/)
--   Formatting:
-    [autopep8](https://pypi.org/project/autopep8/),
-    [black](https://pypi.org/project/black/),
-    [yapf](https://pypi.org/project/yapf/)
--   Interpreter support:
-    [conda](https://conda.io/),
-    [direnv](https://direnv.net/),
-    [pipenv](https://pypi.org/project/pipenv/),
-    [pyenv](https://github.com/pyenv/pyenv),
-    [venv](https://docs.python.org/3/library/venv.html#module-venv),
-    [virtualenv](https://pypi.org/project/virtualenv/)
--   Linting:
-    [bandit](https://pypi.org/project/bandit/),
-    [flake8](https://pypi.org/project/flake8/),
-    [mypy](https://pypi.org/project/mypy/),
-    [prospector](https://pypi.org/project/prospector/),
-    [pylint](https://pypi.org/project/pylint/),
-    [pydocstyle](https://pypi.org/project/pydocstyle/),
-    [pylama](https://pypi.org/project/pylama/)
--   Testing:
-    [nose](https://pypi.org/project/nose/),
-    [pytest](https://pypi.org/project/pytest/),
-    [unittest](https://docs.python.org/3/library/unittest.html#module-unittest)
-
-And finally thanks to the [Python](https://www.python.org/) development team and
-community for creating a fantastic programming language and community to be a
-part of!
-
-## 2020.8.1 (20 August 2020)
-
-### Fixes
-
-1. Update LSP to latest to resolve problems with LS settings.
-   ([#13511](https://github.com/microsoft/vscode-python/pull/13511))
-1. Update debugger to address terminal input issues.
-1. Added tooltip to indicate status of server connection
-   ([#13543](https://github.com/Microsoft/vscode-python/issues/13543))
-
-### Thanks
-
-Thanks to the following projects which we fully rely on to provide some of
-our features:
-
--   [debugpy](https://pypi.org/project/debugpy/)
--   [isort](https://pypi.org/project/isort/)
--   [jedi](https://pypi.org/project/jedi/)
-    and [parso](https://pypi.org/project/parso/)
--   [Microsoft Python Language Server](https://github.com/microsoft/python-language-server)
--   [Pylance](https://github.com/microsoft/pylance-release)
--   [exuberant ctags](http://ctags.sourceforge.net/) (user-installed)
--   [rope](https://pypi.org/project/rope/) (user-installed)
-
-Also thanks to the various projects we provide integrations with which help
-make this extension useful:
-
--   Debugging support:
-    [Django](https://pypi.org/project/Django/),
-    [Flask](https://pypi.org/project/Flask/),
-    [gevent](https://pypi.org/project/gevent/),
-    [Jinja](https://pypi.org/project/Jinja/),
-    [Pyramid](https://pypi.org/project/pyramid/),
-    [PySpark](https://pypi.org/project/pyspark/),
-    [Scrapy](https://pypi.org/project/Scrapy/),
-    [Watson](https://pypi.org/project/Watson/)
--   Formatting:
-    [autopep8](https://pypi.org/project/autopep8/),
-    [black](https://pypi.org/project/black/),
-    [yapf](https://pypi.org/project/yapf/)
--   Interpreter support:
-    [conda](https://conda.io/),
-    [direnv](https://direnv.net/),
-    [pipenv](https://pypi.org/project/pipenv/),
-    [pyenv](https://github.com/pyenv/pyenv),
-    [venv](https://docs.python.org/3/library/venv.html#module-venv),
-    [virtualenv](https://pypi.org/project/virtualenv/)
--   Linting:
-    [bandit](https://pypi.org/project/bandit/),
-    [flake8](https://pypi.org/project/flake8/),
-    [mypy](https://pypi.org/project/mypy/),
-    [prospector](https://pypi.org/project/prospector/),
-    [pylint](https://pypi.org/project/pylint/),
-    [pydocstyle](https://pypi.org/project/pydocstyle/),
-    [pylama](https://pypi.org/project/pylama/)
--   Testing:
-    [nose](https://pypi.org/project/nose/),
-    [pytest](https://pypi.org/project/pytest/),
-    [unittest](https://docs.python.org/3/library/unittest.html#module-unittest)
-
-And finally thanks to the [Python](https://www.python.org/) development team and
-community for creating a fantastic programming language and community to be a
-part of!
-
-## 2020.8.0 (12 August 2020)
-
-### Enhancements
-
->>>>>>> 0d97ca75
 1. Cell id and cell metadata are now passed as the metadata field for execute_request messages.
    (thanks [stisa](https://github.com/stisa/))
    ([#13252](https://github.com/Microsoft/vscode-python/issues/13252))
