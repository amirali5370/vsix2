# Changelog

<<<<<<< HEAD
=======
## 2019.9.1 (6 September 2019)

### Fixes

1. Fixes to automatic scrolling on the interactive window.
   ([#6580](https://github.com/Microsoft/vscode-python/issues/6580))

>>>>>>> 40a28fa0
## 2019.9.0 (3 September 2019)

### Enhancements

1. Get "select virtual environment for the workspace" prompt to show up regardless of pythonpath setting.
   ([#5499](https://github.com/Microsoft/vscode-python/issues/5499))
1. Changes to telemetry with regards to discovery of python environments.
   ([#5593](https://github.com/Microsoft/vscode-python/issues/5593))
1. Update Jedi to 0.15.1 and parso to 0.5.1.
   ([#6294](https://github.com/Microsoft/vscode-python/issues/6294))
1. Moved Language Server logging to its own output channel.
   ([#6559](https://github.com/Microsoft/vscode-python/issues/6559))
1. Interactive window will only snap to the bottom if the user is already in the bottom, like a chat window.
   ([#6580](https://github.com/Microsoft/vscode-python/issues/6580))
1. Add debug command code lenses when in debug mode.
   ([#6672](https://github.com/Microsoft/vscode-python/issues/6672))
1. Implemented prompt for survey.
   ([#6752](https://github.com/Microsoft/vscode-python/issues/6752))
1. Add code gathering tools.
   ([#6810](https://github.com/Microsoft/vscode-python/issues/6810))
1. Added a setting called 'Run Magic Commands'. The input should be python code to be executed when the interactive window is loading.
   ([#6842](https://github.com/Microsoft/vscode-python/issues/6842))
1. Added a setting so the user can decide if they want the debugger to debug only their code, or also debug external libraries.
   ([#6870](https://github.com/Microsoft/vscode-python/issues/6870))
1. Implemented prompt for survey using A/B test framework.
   ([#6957](https://github.com/Microsoft/vscode-python/issues/6957))

### Fixes

1. Delete the old session immediatly after session restart instead of on close
   ([#6975](https://github.com/Microsoft/vscode-python/issues/6975))
1. Add support for the "pathMappings" setting in "launch" debug configs.
   ([#3568](https://github.com/Microsoft/vscode-python/issues/3568))
1. Supports error codes like ABC123 as used in plugins.
   ([#4074](https://github.com/Microsoft/vscode-python/issues/4074))
1. Fixes to insertion of commas when inserting generated debug configurations in `launch.json`.
   ([#5531](https://github.com/Microsoft/vscode-python/issues/5531))
1. Fix code lenses shown for pytest.
   ([#6303](https://github.com/Microsoft/vscode-python/issues/6303))
1. Make data viewer change row height according to font size in settings.
   ([#6614](https://github.com/Microsoft/vscode-python/issues/6614))
1. Fix miniconda environments to work.
   ([#6802](https://github.com/Microsoft/vscode-python/issues/6802))
1. Drop dedent-on-enter for "return" statements. It will be addressed in https://github.com/microsoft/vscode-python/issues/6564.
   ([#6813](https://github.com/Microsoft/vscode-python/issues/6813))
1. Show PTVSD exceptions to the user.
   ([#6818](https://github.com/Microsoft/vscode-python/issues/6818))
1. Tweaked message for restarting VS Code to use a Python Extension insider build
   (thanks [Marsfan](https://github.com/Marsfan)).
   ([#6838](https://github.com/Microsoft/vscode-python/issues/6838))
1. Do not execute empty code cells or render them in the interactive window when sent from the editor or input box.
   ([#6839](https://github.com/Microsoft/vscode-python/issues/6839))
1. Fix failing functional tests (for pytest) in the extension.
   ([#6940](https://github.com/Microsoft/vscode-python/issues/6940))
1. Fix ptvsd typo in descriptions.
   ([#7097](https://github.com/Microsoft/vscode-python/issues/7097))

### Code Health

1. Update the message and the link displayed when `Language Server` isn't supported.
   ([#5969](https://github.com/Microsoft/vscode-python/issues/5969))
1. Normalize path separators in stack traces.
   ([#6460](https://github.com/Microsoft/vscode-python/issues/6460))
1. Update `package.json` to define supported languages for breakpoints.
   Update telemetry code to hardcode Telemetry Key in code (removed from `package.json`).
   ([#6469](https://github.com/Microsoft/vscode-python/issues/6469))
1. Functional tests for DataScience Error Handler.
   ([#6697](https://github.com/Microsoft/vscode-python/issues/6697))
1. Move .env file handling into the extension. This is in preparation to switch to the out-of-proc debug adapter from ptvsd.
   ([#6770](https://github.com/Microsoft/vscode-python/issues/6770))
1. Track enablement of a test framework.
   ([#6783](https://github.com/Microsoft/vscode-python/issues/6783))
1. Track how code was sent to the terminal (via `command` or `UI`).
   ([#6801](https://github.com/Microsoft/vscode-python/issues/6801))
1. Upload coverage reports to [codecov](https://codecov.io/gh/microsoft/vscode-python).
   ([#6938](https://github.com/Microsoft/vscode-python/issues/6938))
1. Bump version of [PTVSD](https://pypi.org/project/ptvsd/) to `4.3.2`.

    * Fix an issue with Jump to cursor command. [#1667](https://github.com/microsoft/ptvsd/issues/1667)
    * Fix "Unable to find threadStateIndex for the current thread" message in terminal. [#1587](https://github.com/microsoft/ptvsd/issues/1587)
    * Fixes crash when using python 3.7.4. [#1688](https://github.com/microsoft/ptvsd/issues/1688)
   ([#6961](https://github.com/Microsoft/vscode-python/issues/6961))
1. Move nightly functional tests to use mock jupyter and create a new pipeline for flakey tests which use real jupyter.
   ([#7066](https://github.com/Microsoft/vscode-python/issues/7066))
1. Corrected spelling of name for method to be `hasConfigurationFileInWorkspace`.
   ([#7072](https://github.com/Microsoft/vscode-python/issues/7072))
1. Fix functional test failures due to new WindowsStoreInterpreter addition.
   ([#7081](https://github.com/Microsoft/vscode-python/issues/7081))

### Thanks

Thanks to the following projects which we fully rely on to provide some of
our features:
- [isort](https://pypi.org/project/isort/)
- [jedi](https://pypi.org/project/jedi/)
  and [parso](https://pypi.org/project/parso/)
- [Microsoft Python Language Server](https://github.com/microsoft/python-language-server)
- [ptvsd](https://pypi.org/project/ptvsd/)
- [exuberant ctags](http://ctags.sourceforge.net/) (user-installed)
- [rope](https://pypi.org/project/rope/) (user-installed)

Also thanks to the various projects we provide integrations with which help
make this extension useful:
- Debugging support:
  [Django](https://pypi.org/project/Django/),
  [Flask](https://pypi.org/project/Flask/),
  [gevent](https://pypi.org/project/gevent/),
  [Jinja](https://pypi.org/project/Jinja/),
  [Pyramid](https://pypi.org/project/pyramid/),
  [PySpark](https://pypi.org/project/pyspark/),
  [Scrapy](https://pypi.org/project/Scrapy/),
  [Watson](https://pypi.org/project/Watson/)
- Formatting:
  [autopep8](https://pypi.org/project/autopep8/),
  [black](https://pypi.org/project/black/),
  [yapf](https://pypi.org/project/yapf/)
- Interpreter support:
  [conda](https://conda.io/),
  [direnv](https://direnv.net/),
  [pipenv](https://pypi.org/project/pipenv/),
  [pyenv](https://github.com/pyenv/pyenv),
  [venv](https://docs.python.org/3/library/venv.html#module-venv),
  [virtualenv](https://pypi.org/project/virtualenv/)
- Linting:
  [bandit](https://pypi.org/project/bandit/),
  [flake8](https://pypi.org/project/flake8/),
  [mypy](https://pypi.org/project/mypy/),
  [prospector](https://pypi.org/project/prospector/),
  [pylint](https://pypi.org/project/pylint/),
  [pydocstyle](https://pypi.org/project/pydocstyle/),
  [pylama](https://pypi.org/project/pylama/)
- Testing:
  [nose](https://pypi.org/project/nose/),
  [pytest](https://pypi.org/project/pytest/),
  [unittest](https://docs.python.org/3/library/unittest.html#module-unittest)

And finally thanks to the [Python](https://www.python.org/) development team and
community for creating a fantastic programming language and community to be a
part of!

## 2019.8.0 (6 August 2019)

### Enhancements

1. Added ability to auto update Insiders build of extension.
   ([#2772](https://github.com/Microsoft/vscode-python/issues/2772))
1. Add an icon for the "Run Python File in Terminal" command.
   ([#5321](https://github.com/Microsoft/vscode-python/issues/5321))
1. Hook up ptvsd debugger to Jupyter UI.
   ([#5900](https://github.com/Microsoft/vscode-python/issues/5900))
1. Improved keyboard and screen reader support for the data explorer.
   ([#6019](https://github.com/Microsoft/vscode-python/issues/6019))
1. Provide code mapping service for debugging cells.
   ([#6318](https://github.com/Microsoft/vscode-python/issues/6318))
1. Change copy back to code button in the interactive window to insert wherever the current selection is.
   ([#6350](https://github.com/Microsoft/vscode-python/issues/6350))
1. Add new 'goto cell' code lens on every cell that is run from a file.
   ([#6359](https://github.com/Microsoft/vscode-python/issues/6359))
1. Allow for cancelling all cells when an error occurs. Backed by 'stopOnError' setting.
   ([#6366](https://github.com/Microsoft/vscode-python/issues/6366))
1. Added Code Lens and Snippet to add new cell.
   ([#6367](https://github.com/Microsoft/vscode-python/issues/6367))
1. Support hitting breakpoints in actual source code for interactive window debugging.
   ([#6376](https://github.com/Microsoft/vscode-python/issues/6376))
1. Give the option to install ptvsd if user is missing it and tries to debug.
   ([#6378](https://github.com/Microsoft/vscode-python/issues/6378))
1. Add support for remote debugging of Jupyter cells.
   ([#6379](https://github.com/Microsoft/vscode-python/issues/6379))
1. Make the input box more visible to new users.
   ([#6381](https://github.com/Microsoft/vscode-python/issues/6381))
1. Add feature flag `python.dataScience.magicCommandsAsComments` so linters and other tools can work with them.
   (thanks [Janosh Riebesell](https://github.com/janosh))
   ([#6408](https://github.com/Microsoft/vscode-python/issues/6408))
1. Support break on enter for debugging a cell.
   ([#6449](https://github.com/Microsoft/vscode-python/issues/6449))
1. instead of asking the user to select an installer, we now autodetect the environment being used, and use that installer.
   ([#6569](https://github.com/Microsoft/vscode-python/issues/6569))
1. Remove "Debug cell" action from data science code lenses for markdown cells.
   (thanks [Janosh Riebesell](https://github.com/janosh))
   ([#6588](https://github.com/Microsoft/vscode-python/issues/6588))
1. Add debug command code lenses when in debug mode
   ([#6672](https://github.com/Microsoft/vscode-python/issues/6672))

### Fixes

1. Fix `executeInFileDir` for when a file is not in a workspace.
   (thanks [Bet4](https://github.com/bet4it/))
   ([#1062](https://github.com/Microsoft/vscode-python/issues/1062))
1. Fix indentation after string literals containing escaped characters.
   ([#4241](https://github.com/Microsoft/vscode-python/issues/4241))
1. The extension will now prompt to auto install jupyter in case its not found.
   ([#5682](https://github.com/Microsoft/vscode-python/issues/5682))
1. Append `--allow-prereleases` to black installation command so pipenv can properly resolve it.
   ([#5756](https://github.com/Microsoft/vscode-python/issues/5756))
1. Remove existing positional arguments when running single pytest tests.
   ([#5757](https://github.com/Microsoft/vscode-python/issues/5757))
1. Fix shift+enter to work when code lens are turned off.
   ([#5879](https://github.com/Microsoft/vscode-python/issues/5879))
1. Prompt to insall test framework only if test frame is not already installed.
   ([#5919](https://github.com/Microsoft/vscode-python/issues/5919))
1. Trim stream text output at the server to prevent sending massive strings of overwritten data.
   ([#6001](https://github.com/Microsoft/vscode-python/issues/6001))
1. Detect `shell` in Visual Studio Code using the Visual Studio Code API.
   ([#6050](https://github.com/Microsoft/vscode-python/issues/6050))
1. Make long running output not crash the extension host. Also improve perf of streaming.
   ([#6222](https://github.com/Microsoft/vscode-python/issues/6222))
1. Opting out of telemetry correctly opts out of A/B testing.
   ([#6270](https://github.com/Microsoft/vscode-python/issues/6270))
1. Add error messages if data_rate_limit is exceeded on remote (or local) connection.
   ([#6273](https://github.com/Microsoft/vscode-python/issues/6273))
1. Add pytest-xdist's -n option to the list of supported pytest options.
   ([#6293](https://github.com/Microsoft/vscode-python/issues/6293))
1. Simplify the import regex to minimize performance overhead.
   ([#6319](https://github.com/Microsoft/vscode-python/issues/6319))
1. Clarify regexes used for decreasing indentation.
   ([#6333](https://github.com/Microsoft/vscode-python/issues/6333))
1. Add new plot viewer button images and fix button colors in different themes.
   ([#6336](https://github.com/Microsoft/vscode-python/issues/6336))
1. Update telemetry property name for Jedi memory usage.
   ([#6339](https://github.com/Microsoft/vscode-python/issues/6339))
1. Fix png scaling on non standard DPI. Add 'enablePlotViewer' setting to allow user to render PNGs instead of SVG files.
   ([#6344](https://github.com/Microsoft/vscode-python/issues/6344))
1. Do best effort to download the experiments and use it in the very first session only.
   ([#6348](https://github.com/Microsoft/vscode-python/issues/6348))
1. Linux can pick the wrong kernel to use when starting the interactive window.
   ([#6375](https://github.com/Microsoft/vscode-python/issues/6375))
1. Add missing keys for data science interactive window button tooltips in `package.nls.json`.
   ([#6386](https://github.com/Microsoft/vscode-python/issues/6386))
1. Fix overwriting of cwd in the path list when discovering tests.
   ([#6417](https://github.com/Microsoft/vscode-python/issues/6417))
1. Fixes a bug in pytest test discovery.
    (thanks Rainer Dreyer)
   ([#6463](https://github.com/Microsoft/vscode-python/issues/6463))
1. Fix debugging to work on restarting the jupyter kernel.
   ([#6502](https://github.com/Microsoft/vscode-python/issues/6502))
1. Escape key in the interactive window moves to the delete button when auto complete is open. Escape should only move when no autocomplete is open.
   ([#6507](https://github.com/Microsoft/vscode-python/issues/6507))
1. Render plots as png, but save an svg for exporting/image viewing. Speeds up plot rendering.
   ([#6526](https://github.com/Microsoft/vscode-python/issues/6526))
1. Import get_ipython at the start of each imported jupyter notebook if there are line magics in the file
   ([#6574](https://github.com/Microsoft/vscode-python/issues/6574))
1. Fix a problem where we retrieved and rendered old codelenses for multiple imports of jupyter notebooks if cells in the resultant import file were executed without saving the file to disk.
   ([#6582](https://github.com/Microsoft/vscode-python/issues/6582))
1. PTVSD install for jupyter debugging should check version without actually importing into the jupyter kernel.
   ([#6592](https://github.com/Microsoft/vscode-python/issues/6592))
1. Fix pandas version parsing to handle strings.
   ([#6595](https://github.com/Microsoft/vscode-python/issues/6595))
1. Unpin the version of ptvsd in the install and add `-U`.
   ([#6718](https://github.com/Microsoft/vscode-python/issues/6718))
1. Fix stepping when more than one blank line at the end of a cell.
   ([#6719](https://github.com/Microsoft/vscode-python/issues/6719))
1. Render plots as png, but save an svg for exporting/image viewing. Speeds up plot rendering.
   ([#6724](https://github.com/Microsoft/vscode-python/issues/6724))
1. Fix random occurrences of output not concatenating correctly in the interactive window.
   ([#6728](https://github.com/Microsoft/vscode-python/issues/6728))
1. In order to debug without '#%%' defined in a file, support a Debug Entire File.
   ([#6730](https://github.com/Microsoft/vscode-python/issues/6730))
1. Add support for "Run Below" back.
   ([#6737](https://github.com/Microsoft/vscode-python/issues/6737))
1. Fix the 'Variables not available while debugging' message to be more descriptive.
   ([#6740](https://github.com/Microsoft/vscode-python/issues/6740))
1. Make breakpoints on enter always be the case unless 'stopOnFirstLineWhileDebugging' is set.
   ([#6743](https://github.com/Microsoft/vscode-python/issues/6743))
1. Remove Debug Cell and Run Cell from the command palette. They should both be 'Debug Current Cell' and 'Run Current Cell'
   ([#6754](https://github.com/Microsoft/vscode-python/issues/6754))
1. Make the dataviewer open a window much faster. Total load time is the same, but initial response is much faster.
   ([#6729](https://github.com/Microsoft/vscode-python/issues/6729))
1. Debugging an untitled file causes an error 'Untitled-1 cannot be opened'.
   ([#6738](https://github.com/Microsoft/vscode-python/issues/6738))
1. Eliminate 'History_\<guid\>' from the problems list when using the interactive panel.
   ([#6748](https://github.com/Microsoft/vscode-python/issues/6748))

### Code Health

1. Log processes executed behind the scenes in the extension output panel.
   ([#1131](https://github.com/Microsoft/vscode-python/issues/1131))
1. Specify `pyramid.scripts.pserve` when creating a debug configuration for Pyramid
   apps instead of trying to calculate the location of the `pserve` command.
   ([#2427](https://github.com/Microsoft/vscode-python/issues/2427))
1. UI Tests using [selenium](https://selenium-python.readthedocs.io/index.html) & [behave](https://behave.readthedocs.io/en/latest/).
   ([#4692](https://github.com/Microsoft/vscode-python/issues/4692))
1. Upload coverage reports to [coveralls](https://coveralls.io/github/microsoft/vscode-python).
   ([#5999](https://github.com/Microsoft/vscode-python/issues/5999))
1. Upgrade Jedi to version 0.13.3.
   ([#6013](https://github.com/Microsoft/vscode-python/issues/6013))
1. Add unit tests for `client/activation/serviceRegistry.ts`.
   ([#6163](https://github.com/Microsoft/vscode-python/issues/6163))
1. Remove `test.ipynb` from the root folder.
   ([#6212](https://github.com/Microsoft/vscode-python/issues/6212))
1. Fail the `smoke tests` CI job when the smoke tests fail.
   ([#6253](https://github.com/Microsoft/vscode-python/issues/6253))
1. Add a bunch of perf measurements to telemetry.
   ([#6283](https://github.com/Microsoft/vscode-python/issues/6283))
1. Retry failing debugger test (retry due to intermittent issues on `Azure Pipelines`).
   ([#6322](https://github.com/Microsoft/vscode-python/issues/6322))
1. Update version of `isort` to `4.3.21`.
   ([#6369](https://github.com/Microsoft/vscode-python/issues/6369))
1. Functional test for debugging jupyter cells.
   ([#6377](https://github.com/Microsoft/vscode-python/issues/6377))
1. Consolidate telemetry.
   ([#6451](https://github.com/Microsoft/vscode-python/issues/6451))
1. Removed npm package `vscode`, and added to use `vscode-test` and `@types/vscode` (see [here](https://code.visualstudio.com/updates/v1_36#_splitting-vscode-package-into-typesvscode-and-vscodetest) for more info).
   ([#6456](https://github.com/Microsoft/vscode-python/issues/6456))
1. Fix the variable explorer exclude test to be less strict.
   ([#6525](https://github.com/Microsoft/vscode-python/issues/6525))
1. Merge ArgumentsHelper unit tests into one file.
   ([#6583](https://github.com/Microsoft/vscode-python/issues/6583))
1. Fix jupyter remote tests to respect new notebook 6.0 output format.
   ([#6625](https://github.com/Microsoft/vscode-python/issues/6625))
1. Unit Tests for DataScience Error Handler.
   ([#6670](https://github.com/Microsoft/vscode-python/issues/6670))
1. Fix DataExplorer tests after accessibility fixes.
   ([#6711](https://github.com/Microsoft/vscode-python/issues/6711))
1. Bump version of [PTVSD](https://pypi.org/project/ptvsd/) to 4.3.0.
   ([#6771](https://github.com/Microsoft/vscode-python/issues/6771))
    * Support for Jupyter debugging
    * Support for ipython cells
    * API to enable and disable tracing via ptvsd.tracing
    * ptvsd.enable_attach accepts address=('localhost', 0) and returns server port
    * Known issue: Unable to find threadStateIndex for the current thread. curPyThread ([#11587](https://github.com/microsoft/ptvsd/issues/1587))

### Thanks

Thanks to the following projects which we fully rely on to provide some of
our features:
- [isort](https://pypi.org/project/isort/)
- [jedi](https://pypi.org/project/jedi/)
  and [parso](https://pypi.org/project/parso/)
- [Microsoft Python Language Server](https://github.com/microsoft/python-language-server)
- [ptvsd](https://pypi.org/project/ptvsd/)
- [exuberant ctags](http://ctags.sourceforge.net/) (user-installed)
- [rope](https://pypi.org/project/rope/) (user-installed)

Also thanks to the various projects we provide integrations with which help
make this extension useful:
- Debugging support:
  [Django](https://pypi.org/project/Django/),
  [Flask](https://pypi.org/project/Flask/),
  [gevent](https://pypi.org/project/gevent/),
  [Jinja](https://pypi.org/project/Jinja/),
  [Pyramid](https://pypi.org/project/pyramid/),
  [PySpark](https://pypi.org/project/pyspark/),
  [Scrapy](https://pypi.org/project/Scrapy/),
  [Watson](https://pypi.org/project/Watson/)
- Formatting:
  [autopep8](https://pypi.org/project/autopep8/),
  [black](https://pypi.org/project/black/),
  [yapf](https://pypi.org/project/yapf/)
- Interpreter support:
  [conda](https://conda.io/),
  [direnv](https://direnv.net/),
  [pipenv](https://pypi.org/project/pipenv/),
  [pyenv](https://github.com/pyenv/pyenv),
  [venv](https://docs.python.org/3/library/venv.html#module-venv),
  [virtualenv](https://pypi.org/project/virtualenv/)
- Linting:
  [bandit](https://pypi.org/project/bandit/),
  [flake8](https://pypi.org/project/flake8/),
  [mypy](https://pypi.org/project/mypy/),
  [prospector](https://pypi.org/project/prospector/),
  [pylint](https://pypi.org/project/pylint/),
  [pydocstyle](https://pypi.org/project/pydocstyle/),
  [pylama](https://pypi.org/project/pylama/)
- Testing:
  [nose](https://pypi.org/project/nose/),
  [pytest](https://pypi.org/project/pytest/),
  [unittest](https://docs.python.org/3/library/unittest.html#module-unittest)

And finally thanks to the [Python](https://www.python.org/) development team and
community for creating a fantastic programming language and community to be a
part of!

## 2019.6.1 (9 July 2019)

### Fixes

1. Fixes to A/B testing.
   ([#6400](https://github.com/microsoft/vscode-python/issues/6400))

## 2019.6.0 (25 June 2019)

### Enhancements

1. Dedent selected code before sending it to the terminal.
   ([#2837](https://github.com/Microsoft/vscode-python/issues/2837))
1. Allow password for remote authentication.
   ([#3624](https://github.com/Microsoft/vscode-python/issues/3624))
1. Add support for sub process debugging, when debugging tests.
   ([#4525](https://github.com/Microsoft/vscode-python/issues/4525))
1. Change title of `Discover Tests` to `Discovering` when discovering tests.
   ([#4562](https://github.com/Microsoft/vscode-python/issues/4562))
1. Add an extra viewer for plots in the interactive window.
   ([#4967](https://github.com/Microsoft/vscode-python/issues/4967))
1. Allow for self signed certificates for jupyter connections.
   ([#4987](https://github.com/Microsoft/vscode-python/issues/4987))
1. Add support for A/B testing and staged rollouts of new functionality.
   ([#5042](https://github.com/Microsoft/vscode-python/issues/5042))
1. Removed `--nothreading` flag from the `Django` debug configuration.
   ([#5116](https://github.com/Microsoft/vscode-python/issues/5116))
1. Test Explorer : Remove time from all nodes except the tests.
   ([#5120](https://github.com/Microsoft/vscode-python/issues/5120))
1. Add support for a copy back to source.
   ([#5286](https://github.com/Microsoft/vscode-python/issues/5286))
1. Add visual separation between the variable explorer and the rest of the Interactive Window content.
   ([#5389](https://github.com/Microsoft/vscode-python/issues/5389))
1. Changes placeholder label in testConfigurationManager.ts from 'Select the directory containing the unit tests' to 'Select the directory containing the tests'.
   (thanks [James Flynn](https://github.com/james-flynn-ie/))
   ([#5602](https://github.com/Microsoft/vscode-python/issues/5602))
1. Updated labels in File > Preferences > Settings. It now states 'Pytest' where it stated 'Py Test'.
   (thanks [James Flynn](https://github.com/james-flynn-ie/))
   ([#5603](https://github.com/Microsoft/vscode-python/issues/5603))
1. Updated label for "Enable unit testing for Pytest" to remove the word "unit".
   (thanks [James Flynn](https://github.com/james-flynn-ie/))
   ([#5604](https://github.com/Microsoft/vscode-python/issues/5604))
1. Importing a notebook should show the output of the notebook in the Python Interactive window. This feature can be turned off with the 'previewImportedNotebooksInInteractivePane' setting.
   ([#5675](https://github.com/Microsoft/vscode-python/issues/5675))
1. Add flag to auto preview an ipynb file when opened.
   ([#5790](https://github.com/Microsoft/vscode-python/issues/5790))
1. Change pytest description from configuration menu.
   ([#5832](https://github.com/Microsoft/vscode-python/issues/5832))
1. Support faster restart of the kernel by creating two kernels (two python processes running under the covers).
   ([#5876](https://github.com/Microsoft/vscode-python/issues/5876))
1. Allow a 'Dont ask me again' option for restarting the kernel.
   ([#5951](https://github.com/Microsoft/vscode-python/issues/5951))
1. Added experiment to always display the test explorer.
   ([#6211](https://github.com/Microsoft/vscode-python/issues/6211))

### Fixes

1. Added support for activation of conda environments in `powershell`.
   ([#668](https://github.com/Microsoft/vscode-python/issues/668))
1. Provide `pathMappings` to debugger when attaching to child processes.
   ([#3568](https://github.com/Microsoft/vscode-python/issues/3568))
1. Add virtualenvwrapper default virtual environment location to the `python.venvFolders` config setting.
   ([#4642](https://github.com/Microsoft/vscode-python/issues/4642))
1. Advance to the next cell if cursor is in the current cell and user clicks 'Run Cell'.
   ([#5067](https://github.com/Microsoft/vscode-python/issues/5067))
1. Fix localhost path mappings to lowercase the drive letter on Windows.
   ([#5362](https://github.com/Microsoft/vscode-python/issues/5362))
1. Fix import/export paths to be escaped on windows.
   ([#5386](https://github.com/Microsoft/vscode-python/issues/5386))
1. Support loading larger dataframes in the dataviewer (anything more than 1000 columns will still be slow, but won't crash).
   ([#5469](https://github.com/Microsoft/vscode-python/issues/5469))
1. Fix magics running from a python file.
   ([#5537](https://github.com/Microsoft/vscode-python/issues/5537))
1. Change scrolling to not animate to workaround async updates breaking the animation.
   ([#5560](https://github.com/Microsoft/vscode-python/issues/5560))
1. Add support for opening hyperlinks from the interactive window.
   ([#5630](https://github.com/Microsoft/vscode-python/issues/5630))
1. Remove extra padding in the dataviewer.
   ([#5653](https://github.com/Microsoft/vscode-python/issues/5653))
1. Add 'Add empty cell to file' command. Shortcut for having to type '#%%'.
   ([#5667](https://github.com/Microsoft/vscode-python/issues/5667))
1. Add 'ctrl+enter' as a keyboard shortcut for run current cell (runs without advancing)
   ([#5673](https://github.com/Microsoft/vscode-python/issues/5673))
1. Adjust input box prompt to look more an IPython console prompt.
   ([#5729](https://github.com/Microsoft/vscode-python/issues/5729))
1. Jupyter-notebook exists after shutdown.
   ([#5731](https://github.com/Microsoft/vscode-python/issues/5731))
1. Fix horizontal scrolling in the Interactive Window.
   ([#5734](https://github.com/Microsoft/vscode-python/issues/5734))
1. Fix problem with using up/down arrows in autocomplete.
   ([#5774](https://github.com/Microsoft/vscode-python/issues/5774))
1. Fix latex and markdown scrolling.
   ([#5775](https://github.com/Microsoft/vscode-python/issues/5775))
1. Add support for jupyter controls that clear.
   ([#5801](https://github.com/Microsoft/vscode-python/issues/5801))
1. Fix up arrow on signature help closing the help.
   ([#5813](https://github.com/Microsoft/vscode-python/issues/5813))
1. Make the interactive window respect editor cursor and blink style.
   ([#5814](https://github.com/Microsoft/vscode-python/issues/5814))
1. Remove extra overlay on editor when matching parentheses.
   ([#5815](https://github.com/Microsoft/vscode-python/issues/5815))
1. Fix theme color missing errors inside interactive window.
   ([#5827](https://github.com/Microsoft/vscode-python/issues/5827))
1. Fix problem with shift+enter not working after using goto source.
   ([#5829](https://github.com/Microsoft/vscode-python/issues/5829))
1. Fix CI failures related to history import changes.
   ([#5844](https://github.com/Microsoft/vscode-python/issues/5844))
1. Disable quoting of paths sent to the debugger as arguments.
   ([#5861](https://github.com/Microsoft/vscode-python/issues/5861))
1. Fix shift+enter to work in newly created files with cells.
   ([#5879](https://github.com/Microsoft/vscode-python/issues/5879))
1. Fix nightly failures caused by new jupyter command line.
   ([#5883](https://github.com/Microsoft/vscode-python/issues/5883))
1. Improve accessibility of the 'Python Interactive' window.
   ([#5884](https://github.com/Microsoft/vscode-python/issues/5884))
1. Auto preview notebooks on import.
   ([#5891](https://github.com/Microsoft/vscode-python/issues/5891))
1. Fix liveloss test to not have so many dependencies.
   ([#5909](https://github.com/Microsoft/vscode-python/issues/5909))
1. Fixes to detection of the shell.
   ([#5916](https://github.com/Microsoft/vscode-python/issues/5916))
1. Fixes to activation of Conda environments.
   ([#5929](https://github.com/Microsoft/vscode-python/issues/5929))
1. Fix themes in the interactive window that use 3 color hex values (like Cobalt2).
   ([#5950](https://github.com/Microsoft/vscode-python/issues/5950))
1. Fix jupyter services node-fetch connection issue.
   ([#5956](https://github.com/Microsoft/vscode-python/issues/5956))
1. Allow selection and running of indented code in the python interactive window.
   ([#5983](https://github.com/Microsoft/vscode-python/issues/5983))
1. Account for files being opened in Visual Studio Code that do not belong to a workspace.
   ([#6624](https://github.com/Microsoft/vscode-python/issues/6624))
1. Accessibility pass on plot viewer
   ([#6020](https://github.com/Microsoft/vscode-python/issues/6020))
1. Allow for both password and self cert server to work together
   ([#6265](https://github.com/Microsoft/vscode-python/issues/6265))
1. Fix pdf export in release bits.
   ([#6277](https://github.com/Microsoft/vscode-python/issues/6277))

### Code Health

1. Add code coverage reporting.
   ([#4472](https://github.com/Microsoft/vscode-python/issues/4472))
1. Minimize data sent as part of the `ERROR` telemetry event.
   ([#4602](https://github.com/Microsoft/vscode-python/issues/4602))
1. Fixes to decorator tests.
   ([#5085](https://github.com/Microsoft/vscode-python/issues/5085))
1. Add sorting test for DataViewer.
   ([#5415](https://github.com/Microsoft/vscode-python/issues/5415))
1. Rename "unit test" to "tests" from drop menu when clicking on "Run Tests" on the status bar.
   ([#5605](https://github.com/Microsoft/vscode-python/issues/5605))
1. Added telemetry to track memory usage of the `Jedi Language Server` process.
   ([#5726](https://github.com/Microsoft/vscode-python/issues/5726))
1. Fix nightly functional tests from timing out during process cleanup.
   ([#5870](https://github.com/Microsoft/vscode-python/issues/5870))
1. Change how telemetry is sent for the 'shift+enter' banner.
   ([#5887](https://github.com/Microsoft/vscode-python/issues/5887))
1. Fixes to gulp script used to bundle the extension with `WebPack`.
   ([#5932](https://github.com/Microsoft/vscode-python/issues/5932))
1. Tighten up the import-matching regex to minimize false-positives.
   ([#5988](https://github.com/Microsoft/vscode-python/issues/5988))
1. Merge multiple coverage reports into one.
   ([#6000](https://github.com/Microsoft/vscode-python/issues/6000))
1. Fix DataScience nightly tests.
   ([#6032](https://github.com/Microsoft/vscode-python/issues/6032))
1. Update version of TypeScript to 3.5.
   ([#6033](https://github.com/Microsoft/vscode-python/issues/6033))

### Thanks

Thanks to the following projects which we fully rely on to provide some of
our features:
- [isort 4.3.20](https://pypi.org/project/isort/4.3.20/)
- [jedi 0.12.0](https://pypi.org/project/jedi/0.12.0/)
  and [parso 0.2.1](https://pypi.org/project/parso/0.2.1/)
- [Microsoft Python Language Server](https://github.com/microsoft/python-language-server)
- [ptvsd](https://pypi.org/project/ptvsd/)
- [exuberant ctags](http://ctags.sourceforge.net/) (user-installed)
- [rope](https://pypi.org/project/rope/) (user-installed)

Also thanks to the various projects we provide integrations with which help
make this extension useful:
- Debugging support:
  [Django](https://pypi.org/project/Django/),
  [Flask](https://pypi.org/project/Flask/),
  [gevent](https://pypi.org/project/gevent/),
  [Jinja](https://pypi.org/project/Jinja/),
  [Pyramid](https://pypi.org/project/pyramid/),
  [PySpark](https://pypi.org/project/pyspark/),
  [Scrapy](https://pypi.org/project/Scrapy/),
  [Watson](https://pypi.org/project/Watson/)
- Formatting:
  [autopep8](https://pypi.org/project/autopep8/),
  [black](https://pypi.org/project/black/),
  [yapf](https://pypi.org/project/yapf/)
- Interpreter support:
  [conda](https://conda.io/),
  [direnv](https://direnv.net/),
  [pipenv](https://pypi.org/project/pipenv/),
  [pyenv](https://github.com/pyenv/pyenv),
  [venv](https://docs.python.org/3/library/venv.html#module-venv),
  [virtualenv](https://pypi.org/project/virtualenv/)
- Linting:
  [bandit](https://pypi.org/project/bandit/),
  [flake8](https://pypi.org/project/flake8/),
  [mypy](https://pypi.org/project/mypy/),
  [prospector](https://pypi.org/project/prospector/),
  [pylint](https://pypi.org/project/pylint/),
  [pydocstyle](https://pypi.org/project/pydocstyle/),
  [pylama](https://pypi.org/project/pylama/)
- Testing:
  [nose](https://pypi.org/project/nose/),
  [pytest](https://pypi.org/project/pytest/),
  [unittest](https://docs.python.org/3/library/unittest.html#module-unittest)

And finally thanks to the [Python](https://www.python.org/) development team and
community for creating a fantastic programming language and community to be a
part of!

## 2019.5.18875 (6 June 2019)

### Fixes

1. Disable quoting of paths sent to the debugger as arguments.
   ([#5861](https://github.com/microsoft/vscode-python/issues/5861))
1. Fixes to activation of Conda environments.
   ([#5929](https://github.com/microsoft/vscode-python/issues/5929))

## 2019.5.18678 (5 June 2019)

### Fixes

1. Fixes to detection of the shell.
   ([#5916](https://github.com/microsoft/vscode-python/issues/5916))


## 2019.5.18875 (6 June 2019)

### Fixes

1. Disable quoting of paths sent to the debugger as arguments.
   ([#5861](https://github.com/microsoft/vscode-python/issues/5861))
1. Fixes to activation of Conda environments.
   ([#5929](https://github.com/microsoft/vscode-python/issues/5929))

## 2019.5.18678 (5 June 2019)

### Fixes

1. Fixes to detection of the shell.
   ([#5916](https://github.com/microsoft/vscode-python/issues/5916))

## 2019.5.18426 (4 June 2019)

### Fixes

1. Changes to identification of `shell` for the activation of environments in the terminal.
   ([#5743](https://github.com/microsoft/vscode-python/issues/5743))

## 2019.5.17517 (30 May 2019)

### Fixes

1. Revert changes related to pathMappings in `launch.json` for `debugging` [#3568](https://github.com/Microsoft/vscode-python/issues/3568)
   ([#5833](https://github.com/microsoft/vscode-python/issues/5833))


## 2019.5.17059 (28 May 2019)

### Enhancements

1. Add visual separation between the variable explorer and the rest of the Interactive Window content
   ([#5389](https://github.com/Microsoft/vscode-python/issues/5389))
1. Show a message when no variables are defined
   ([#5228](https://github.com/Microsoft/vscode-python/issues/5228))
1. Variable explorer UI fixes via PM / designer
   ([#5274](https://github.com/Microsoft/vscode-python/issues/5274))
1. Allow column sorting in variable explorer
   ([#5281](https://github.com/Microsoft/vscode-python/issues/5281))
1. Provide basic intellisense in Interactive Windows, using the language server.
   ([#5342](https://github.com/Microsoft/vscode-python/issues/5342))
1. Add support for Jupyter autocomplete data in Interactive Window.
   ([#5346](https://github.com/Microsoft/vscode-python/issues/5346))
1. Swap getsizeof size value for something more sensible in the variable explorer
   ([#5368](https://github.com/Microsoft/vscode-python/issues/5368))
1. Pass parent debug session to child debug sessions using new DA API
   ([#5464](https://github.com/Microsoft/vscode-python/issues/5464))

### Fixes

1. Advance to the next cell if cursor is in the current cell and user clicks 'Run Cell'
   ([#5067](https://github.com/Microsoft/vscode-python/issues/5067))
1. Fix import/export paths to be escaped on windows.
   ([#5386](https://github.com/Microsoft/vscode-python/issues/5386))
1. Fix magics running from a python file.
   ([#5537](https://github.com/Microsoft/vscode-python/issues/5537))
1. Change scrolling to not animate to workaround async updates breaking the animation.
   ([#5560](https://github.com/Microsoft/vscode-python/issues/5560))
1. Add support for opening hyperlinks from the interactive window.
   ([#5630](https://github.com/Microsoft/vscode-python/issues/5630))
1. Add 'Add empty cell to file' command. Shortcut for having to type '#%%'
   ([#5667](https://github.com/Microsoft/vscode-python/issues/5667))
1. Add 'ctrl+enter' as a keyboard shortcut for run current cell (runs without advancing)
   ([#5673](https://github.com/Microsoft/vscode-python/issues/5673))
1. Adjust input box prompt to look more an IPython console prompt.
   ([#5729](https://github.com/Microsoft/vscode-python/issues/5729))
1. Fix horizontal scrolling in the Interactive Window
   ([#5734](https://github.com/Microsoft/vscode-python/issues/5734))
1. Fix problem with using up/down arrows in autocomplete.
   ([#5774](https://github.com/Microsoft/vscode-python/issues/5774))
1. Fix latex and markdown scrolling.
   ([#5775](https://github.com/Microsoft/vscode-python/issues/5775))
1. Use the correct activation script for conda environments
   ([#4402](https://github.com/Microsoft/vscode-python/issues/4402))
1. Improve pipenv error messages (thanks [David Lechner](https://github.com/dlech))
   ([#4866](https://github.com/Microsoft/vscode-python/issues/4866))
1. Quote paths returned by debugger API
   ([#4966](https://github.com/Microsoft/vscode-python/issues/4966))
1. Reliably end test tasks in Azure Pipelines.
   ([#5129](https://github.com/Microsoft/vscode-python/issues/5129))
1. Append `--pre` to black installation command so pipenv can properly resolve it.
   (thanks [Erin O'Connell](https://github.com/erinxocon))
   ([#5171](https://github.com/Microsoft/vscode-python/issues/5171))
1. Make background cell color useable in all themes.
   ([#5236](https://github.com/Microsoft/vscode-python/issues/5236))
1. Filtered rows shows 'fetching' instead of No rows.
   ([#5278](https://github.com/Microsoft/vscode-python/issues/5278))
1. Always show pytest's output when it fails.
   ([#5313](https://github.com/Microsoft/vscode-python/issues/5313))
1. Value 'None' sometimes shows up in the Count column of the variable explorer
   ([#5387](https://github.com/Microsoft/vscode-python/issues/5387))
1. Multi-dimensional arrays don't open in the data viewer.
   ([#5395](https://github.com/Microsoft/vscode-python/issues/5395))
1. Fix sorting of lists with numbers and missing entries.
   ([#5414](https://github.com/Microsoft/vscode-python/issues/5414))
1. Fix error with bad len() values in variable explorer
   ([#5420](https://github.com/Microsoft/vscode-python/issues/5420))
1. Remove trailing commas from JSON files.
   (thanks [Romain](https://github.com/quarthex))
   ([#5437](https://github.com/Microsoft/vscode-python/issues/5437))
1. Handle missing index columns and non trivial data types for columns.
   ([#5452](https://github.com/Microsoft/vscode-python/issues/5452))
1. Fix ignoreVscodeTheme to play along with dynamic theme updates. Also support setting in the variable explorer.
   ([#5480](https://github.com/Microsoft/vscode-python/issues/5480))
1. Fix matplotlib updating for dark theme after restarting
   ([#5486](https://github.com/Microsoft/vscode-python/issues/5486))
1. Add dev flag to poetry installer.
   (thanks [Yan Pashkovsky](https://github.com/Yanpas))
   ([#5496](https://github.com/Microsoft/vscode-python/issues/5496))
1. Default `PYTHONPATH` to an empty string if the environment variable is not defined.
   ([#5579](https://github.com/Microsoft/vscode-python/issues/5579))
1. Fix problems if other language kernels are installed that are using python under the covers (bash is one such example).
   ([#5586](https://github.com/Microsoft/vscode-python/issues/5586))
1. Allow collapsed code to affect intellisense.
   ([#5631](https://github.com/Microsoft/vscode-python/issues/5631))
1. Eliminate search support in the mini-editors in the Python Interactive window.
   ([#5637](https://github.com/Microsoft/vscode-python/issues/5637))
1. Fix perf problem with intellisense in the Interactive Window.
   ([#5697](https://github.com/Microsoft/vscode-python/issues/5697))
1. Using "request": "launch" item in launch.json for debugging sends pathMappings
   ([#3568](https://github.com/Microsoft/vscode-python/issues/3568))
1. Fix perf issues with long collections and variable explorer
   ([#5511](https://github.com/Microsoft/vscode-python/issues/5511))
1. Changed synchronous file system operation into async
   ([#4895](https://github.com/Microsoft/vscode-python/issues/4895))
1. Update ptvsd to [4.2.10](https://github.com/Microsoft/ptvsd/releases/tag/v4.2.10).
    * No longer switch off getpass on import.
    * Fixes a crash on evaluate request.
    * Fix a issue with running no-debug.
    * Fixes issue with forwarding sys.stdin.read().
    * Remove sys.prefix form library roots.

### Code Health

1. Deprecate [travis](https://travis-ci.org/) in favor of [Azure Pipelines](https://azure.microsoft.com/en-us/services/devops/pipelines/).
   ([#4024](https://github.com/Microsoft/vscode-python/issues/4024))
1. Smoke Tests must be run on nightly and CI on Azdo
   ([#5090](https://github.com/Microsoft/vscode-python/issues/5090))
1. Increase timeout and retries in Jupyter wait for idle
   ([#5430](https://github.com/Microsoft/vscode-python/issues/5430))
1. Update manual test plan for Variable Explorer and Data Viewer
   ([#5476](https://github.com/Microsoft/vscode-python/issues/5476))
1. Auto-update version number in `CHANGELOG.md` in the CI pipeline.
   ([#5523](https://github.com/Microsoft/vscode-python/issues/5523))
1. Fix security issues.
   ([#5538](https://github.com/Microsoft/vscode-python/issues/5538))
1. Send logging output into a text file on CI server.
   ([#5651](https://github.com/Microsoft/vscode-python/issues/5651))
1. Fix python 2.7 and 3.5 variable explorer nightly tests
   ([#5433](https://github.com/Microsoft/vscode-python/issues/5433))
1. Update isort to version 4.3.20.
   (Thanks [Andrew Blakey](https://github.com/ablakey))
   ([#5642](https://github.com/Microsoft/vscode-python/issues/5642))


### Thanks

Thanks to the following projects which we fully rely on to provide some of
our features:
- [isort 4.3.20](https://pypi.org/project/isort/4.3.20/)
- [jedi 0.12.0](https://pypi.org/project/jedi/0.12.0/)
  and [parso 0.2.1](https://pypi.org/project/parso/0.2.1/)
- [Microsoft Python Language Server](https://github.com/microsoft/python-language-server)
- [ptvsd](https://pypi.org/project/ptvsd/)
- [exuberant ctags](http://ctags.sourceforge.net/) (user-installed)
- [rope](https://pypi.org/project/rope/) (user-installed)

Also thanks to the various projects we provide integrations with which help
make this extension useful:
- Debugging support:
  [Django](https://pypi.org/project/Django/),
  [Flask](https://pypi.org/project/Flask/),
  [gevent](https://pypi.org/project/gevent/),
  [Jinja](https://pypi.org/project/Jinja/),
  [Pyramid](https://pypi.org/project/pyramid/),
  [PySpark](https://pypi.org/project/pyspark/),
  [Scrapy](https://pypi.org/project/Scrapy/),
  [Watson](https://pypi.org/project/Watson/)
- Formatting:
  [autopep8](https://pypi.org/project/autopep8/),
  [black](https://pypi.org/project/black/),
  [yapf](https://pypi.org/project/yapf/)
- Interpreter support:
  [conda](https://conda.io/),
  [direnv](https://direnv.net/),
  [pipenv](https://pypi.org/project/pipenv/),
  [pyenv](https://github.com/pyenv/pyenv),
  [venv](https://docs.python.org/3/library/venv.html#module-venv),
  [virtualenv](https://pypi.org/project/virtualenv/)
- Linting:
  [bandit](https://pypi.org/project/bandit/),
  [flake8](https://pypi.org/project/flake8/),
  [mypy](https://pypi.org/project/mypy/),
  [prospector](https://pypi.org/project/prospector/),
  [pylint](https://pypi.org/project/pylint/),
  [pydocstyle](https://pypi.org/project/pydocstyle/),
  [pylama](https://pypi.org/project/pylama/)
- Testing:
  [nose](https://pypi.org/project/nose/),
  [pytest](https://pypi.org/project/pytest/),
  [unittest](https://docs.python.org/3/library/unittest.html#module-unittest)

And finally thanks to the [Python](https://www.python.org/) development team and
community for creating a fantastic programming language and community to be a
part of!

## 2019.4.1 (24 April 2019)

### Fixes

1. Remove trailing commas in JSON files.
   (thanks [Romain](https://github.com/quarthex))
   ([#5437](https://github.com/Microsoft/vscode-python/issues/5437))

## 2019.4.0 (23 April 2019)

### Enhancements

1. Download the language server using HTTP if `http.proxyStrictSSL` is set to `true`.
   ([#2849](https://github.com/Microsoft/vscode-python/issues/2849))
1. Launch the `Python` debug configuration UI when manually adding entries into the `launch.json` file.
   ([#3321](https://github.com/Microsoft/vscode-python/issues/3321))
1. Add tracking of 'current' cell in the editor. Also add cell boundaries for non active cell.
   ([#3542](https://github.com/Microsoft/vscode-python/issues/3542))
1. Change default behavior of debugger to display return values.
   ([#3754](https://github.com/Microsoft/vscode-python/issues/3754))
1. Replace setting `debugStdLib` with `justMyCode`
   ([#4032](https://github.com/Microsoft/vscode-python/issues/4032))
1. Change "Unit Test" phrasing to "Test" or "Testing".
   ([#4384](https://github.com/Microsoft/vscode-python/issues/4384))
1. Auto expand tree view in `Test Explorer` to display failed tests.
   ([#4386](https://github.com/Microsoft/vscode-python/issues/4386))
1. Add a data grid control and web view panel.
   ([#4675](https://github.com/Microsoft/vscode-python/issues/4675))
1. Add support for viewing dataframes, lists, dicts, nparrays.
   ([#4677](https://github.com/Microsoft/vscode-python/issues/4677))
1. Auto-expand the first level of the test explorer tree view.
   ([#4767](https://github.com/Microsoft/vscode-python/issues/4767))
1. Use `Python` code for discovery of tests when using `pytest`.
   ([#4795](https://github.com/Microsoft/vscode-python/issues/4795))
1. Intergrate the variable explorer into the header better and refactor HTML and CSS.
   ([#4800](https://github.com/Microsoft/vscode-python/issues/4800))
1. Integrate the variable viewer with the IJupyterVariable interface.
   ([#4802](https://github.com/Microsoft/vscode-python/issues/4802))
1. Include number of skipped tests in Test Data item tooltip.
   ([#4849](https://github.com/Microsoft/vscode-python/issues/4849))
1. Add prompt to select virtual environment for the worskpace.
   ([#4908](https://github.com/Microsoft/vscode-python/issues/4908))
1. Prompt to turn on Pylint if a `pylintrc` or `.pylintrc` file is found.
   ([#4941](https://github.com/Microsoft/vscode-python/issues/4941))
1. Variable explorer handles new cell submissions.
   ([#4948](https://github.com/Microsoft/vscode-python/issues/4948))
1. Pass one at getting our data grid styled correctly to match vscode styles and the spec.
   ([#4998](https://github.com/Microsoft/vscode-python/issues/4998))
1. Ensure `Language Server` can start without [ICU](http://site.icu-project.org/home).
   ([#5043](https://github.com/Microsoft/vscode-python/issues/5043))
1. Support running under docker.
   ([#5047](https://github.com/Microsoft/vscode-python/issues/5047))
1. Add exclude list to variable viewer.
   ([#5104](https://github.com/Microsoft/vscode-python/issues/5104))
1. Display a tip to the user informing them of the ability to change the interpreter from the statusbar.
   ([#5180](https://github.com/Microsoft/vscode-python/issues/5180))
1. Hook up the variable explorer to the data frame explorer.
   ([#5187](https://github.com/Microsoft/vscode-python/issues/5187))
1. Remove the debug config snippets (rely on handler instead).
   ([#5189](https://github.com/Microsoft/vscode-python/issues/5189))
1. Add setting to just enable/disable the data science codelens.
   ([#5211](https://github.com/Microsoft/vscode-python/issues/5211))
1. Change settings from `python.unitTest.*` to `python.testing.*`.
   ([#5219](https://github.com/Microsoft/vscode-python/issues/5219))
1. Add telemetry for variable explorer and turn on by default.
   ([#5337](https://github.com/Microsoft/vscode-python/issues/5337))
1. Show a message when no variables are defined
   ([#5228](https://github.com/Microsoft/vscode-python/issues/5228))
1. Variable explorer UI fixes via PM / designer
   ([#5274](https://github.com/Microsoft/vscode-python/issues/5274))
1. Allow column sorting in variable explorer
   ([#5281](https://github.com/Microsoft/vscode-python/issues/5281))
1. Swap getsizeof size value for something more sensible in the variable explorer
   ([#5368](https://github.com/Microsoft/vscode-python/issues/5368))

### Fixes

1. Ignore the extension's Python files when debugging.
   ([#3201](https://github.com/Microsoft/vscode-python/issues/3201))
1. Dispose processes started within the extension during.
   ([#3331](https://github.com/Microsoft/vscode-python/issues/3331))
1. Fix problem with errors not showing up for import when no jupyter installed.
   ([#3958](https://github.com/Microsoft/vscode-python/issues/3958))
1. Fix tabs in comments to come out in cells.
   ([#4029](https://github.com/Microsoft/vscode-python/issues/4029))
1. Use configuration API and provide Resource when retrieving settings.
   ([#4486](https://github.com/Microsoft/vscode-python/issues/4486))
1. When debugging, the extension correctly uses custom `.env` files.
   ([#4537](https://github.com/Microsoft/vscode-python/issues/4537))
1. Accomadate trailing commands in the JSON contents of `launch.json` file.
   ([#4543](https://github.com/Microsoft/vscode-python/issues/4543))
1. Kill liveshare sessions if a guest connects without the python extension installed.
   ([#4947](https://github.com/Microsoft/vscode-python/issues/4947))
1. Shutting down a session should not cause the host to stop working.
   ([#4949](https://github.com/Microsoft/vscode-python/issues/4949))
1. Fix cell spacing issues.
   ([#4979](https://github.com/Microsoft/vscode-python/issues/4979))
1. Fix hangs in functional tests.
   ([#4992](https://github.com/Microsoft/vscode-python/issues/4992))
1. Fix triple quoted comments in cells to not affect anything.
   ([#5012](https://github.com/Microsoft/vscode-python/issues/5012))
1. Restarting the kernel will eventually force Jupyter server to shutdown if it doesn't come back.
   ([#5025](https://github.com/Microsoft/vscode-python/issues/5025))
1. Adjust styling for data viewer.
   ([#5058](https://github.com/Microsoft/vscode-python/issues/5058))
1. Fix MimeTypes test after we stopped stripping comments.
   ([#5086](https://github.com/Microsoft/vscode-python/issues/5086))
1. No prompt displayed to install pylint.
   ([#5087](https://github.com/Microsoft/vscode-python/issues/5087))
1. Fix scrolling in the interactive window.
   ([#5131](https://github.com/Microsoft/vscode-python/issues/5131))
1. Default colors when theme.json cannot be found.
   Fix Python interactive window to update when theme changes.
   ([#5136](https://github.com/Microsoft/vscode-python/issues/5136))
1. Replace 'Run Above' and 'Run Below' in the palette with 'Run Cells Above Cursor' and 'Run Current Cell and Below'.
   ([#5143](https://github.com/Microsoft/vscode-python/issues/5143))
1. Variables not cleared after a kernel restart.
   ([#5244](https://github.com/Microsoft/vscode-python/issues/5244))
1. Fix variable explorer to work in Live Share.
   ([#5277](https://github.com/Microsoft/vscode-python/issues/5277))
1. Update matplotlib based on theme changes.
   ([#5294](https://github.com/Microsoft/vscode-python/issues/5294))
1. Restrict files from being processed by `Language Server` only when in a mult-root workspace.
   ([#5333](https://github.com/Microsoft/vscode-python/issues/5333))
1. Fix dataviewer header column alignment.
   ([#5351](https://github.com/Microsoft/vscode-python/issues/5351))
1. Make background cell color useable in all themes.
   ([#5236](https://github.com/Microsoft/vscode-python/issues/5236))
1. Filtered rows shows 'fetching' instead of No rows.
   ([#5278](https://github.com/Microsoft/vscode-python/issues/5278))
1. Multi-dimensional arrays don't open in the data viewer.
   ([#5395](https://github.com/Microsoft/vscode-python/issues/5395))
1. Fix sorting of lists with numbers and missing entries.
   ([#5414](https://github.com/Microsoft/vscode-python/issues/5414))
1. Fix error with bad len() values in variable explorer
   ([#5420](https://github.com/Microsoft/vscode-python/issues/5420))
1. Update ptvsd to [4.2.8](https://github.com/Microsoft/ptvsd/releases/tag/v4.2.8).
    * Path mapping bug fixes.
    * Fix for hang when using debug console.
    * Fix for set next statement.
    * Fix for multi-threading.

### Code Health

1. Enable typescript's strict mode.
   ([#611](https://github.com/Microsoft/vscode-python/issues/611))
1. Update to use `Node` version `10.5.0`.
   ([#1138](https://github.com/Microsoft/vscode-python/issues/1138))
1. Update `launch.json` to use `internalConsole` instead of none.
   ([#4321](https://github.com/Microsoft/vscode-python/issues/4321))
1. Change flaky tests (relying on File System Watchers) into unit tests.
   ([#4468](https://github.com/Microsoft/vscode-python/issues/4468))
1. Corrected Smoke test failure for 'Run Python File In Terminal'.
   ([#4515](https://github.com/Microsoft/vscode-python/issues/4515))
1. Drop (official) support for Python 3.4.
   ([#4528](https://github.com/Microsoft/vscode-python/issues/4528))
1. Support debouncing decorated async methods.
   ([#4641](https://github.com/Microsoft/vscode-python/issues/4641))
1. Add functional tests for pytest adapter script.
   ([#4739](https://github.com/Microsoft/vscode-python/issues/4739))
1. Remove the use of timers in unittest code. Simulate the passing of time instead.
   ([#4776](https://github.com/Microsoft/vscode-python/issues/4776))
1. Add functional testing for variable explorer.
   ([#4803](https://github.com/Microsoft/vscode-python/issues/4803))
1. Add tests for variable explorer Python files.
   ([#4804](https://github.com/Microsoft/vscode-python/issues/4804))
1. Add real environment variables provider on to get functional tests to pass on macOS.
   ([#4820](https://github.com/Microsoft/vscode-python/issues/4820))
1. Handle done on all jupyter requests to make sure an unhandle exception isn't passed on shutdown.
   ([#4827](https://github.com/Microsoft/vscode-python/issues/4827))
1. Clean up language server initialization and configuration.
   ([#4832](https://github.com/Microsoft/vscode-python/issues/4832))
1. Hash imports of top-level packages to see what users need supported.
   ([#4852](https://github.com/Microsoft/vscode-python/issues/4852))
1. Have `tpn` clearly state why a project's license entry in the configuration file is considered stale.
   ([#4865](https://github.com/Microsoft/vscode-python/issues/4865))
1. Kill the test process on CI, 10s after the tests have completed.
   ([#4905](https://github.com/Microsoft/vscode-python/issues/4905))
1. Remove hardcoded Azdo Pipeline of 30m, leaving it to the default of 60m.
   ([#4914](https://github.com/Microsoft/vscode-python/issues/4914))
1. Use the `Python` interpreter prescribed by CI instead of trying to locate the best possible one.
   ([#4920](https://github.com/Microsoft/vscode-python/issues/4920))
1. Skip linter tests correctly.
   ([#4923](https://github.com/Microsoft/vscode-python/issues/4923))
1. Remove redundant compilation step on CI.
   ([#4926](https://github.com/Microsoft/vscode-python/issues/4926))
1. Dispose handles to timers created from using `setTimeout`.
   ([#4930](https://github.com/Microsoft/vscode-python/issues/4930))
1. Ensure sockets get disposed along with other resources.
   ([#4935](https://github.com/Microsoft/vscode-python/issues/4935))
1. Fix intermittent test failure with listeners.
   ([#4936](https://github.com/Microsoft/vscode-python/issues/4936))
1. Update `mocha` to the latest version.
   ([#4937](https://github.com/Microsoft/vscode-python/issues/4937))
1. Remove redundant mult-root tests.
   ([#4943](https://github.com/Microsoft/vscode-python/issues/4943))
1. Fix intermittent test failure with kernel shutdown.
   ([#4951](https://github.com/Microsoft/vscode-python/issues/4951))
1. Update version of [isort](https://pypi.org/project/isort/) to `4.3.17`
   ([#5059](https://github.com/Microsoft/vscode-python/issues/5059))
1. Fix typo and use constants instead of hardcoded command names.
   (thanks [Allan Wang](https://github.com/AllanWang))
   ([#5204](https://github.com/Microsoft/vscode-python/issues/5204))
1. Add datascience specific settings to telemetry gathered. Make sure to scrape any strings of PII.
   ([#5212](https://github.com/Microsoft/vscode-python/issues/5212))
1. Add telemetry around people hitting 'no' on the enable interactive shift enter.
   Reword the message to be more descriptive.
   ([#5213](https://github.com/Microsoft/vscode-python/issues/5213))
1. Fix failing variable explorer test.
   ([#5348](https://github.com/Microsoft/vscode-python/issues/5348))
1. Reliably end test tasks in Azure Pipelines.
   ([#5129](https://github.com/Microsoft/vscode-python/issues/5129))
1. Deprecate [travis](https://travis-ci.org/) in favor of [Azure Pipelines](https://azure.microsoft.com/en-us/services/devops/pipelines/).
   ([#4024](https://github.com/Microsoft/vscode-python/issues/4024))

### Thanks

Thanks to the following projects which we fully rely on to provide some of
our features:
- [isort 4.3.4](https://pypi.org/project/isort/4.3.4/)
- [jedi 0.12.0](https://pypi.org/project/jedi/0.12.0/)
  and [parso 0.2.1](https://pypi.org/project/parso/0.2.1/)
- [Microsoft Python Language Server](https://github.com/microsoft/python-language-server)
- [ptvsd](https://pypi.org/project/ptvsd/)
- [exuberant ctags](http://ctags.sourceforge.net/) (user-installed)
- [rope](https://pypi.org/project/rope/) (user-installed)

Also thanks to the various projects we provide integrations with which help
make this extension useful:
- Debugging support:
  [Django](https://pypi.org/project/Django/),
  [Flask](https://pypi.org/project/Flask/),
  [gevent](https://pypi.org/project/gevent/),
  [Jinja](https://pypi.org/project/Jinja/),
  [Pyramid](https://pypi.org/project/pyramid/),
  [PySpark](https://pypi.org/project/pyspark/),
  [Scrapy](https://pypi.org/project/Scrapy/),
  [Watson](https://pypi.org/project/Watson/)
- Formatting:
  [autopep8](https://pypi.org/project/autopep8/),
  [black](https://pypi.org/project/black/),
  [yapf](https://pypi.org/project/yapf/)
- Interpreter support:
  [conda](https://conda.io/),
  [direnv](https://direnv.net/),
  [pipenv](https://pypi.org/project/pipenv/),
  [pyenv](https://github.com/pyenv/pyenv),
  [venv](https://docs.python.org/3/library/venv.html#module-venv),
  [virtualenv](https://pypi.org/project/virtualenv/)
- Linting:
  [bandit](https://pypi.org/project/bandit/),
  [flake8](https://pypi.org/project/flake8/),
  [mypy](https://pypi.org/project/mypy/),
  [prospector](https://pypi.org/project/prospector/),
  [pylint](https://pypi.org/project/pylint/),
  [pydocstyle](https://pypi.org/project/pydocstyle/),
  [pylama](https://pypi.org/project/pylama/)
- Testing:
  [nose](https://pypi.org/project/nose/),
  [pytest](https://pypi.org/project/pytest/),
  [unittest](https://docs.python.org/3/library/unittest.html#module-unittest)

And finally thanks to the [Python](https://www.python.org/) development team and
community for creating a fantastic programming language and community to be a
part of!


## 2019.3.3 (8 April 2019)

### Fixes

1. Update ptvsd to [4.2.7](https://github.com/Microsoft/ptvsd/releases/tag/v4.2.7).
    * Fix issues related to debugging Django templates.
1. Update the Python language server to 0.2.47.

### Code Health

1. Capture telemetry to track switching to and from the Language Server.
   ([#5162](https://github.com/Microsoft/vscode-python/issues/5162))


## 2019.3.2 (2 April 2019)

### Fixes

1. Fix regression preventing the expansion of variables in the watch window and the debug console.
   ([#5035](https://github.com/Microsoft/vscode-python/issues/5035))
1. Display survey banner (again) for Language Server when using current Language Server.
   ([#5064](https://github.com/Microsoft/vscode-python/issues/5064))
1. Update ptvsd to [4.2.6](https://github.com/Microsoft/ptvsd/releases/tag/v4.2.6).
   ([#5083](https://github.com/Microsoft/vscode-python/issues/5083))
    * Fix issue with expanding variables in watch window and hover.
    * Fix issue with launching a sub-module.

### Code Health

1. Capture telemetry to track which installer was used when installing packages via the extension.
   ([#5063](https://github.com/Microsoft/vscode-python/issues/5063))


## 2019.3.1 (28 March 2019)

### Enhancements

1. Use the download same logic for `stable` channel of the `Language Server` as that in `beta`.
   ([#4960](https://github.com/Microsoft/vscode-python/issues/4960))

### Code Health

1. Capture telemetry when tests are disabled..
   ([#4801](https://github.com/Microsoft/vscode-python/issues/4801))

## 2019.3.6139 (26 March 2019)

### Enhancements

1. Add support for poetry to install packages.
   ([#1871](https://github.com/Microsoft/vscode-python/issues/1871))
1. Disabled opening the output pane when sorting imports via isort fails.
   (thanks [chrised](https://github.com/chrised/))
   ([#2522](https://github.com/Microsoft/vscode-python/issues/2522))
1. Remove run all cells codelens and replace with run above and run below commands
   Add run to and from line commands in context menu
   ([#4259](https://github.com/Microsoft/vscode-python/issues/4259))
1. Support multi-root workspaces in test explorer.
   ([#4268](https://github.com/Microsoft/vscode-python/issues/4268))
1. Added support for fetching variable values from the jupyter server
   ([#4291](https://github.com/Microsoft/vscode-python/issues/4291))
1. Added commands translation for polish locale.
   (thanks [pypros](https://github.com/pypros/))
   ([#4435](https://github.com/Microsoft/vscode-python/issues/4435))
1. Show sub-tests in a subtree in the test explorer.
   ([#4503](https://github.com/Microsoft/vscode-python/issues/4503))
1. Add support for palette commands for Live Share scenarios.
   ([#4520](https://github.com/Microsoft/vscode-python/issues/4520))
1. Retain state of tests when auto discovering tests.
   ([#4576](https://github.com/Microsoft/vscode-python/issues/4576))
1. Update icons and tooltip in test explorer indicating status of test files/suites
   ([#4583](https://github.com/Microsoft/vscode-python/issues/4583))
1. Add 'ignoreVscodeTheme' setting to allow a user to skip using the theme for VS Code in the Python Interactive Window.
   ([#4640](https://github.com/Microsoft/vscode-python/issues/4640))
1. Add telemetry around imports.
   ([#4718](https://github.com/Microsoft/vscode-python/issues/4718))
1. Update status of test suite when all tests pass
   ([#4727](https://github.com/Microsoft/vscode-python/issues/4727))
1. Add button to ignore the message warning about the use of the macOS system install of Python.
   (thanks [Alina Lobastova](https://github.com/alina7091))
   ([#4448](https://github.com/Microsoft/vscode-python/issues/4448))
1. Add "Run In Interactive" command to run the contents of a file not cell by cell. Group data science context commands in one group. Add run file command to explorer context menu.
   ([#4855](https://github.com/Microsoft/vscode-python/issues/4855))

### Fixes

1. Add 'errorBackgroundColor' (defaults to white/#FFFFFF) for errors in the Interactive Window. Computes foreground based on background.
   ([#3175](https://github.com/Microsoft/vscode-python/issues/3175))
1. If selection is being sent to the Interactive Windows still allow for context menu commands to run selection in terminal or run file in terminal
   ([#4207](https://github.com/Microsoft/vscode-python/issues/4207))
1. Support multiline comments for markdown cells
   ([#4215](https://github.com/Microsoft/vscode-python/issues/4215))
1. Conda activation fails when there is a space in the env name
   ([#4243](https://github.com/Microsoft/vscode-python/issues/4243))
1. Fixes to ensure tests work in multi-root workspaces.
   ([#4268](https://github.com/Microsoft/vscode-python/issues/4268))
1. Allow Interactive Window to run commands as both `-m jupyter command` and as `-m command`
   ([#4306](https://github.com/Microsoft/vscode-python/issues/4306))
1. Fix shift enter to send selection when cells are defined.
   ([#4413](https://github.com/Microsoft/vscode-python/issues/4413))
1. Test explorer icon should be hidden when tests are disabled
   ([#4494](https://github.com/Microsoft/vscode-python/issues/4494))
1. Fix double running of cells with the context menu
   ([#4532](https://github.com/Microsoft/vscode-python/issues/4532))
1. Show an "unknown" icon when test status is unknown.
   ([#4578](https://github.com/Microsoft/vscode-python/issues/4578))
1. Add sys info when switching interpreters
   ([#4588](https://github.com/Microsoft/vscode-python/issues/4588))
1. Display test explorer when discovery has been run.
   ([#4590](https://github.com/Microsoft/vscode-python/issues/4590))
1. Resolve `pythonPath` before comparing it to shebang
   ([#4601](https://github.com/Microsoft/vscode-python/issues/4601))
1. When sending selection to the Interactive Window nothing selected should send the entire line
   ([#4604](https://github.com/Microsoft/vscode-python/issues/4604))
1. Provide telemetry for when we show the shift+enter banner and if the user clicks yes
   ([#4636](https://github.com/Microsoft/vscode-python/issues/4636))
1. Better error message when connecting to remote server
   ([#4666](https://github.com/Microsoft/vscode-python/issues/4666))
1. Fix problem with restart never finishing
   ([#4691](https://github.com/Microsoft/vscode-python/issues/4691))
1. Fixes to ensure we invoke the right command when running a parameterized test function.
   ([#4713](https://github.com/Microsoft/vscode-python/issues/4713))
1. Handle view state changes for the Python Interactive window so that it gains focus when appropriate. (CTRL+1/2/3 etc should give focus to the interactive window)
   ([#4733](https://github.com/Microsoft/vscode-python/issues/4733))
1. Don't have "run all above" on first cell and don't start history for empty code runs
   ([#4743](https://github.com/Microsoft/vscode-python/issues/4743))
1. Perform case insensitive comparison of Python Environment paths
   ([#4797](https://github.com/Microsoft/vscode-python/issues/4797))
1. Ensure `Jedi` uses the currently selected interpreter.
   (thanks [Selim Belhaouane](https://github.com/selimb))
   ([#4687](https://github.com/Microsoft/vscode-python/issues/4687))
1. Multiline comments with text on the first line break Python Interactive window execution.
   ([#4791](https://github.com/Microsoft/vscode-python/issues/4791))
1. Fix status bar when using Live Share or just starting the Python Interactive window.
   ([#4853](https://github.com/Microsoft/vscode-python/issues/4853))
1. Change the names of our "Run All Cells Above" and "Run Cell and All Below" commands to be more concise
   ([#4876](https://github.com/Microsoft/vscode-python/issues/4876))
1. Ensure the `Python` output panel does not steal focus when there errors in the `Language Server`.
   ([#4868](https://github.com/Microsoft/vscode-python/issues/4868))
1. Update ptvsd to [4.2.5](https://github.com/Microsoft/ptvsd/releases/tag/v4.2.5).
   ([#4932](https://github.com/Microsoft/vscode-python/issues/4932))
    * Fix issues with django and jinja2 exceptions.
    * Detaching sometimes throws ValueError.
    * StackTrace request respecting just-my-code.
    * Don't give error redirecting output with pythonw.
    * Fix for stop on entry issue.
1. Update the Python language server to 0.2.31.

### Code Health

1. Add a Python script to run PyTest correctly for discovery.
   ([#4033](https://github.com/Microsoft/vscode-python/issues/4033))
1. Ensure post npm install scripts do not fail when run more than once.
   ([#4109](https://github.com/Microsoft/vscode-python/issues/4109))
1. Improve Azure DevOps pipeline for PR validation. Added speed improvements, documented the process better, and simplified what happens in PR validation.
   ([#4123](https://github.com/Microsoft/vscode-python/issues/4123))
1. Move to new Azure DevOps instance and bring the Nightly CI build closer to running cleanly by skipping tests and improving reporting transparency.
   ([#4336](https://github.com/Microsoft/vscode-python/issues/4336))
1. Add more logging to diagnose issues getting the Python Interactive window to show up.
   Add checks for Conda activation never finishing.
   ([#4424](https://github.com/Microsoft/vscode-python/issues/4424))
1. Update `nyc` and remove `gulp-watch` and `gulp-debounced-watch`.
   ([#4490](https://github.com/Microsoft/vscode-python/issues/4490))
1. Force WS to at least 3.3.1 to alleviate security concerns.
   ([#4497](https://github.com/Microsoft/vscode-python/issues/4497))
1. Add tests for Live Share support.
   ([#4521](https://github.com/Microsoft/vscode-python/issues/4521))
1. Fix running Live Share support in a release build.
   ([#4529](https://github.com/Microsoft/vscode-python/issues/4529))
1. Delete the `pvsc-dev-ext.py` file as it was not being properly maintained.
   ([#4530](https://github.com/Microsoft/vscode-python/issues/4530))
1. Increase timeouts for loading of extension when preparing to run tests.
   ([#4540](https://github.com/Microsoft/vscode-python/issues/4540))
1. Exclude files `travis*.log`, `pythonFiles/tests/**`, `types/**` from the extension.
   ([#4554](https://github.com/Microsoft/vscode-python/issues/4554))
1. Exclude `*.vsix` from source control.
   ([#4556](https://github.com/Microsoft/vscode-python/issues/4556))
1. Add more logging for ECONNREFUSED errors and Jupyter server crashes
   ([#4573](https://github.com/Microsoft/vscode-python/issues/4573))
1. Add travis task to verify bundle can be created.
   ([#4711](https://github.com/Microsoft/vscode-python/issues/4711))
1. Add manual test plan for data science
   ([#4716](https://github.com/Microsoft/vscode-python/issues/4716))
1. Fix Live Share nightly functional tests
   ([#4757](https://github.com/Microsoft/vscode-python/issues/4757))
1. Make cancel test and server cache test more robust
   ([#4818](https://github.com/Microsoft/vscode-python/issues/4818))
1. Generalize code used to parse Test results service
   ([#4796](https://github.com/Microsoft/vscode-python/issues/4796))

### Thanks

Thanks to the following projects which we fully rely on to provide some of
our features:
- [isort 4.3.4](https://pypi.org/project/isort/4.3.4/)
- [jedi 0.12.0](https://pypi.org/project/jedi/0.12.0/)
  and [parso 0.2.1](https://pypi.org/project/parso/0.2.1/)
- [Microsoft Python Language Server](https://github.com/microsoft/python-language-server)
- [ptvsd](https://pypi.org/project/ptvsd/)
- [exuberant ctags](http://ctags.sourceforge.net/) (user-installed)
- [rope](https://pypi.org/project/rope/) (user-installed)

Also thanks to the various projects we provide integrations with which help
make this extension useful:
- Debugging support:
  [Django](https://pypi.org/project/Django/),
  [Flask](https://pypi.org/project/Flask/),
  [gevent](https://pypi.org/project/gevent/),
  [Jinja](https://pypi.org/project/Jinja/),
  [Pyramid](https://pypi.org/project/pyramid/),
  [PySpark](https://pypi.org/project/pyspark/),
  [Scrapy](https://pypi.org/project/Scrapy/),
  [Watson](https://pypi.org/project/Watson/)
- Formatting:
  [autopep8](https://pypi.org/project/autopep8/),
  [black](https://pypi.org/project/black/),
  [yapf](https://pypi.org/project/yapf/)
- Interpreter support:
  [conda](https://conda.io/),
  [direnv](https://direnv.net/),
  [pipenv](https://pypi.org/project/pipenv/),
  [pyenv](https://github.com/pyenv/pyenv),
  [venv](https://docs.python.org/3/library/venv.html#module-venv),
  [virtualenv](https://pypi.org/project/virtualenv/)
- Linting:
  [bandit](https://pypi.org/project/bandit/),
  [flake8](https://pypi.org/project/flake8/),
  [mypy](https://pypi.org/project/mypy/),
  [prospector](https://pypi.org/project/prospector/),
  [pylint](https://pypi.org/project/pylint/),
  [pydocstyle](https://pypi.org/project/pydocstyle/),
  [pylama](https://pypi.org/project/pylama/)
- Testing:
  [nose](https://pypi.org/project/nose/),
  [pytest](https://pypi.org/project/pytest/),
  [unittest](https://docs.python.org/3/library/unittest.html#module-unittest)

And finally thanks to the [Python](https://www.python.org/) development team and
community for creating a fantastic programming language and community to be a
part of!

## 2019.2.2 (6 March 2019)

### Fixes

1. If selection is being sent to the Interactive Windows still allow for context menu commands to run selection in terminal or run file in terminal
   ([#4207](https://github.com/Microsoft/vscode-python/issues/4207))
1. When sending selection to the Interactive Window nothing selected should send the entire line
   ([#4604](https://github.com/Microsoft/vscode-python/issues/4604))
1. Provide telemetry for when we show the shift-enter banner and if the user clicks yes
   ([#4636](https://github.com/Microsoft/vscode-python/issues/4636))

## 2019.2.5433 (27 Feb 2019)

### Fixes


1. Exclude files `travis*.log`, `pythonFiles/tests/**`, `types/**` from the extension.
   ([#4554](https://github.com/Microsoft/vscode-python/issues/4554))
   ([#4566](https://github.com/Microsoft/vscode-python/issues/4566))

## 2019.2.0 (26 Feb 2019)

### Thanks

Thanks to the following projects which we fully rely on to provide some of
our features:
- [isort 4.3.4](https://pypi.org/project/isort/4.3.4/)
- [jedi 0.12.0](https://pypi.org/project/jedi/0.12.0/)
  and [parso 0.2.1](https://pypi.org/project/parso/0.2.1/)
- [Microsoft Python Language Server](https://github.com/microsoft/python-language-server)
- [ptvsd](https://pypi.org/project/ptvsd/)
- [exuberant ctags](http://ctags.sourceforge.net/) (user-installed)
- [rope](https://pypi.org/project/rope/) (user-installed)

Also thanks to the various projects we provide integrations with which help
make this extension useful:
- Debugging support:
  [Django](https://pypi.org/project/Django/),
  [Flask](https://pypi.org/project/Flask/),
  [gevent](https://pypi.org/project/gevent/),
  [Jinja](https://pypi.org/project/Jinja/),
  [Pyramid](https://pypi.org/project/pyramid/),
  [PySpark](https://pypi.org/project/pyspark/),
  [Scrapy](https://pypi.org/project/Scrapy/),
  [Watson](https://pypi.org/project/Watson/)
- Formatting:
  [autopep8](https://pypi.org/project/autopep8/),
  [black](https://pypi.org/project/black/),
  [yapf](https://pypi.org/project/yapf/)
- Interpreter support:
  [conda](https://conda.io/),
  [direnv](https://direnv.net/),
  [pipenv](https://pypi.org/project/pipenv/),
  [pyenv](https://github.com/pyenv/pyenv),
  [venv](https://docs.python.org/3/library/venv.html#module-venv),
  [virtualenv](https://pypi.org/project/virtualenv/)
- Linting:
  [bandit](https://pypi.org/project/bandit/),
  [flake8](https://pypi.org/project/flake8/),
  [mypy](https://pypi.org/project/mypy/),
  [prospector](https://pypi.org/project/prospector/),
  [pylint](https://pypi.org/project/pylint/),
  [pydocstyle](https://pypi.org/project/pydocstyle/),
  [pylama](https://pypi.org/project/pylama/)
- Testing:
  [nose](https://pypi.org/project/nose/),
  [pytest](https://pypi.org/project/pytest/),
  [unittest](https://docs.python.org/3/library/unittest.html#module-unittest)

And finally thanks to the [Python](https://www.python.org/) development team and
community for creating a fantastic programming language and community to be a
part of!

### Enhancements

1. Support launch configs for debugging tests.
   ([#332](https://github.com/Microsoft/vscode-python/issues/332))
1. Add way to send code to the Python Interactive window without having to put `#%%` into a file.
   ([#3171](https://github.com/Microsoft/vscode-python/issues/3171))
1. Support simple variable substitution in `.env` files.
   ([#3275](https://github.com/Microsoft/vscode-python/issues/3275))
1. Support live share in Python interactive window (experimental).
   ([#3581](https://github.com/Microsoft/vscode-python/issues/3581))
1. Strip comments before sending so shell command and multiline jupyter magics work correctly.
   ([#4064](https://github.com/Microsoft/vscode-python/issues/4064))
1. Add a build number to our released builds.
   ([#4183](https://github.com/Microsoft/vscode-python/issues/4183))
1. Prompt the user to send shift-enter to the interactive window.
   ([#4184](https://github.com/Microsoft/vscode-python/issues/4184))
1. Added Dutch translation.
   (thanks [Robin Martijn](https://github.com/Bowero) with the feedback of [Michael van Tellingen](https://github.com/mvantellingen))
   ([#4186](https://github.com/Microsoft/vscode-python/issues/4186))
1. Add the Test Activity view.
   ([#4272](https://github.com/Microsoft/vscode-python/issues/4272))
1. Added action buttons to top of Test Explorer.
   ([#4275](https://github.com/Microsoft/vscode-python/issues/4275))
1. Navigation to test output from Test Explorer.
   ([#4279](https://github.com/Microsoft/vscode-python/issues/4279))
1. Add the command 'Configure Unit Tests'.
   ([#4286](https://github.com/Microsoft/vscode-python/issues/4286))
1. Do not update unit test settings if configuration is cancelled.
   ([#4287](https://github.com/Microsoft/vscode-python/issues/4287))
1. Keep testing configuration alive when losing UI focus.
   ([#4288](https://github.com/Microsoft/vscode-python/issues/4288))
1. Display test activity only when tests have been discovered.
   ([#4317](https://github.com/Microsoft/vscode-python/issues/4317))
1. Added a button to configure unit tests when prompting users that tests weren't discovered.
   ([#4318](https://github.com/Microsoft/vscode-python/issues/4318))
1. Use VSC API to open browser window
   ([#4322](https://github.com/Microsoft/vscode-python/issues/4322))
1. Don't shut down the notebook server on window close.
   ([#4348](https://github.com/Microsoft/vscode-python/issues/4348))
1. Added command `Show Output` to display the `Python` output panel.
   ([#4362](https://github.com/Microsoft/vscode-python/issues/4362))
1. Fix order of icons in test explorer and items.
   ([#4364](https://github.com/Microsoft/vscode-python/issues/4364))
1. Run failed tests icon should only appear if and when a test has failed.
   ([#4371](https://github.com/Microsoft/vscode-python/issues/4371))
1. Update ptvsd to [4.2.4](https://github.com/Microsoft/ptvsd/releases/tag/v4.2.4).
   ([#4457](https://github.com/Microsoft/vscode-python/issues/4457))
   * Validate breakpoint targets.
   * Properly exclude certain files from showing up in the debugger.

### Fixes

1. Add support for multi root workspaces with the new language server server.
   ([#3008](https://github.com/Microsoft/vscode-python/issues/3008))
1. Move linting tests to unit-testing for better reliability.
   ([#3914](https://github.com/Microsoft/vscode-python/issues/3914))
1. Allow "Run Cell" code lenses on non-local files.
   ([#3995](https://github.com/Microsoft/vscode-python/issues/3995))
1. Functional test for the input portion of the python interactive window.
   ([#4057](https://github.com/Microsoft/vscode-python/issues/4057))
1. Fix hitting the up arrow on the input prompt for the Python Interactive window to behave like the terminal window when only 1 item in the history.
   ([#4145](https://github.com/Microsoft/vscode-python/issues/4145))
1. Fix problem with webview panel not being dockable anywhere but view column 2.
   ([#4237](https://github.com/Microsoft/vscode-python/issues/4237))
1. More fixes for history in the Python Interactive window input prompt.
   ([#4255](https://github.com/Microsoft/vscode-python/issues/4255))
1. Fix precedence in `parsePyTestModuleCollectionResult`.
   (thanks [Tammo Ippen](https://github.com/tammoippen))
   ([#4360](https://github.com/Microsoft/vscode-python/issues/4360))
1. Revert pipenv activation to not use `pipenv` shell.`
   ([#4394](https://github.com/Microsoft/vscode-python/issues/4394))
1. Fix shift enter to send selection when cells are defined.
   ([#4413](https://github.com/Microsoft/vscode-python/issues/4413))
1. Icons should display only in test explorer.
   ([#4418](https://github.com/Microsoft/vscode-python/issues/4418))
1. Update ptvsd to [4.2.4](https://github.com/Microsoft/ptvsd/releases/tag/v4.2.4).
   ([#4457](https://github.com/Microsoft/vscode-python/issues/4457))
   * `BreakOnSystemExitZero` now respected.
   * Fix a bug causing breakpoints not to be hit when attached to a remote target.
1. Fix double running of cells with the context menu
   ([#4532](https://github.com/Microsoft/vscode-python/issues/4532))
1. Update the Python language server to 0.1.80.

### Code Health

1. Fix all typescript errors when compiled in strict mode.
   ([#611](https://github.com/Microsoft/vscode-python/issues/611))
1. Get functional tests running nightly again.
   ([#3973](https://github.com/Microsoft/vscode-python/issues/3973))
1. Turn on strict type checking (typescript compiling) for Datascience code.
   ([#4058](https://github.com/Microsoft/vscode-python/issues/4058))
1. Turn on strict typescript compile for the data science react code.
   ([#4091](https://github.com/Microsoft/vscode-python/issues/4091))
1. Fix issue causing debugger tests to timeout on CI servers.
   ([#4148](https://github.com/Microsoft/vscode-python/issues/4148))
1. Don't register language server onTelemetry when downloadLanguageServer is false.
   ([#4199](https://github.com/Microsoft/vscode-python/issues/4199))
1. Fixes to smoke tests on CI.
   ([#4201](https://github.com/Microsoft/vscode-python/issues/4201))



## 2019.1.0 (29 Jan 2019)

### Thanks

Thanks to the following projects which we fully rely on to provide some of
our features:
- [isort 4.3.4](https://pypi.org/project/isort/4.3.4/)
- [jedi 0.12.0](https://pypi.org/project/jedi/0.12.0/)
  and [parso 0.2.1](https://pypi.org/project/parso/0.2.1/)
- [Microsoft Python Language Server](https://github.com/microsoft/python-language-server)
- [ptvsd](https://pypi.org/project/ptvsd/)
- [exuberant ctags](http://ctags.sourceforge.net/) (user-installed)
- [rope](https://pypi.org/project/rope/) (user-installed)

Also thanks to the various projects we provide integrations with which help
make this extension useful:
- Debugging support:
  [Django](https://pypi.org/project/Django/),
  [Flask](https://pypi.org/project/Flask/),
  [gevent](https://pypi.org/project/gevent/),
  [Jinja](https://pypi.org/project/Jinja/),
  [Pyramid](https://pypi.org/project/pyramid/),
  [PySpark](https://pypi.org/project/pyspark/),
  [Scrapy](https://pypi.org/project/Scrapy/),
  [Watson](https://pypi.org/project/Watson/)
- Formatting:
  [autopep8](https://pypi.org/project/autopep8/),
  [black](https://pypi.org/project/black/),
  [yapf](https://pypi.org/project/yapf/)
- Interpreter support:
  [conda](https://conda.io/),
  [direnv](https://direnv.net/),
  [pipenv](https://pypi.org/project/pipenv/),
  [pyenv](https://github.com/pyenv/pyenv),
  [venv](https://docs.python.org/3/library/venv.html#module-venv),
  [virtualenv](https://pypi.org/project/virtualenv/)
- Linting:
  [bandit](https://pypi.org/project/bandit/),
  [flake8](https://pypi.org/project/flake8/),
  [mypy](https://pypi.org/project/mypy/),
  [prospector](https://pypi.org/project/prospector/),
  [pylint](https://pypi.org/project/pylint/),
  [pydocstyle](https://pypi.org/project/pydocstyle/),
  [pylama](https://pypi.org/project/pylama/)
- Testing:
  [nose](https://pypi.org/project/nose/),
  [pytest](https://pypi.org/project/pytest/),
  [unittest](https://docs.python.org/3/library/unittest.html#module-unittest)

And finally thanks to the [Python](https://www.python.org/) development team and
community for creating a fantastic programming language and community to be a
part of!

### Enhancements

1. Add the capability to have custom regex's for cell/markdown matching
   ([#4065](https://github.com/Microsoft/vscode-python/issues/4065))
1. Perform all validation checks in the background
   ([#3019](https://github.com/Microsoft/vscode-python/issues/3019))
1. Watermark for Python Interactive input prompt
   ([#4111](https://github.com/Microsoft/vscode-python/issues/4111))
1. Create diagnostics for failed/skipped tests that were run with pytest.
   (thanks [Chris NeJame](https://github.com/SalmonMode/))
   ([#120](https://github.com/Microsoft/vscode-python/issues/120))
1. Add the python.pipenvPath config setting.
   ([#978](https://github.com/Microsoft/vscode-python/issues/978))
1. Add localRoot and remoteRoot defaults for Remote Debugging configuration in `launch.json`.
   ([#1385](https://github.com/Microsoft/vscode-python/issues/1385))
1. Activate `pipenv` environments in the shell using the command `pipenv shell`.
   ([#2855](https://github.com/Microsoft/vscode-python/issues/2855))
1. Use Pylint message names instead of codes
   (thanks to [Roman Kornev](https://github.com/RomanKornev/))
   ([#2906](https://github.com/Microsoft/vscode-python/issues/2906))
1. Add ability to enter Python code directly into the Python Interactive window
   ([#3101](https://github.com/Microsoft/vscode-python/issues/3101))
1. Allow interactive window inputs to either be collapsed by default or totally hidden
   ([#3266](https://github.com/Microsoft/vscode-python/issues/3266))
1. Notify the user when language server extraction fails
   ([#3268](https://github.com/Microsoft/vscode-python/issues/3268))
1. Indent on enter after line continuations.
   ([#3284](https://github.com/Microsoft/vscode-python/issues/3284))
1. Improvements to automatic selection of the Python interpreter.
   ([#3369](https://github.com/Microsoft/vscode-python/issues/3369))
1. Add support for column numbers for problems returned by `mypy`.
   (thanks [Eric Traut](https://github.com/erictraut))
   ([#3597](https://github.com/Microsoft/vscode-python/issues/3597))
1. Display actionable message when language server is not supported
   ([#3634](https://github.com/Microsoft/vscode-python/issues/3634))
1. Make sure we are looking for conda in all the right places
   ([#3641](https://github.com/Microsoft/vscode-python/issues/3641))
1. Improvements to message displayed when linter is not installed
   ([#3659](https://github.com/Microsoft/vscode-python/issues/3659))
1. Improvements to message displayed when Python path is invalid (in launch.json)
   ([#3661](https://github.com/Microsoft/vscode-python/issues/3661))
1. Add the Jupyter Server URI to the Interactive Window info cell
   ([#3668](https://github.com/Microsoft/vscode-python/issues/3668))
1. Handle errors happening during extension activation.
   ([#3740](https://github.com/Microsoft/vscode-python/issues/3740))
1. Validate Mac Interpreters in the background.
   ([#3908](https://github.com/Microsoft/vscode-python/issues/3908))
1. When cell inputs to Python Interactive are hidden, don't show cells without any output
   ([#3981](https://github.com/Microsoft/vscode-python/issues/3981))

### Fixes

1. Have the new export commands use our directory change code
   ([#4140](https://github.com/Microsoft/vscode-python/issues/4140))
1. Theme should not be exported without output when doing an export.
   ([#4141](https://github.com/Microsoft/vscode-python/issues/4141))
1. Deleting all cells should not remove the input prompt
   ([#4152](https://github.com/Microsoft/vscode-python/issues/4152))
1. Fix ctrl+c to work in code that has already been entered
   ([#4168](https://github.com/Microsoft/vscode-python/issues/4168))
1. Auto-select virtual environment in multi-root workspaces
   ([#3501](https://github.com/Microsoft/vscode-python/issues/3501))
1. Validate interpreter in multi-root workspaces
   ([#3502](https://github.com/Microsoft/vscode-python/issues/3502))
1. Allow clicking anywhere in an input cell to give focus to the input box for the Python Interactive window
   ([#4076](https://github.com/Microsoft/vscode-python/issues/4076))
1. Cursor in Interactive Windows now appears on whitespace
   ([#4081](https://github.com/Microsoft/vscode-python/issues/4081))
1. Fix problem with double scrollbars when typing in the input window. Make code wrap instead.
   ([#4084](https://github.com/Microsoft/vscode-python/issues/4084))
1. Remove execution count from the prompt cell.
   ([#4086](https://github.com/Microsoft/vscode-python/issues/4086))
1. Make sure showing a plain Python Interactive window lists out the sys info
   ([#4088](https://github.com/Microsoft/vscode-python/issues/4088))
1. Fix Python interactive window up/down arrows in the input prompt to behave like a terminal.
   ([#4092](https://github.com/Microsoft/vscode-python/issues/4092))
1. Handle stdout changes with updates to pytest 4.1.x series (without breaking 4.0.x series parsing).
   ([#4099](https://github.com/Microsoft/vscode-python/issues/4099))
1. Fix bug affecting multiple linters used in a workspace.
   (thanks [Ilia Novoselov](https://github.com/nullie))
   ([#2571](https://github.com/Microsoft/vscode-python/issues/2571))
1. Activate any selected Python Environment when running unit tests.
   ([#3330](https://github.com/Microsoft/vscode-python/issues/3330))
1. Ensure extension does not start multiple language servers.
   ([#3346](https://github.com/Microsoft/vscode-python/issues/3346))
1. Add support for running an entire file in the Python Interactive window
   ([#3362](https://github.com/Microsoft/vscode-python/issues/3362))
1. When in multi-root workspace, store selected python path in the `settings.json` file of the workspace folder.
   ([#3419](https://github.com/Microsoft/vscode-python/issues/3419))
1. Fix console wrapping in output so that console based status bars and spinners work.
   ([#3529](https://github.com/Microsoft/vscode-python/issues/3529))
1. Support other virtual environments besides conda
   ([#3537](https://github.com/Microsoft/vscode-python/issues/3537))
1. Fixed tests related to the `onEnter` format provider.
   ([#3674](https://github.com/Microsoft/vscode-python/issues/3674))
1. Lowering threshold for Language Server support on a platform.
   ([#3693](https://github.com/Microsoft/vscode-python/issues/3693))
1. Survive missing kernelspecs as a default will be created.
   ([#3699](https://github.com/Microsoft/vscode-python/issues/3699))
1. Activate the extension when loading ipynb files
   ([#3734](https://github.com/Microsoft/vscode-python/issues/3734))
1. Don't restart the Jupyter server on any settings change. Also don't throw interpreter changed events on unrelated settings changes.
   ([#3749](https://github.com/Microsoft/vscode-python/issues/3749))
1. Support whitespace (tabs and spaces) in output
   ([#3757](https://github.com/Microsoft/vscode-python/issues/3757))
1. Ensure file names are not captured when sending telemetry for unit tests.
   ([#3767](https://github.com/Microsoft/vscode-python/issues/3767))
1. Address problem with Python Interactive icons not working in insider's build. VS Code is more restrictive on what files can load in a webview.
   ([#3775](https://github.com/Microsoft/vscode-python/issues/3775))
1. Fix output so that it wraps '<' entries in &lt;xmp&gt; to allow html like tags to be output.
   ([#3824](https://github.com/Microsoft/vscode-python/issues/3824))
1. Keep the Jupyter remote server URI input box open so you can copy and paste into it easier
   ([#3856](https://github.com/Microsoft/vscode-python/issues/3856))
1. Changes to how source maps are enabled and disabled in the extension.
   ([#3905](https://github.com/Microsoft/vscode-python/issues/3905))
1. Clean up command names for data science
   ([#3925](https://github.com/Microsoft/vscode-python/issues/3925))
1. Add more data when we get an unknown mime type
   ([#3945](https://github.com/Microsoft/vscode-python/issues/3945))
1. Match dots in ignorePatterns globs; fixes .venv not being ignored
   (thanks to [Russell Davis](https://github.com/russelldavis))
   ([#3947](https://github.com/Microsoft/vscode-python/issues/3947))
1. Remove duplicates from interpreters listed in the interpreter selection list.
   ([#3953](https://github.com/Microsoft/vscode-python/issues/3953))
1. Add telemetry for local versus remote connect
   ([#3985](https://github.com/Microsoft/vscode-python/issues/3985))
1. Add new maxOutputSize setting for text output in the Python Interactive window. -1 means infinite, otherwise the number of pixels.
   ([#4010](https://github.com/Microsoft/vscode-python/issues/4010))
1. fix `pythonPath` typo (thanks [David Lechner](https://github.com/dlech))
   ([#4047](https://github.com/Microsoft/vscode-python/issues/4047))
1. Fix a type in generated header comment when importing a notebook: `DataSciece` --> `DataScience`.
   (thanks [sunt05](https://github.com/sunt05))
   ([#4048](https://github.com/Microsoft/vscode-python/issues/4048))
1. Allow clicking anywhere in an input cell to give focus to the input box for the Python Interactive window
   ([#4076](https://github.com/Microsoft/vscode-python/issues/4076))
1. Fix problem with double scrollbars when typing in the input window. Make code wrap instead.
   ([#4084](https://github.com/Microsoft/vscode-python/issues/4084))
1. Remove execution count from the prompt cell.
   ([#4086](https://github.com/Microsoft/vscode-python/issues/4086))
1. Make sure showing a plain Python Interactive window lists out the sys info
   ([#4088](https://github.com/Microsoft/vscode-python/issues/4088))

### Code Health

1. Fix build issue with code.tsx
   ([#4156](https://github.com/Microsoft/vscode-python/issues/4156))
1. Expose an event to notify changes to settings instead of casting settings to concrete class.
   ([#642](https://github.com/Microsoft/vscode-python/issues/642))
1. Created system test to ensure terminal gets activated with anaconda environment
   ([#1521](https://github.com/Microsoft/vscode-python/issues/1521))
1. Added system tests to ensure terminal gets activated with virtualenv environment
   ([#1522](https://github.com/Microsoft/vscode-python/issues/1522))
1. Added system test to ensure terminal gets activated with pipenv
   ([#1523](https://github.com/Microsoft/vscode-python/issues/1523))
1. Fix flaky tests related to auto selection of virtual environments.
   ([#2339](https://github.com/Microsoft/vscode-python/issues/2339))
1. Use enums for event names instead of constants.
   ([#2904](https://github.com/Microsoft/vscode-python/issues/2904))
1. Add tests for clicking buttons in history pane
   ([#3084](https://github.com/Microsoft/vscode-python/issues/3084))
1. Add tests for clear and delete buttons in the history pane
   ([#3087](https://github.com/Microsoft/vscode-python/issues/3087))
1. Add tests for clicking buttons on individual cells
   ([#3092](https://github.com/Microsoft/vscode-python/issues/3092))
1. Handle a 404 when trying to download the language server
   ([#3267](https://github.com/Microsoft/vscode-python/issues/3267))
1. Ensure new warnings are not ignored when bundling the extension with WebPack.
   ([#3468](https://github.com/Microsoft/vscode-python/issues/3468))
1. Update our CI/nightly full build to a YAML definition build in Azure DevOps.
   ([#3555](https://github.com/Microsoft/vscode-python/issues/3555))
1. Add mock of Jupyter API to allow functional tests to run more quickly and more consistently.
   ([#3556](https://github.com/Microsoft/vscode-python/issues/3556))
1. Use Jedi if Language Server fails to activate
   ([#3633](https://github.com/Microsoft/vscode-python/issues/3633))
1. Fix the timeout for DataScience functional tests
   ([#3682](https://github.com/Microsoft/vscode-python/issues/3682))
1. Fixed language server smoke tests.
   ([#3684](https://github.com/Microsoft/vscode-python/issues/3684))
1. Add a functional test for interactive window remote connect scenario
   ([#3714](https://github.com/Microsoft/vscode-python/issues/3714))
1. Detect usage of `xonsh` shells (this does **not** add support for `xonsh` itself)
   ([#3746](https://github.com/Microsoft/vscode-python/issues/3746))
1. Remove `src/server` folder, as this is no longer required.
   ([#3781](https://github.com/Microsoft/vscode-python/issues/3781))
1. Bugfix to `pvsc-dev-ext.py` where arguments to git would not be passed on POSIX-based environments. Extended `pvsc-dev-ext.py setup` command with 2
   optional flags-- `--repo` and `--branch` to override the default git repository URL and the branch used to clone and install the extension.
   (thanks [Anthony Shaw](https://github.com/tonybaloney/))
   ([#3837](https://github.com/Microsoft/vscode-python/issues/3837))
1. Improvements to execution times of CI on Travis.
   ([#3899](https://github.com/Microsoft/vscode-python/issues/3899))
1. Add telemetry to check if global interpreter is used in workspace.
   ([#3901](https://github.com/Microsoft/vscode-python/issues/3901))
1. Make sure to search for the best Python when launching the non default interpreter.
   ([#3916](https://github.com/Microsoft/vscode-python/issues/3916))
1. Add tests for expand / collapse and hiding of cell inputs mid run
   ([#3982](https://github.com/Microsoft/vscode-python/issues/3982))
1. Move `splitParent` from `string.ts` into tests folder.
   ([#3988](https://github.com/Microsoft/vscode-python/issues/3988))
1. Ensure `debounce` decorator cannot be applied to async functions.
   ([#4055](https://github.com/Microsoft/vscode-python/issues/4055))

## 2018.12.1 (14 Dec 2018)

### Fixes


1. Lowering threshold for Language Server support on a platform.
   ([#3693](https://github.com/Microsoft/vscode-python/issues/3693))
1. Fix bug affecting multiple linters used in a workspace.
   (thanks [Ilia Novoselov](https://github.com/nullie))
   ([#3700](https://github.com/Microsoft/vscode-python/issues/3700))

## 2018.12.0 (13 Dec 2018)

### Thanks

Thanks to the following projects which we fully rely on to provide some of
our features:
- [isort 4.3.4](https://pypi.org/project/isort/4.3.4/)
- [jedi 0.12.0](https://pypi.org/project/jedi/0.12.0/)
  and [parso 0.2.1](https://pypi.org/project/parso/0.2.1/)
- [Microsoft Python Language Server](https://github.com/microsoft/python-language-server)
- [ptvsd](https://pypi.org/project/ptvsd/)
- [exuberant ctags](http://ctags.sourceforge.net/) (user-installed)
- [rope](https://pypi.org/project/rope/) (user-installed)

Also thanks to the various projects we provide integrations with which help
make this extension useful:
- Debugging support:
  [Django](https://pypi.org/project/Django/),
  [Flask](https://pypi.org/project/Flask/),
  [gevent](https://pypi.org/project/gevent/),
  [Jinja](https://pypi.org/project/Jinja/),
  [Pyramid](https://pypi.org/project/pyramid/),
  [PySpark](https://pypi.org/project/pyspark/),
  [Scrapy](https://pypi.org/project/Scrapy/),
  [Watson](https://pypi.org/project/Watson/)
- Formatting:
  [autopep8](https://pypi.org/project/autopep8/),
  [black](https://pypi.org/project/black/),
  [yapf](https://pypi.org/project/yapf/)
- Interpreter support:
  [conda](https://conda.io/),
  [direnv](https://direnv.net/),
  [pipenv](https://pypi.org/project/pipenv/),
  [pyenv](https://github.com/pyenv/pyenv),
  [venv](https://docs.python.org/3/library/venv.html#module-venv),
  [virtualenv](https://pypi.org/project/virtualenv/)
- Linting:
  [bandit](https://pypi.org/project/bandit/),
  [flake8](https://pypi.org/project/flake8/),
  [mypy](https://pypi.org/project/mypy/),
  [prospector](https://pypi.org/project/prospector/),
  [pylint](https://pypi.org/project/pylint/),
  [pydocstyle](https://pypi.org/project/pydocstyle/),
  [pylama](https://pypi.org/project/pylama/)
- Testing:
  [nose](https://pypi.org/project/nose/),
  [pytest](https://pypi.org/project/pytest/),
  [unittest](https://docs.python.org/3/library/unittest.html#module-unittest)

And finally thanks to the [Python](https://www.python.org/) development team and
community for creating a fantastic programming language and community to be a
part of!

### Enhancements

1. Load the configured language server in the background during extension activation.
   ([#3020](https://github.com/Microsoft/vscode-python/issues/3020))
1. Display progress indicator when activating the language server and validating user setup.
   ([#3082](https://github.com/Microsoft/vscode-python/issues/3082))
1. Allow for connection to a remote `Jupyter` server.
   ([#3316](https://github.com/Microsoft/vscode-python/issues/3316))
1. Allow users to request the 'Install missing Linter' prompt to not show again for `pylint`.
   ([#3349](https://github.com/Microsoft/vscode-python/issues/3349))
1. Add the `Jupyter` server URI to the interactive window info cell.
   ([#3668](https://github.com/Microsoft/vscode-python/issues/3668))

### Fixes

1. Updated logic used to determine whether the Microsoft Python Language Server is supported.
   ([#2729](https://github.com/Microsoft/vscode-python/issues/2729))
1. Add export from the Python interactive window as a notebook file.
   ([#3109](https://github.com/Microsoft/vscode-python/issues/3109))
1. Fix issue with the `unittest` runner where test suite/module initialization methods were not for a single test method.
   (thanks [Alex Yu](https://github.com/alexander-yu))
   ([#3295](https://github.com/Microsoft/vscode-python/issues/3295))
1. Activate `conda` prior to running `jupyter` for the Python interactive window.
   ([#3341](https://github.com/Microsoft/vscode-python/issues/3341))
1. Respect value defined for `pylintEnabled` in user `settings.json`.
   ([#3388](https://github.com/Microsoft/vscode-python/issues/3388))
1. Expand variables in `pythonPath` before validating it.
   ([#3392](https://github.com/Microsoft/vscode-python/issues/3392))
1. Clear cached display name of Python if interpreter changes.
   ([#3406](https://github.com/Microsoft/vscode-python/issues/3406))
1. Run in the workspace directory by default for the interactive window.
   ([#3407](https://github.com/Microsoft/vscode-python/issues/3407))
1. Create a default config when starting a local `Jupyter` server to resolve potential conflicts with user's custom configuration.
   ([#3475](https://github.com/Microsoft/vscode-python/issues/3475))
1. Add support for running Python interactive commands from the command palette.
   ([#3476](https://github.com/Microsoft/vscode-python/issues/3476))
1. Handle interrupts crashing the kernel.
   ([#3511](https://github.com/Microsoft/vscode-python/issues/3511))
1. Revert `ctags` argument from `--extras` to `--extra`.
   ([#3517](https://github.com/Microsoft/vscode-python/issues/3517))
1. Fix problems with `jupyter` startup related to custom configurations.
   ([#3533](https://github.com/Microsoft/vscode-python/issues/3533))
1. Fix crash when `kernelspec` is missing path or language.
   ([#3561](https://github.com/Microsoft/vscode-python/issues/3561))
1. Update the Microsoft Python Language Server to 0.1.72/[2018.12.1](https://github.com/Microsoft/python-language-server/releases/tag/2018.12.1) ([#3657](https://github.com/Microsoft/vscode-python/issues/3657)):
   * Properly resolve namespace packages and relative imports.
   * `Go to Definition` now supports namespace packages.
   * Fixed `null` reference exceptions.
   * Fixed erroneously reporting `None`, `True`, and `False` as undefined.


### Code Health

1. Pin python dependencies bundled with the extension in a `requirements.txt` file.
   ([#2965](https://github.com/Microsoft/vscode-python/issues/2965))
1. Remove scripts that bundled the extension using the old way, without webpack.
   ([#3479](https://github.com/Microsoft/vscode-python/issues/3479))
1. Fix environment variable token in Azure DevOps YAML.
   ([#3630](https://github.com/Microsoft/vscode-python/issues/3630))
1. Add missing imports and enable functional tests.
   ([#3649](https://github.com/Microsoft/vscode-python/issues/3649))
1. Enable code coverage for unit tests and functional tests.
   ([#3650](https://github.com/Microsoft/vscode-python/issues/3650))
1. Add logging for improved diagnostics.
   ([#3460](https://github.com/Microsoft/vscode-python/issues/3460))

## 2018.11.0 (29 Nov 2018)

### Thanks

Thanks to the following projects which we fully rely on to provide some of
our features:
- [isort 4.3.4](https://pypi.org/project/isort/4.3.4/)
- [jedi 0.13.1](https://pypi.org/project/jedi/0.13.1/)
  and [parso 0.3.1](https://pypi.org/project/parso/0.3.1/)
- [Microsoft Python Language Server](https://github.com/microsoft/python-language-server)
- [ptvsd](https://pypi.org/project/ptvsd/)
- [exuberant ctags](http://ctags.sourceforge.net/) (user-installed)
- [rope](https://pypi.org/project/rope/) (user-installed)

Also thanks to the various projects we provide integrations with which help
make this extension useful:
- Debugging support:
  [Django](https://pypi.org/project/Django/),
  [Flask](https://pypi.org/project/Flask/),
  [gevent](https://pypi.org/project/gevent/),
  [Jinja](https://pypi.org/project/Jinja/),
  [Pyramid](https://pypi.org/project/pyramid/),
  [PySpark](https://pypi.org/project/pyspark/),
  [Scrapy](https://pypi.org/project/Scrapy/),
  [Watson](https://pypi.org/project/Watson/)
- Formatting:
  [autopep8](https://pypi.org/project/autopep8/),
  [black](https://pypi.org/project/black/),
  [yapf](https://pypi.org/project/yapf/)
- Interpreter support:
  [conda](https://conda.io/),
  [direnv](https://direnv.net/),
  [pipenv](https://pypi.org/project/pipenv/),
  [pyenv](https://github.com/pyenv/pyenv),
  [venv](https://docs.python.org/3/library/venv.html#module-venv),
  [virtualenv](https://pypi.org/project/virtualenv/)
- Linting:
  [bandit](https://pypi.org/project/bandit/),
  [flake8](https://pypi.org/project/flake8/),
  [mypy](https://pypi.org/project/mypy/),
  [prospector](https://pypi.org/project/prospector/),
  [pylint](https://pypi.org/project/pylint/),
  [pydocstyle](https://pypi.org/project/pydocstyle/),
  [pylama](https://pypi.org/project/pylama/)
- Testing:
  [nose](https://pypi.org/project/nose/),
  [pytest](https://pypi.org/project/pytest/),
  [unittest](https://docs.python.org/3/library/unittest.html#module-unittest)

And finally thanks to the [Python](https://www.python.org/) development team and
community for creating a fantastic programming language and community to be a
part of!

### Enhancements

1. Update Jedi to 0.13.1 and parso 0.3.1.
   ([#2667](https://github.com/Microsoft/vscode-python/issues/2667))
1. Make diagnostic message actionable when opening a workspace with no currently selected Python interpreter.
   ([#2983](https://github.com/Microsoft/vscode-python/issues/2983))
1. Expose an API that can be used by other extensions to interact with the Python Extension.
   ([#3121](https://github.com/Microsoft/vscode-python/issues/3121))
1. Updated the language server to [0.1.65](https://github.com/Microsoft/python-language-server/releases/tag/2018.11.1):
   - Improved `formatOnType` so it handles mismatched braces better
   ([#3482](https://github.com/Microsoft/vscode-python/issues/3482))

### Fixes

1. Have `ctags` use the `--extras` option instead of `--extra`.
   (thanks to [Brandy Sandrowicz](https://github.com/bsandrow))
   ([#793](https://github.com/Microsoft/vscode-python/issues/793))
1. Always use bundled version of [`ptvsd`](https://github.com/microsoft/ptvsd), unless specified.
   To use a custom version of `ptvsd` in the debugger, add `customDebugger` into your `launch.json` configuration as follows:
   ```json
       "type": "python",
       "request": "launch",
       "customDebugger": true
   ```
   ([#3283](https://github.com/Microsoft/vscode-python/issues/3283))
1. Fix problems with virtual environments not matching the loaded python when running cells.
   ([#3294](https://github.com/Microsoft/vscode-python/issues/3294))
1. Add button for interrupting the jupyter kernel
   ([#3314](https://github.com/Microsoft/vscode-python/issues/3314))
1. Auto select `Python Interpreter` prior to validation of interpreters and changes to messages displayed.
   ([#3326](https://github.com/Microsoft/vscode-python/issues/3326))
1. Fix Jupyter server connection issues involving IP addresses, base_url, and missing tokens
   ([#3332](https://github.com/Microsoft/vscode-python/issues/3332))
1. Make `nbconvert` in a installation not prevent notebooks from starting.
   ([#3343](https://github.com/Microsoft/vscode-python/issues/3343))
1. Re-run Jupyter notebook setup when the kernel is restarted. This correctly picks up dark color themes for matplotlib.
   ([#3418](https://github.com/Microsoft/vscode-python/issues/3418))
1. Update the language server to [0.1.65](https://github.com/Microsoft/python-language-server/releases/tag/2018.11.1):
   - Fixed `null` reference exception when executing "Find symbol in workspace"
   - Fixed `null` argument exception that could happen when a function used tuples
   - Fixed issue when variables in nested list comprehensions were marked as undefined
   - Fixed exception that could be thrown with certain generic syntax
   ([#3482](https://github.com/Microsoft/vscode-python/issues/3482))

### Code Health

1. Added basic integration tests for the new Language Server.
   ([#2041](https://github.com/Microsoft/vscode-python/issues/2041))
1. Add smoke tests for the extension.
   ([#3021](https://github.com/Microsoft/vscode-python/issues/3021))
1. Improvements to the `webpack configuration` file used to build the Data Science UI components.
   Added pre-build validations to ensure all npm modules used by Data Science UI components are registered.
   ([#3122](https://github.com/Microsoft/vscode-python/issues/3122))
1. Removed `IsTestExecution` guard from around data science banner calls
   ([#3246](https://github.com/Microsoft/vscode-python/issues/3246))
1. Unit tests for `CodeLensProvider` and `CodeWatcher`
   ([#3264](https://github.com/Microsoft/vscode-python/issues/3264))
1. Use `EXTENSION_ROOT_DIR` instead of `__dirname` in preparation for bundling of extension.
   ([#3317](https://github.com/Microsoft/vscode-python/issues/3317))
1. Add YAML file specification for CI builds
   ([#3350](https://github.com/Microsoft/vscode-python/issues/3350))
1. Stop running CI tests against the `master` branch of ptvsd.
   ([#3414](https://github.com/Microsoft/vscode-python/issues/3414))
1. Be more aggressive in searching for a Python environment that can run Jupyter
   (make sure to cleanup any kernelspecs that are created during this process).
   ([#3433](https://github.com/Microsoft/vscode-python/issues/3433))


## 2018.10.1 (09 Nov 2018)

### Fixes

1. When attempting to 'Run Cell', get error - Cannot read property 'length' of null
   ([#3286](https://github.com/Microsoft/vscode-python/issues/3286))

## 2018.10.0 (08 Nov 2018)

### Thanks

Thanks to the following projects which we fully rely on to provide some of
our features:
- [isort 4.3.4](https://pypi.org/project/isort/4.3.4/)
- [jedi 0.12.0](https://pypi.org/project/jedi/0.12.0/)
  and [parso 0.2.1](https://pypi.org/project/parso/0.2.1/)
- Microsoft Python Language Server
- ptvsd
- [exuberant ctags](http://ctags.sourceforge.net/) (user-installed)
- [rope](https://pypi.org/project/rope/) (user-installed)

Also thanks to the various projects we provide integrations with which help
make this extension useful:
- Debugging support:
  [Django](https://pypi.org/project/Django/),
  [Flask](https://pypi.org/project/Flask/),
  [gevent](https://pypi.org/project/gevent/),
  [Jinja](https://pypi.org/project/Jinja/),
  [Pyramid](https://pypi.org/project/pyramid/),
  [PySpark](https://pypi.org/project/pyspark/),
  [Scrapy](https://pypi.org/project/Scrapy/),
  [Watson](https://pypi.org/project/Watson/)
- Formatting:
  [autopep8](https://pypi.org/project/autopep8/),
  [black](https://pypi.org/project/black/),
  [yapf](https://pypi.org/project/yapf/)
- Interpreter support:
  [conda](https://conda.io/),
  [direnv](https://direnv.net/),
  [pipenv](https://pypi.org/project/pipenv/),
  [pyenv](https://github.com/pyenv/pyenv),
  [venv](https://docs.python.org/3/library/venv.html#module-venv),
  [virtualenv](https://pypi.org/project/virtualenv/)
- Linting:
  [bandit](https://pypi.org/project/bandit/),
  [flake8](https://pypi.org/project/flake8/),
  [mypy](https://pypi.org/project/mypy/),
  [prospector](https://pypi.org/project/prospector/),
  [pylint](https://pypi.org/project/pylint/),
  [pydocstyle](https://pypi.org/project/pydocstyle/),
  [pylama](https://pypi.org/project/pylama/)
- Testing:
  [nose](https://pypi.org/project/nose/),
  [pytest](https://pypi.org/project/pytest/),
  [unittest](https://docs.python.org/3/library/unittest.html#module-unittest)

And finally thanks to the [Python](https://www.python.org/) development team and
community for creating a fantastic programming language and community to be a
part of!

### Enhancements

1. Add support for code completion in the debug console window.
   ([#1076](https://github.com/Microsoft/vscode-python/issues/1076))
1. Add a new simple snippet for `if __name__ == '__main__':` block. The snippet can be accessed by typing `__main__`
   (thanks [R S Nikhil Krishna](https://github.com/rsnk96/))
   ([#2242](https://github.com/Microsoft/vscode-python/issues/2242))
1. Add Python Interactive mode for data science.
   ([#2302](https://github.com/Microsoft/vscode-python/issues/2302))
1. Added a debugger setting to show return values of functions while stepping.
   ([#2463](https://github.com/Microsoft/vscode-python/issues/2463))
1. Enable on-type formatting from language server
   ([#2690](https://github.com/Microsoft/vscode-python/issues/2690))
1. Add [bandit](https://pypi.org/project/bandit/) to supported linters.
   (thanks [Steven Demurjian Jr.](https://github.com/demus/))
   ([#2775](https://github.com/Microsoft/vscode-python/issues/2775))
1. Ensure `python.condaPath` supports paths relative to `Home`. E.g. `"python.condaPath":"~/anaconda3/bin/conda"`.
   ([#2781](https://github.com/Microsoft/vscode-python/issues/2781))
1. Updated the [language server](https://github.com/Microsoft/python-language-server) to [0.1.57/2018.11.0](https://github.com/Microsoft/python-language-server/releases/tag/2018.11.0) (from 2018.10.0)
   and the [debugger](https://pypi.org/project/ptvsd/) to
   [4.2.0](https://github.com/Microsoft/ptvsd/releases/tag/v4.2.0) (from 4.1.3). Highlights include:
   * Language server
     - Completion support for [`collections.namedtuple`](https://docs.python.org/3/library/collections.html#collections.namedtuple).
     - Support [`typing.NewType`](https://docs.python.org/3/library/typing.html#typing.NewType)
       and [`typing.TypeVar`](https://docs.python.org/3/library/typing.html#typing.TypeVar).
   * Debugger
     - Add support for sub-process debugging (set `"subProcess": true` in your `launch.json` to use).
     - Add support for [pyside2](https://pypi.org/project/PySide2/).
1. Add localization of strings. Localized versions are specified in the package.nls.\<locale\>.json files.
   ([#463](https://github.com/Microsoft/vscode-python/issues/463))
1. Clear cached list of interpreters when an interpeter is created in the workspace folder (this allows for virtual environments created in one's workspace folder to be detectable immediately).
   ([#656](https://github.com/Microsoft/vscode-python/issues/656))
1. Pylint is no longer enabled by default when using the language server. Users that have not configured pylint but who have installed it in their workspace will be asked if they'd like to enable it.
   ([#974](https://github.com/Microsoft/vscode-python/issues/974))

### Fixes

1. Support "conda activate" after 4.4.0.
   ([#1882](https://github.com/Microsoft/vscode-python/issues/1882))
1. Fix installation of codna packages when conda environment contains spaces.
   ([#2015](https://github.com/Microsoft/vscode-python/issues/2015))
1. Ensure `python.formatting.blackPath` supports paths relative to `Home`. E.g. `"python.formatting.blackPath":"~/venv/bin/black"`.
   ([#2274](https://github.com/Microsoft/vscode-python/issues/2274))
1. Correct errors with timing, resetting, and exceptions, related to unittest during discovery and execution of tests. Re-enable `unittest.test` suite.
   ([#2692](https://github.com/Microsoft/vscode-python/issues/2692))
1. Fix colon-triggered block formatting.
   ([#2714](https://github.com/Microsoft/vscode-python/issues/2714))
1. Ensure relative paths to python interpreters in `python.pythonPath` of `settings.json` are prefixed with `./` or `.\\` (depending on the OS).
   ([#2744](https://github.com/Microsoft/vscode-python/issues/2744))
1. Give preference to PTSVD in current path.
   ([#2818](https://github.com/Microsoft/vscode-python/issues/2818))
1. Fixed a typo in the Python interpreter selection balloon for macOS.
   (thanks [Joe Graham](https://github.com/joe-graham))
   ([#2868](https://github.com/Microsoft/vscode-python/issues/2868))
1. Updated the [language server](https://github.com/Microsoft/python-language-server) to [0.1.57/2018.11.0](https://github.com/Microsoft/python-language-server/releases/tag/2018.11.0) (from 2018.10.0)
   and the [debugger](https://pypi.org/project/ptvsd/) to
   [4.2.0](https://github.com/Microsoft/ptvsd/releases/tag/v4.2.0) (from 4.1.3). Highlights include:
   * Language server
     - Completions on generic containers work (e.g. `x: List[T]` now have completions for `x`, not just `x[]`).
     - Fixed issues relating to `Go to Definition` for `from ... import` statements.
     - `None` is no longer flagged as undefined.
     - `BadSourceException` should no longer be raised.
     - Fixed a null reference exception when handling certain function overloads.
   * Debugger
     - Properly deal with handled or unhandled exception in top level frames.
     - Any folder ending with `site-packages` is considered a library.
     - Treat any code not in `site-packages` as user code.
     - Handle case where no completions are provided by the debugger.

### Code Health

1. Remove test-specific code from `configSettings.ts` class.
   ([#2678](https://github.com/Microsoft/vscode-python/issues/2678))
1. Add a unit test for the MyPy output regex.
   ([#2696](https://github.com/Microsoft/vscode-python/issues/2696))
1. Update all npm dependencies to use the caret operator.
   ([#2746](https://github.com/Microsoft/vscode-python/issues/2746))
1. Move contents of the folder `src/utils` into `src/client/common/utils`.
   ([#2748](https://github.com/Microsoft/vscode-python/issues/2748))
1. Moved languageServer-related files to a languageServer folder.
   ([#2756](https://github.com/Microsoft/vscode-python/issues/2756))
1. Skip known failing tests for specific OS and Python version combinations to get CI running cleanly.
   ([#2795](https://github.com/Microsoft/vscode-python/issues/2795))
1. Move the linting error code out of the linting message and let [VS Code manage it in the Problems panel](https://code.visualstudio.com/updates/v1_28#_problems-panel)
   (Thanks [Nafly Mohammed](https://github.com/naflymim)).
   ([#2815](https://github.com/Microsoft/vscode-python/issues/2815))
1. Remove code related to the old debugger.
   ([#2828](https://github.com/Microsoft/vscode-python/issues/2828))
1. Upgrade Gulp to 4.0.0.
   ([#2909](https://github.com/Microsoft/vscode-python/issues/2909))
1. Remove pre-commit hooks.
   ([#2963](https://github.com/Microsoft/vscode-python/issues/2963))
1. Only perform Black-related formatting tests when the current Python-version supports it.
   ([#2999](https://github.com/Microsoft/vscode-python/issues/2999))
1. Move language server downloads to the CDN.
   ([#3000](https://github.com/Microsoft/vscode-python/issues/3000))
1. Pin extension to a minimum version of the language server.
   ([#3125](https://github.com/Microsoft/vscode-python/issues/3125))





## 2018.9.2 (29 Oct 2018)

### Fixes

1. Update version of `vscode-extension-telemetry` to resolve issue with regards to spawning of numerous `powershell` processes.
   ([#2996](https://github.com/Microsoft/vscode-python/issues/2996))

### Code Health

1. Forward telemetry from the language server.
   ([#2940](https://github.com/Microsoft/vscode-python/issues/2940))


## 2018.9.1 (18 Oct 2018)

### Fixes

1. Disable activation of conda environments in PowerShell.
   ([#2732](https://github.com/Microsoft/vscode-python/issues/2732))
1. Add logging along with some some improvements to the load times of the extension.
   ([#2827](https://github.com/Microsoft/vscode-python/issues/2827))
1. Stop `normalizationForInterpreter.py` script from returning CRCRLF line-endings.
   ([#2857](https://github.com/Microsoft/vscode-python/issues/2857))

### Code Health

1. Add ability to publish extension builds from `release` branches into the blob store.
   ([#2874](https://github.com/Microsoft/vscode-python/issues/2874))


## 2018.9.0 (9 Oct 2018)

### Thanks

Thanks to the following projects which we fully rely on to provide some of
our features:
- [isort 4.3.4](https://pypi.org/project/isort/4.3.4/)
- [jedi 0.12.0](https://pypi.org/project/jedi/0.12.0/)
  and [parso 0.2.1](https://pypi.org/project/parso/0.2.1/)
- [Microsoft Python Language Server 2018.9.0](https://github.com/Microsoft/python-language-server/releases/tag/2018.9.0)
- [ptvsd 4.1.3](https://github.com/Microsoft/ptvsd/releases/tag/v4.1.3)
- [exuberant ctags](http://ctags.sourceforge.net/) (user-installed)
- [rope](https://pypi.org/project/rope/) (user-installed)

Also thanks to the various projects we provide integrations with which help
make this extension useful:
- Debugging support:
  [Django](https://pypi.org/project/Django/),
  [Flask](https://pypi.org/project/Flask/),
  [gevent](https://pypi.org/project/gevent/),
  [Jinja](https://pypi.org/project/Jinja/),
  [Pyramid](https://pypi.org/project/pyramid/),
  [PySpark](https://pypi.org/project/pyspark/),
  [Scrapy](https://pypi.org/project/Scrapy/),
  [Watson](https://pypi.org/project/Watson/)
- Formatting:
  [autopep8](https://pypi.org/project/autopep8/),
  [black](https://pypi.org/project/black/),
  [yapf](https://pypi.org/project/yapf/)
- Interpreter support:
  [conda](https://conda.io/),
  [direnv](https://direnv.net/),
  [pipenv](https://pypi.org/project/pipenv/),
  [pyenv](https://github.com/pyenv/pyenv),
  [venv](https://docs.python.org/3/library/venv.html#module-venv),
  [virtualenv](https://pypi.org/project/virtualenv/)
- Linting:
  [bandit](https://pypi.org/project/bandit/),
  [flake8](https://pypi.org/project/flake8/),
  [mypy](https://pypi.org/project/mypy/),
  [prospector](https://pypi.org/project/prospector/),
  [pylint](https://pypi.org/project/pylint/),
  [pydocstyle](https://pypi.org/project/pydocstyle/),
  [pylama](https://pypi.org/project/pylama/)
- Testing:
  [nose](https://pypi.org/project/nose/),
  [pytest](https://pypi.org/project/pytest/),
  [unittest](https://docs.python.org/3/library/unittest.html#module-unittest)

And finally thanks to the [Python](https://www.python.org/) development team and
community for creating a fantastic programming language and community to be a
part of!

### Enhancements

1. Adds support for code completion in the debug console window.
   ([#1076](https://github.com/Microsoft/vscode-python/issues/1076))
1. Auto activate Python Environment in terminals (disable with `"python.terminal.activateEnvironment": false`).
   ([#1387](https://github.com/Microsoft/vscode-python/issues/1387))
1. Add support for activation of `pyenv` environments in the Terminal.
   ([#1526](https://github.com/Microsoft/vscode-python/issues/1526))
1. Display a message with options when user selects the default macOS Python interpreter.
   ([#1689](https://github.com/Microsoft/vscode-python/issues/1689))
1. Add debug configuration snippet for modules for the debugger.
   ([#2175](https://github.com/Microsoft/vscode-python/issues/2175))
1. Search for python interpreters in all paths found in the `PATH`/`Path` environment variable.
   ([#2398](https://github.com/Microsoft/vscode-python/issues/2398))
1. Add telemetry to download, extract, and analyze, phases of the Python Language Server.
   ([#2461](https://github.com/Microsoft/vscode-python/issues/2461))
1. The `pvsc-dev-ext.py` script now captures `stderr` for more informative exceptions
   when execution fails.
   ([#2483](https://github.com/Microsoft/vscode-python/issues/2483))
1. Display notification when attempting to debug without selecting a python interpreter.
   ([#2494](https://github.com/Microsoft/vscode-python/issues/2494))
1. Add support for out of band updates to the language server.
   ([#2580](https://github.com/Microsoft/vscode-python/issues/2580))
1. Ensure status bar with interpreter information takes priority over other items.
   ([#2617](https://github.com/Microsoft/vscode-python/issues/2617))
1. Add Python Language Server version to the survey banner URL presented to some users.
   ([#2630](https://github.com/Microsoft/vscode-python/issues/2630))
1. Language server now provides rename functionality.
   ([#2650](https://github.com/Microsoft/vscode-python/issues/2650))
1. Search for default known paths for conda environments on windows.
   ([#2794](https://github.com/Microsoft/vscode-python/issues/2794)
1. Add [bandit](https://pypi.org/project/bandit/) to supported linters.
   (thanks [Steven Demurjian](https://github.com/demus))
   ([#2775](https://github.com/Microsoft/vscode-python/issues/2775))

### Fixes

1. Improvements to the display format of interpreter information in the list of interpreters.
   ([#1352](https://github.com/Microsoft/vscode-python/issues/1352))
1. Deprecate the use of the setting `python.autoComplete.preloadModules`. Recommendation is to utilize the new language server (change the setting `"python.jediEnabled": false`).
   ([#1704](https://github.com/Microsoft/vscode-python/issues/1704))
1. Add a new `python.condaPath` setting to use if conda is not found on `PATH`.
   ([#1944](https://github.com/Microsoft/vscode-python/issues/1944))
1. Ensure code is executed when the last line of selected code is indented.
   ([#2167](https://github.com/Microsoft/vscode-python/issues/2167))
1. Stop duplicate initializations of the Python Language Server's progress reporter.
   ([#2297](https://github.com/Microsoft/vscode-python/issues/2297))
1. Fix the regex expression to match MyPy linter messages that expects the file name to have a `.py` extension, that isn't always the case, to catch any filename.
   E.g., .pyi files that describes interfaces wouldn't get the linter messages to Problems tab.
   ([#2380](https://github.com/Microsoft/vscode-python/issues/2380))
1. Do not use variable substitution when updating `python.pythonPath`.  This matters
   because VS Code does not do variable substitution in settings values.
   ([#2459](https://github.com/Microsoft/vscode-python/issues/2459))
1. Use a python script to launch the debugger, instead of using `-m` which requires changes to the `PYTHONPATH` variable.
   ([#2509](https://github.com/Microsoft/vscode-python/issues/2509))
1. Provide paths from `PYTHONPATH` environment variable to the language server, as additional search locations of Python modules.
   ([#2518](https://github.com/Microsoft/vscode-python/issues/2518))
1. Fix issue preventing debugger user survey banner from opening.
   ([#2557](https://github.com/Microsoft/vscode-python/issues/2557))
1. Use folder name of the Python interpreter as the name of the virtual environment.
   ([#2562](https://github.com/Microsoft/vscode-python/issues/2562))
1. Give preference to bitness information retrieved from the Python interpreter over what's been retrieved from Windows Registry.
   ([#2563](https://github.com/Microsoft/vscode-python/issues/2563))
1. Use the environment folder name for environments without environment names in the Conda Environments list file.
   ([#2577](https://github.com/Microsoft/vscode-python/issues/2577))
1. Update environment variable naming convention for `SPARK_HOME`, when stored in `settings.json`.
   ([#2628](https://github.com/Microsoft/vscode-python/issues/2628))
1. Fix debug adapter `Attach` test.
   ([#2655](https://github.com/Microsoft/vscode-python/issues/2655))
1. Fix colon-triggered block formatting.
   ([#2714](https://github.com/Microsoft/vscode-python/issues/2714))
1. Use full path to activate command in conda environments on windows when python.condaPath is set.
   ([#2753](https://github.com/Microsoft/vscode-python/issues/2753))

### Code Health

1. Fix broken CI on Azure DevOps.
   ([#2549](https://github.com/Microsoft/vscode-python/issues/2549))
1. Upgraded our version of `request` to `2.87.0`.
   ([#2621](https://github.com/Microsoft/vscode-python/issues/2621))
1. Include the version of language server in telemetry.
   ([#2702](https://github.com/Microsoft/vscode-python/issues/2702))
1. Update `vscode-extension-telemetry` to `0.0.22`.
   ([#2745](https://github.com/Microsoft/vscode-python/issues/2745))


## 2018.8.0 (04 September 2018)

### Thanks

Thanks to the following projects which we fully rely on to provide some of
our features:
- [isort 4.3.4](https://pypi.org/project/isort/4.3.4/)
- [jedi 0.12.0](https://pypi.org/project/jedi/0.12.0/)
  and [parso 0.2.1](https://pypi.org/project/parso/0.2.1/)
- [4.1.1](https://pypi.org/project/ptvsd/4.1.1/)
- [exuberant ctags](http://ctags.sourceforge.net/) (user-installed)
- [rope](https://pypi.org/project/rope/) (user-installed)

Also thanks to the various projects we provide integrations with which help
make this extension useful:
- Debugging support:
  [Django](https://pypi.org/project/Django/),
  [Flask](https://pypi.org/project/Flask/),
  [gevent](https://pypi.org/project/gevent/),
  [Jinja](https://pypi.org/project/Jinja/),
  [Pyramid](https://pypi.org/project/pyramid/),
  [PySpark](https://pypi.org/project/pyspark/),
  [Scrapy](https://pypi.org/project/Scrapy/),
  [Watson](https://pypi.org/project/Watson/)
- Formatting:
  [autopep8](https://pypi.org/project/autopep8/),
  [black](https://pypi.org/project/black/),
  [yapf](https://pypi.org/project/yapf/)
- Interpreter support:
  [conda](https://conda.io/),
  [direnv](https://direnv.net/),
  [pipenv](https://pypi.org/project/pipenv/),
  [pyenv](https://github.com/pyenv/pyenv),
  [venv](https://docs.python.org/3/library/venv.html#module-venv),
  [virtualenv](https://pypi.org/project/virtualenv/)
- Linting:
  [flake8](https://pypi.org/project/flake8/),
  [mypy](https://pypi.org/project/mypy/),
  [prospector](https://pypi.org/project/prospector/),
  [pylint](https://pypi.org/project/pylint/),
  [pydocstyle](https://pypi.org/project/pydocstyle/),
  [pylama](https://pypi.org/project/pylama/)
- Testing:
  [nose](https://pypi.org/project/nose/),
  [pytest](https://pypi.org/project/pytest/),
  [unittest](https://docs.python.org/3/library/unittest.html#module-unittest)

And finally thanks to the [Python](https://www.python.org/) development team and
community for creating a fantastic programming language and community to be a
part of!

### Enhancements

1. Improved language server startup time by 40%.
   ([#1865](https://github.com/Microsoft/vscode-python/issues/1865))
1. Add pip dependency support to the conda `environment.yml` YAML schema support
   (thanks [Mark Edwards](https://github.com/markedwards)).
   ([#2119](https://github.com/Microsoft/vscode-python/issues/2119))
1. Added a German translation. (thanks to [bschley](https://github.com/bschley) and by means of [berndverst](https://github.com/berndverst) and [croth1](https://github.com/croth1) for the reviews)
   ([#2203](https://github.com/Microsoft/vscode-python/issues/2203))
1. The new setting `python.analysis.diagnosticPublishDelay` allows you to control
   when language server publishes diagnostics. Default is 1 second after the user
   activity, such a typing, ceases. If diagnostic is clear (i.e. errors got fixed),
   the publishing is immediate.
   ([#2270](https://github.com/Microsoft/vscode-python/issues/2270))
1. Language server now supports hierarchical document outline per language server protocol 4.4+ and VS Code 1.26+.
   ([#2384](https://github.com/Microsoft/vscode-python/issues/2384))
1. Make use of the `http.proxy` field in `settings.json` when downloading the Python Language Server.
   ([#2385](https://github.com/Microsoft/vscode-python/issues/2385))

### Fixes

1. Fix debugger issue that prevented users from copying the value of a variable from the Variables debugger window.
   ([#1398](https://github.com/Microsoft/vscode-python/issues/1398))
1. Enable code lenses for tests when using the new language server.
   ([#1948](https://github.com/Microsoft/vscode-python/issues/1948))
1. Fix null reference exception in the language server causing server initialization to fail. The exception happened when search paths contained a folder that did not exist.
   ([#2017](https://github.com/Microsoft/vscode-python/issues/2017))
1. Language server now populates document outline with all symbols instead of just top-level ones.
   ([#2050](https://github.com/Microsoft/vscode-python/issues/2050))
1. Ensure test count values in the status bar represent the correct number of tests that were discovered and run.
   ([#2143](https://github.com/Microsoft/vscode-python/issues/2143))
1. Fixed issue in the language server when documentation for a function always produced "Documentation is still being calculated, please try again soon".
   ([#2179](https://github.com/Microsoft/vscode-python/issues/2179))
1. Change linter message parsing so it respects `python.linting.maxNumberOfProblems`.
   (thanks [Scott Saponas](https://github.com/saponas/))
   ([#2198](https://github.com/Microsoft/vscode-python/issues/2198))
1. Fixed language server issue when it could enter infinite loop reloading modules.
   ([#2207](https://github.com/Microsoft/vscode-python/issues/2207))
1. Ensure workspace `pipenv` environment is not labeled as a `virtual env`.
   ([#2223](https://github.com/Microsoft/vscode-python/issues/2223))
1. Improve reliability of document outline population with language server.
   ([#2224](https://github.com/Microsoft/vscode-python/issues/2224))
1. Language server now correctly handles `with` statement when `__enter__` is
   declared in a base class.
   ([#2240](https://github.com/Microsoft/vscode-python/issues/2240))
1. Fix `visualstudio_py_testLauncher` to stop breaking out of test discovery too soon.
   ([#2241](https://github.com/Microsoft/vscode-python/issues/2241))
1. Notify the user when the language server does not support their platform.
   ([#2245](https://github.com/Microsoft/vscode-python/issues/2245))
1. Fix issue with survey not opening in a browser for Windows users.
   ([#2252](https://github.com/Microsoft/vscode-python/issues/2252))
1. Correct banner survey question text to reference the Python Language Server.
   ([#2253](https://github.com/Microsoft/vscode-python/issues/2253))
1. Fixed issue in the language server when typing dot under certain conditions produced null reference exception.
   ([#2262](https://github.com/Microsoft/vscode-python/issues/2262))
1. Fix error when switching from new language server to the old `Jedi` language server.
   ([#2281](https://github.com/Microsoft/vscode-python/issues/2281))
1. Unpin Pylint from < 2.0 (prospector was upgraded and isn't stuck on that any longer)
   ([#2284](https://github.com/Microsoft/vscode-python/issues/2284))
1. Add support for breaking into the first line of code in the new debugger.
   ([#2299](https://github.com/Microsoft/vscode-python/issues/2299))
1. Show the debugger survey banner for only a subset of users.
   ([#2300](https://github.com/Microsoft/vscode-python/issues/2300))
1. Ensure Flask debug configuration launches flask in a debug environment with the Flask debug mode disabled.
   This is necessary to ensure the custom debugger takes precedence over the interactive debugger, and live reloading is disabled.
   http://flask.pocoo.org/docs/1.0/api/#flask.Flask.debug
   ([#2309](https://github.com/Microsoft/vscode-python/issues/2309))
1. Language server now correctly merges data from typeshed and the Python library.
   ([#2345](https://github.com/Microsoft/vscode-python/issues/2345))
1. Fix pytest >= 3.7 test discovery.
   ([#2347](https://github.com/Microsoft/vscode-python/issues/2347))
1. Update the downloaded Python language server nuget package filename to
   `Python-Language-Server-{OSType}.beta.nupkg`.
   ([#2362](https://github.com/Microsoft/vscode-python/issues/2362))
1. Added setting to control language server log output. Default is now 'error' so there should be much less noise in the output.
   ([#2405](https://github.com/Microsoft/vscode-python/issues/2405))
1. Fix `experimental` debugger when debugging Python files with Unicode characters in the file path.
   ([#688](https://github.com/Microsoft/vscode-python/issues/688))
1. Ensure stepping out of debugged code does not take user into `PTVSD` debugger code.
   ([#767](https://github.com/Microsoft/vscode-python/issues/767))
1. Upgrade `pythonExperimental` to `python` in `launch.json`.
   ([#2478](https://github.com/Microsoft/vscode-python/issues/2478))

### Code Health

1. Revert change that moved IExperimentalDebuggerBanner into a common location.
   ([#2195](https://github.com/Microsoft/vscode-python/issues/2195))
1. Decorate `EventEmitter` within a `try..catch` to play nice with other extensions performing the same operation.
   ([#2196](https://github.com/Microsoft/vscode-python/issues/2196))
1. Change the default interpreter to favor Python 3 over Python 2.
   ([#2266](https://github.com/Microsoft/vscode-python/issues/2266))
1. Deprecate command `Python: Build Workspace Symbols` when using the language server.
   ([#2267](https://github.com/Microsoft/vscode-python/issues/2267))
1. Pin version of `pylint` to `3.6.3` to allow ensure `pylint` gets installed on Travis with Python2.7.
   ([#2305](https://github.com/Microsoft/vscode-python/issues/2305))
1. Remove some of the debugger tests and fix some minor debugger issues.
   ([#2307](https://github.com/Microsoft/vscode-python/issues/2307))
1. Only use the current stable version of PTVSD in CI builds/releases.
   ([#2432](https://github.com/Microsoft/vscode-python/issues/2432))


## 2018.7.1 (23 July 2018)

### Fixes

1. Update the language server to code as of
   [651468731500ec1cc644029c3666c57b82f77d76](https://github.com/Microsoft/PTVS/commit/651468731500ec1cc644029c3666c57b82f77d76).
   ([#2233](https://github.com/Microsoft/vscode-python/issues/2233))


## 2018.7.0 (18 July 2018)

### Thanks

Thanks to the following projects which we fully rely on to provide some of
our features:
- [isort 4.3.4](https://pypi.org/project/isort/4.3.4/)
- [jedi 0.12.0](https://pypi.org/project/jedi/0.12.0/)
  and [parso 0.2.1](https://pypi.org/project/parso/0.2.1/)
- [ptvsd 3.0.0](https://pypi.org/project/ptvsd/3.0.0/) and [4.1.11a5](https://pypi.org/project/ptvsd/4.1.11a5/)
- [exuberant ctags](http://ctags.sourceforge.net/) (user-installed)
- [rope](https://pypi.org/project/rope/) (user-installed)

Also thanks to the various projects we provide integrations with which help
make this extension useful:
- Debugging support:
  [Django](https://pypi.org/project/Django/),
  [Flask](https://pypi.org/project/Flask/),
  [gevent](https://pypi.org/project/gevent/),
  [Jinja](https://pypi.org/project/Jinja/),
  [Pyramid](https://pypi.org/project/pyramid/),
  [PySpark](https://pypi.org/project/pyspark/),
  [Scrapy](https://pypi.org/project/Scrapy/),
  [Watson](https://pypi.org/project/Watson/)
- Formatting:
  [autopep8](https://pypi.org/project/autopep8/),
  [black](https://pypi.org/project/black/),
  [yapf](https://pypi.org/project/yapf/)
- Interpreter support:
  [conda](https://conda.io/),
  [direnv](https://direnv.net/),
  [pipenv](https://pypi.org/project/pipenv/),
  [pyenv](https://github.com/pyenv/pyenv),
  [venv](https://docs.python.org/3/library/venv.html#module-venv),
  [virtualenv](https://pypi.org/project/virtualenv/)
- Linting:
  [flake8](https://pypi.org/project/flake8/),
  [mypy](https://pypi.org/project/mypy/),
  [prospector](https://pypi.org/project/prospector/),
  [pylint](https://pypi.org/project/pylint/),
  [pydocstyle](https://pypi.org/project/pydocstyle/),
  [pylama](https://pypi.org/project/pylama/)
- Testing:
  [nose](https://pypi.org/project/nose/),
  [pytest](https://pypi.org/project/pytest/),
  [unittest](https://docs.python.org/3/library/unittest.html#module-unittest)

And finally thanks to the [Python](https://www.python.org/) development team and
community for creating a fantastic programming language and community to be a
part of!

### Enhancements

1. Language server now reports code analysis progress in the status bar.
   ([#1591](https://github.com/Microsoft/vscode-python/issues/1591))
1. Only report Language Server download progress once.
   ([#2000](https://github.com/Microsoft/vscode-python/issues/2000))
1. Messages changes to reflect name of the language server: 'Microsoft Python Language Server';
   folder name changed from `analysis` to `languageServer`.
   ([#2107](https://github.com/Microsoft/vscode-python/issues/2107))
1. Set default analysis for language server to open files only.
   ([#2113](https://github.com/Microsoft/vscode-python/issues/2113))
1. Add two popups to the extension: one to ask users to move to the new language server, the other to request feedback from users of that language server.
   ([#2127](https://github.com/Microsoft/vscode-python/issues/2127))

### Fixes

1. Ensure dunder variables are always displayed in code completion when using the new language server.
   ([#2013](https://github.com/Microsoft/vscode-python/issues/2013))
1. Store testId for files & suites during unittest discovery.
   ([#2044](https://github.com/Microsoft/vscode-python/issues/2044))
1. `editor.formatOnType` no longer adds space after `*` in multi-line arguments.
   ([#2048](https://github.com/Microsoft/vscode-python/issues/2048))
1. Fix bug where tooltips would popup whenever a comma is typed within a string.
   ([#2057](https://github.com/Microsoft/vscode-python/issues/2057))
1. Change keyboard shortcut for `Run Selection/Line in Python Terminal` to not
   interfere with the Find/Replace dialog box.
   ([#2068](https://github.com/Microsoft/vscode-python/issues/2068))
1. Relax validation of the environment `Path` variable.
   ([#2076](https://github.com/Microsoft/vscode-python/issues/2076))
1. `editor.formatOnType` is more reliable handling floating point numbers.
   ([#2079](https://github.com/Microsoft/vscode-python/issues/2079))
1. Change the default port used in remote debugging using `Experimental` debugger to `5678`.
   ([#2146](https://github.com/Microsoft/vscode-python/issues/2146))
1. Register test manager when using the new language server.
   ([#2186](https://github.com/Microsoft/vscode-python/issues/2186))

### Code Health

1. Removed pre-commit hook that ran unit tests.
   ([#1986](https://github.com/Microsoft/vscode-python/issues/1986))
1. Pass OS type to the debugger.
   ([#2128](https://github.com/Microsoft/vscode-python/issues/2128))
1. Ensure 'languageServer' directory is excluded from the build output.
   ([#2150](https://github.com/Microsoft/vscode-python/issues/2150))
1. Change the download links of the language server files.
   ([#2180](https://github.com/Microsoft/vscode-python/issues/2180))



## 2018.6.0 (20 June 2018)

### Thanks

Thanks to the following projects which we fully rely on to provide some of
our features:
- [isort 4.3.4](https://pypi.org/project/isort/4.3.4/)
- [jedi 0.12.0](https://pypi.org/project/jedi/0.12.0/)
  and [parso 0.2.1](https://pypi.org/project/parso/0.2.1/)
- [ptvsd 3.0.0](https://pypi.org/project/ptvsd/3.0.0/) and [4.1.11a5](https://pypi.org/project/ptvsd/4.1.11a5/)
- [exuberant ctags](http://ctags.sourceforge.net/) (user-installed)
- [rope](https://pypi.org/project/rope/) (user-installed)

Also thanks to the various projects we provide integrations with which help
make this extension useful:
- Debugging support:
  [Django](https://pypi.org/project/Django/),
  [Flask](https://pypi.org/project/Flask/),
  [gevent](https://pypi.org/project/gevent/),
  [Jinja](https://pypi.org/project/Jinja/),
  [Pyramid](https://pypi.org/project/pyramid/),
  [PySpark](https://pypi.org/project/pyspark/),
  [Scrapy](https://pypi.org/project/Scrapy/),
  [Watson](https://pypi.org/project/Watson/)
- Formatting:
  [autopep8](https://pypi.org/project/autopep8/),
  [black](https://pypi.org/project/black/),
  [yapf](https://pypi.org/project/yapf/)
- Interpreter support:
  [conda](https://conda.io/),
  [direnv](https://direnv.net/),
  [pipenv](https://pypi.org/project/pipenv/),
  [pyenv](https://github.com/pyenv/pyenv),
  [venv](https://docs.python.org/3/library/venv.html#module-venv),
  [virtualenv](https://pypi.org/project/virtualenv/)
- Linting:
  [flake8](https://pypi.org/project/flake8/),
  [mypy](https://pypi.org/project/mypy/),
  [prospector](https://pypi.org/project/prospector/),
  [pylint](https://pypi.org/project/pylint/),
  [pydocstyle](https://pypi.org/project/pydocstyle/),
  [pylama](https://pypi.org/project/pylama/)
- Testing:
  [nose](https://pypi.org/project/nose/),
  [pytest](https://pypi.org/project/pytest/),
  [unittest](https://docs.python.org/3/library/unittest.html#module-unittest)

And finally thanks to the [Python](https://www.python.org/) development team and
community for creating a fantastic programming language and community to be a
part of!

### Enhancements

1. Add setting to control automatic test discovery on save, `python.unitTest.autoTestDiscoverOnSaveEnabled`.
   (thanks [Lingyu Li](http://github.com/lingyv-li/))
   ([#1037](https://github.com/Microsoft/vscode-python/issues/1037))
1. Add `gevent` launch configuration option to enable debugging of gevent monkey patched code.
   (thanks [Bence Nagy](https://github.com/underyx))
   ([#127](https://github.com/Microsoft/vscode-python/issues/127))
1. Add support for the `"source.organizeImports"` setting for `"editor.codeActionsOnSave"` (thanks [Nathan Gaberel](https://github.com/n6g7)); you can turn this on just for Python using:
   ```json
   "[python]": {
       "editor.codeActionsOnSave": {
           "source.organizeImports": true
       }
   }
   ```
   ([#156](https://github.com/Microsoft/vscode-python/issues/156))
1. Added Spanish translation.
   (thanks [Mario Rubio](https://github.com/mario-mra/))
   ([#1902](https://github.com/Microsoft/vscode-python/issues/1902))
1. Add a French translation (thanks to [Jérémy](https://github.com/PixiBixi) for
   the initial patch, and thanks to [Nathan Gaberel](https://github.com/n6g7),
   [Bruno Alla](https://github.com/browniebroke), and
   [Tarek Ziade](https://github.com/tarekziade) for reviews).
   ([#1959](https://github.com/Microsoft/vscode-python/issues/1959))
1. Add syntax highlighting for [Pipenv](http://pipenv.readthedocs.io/en/latest/)-related
   files (thanks [Nathan Gaberel](https://github.com/n6g7)).
   ([#995](https://github.com/Microsoft/vscode-python/issues/995))

### Fixes

1. Modified to change error message displayed when path to a tool (`linter`, `formatter`, etc) is invalid.
   ([#1064](https://github.com/Microsoft/vscode-python/issues/1064))
1. Improvements to the logic used to parse the arguments passed into the test frameworks.
   ([#1070](https://github.com/Microsoft/vscode-python/issues/1070))
1. Ensure navigation to definitions follows imports and is transparent to decoration.
   (thanks [Peter Law](https://github.com/PeterJCLaw))
   ([#1638](https://github.com/Microsoft/vscode-python/issues/1638))
1. Fix for intellisense failing when using the new `Outline` feature.
   ([#1721](https://github.com/Microsoft/vscode-python/issues/1721))
1. When debugging unit tests, use the `env` file configured in `settings.json` under `python.envFile`.
   ([#1759](https://github.com/Microsoft/vscode-python/issues/1759))
1. Fix to display all interpreters in the interpreter list when a workspace contains a `Pipfile`.
   ([#1800](https://github.com/Microsoft/vscode-python/issues/1800))
1. Use file system API to perform file path comparisons when performing code navigation.
   (thanks to [bstaint](https://github.com/bstaint) for the problem diagnosis)
   ([#1811](https://github.com/Microsoft/vscode-python/issues/1811))
1. Automatically add path mappings for remote debugging when attaching to the localhost.
   ([#1829](https://github.com/Microsoft/vscode-python/issues/1829))
1. Change keyboard shortcut for `Run Selection/Line in Python Terminal` to `Shift+Enter`.
   ([#1875](https://github.com/Microsoft/vscode-python/issues/1875))
1. Fix unhandled rejected promises in unit tests.
   ([#1919](https://github.com/Microsoft/vscode-python/issues/1919))
1. Fix debugger issue that causes the debugger to hang and silently exit stepping over a line of code instantiating an ITK vector object.
   ([#459](https://github.com/Microsoft/vscode-python/issues/459))

### Code Health

1. Add telemetry to capture type of python interpreter used in workspace.
   ([#1237](https://github.com/Microsoft/vscode-python/issues/1237))
1. Enabled multi-thrreaded debugger tests for the `experimental` debugger.
   ([#1250](https://github.com/Microsoft/vscode-python/issues/1250))
1. Log relevant environment information when the existence of `pipenv` cannot be determined.
   ([#1338](https://github.com/Microsoft/vscode-python/issues/1338))
1. Use [dotenv](https://www.npmjs.com/package/dotenv) package to parse [environment variables definition files](https://code.visualstudio.com/docs/python/environments#_environment-variable-definitions-file).
   ([#1376](https://github.com/Microsoft/vscode-python/issues/1376))
1. Move from yarn to npm.
   ([#1402](https://github.com/Microsoft/vscode-python/issues/1402))
1. Fix django and flask debugger tests when using the experimental debugger.
   ([#1407](https://github.com/Microsoft/vscode-python/issues/1407))
1. Capture telemetry for the usage of the `Create Terminal` command along with other instances when a terminal is created implicitly.
   ([#1542](https://github.com/Microsoft/vscode-python/issues/1542))
1. Add telemetry to capture availability of Python 3, version of Python used in workspace and the number of workspace folders.
   ([#1545](https://github.com/Microsoft/vscode-python/issues/1545))
1. Ensure all CI tests (except for debugger) are no longer allowed to fail.
   ([#1614](https://github.com/Microsoft/vscode-python/issues/1614))
1. Capture telemetry for the usage of the feature that formats a line as you type (`editor.formatOnType`).
   ([#1766](https://github.com/Microsoft/vscode-python/issues/1766))
1. Capture telemetry for the new debugger.
   ([#1767](https://github.com/Microsoft/vscode-python/issues/1767))
1. Capture telemetry for usage of the setting `python.autocomplete.addBrackets`
   ([#1770](https://github.com/Microsoft/vscode-python/issues/1770))
1. Speed up githook by skipping commits not containing any `.ts` files.
   ([#1803](https://github.com/Microsoft/vscode-python/issues/1803))
1. Update typescript package to 2.9.1.
   ([#1815](https://github.com/Microsoft/vscode-python/issues/1815))
1. Log Conda not existing message as an information instead of an error.
   ([#1817](https://github.com/Microsoft/vscode-python/issues/1817))
1. Make use of `ILogger` to log messages instead of using `console.error`.
   ([#1821](https://github.com/Microsoft/vscode-python/issues/1821))
1. Update `parso` package to 0.2.1.
   ([#1833](https://github.com/Microsoft/vscode-python/issues/1833))
1. Update `isort` package to 4.3.4.
   ([#1842](https://github.com/Microsoft/vscode-python/issues/1842))
1. Add better exception handling when parsing responses received from the Jedi language service.
   ([#1867](https://github.com/Microsoft/vscode-python/issues/1867))
1. Resolve warnings in CI Tests and fix some broken CI tests.
   ([#1885](https://github.com/Microsoft/vscode-python/issues/1885))
1. Reduce sample count used to capture performance metrics in order to reduce time taken to complete the tests.
   ([#1887](https://github.com/Microsoft/vscode-python/issues/1887))
1. Ensure workspace information is passed into installer when determining whether a product/tool is installed.
   ([#1893](https://github.com/Microsoft/vscode-python/issues/1893))
1. Add JUnit file output to enable CI integration with VSTS.
   ([#1897](https://github.com/Microsoft/vscode-python/issues/1897))
1. Log unhandled rejected promises when running unit tests.
   ([#1918](https://github.com/Microsoft/vscode-python/issues/1918))
1. Add ability to run tests without having to launch VS Code.
   ([#1922](https://github.com/Microsoft/vscode-python/issues/1922))
1. Fix rename refactoring unit tests.
   ([#1953](https://github.com/Microsoft/vscode-python/issues/1953))
1. Fix failing test on Mac when validating the path of a python interperter.
   ([#1957](https://github.com/Microsoft/vscode-python/issues/1957))
1. Display banner prompting user to complete a survey for the use of the `Experimental Debugger`.
   ([#1968](https://github.com/Microsoft/vscode-python/issues/1968))
1. Use a glob pattern to look for `conda` executables.
   ([#256](https://github.com/Microsoft/vscode-python/issues/256))
1. Create tests to measure activation times for the extension.
   ([#932](https://github.com/Microsoft/vscode-python/issues/932))





## 2018.5.0 (05 Jun 2018)

Thanks to the following projects which we fully rely on to provide some of
our features:
- [isort 4.2.15](https://pypi.org/project/isort/4.2.15/)
- [jedi 0.12.0](https://pypi.org/project/jedi/0.12.0/)
  and [parso 0.2.0](https://pypi.org/project/parso/0.2.0/)
- [ptvsd 3.0.0](https://pypi.org/project/ptvsd/3.0.0/) and [4.1.1a5](https://pypi.org/project/ptvsd/4.1.1a5/)
- [exuberant ctags](http://ctags.sourceforge.net/) (user-installed)
- [rope](https://pypi.org/project/rope/) (user-installed)

And thanks to the many other projects which users can optionally choose from
and install to work with the extension. Without them the extension would not be
nearly as feature-rich and useful as it is.

### Enhancements

1. Add support for the [Black formatter](https://pypi.org/project/black/)
   (thanks to [Josh Smeaton](https://github.com/jarshwah) for the initial patch)
   ([#1153](https://github.com/Microsoft/vscode-python/issues/1153))
1. Add the command `Discover Unit Tests`.
   ([#1474](https://github.com/Microsoft/vscode-python/issues/1474))
1. Auto detect `*.jinja2` and `*.j2` extensions as Jinja templates, to enable debugging of Jinja templates.
   ([#1484](https://github.com/Microsoft/vscode-python/issues/1484))

### Fixes

1. Ensure debugger breaks on `assert` failures.
   ([#1194](https://github.com/Microsoft/vscode-python/issues/1194))
1. Ensure debugged program is terminated when `Stop` debugging button is clicked.
   ([#1345](https://github.com/Microsoft/vscode-python/issues/1345))
1. Fix indentation when function contains type hints.
   ([#1461](https://github.com/Microsoft/vscode-python/issues/1461))
1. Ensure python environment activation works as expected within a multi-root workspace.
   ([#1476](https://github.com/Microsoft/vscode-python/issues/1476))
1. Close communication channel before exiting the test runner.
   ([#1529](https://github.com/Microsoft/vscode-python/issues/1529))
1. Allow for negative column numbers in messages returned by `pylint`.
   ([#1628](https://github.com/Microsoft/vscode-python/issues/1628))
1. Modify the `FLASK_APP` environment variable in the flask debug configuration to include just the name of the application file.
   ([#1634](https://github.com/Microsoft/vscode-python/issues/1634))
1. Ensure the display name of an interpreter does not get prefixed twice with the words `Python`.
   ([#1651](https://github.com/Microsoft/vscode-python/issues/1651))
1. Enable code refactoring when using the new Analysis Engine.
   ([#1774](https://github.com/Microsoft/vscode-python/issues/1774))
1. `editor.formatOnType` no longer breaks numbers formatted with underscores.
   ([#1779](https://github.com/Microsoft/vscode-python/issues/1779))
1. `editor.formatOnType` now better handles multiline function arguments
   ([#1796](https://github.com/Microsoft/vscode-python/issues/1796))
1. `Go to Definition` now works for functions which have numbers that use `_` as a separator (as part of our Jedi 0.12.0 upgrade).
   ([#180](https://github.com/Microsoft/vscode-python/issues/180))
1. Display documentation for auto completion items when the feature to automatically insert of brackets for selected item is turned on.
   ([#452](https://github.com/Microsoft/vscode-python/issues/452))
1. Ensure empty paths do not get added into `sys.path` by the Jedi language server. (this was fixed in the previous release in [#1471](https://github.com/Microsoft/vscode-python/pull/1471))
   ([#677](https://github.com/Microsoft/vscode-python/issues/677))
1. Resolves rename refactor issue that removes the last line of the source file when the line is being refactored and source does not end with an EOL.
   ([#695](https://github.com/Microsoft/vscode-python/issues/695))
1. Ensure the prompt to install missing packages is not displayed more than once.
   ([#980](https://github.com/Microsoft/vscode-python/issues/980))

### Code Health

1. Add syntax highlighting to `constraints.txt` files to match that of `requirements.txt` files.
   (thanks [Waleed Sehgal](https://github.com/waleedsehgal))
   ([#1053](https://github.com/Microsoft/vscode-python/issues/1053))
1. Refactor unit testing functionality to improve testability of individual components.
   ([#1068](https://github.com/Microsoft/vscode-python/issues/1068))
1. Add unit tests for evaluating expressions in the experimental debugger.
   ([#1109](https://github.com/Microsoft/vscode-python/issues/1109))
1. Add tests to ensure custom arguments get passed into python program when using the experimental debugger.
   ([#1280](https://github.com/Microsoft/vscode-python/issues/1280))
1. Ensure custom environment variables are always used when spawning any process from within the extension.
   ([#1339](https://github.com/Microsoft/vscode-python/issues/1339))
1. Add tests for hit count breakpoints for the experimental debugger.
   ([#1410](https://github.com/Microsoft/vscode-python/issues/1410))
1. Ensure none of the npm packages (used by the extension) rely on native dependencies.
   ([#1416](https://github.com/Microsoft/vscode-python/issues/1416))
1. Remove explicit initialization of `PYTHONPATH` with the current workspace path in unit testing of modules with the experimental debugger.
   ([#1465](https://github.com/Microsoft/vscode-python/issues/1465))
1. Flag `program` in `launch.json` configuration items as an optional attribute.
   ([#1503](https://github.com/Microsoft/vscode-python/issues/1503))
1. Remove unused setting `disablePromptForFeatures`.
   ([#1551](https://github.com/Microsoft/vscode-python/issues/1551))
1. Remove unused Unit Test setting `debugHost`.
   ([#1552](https://github.com/Microsoft/vscode-python/issues/1552))
1. Create a new API to retrieve interpreter details with the ability to cache the details.
   ([#1569](https://github.com/Microsoft/vscode-python/issues/1569))
1. Add tests for log points in the experimental debugger.
   ([#1582](https://github.com/Microsoft/vscode-python/issues/1582))
1. Update typescript package to 2.8.3.
   ([#1604](https://github.com/Microsoft/vscode-python/issues/1604))
1. Fix typescript compilation error.
   ([#1623](https://github.com/Microsoft/vscode-python/issues/1623))
1. Fix unit tests used to test flask template debugging on AppVeyor for the experimental debugger.
   ([#1640](https://github.com/Microsoft/vscode-python/issues/1640))
1. Change yarn install script to include the keyword `--lock-file`.
   (thanks [Lingyu Li](https://github.com/lingyv-li/))
   ([#1682](https://github.com/Microsoft/vscode-python/issues/1682))
1. Run unit tests as a pre-commit hook.
   ([#1703](https://github.com/Microsoft/vscode-python/issues/1703))
1. Update debug capabilities to add support for the setting `supportTerminateDebuggee` due to an upstream update from [PTVSD](https://github.com/Microsoft/ptvsd/issues).
   ([#1719](https://github.com/Microsoft/vscode-python/issues/1719))
1. Build and upload development build of the extension to the Azure blob store even if CI tests fail on the `master` branch.
   ([#1730](https://github.com/Microsoft/vscode-python/issues/1730))
1. Changes to the script used to upload the extension to the Azure blob store.
   ([#1732](https://github.com/Microsoft/vscode-python/issues/1732))
1. Prompt user to reload Visual Studio Code when toggling between the analysis engines.
   ([#1747](https://github.com/Microsoft/vscode-python/issues/1747))
1. Fix typo in unit test.
   ([#1794](https://github.com/Microsoft/vscode-python/issues/1794))
1. Fix failing Prospector unit tests and add more tests for linters (with and without workspaces).
   ([#1836](https://github.com/Microsoft/vscode-python/issues/1836))
1. Ensure `Outline` view doesn't overload the language server with too many requests, while user is editing text in the editor.
   ([#1856](https://github.com/Microsoft/vscode-python/issues/1856))





## 2018.4.0 (2 May 2018)

Thanks to the following projects which we fully rely on to provide some of
our features:
- [isort 4.2.15](https://pypi.org/project/isort/4.2.15/)
- [jedi 0.12.0](https://pypi.org/project/jedi/0.12.0/)
  and [parso 0.2.0](https://pypi.org/project/parso/0.2.0/)
- [ptvsd 3.0.0](https://pypi.org/project/ptvsd/3.0.0/) and [4.1.1a1](https://pypi.org/project/ptvsd/4.1.1a1/)
- [exuberant ctags](http://ctags.sourceforge.net/) (user-installed)
- [rope](https://pypi.org/project/rope/) (user-installed)

And a special thanks to [Patryk Zawadzki](https://github.com/patrys) for all of
his help on [our issue tracker](https://github.com/Microsoft/vscode-python)!

### Enhancements

1. Enable debugging of Jinja templates in the experimental debugger.
   This is made possible with the addition of the `jinja` setting in the `launch.json` file as follows:
   ```json
   "request": "launch or attach",
   ...
   "jinja": true
   ```
   ([#1206](https://github.com/Microsoft/vscode-python/issues/1206))
1. Remove empty spaces from the selected text of the active editor when executing in a terminal.
   ([#1207](https://github.com/Microsoft/vscode-python/issues/1207))
1. Add prelimnary support for remote debugging using the experimental debugger.
   Attach to a Python program started using the command `python -m ptvsd --server --port 9091 --file pythonFile.py`
   ([#1229](https://github.com/Microsoft/vscode-python/issues/1229))
1. Add support for [logpoints](https://code.visualstudio.com/docs/editor/debugging#_logpoints) in the experimental debugger.
   ([#1306](https://github.com/Microsoft/vscode-python/issues/1306))
1. Set focus to the terminal upon creation of a terminal using the `Python: Create Terminal` command.
   ([#1315](https://github.com/Microsoft/vscode-python/issues/1315))
1. Save the python file before running it in the terminal using the command/menu `Run Python File in Terminal`.
   ([#1316](https://github.com/Microsoft/vscode-python/issues/1316))
1. Added support for source references (remote debugging without having the source code locally) in the experimental debugger.
   ([#1333](https://github.com/Microsoft/vscode-python/issues/1333))
1. Add `Ctrl+Enter` keyboard shortcut for `Run Selection/Line in Python Terminal`.
   ([#1349](https://github.com/Microsoft/vscode-python/issues/1349))
1. Settings configured within the `debugOptions` property of `launch.json` for the old debugger are now defined as individual (boolean) properties in the new experimental debugger (e.g. `"debugOptions": ["RedirectOutput"]` becomes `"redirectOutput": true`).
   ([#1395](https://github.com/Microsoft/vscode-python/issues/1395))
1. Intergrate Jedi 0.12. See https://github.com/davidhalter/jedi/issues/1063#issuecomment-381417297 for details.
   ([#1400](https://github.com/Microsoft/vscode-python/issues/1400))
1. Enable Jinja template debugging as a default behaviour when using the Watson debug configuration for debugging of Watson applications.
   ([#1480](https://github.com/Microsoft/vscode-python/issues/1480))
1. Enable Jinja template debugging as a default behavior when debugging Pyramid applications.
   ([#1492](https://github.com/Microsoft/vscode-python/issues/1492))
1. Add prelimnary support for remote debugging using the experimental debugger.
   Attach to a Python program after having imported `ptvsd` and enabling the debugger to attach as follows:
   ```python
   import ptvsd
   ptvsd.enable_attach(('0.0.0.0', 5678))
   ```
   Additional capabilities:
   * `ptvsd.break_into_debugger()` to break into the attached debugger.
   * `ptvsd.wait_for_attach(timeout)` to cause the program to wait until a debugger attaches.
   * `ptvsd.is_attached()` to determine whether a debugger is attached to the program.
   ([#907](https://github.com/Microsoft/vscode-python/issues/907))

### Fixes

1. Use an existing method to identify the active interpreter.
   ([#1015](https://github.com/Microsoft/vscode-python/issues/1015))
1. Fix `go to definition` functionality across files.
   ([#1033](https://github.com/Microsoft/vscode-python/issues/1033))
1. IntelliSense under Python 2 for inherited attributes works again (thanks to an upgraded Jedi).
   ([#1072](https://github.com/Microsoft/vscode-python/issues/1072))
1. Reverted change that ended up considering symlinked interpreters as duplicate interpreter.
   ([#1192](https://github.com/Microsoft/vscode-python/issues/1192))
1. Display errors returned by the PipEnv command when identifying the corresponding environment.
   ([#1254](https://github.com/Microsoft/vscode-python/issues/1254))
1. When `editor.formatOnType` is on, don't add a space for `*args` or `**kwargs`
   ([#1257](https://github.com/Microsoft/vscode-python/issues/1257))
1. When `editor.formatOnType` is on, don't add a space between a string type specifier and the string literal
   ([#1257](https://github.com/Microsoft/vscode-python/issues/1257))
1. Reduce the frequency within which the memory usage of the language server is checked, also ensure memory usage is not checked unless language server functionality is used.
   ([#1277](https://github.com/Microsoft/vscode-python/issues/1277))
1. Ensure interpreter file exists on the file system before including into list of interpreters.
   ([#1305](https://github.com/Microsoft/vscode-python/issues/1305))
1. Do not have the formatter consider single-quoted string multiline even if it is not terminated.
   ([#1364](https://github.com/Microsoft/vscode-python/issues/1364))
1. IntelliSense works in module-level `if` statements (thanks to Jedi 0.12.0 upgrade).
   ([#142](https://github.com/Microsoft/vscode-python/issues/142))
1. Clicking the codelens `Run Test` on a test class should run that specific test class instead of all tests in the file.
   ([#1472](https://github.com/Microsoft/vscode-python/issues/1472))
1. Clicking the codelens `Run Test` on a test class or method should run that specific test instead of all tests in the file.
   ([#1473](https://github.com/Microsoft/vscode-python/issues/1473))
1. Check whether the selected python interpreter is valid before starting the language server. Failing to do so could result in the extension failing to load.
   ([#1487](https://github.com/Microsoft/vscode-python/issues/1487))
1. Fixes the issue where Conda environments created using the latest version of Anaconda are not activated in Powershell.
   ([#1520](https://github.com/Microsoft/vscode-python/issues/1520))
1. Increase the delay for the activation of environments in Powershell terminals.
   ([#1533](https://github.com/Microsoft/vscode-python/issues/1533))
1. Fix activation of environments with spaces in the python path when using Powershell.
   ([#1534](https://github.com/Microsoft/vscode-python/issues/1534))
1. Ensure Flask application is launched with multi-threading disabled, when run in the CI tests.
   ([#1535](https://github.com/Microsoft/vscode-python/issues/1535))
1. IntelliSense works appropriately when a project contains multiple files with the same name (thanks to Jedi 0.12.0 update).
   ([#178](https://github.com/Microsoft/vscode-python/issues/178))
1. Add blank lines to separate blocks of indented code (function defs, classes, and the like) so as to ensure the code can be run within a Python interactive prompt.
   ([#259](https://github.com/Microsoft/vscode-python/issues/259))
1. Provide type details appropriate for the iterable in a `for` loop when the line has a `# type` comment.
   ([#338](https://github.com/Microsoft/vscode-python/issues/338))
1. Parameter hints following an f-string work again.
   ([#344](https://github.com/Microsoft/vscode-python/issues/344))
1. When `editor.formatOnType` is on, don't indent after a single-line statement block
   ([#726](https://github.com/Microsoft/vscode-python/issues/726))
1. Fix debugging of Pyramid applications on Windows.
   ([#737](https://github.com/Microsoft/vscode-python/issues/737))

### Code Health

1. Improved developer experience of the Python Extension on Windows.
   ([#1216](https://github.com/Microsoft/vscode-python/issues/1216))
1. Parallelize jobs (unit tests) on CI server.
   ([#1247](https://github.com/Microsoft/vscode-python/issues/1247))
1. Run CI tests against the release version and master branch of PTVSD (experimental debugger), allowing tests to fail against the master branch of PTVSD.
   ([#1253](https://github.com/Microsoft/vscode-python/issues/1253))
1. Only trigger the extension for `file` and `untitled` in preparation for
   [Visual Studio Live Share](https://aka.ms/vsls)
   (thanks to [Jonathan Carter](https://github.com/lostintangent))
   ([#1298](https://github.com/Microsoft/vscode-python/issues/1298))
1. Ensure all unit tests run on Travis use the right Python interpreter.
   ([#1318](https://github.com/Microsoft/vscode-python/issues/1318))
1. Pin all production dependencies.
   ([#1374](https://github.com/Microsoft/vscode-python/issues/1374))
1. Add support for [hit count breakpoints](https://code.visualstudio.com/docs/editor/debugging#_advanced-breakpoint-topics) in the experimental debugger.
   ([#1409](https://github.com/Microsoft/vscode-python/issues/1409))
1. Ensure custom environment variables defined in `.env` file are passed onto the `pipenv` command.
   ([#1428](https://github.com/Microsoft/vscode-python/issues/1428))
1. Remove unwanted python packages no longer used in unit tests.
   ([#1494](https://github.com/Microsoft/vscode-python/issues/1494))
1. Register language server functionality in the extension against specific resource types supporting the python language.
   ([#1530](https://github.com/Microsoft/vscode-python/issues/1530))


## 2018.3.1 (29 Mar 2018)

### Fixes

1. Fixes issue that causes linter to fail when file path contains spaces.
([#1239](https://github.com/Microsoft/vscode-python/issues/1239))

## 2018.3.0 (28 Mar 2018)

### Enhancements

1. Add a PySpark debug configuration for the experimental debugger.
 ([#1029](https://github.com/Microsoft/vscode-python/issues/1029))
1. Add a Pyramid debug configuration for the experimental debugger.
 ([#1030](https://github.com/Microsoft/vscode-python/issues/1030))
1. Add a Watson debug configuration for the experimental debugger.
 ([#1031](https://github.com/Microsoft/vscode-python/issues/1031))
1. Add a Scrapy debug configuration for the experimental debugger.
 ([#1032](https://github.com/Microsoft/vscode-python/issues/1032))
1. When using pipenv, install packages (such as linters, test frameworks) in dev-packages.
 ([#1110](https://github.com/Microsoft/vscode-python/issues/1110))
1. Added commands translation for italian locale.
(thanks [Dotpys](https://github.com/Dotpys/)) ([#1152](https://github.com/Microsoft/vscode-python/issues/1152))
1. Add support for Django Template debugging in experimental debugger.
 ([#1189](https://github.com/Microsoft/vscode-python/issues/1189))
1. Add support for Flask Template debugging in experimental debugger.
 ([#1190](https://github.com/Microsoft/vscode-python/issues/1190))
1. Add support for Jinja template debugging. ([#1210](https://github.com/Microsoft/vscode-python/issues/1210))
1. When debugging, use `Integrated Terminal` as the default console.
 ([#526](https://github.com/Microsoft/vscode-python/issues/526))
1. Disable the display of errors messages when rediscovering of tests fail in response to changes to files, e.g. don't show a message if there's a syntax error in the test code.
 ([#704](https://github.com/Microsoft/vscode-python/issues/704))
1. Bundle python dependencies (PTVSD package) in the extension for the experimental debugger.
 ([#741](https://github.com/Microsoft/vscode-python/issues/741))
1. Add support for experimental  debugger when debugging Python Unit Tests.
 ([#906](https://github.com/Microsoft/vscode-python/issues/906))
1. Support `Debug Console` as a `console` option for the Experimental Debugger.
 ([#950](https://github.com/Microsoft/vscode-python/issues/950))
1. Enable syntax highlighting for `requirements.in` files as used by
e.g. [pip-tools](https://github.com/jazzband/pip-tools)
(thanks [Lorenzo Villani](https://github.com/lvillani))
 ([#961](https://github.com/Microsoft/vscode-python/issues/961))
1. Add support to read name of Pipfile from environment variable.
 ([#999](https://github.com/Microsoft/vscode-python/issues/999))

### Fixes

1. Fixes issue that causes debugging of unit tests to hang indefinitely. ([#1009](https://github.com/Microsoft/vscode-python/issues/1009))
1. Add ability to disable the check on memory usage of language server (Jedi) process.
To turn off this check, add `"python.jediMemoryLimit": -1` to your user or workspace settings (`settings.json`) file.
 ([#1036](https://github.com/Microsoft/vscode-python/issues/1036))
1. Ignore test results when debugging unit tests.
 ([#1043](https://github.com/Microsoft/vscode-python/issues/1043))
1. Fixes auto formatting of conditional statements containing expressions with `<=` symbols.
 ([#1096](https://github.com/Microsoft/vscode-python/issues/1096))
1. Resolve debug configuration information in `launch.json` when debugging without opening a python file.
 ([#1098](https://github.com/Microsoft/vscode-python/issues/1098))
1. Disables auto completion when editing text at the end of a comment string.
 ([#1123](https://github.com/Microsoft/vscode-python/issues/1123))
1. Ensures file paths are properly encoded when passing them as arguments to linters.
 ([#199](https://github.com/Microsoft/vscode-python/issues/199))
1. Fix occasionally having unverified breakpoints
 ([#87](https://github.com/Microsoft/vscode-python/issues/87))
1. Ensure conda installer is not used for non-conda environments.
 ([#969](https://github.com/Microsoft/vscode-python/issues/969))
1. Fixes issue that display incorrect interpreter briefly before updating it to the right value.
 ([#981](https://github.com/Microsoft/vscode-python/issues/981))

### Code Health

1. Exclude 'news' folder from getting packaged into the extension.
 ([#1020](https://github.com/Microsoft/vscode-python/issues/1020))
1. Remove Jupyter commands.
(thanks [Yu Zhang](https://github.com/neilsustc))
 ([#1034](https://github.com/Microsoft/vscode-python/issues/1034))
1. Trigger incremental build compilation only when typescript files are modified.
 ([#1040](https://github.com/Microsoft/vscode-python/issues/1040))
1. Updated npm dependencies in devDependencies and fix TypeScript compilation issues.
 ([#1042](https://github.com/Microsoft/vscode-python/issues/1042))
1. Enable unit testing of stdout and stderr redirection for the experimental debugger.
 ([#1048](https://github.com/Microsoft/vscode-python/issues/1048))
1. Update npm package `vscode-extension-telemetry` to fix the warning 'os.tmpDir() deprecation'.
(thanks [osya](https://github.com/osya))
 ([#1066](https://github.com/Microsoft/vscode-python/issues/1066))
1. Prevent the debugger stepping into JS code while developing the extension when debugging async TypeScript code.
 ([#1090](https://github.com/Microsoft/vscode-python/issues/1090))
1. Increase timeouts for the debugger unit tests.
 ([#1094](https://github.com/Microsoft/vscode-python/issues/1094))
1. Change the command used to install pip on AppVeyor to avoid installation errors.
 ([#1107](https://github.com/Microsoft/vscode-python/issues/1107))
1. Check whether a document is active when detecthing changes in the active document.
 ([#1114](https://github.com/Microsoft/vscode-python/issues/1114))
1. Remove SIGINT handler in debugger adapter, thereby preventing it from shutting down the debugger.
 ([#1122](https://github.com/Microsoft/vscode-python/issues/1122))
1. Improve compilation speed of the extension's TypeScript code.
 ([#1146](https://github.com/Microsoft/vscode-python/issues/1146))
1. Changes to how debug options are passed into the experimental version of PTVSD (debugger).
 ([#1168](https://github.com/Microsoft/vscode-python/issues/1168))
1. Ensure file paths are not sent in telemetry when running unit tests.
 ([#1180](https://github.com/Microsoft/vscode-python/issues/1180))
1. Change `DjangoDebugging` to `Django` in `debugOptions` of launch.json.
 ([#1198](https://github.com/Microsoft/vscode-python/issues/1198))
1. Changed property name used to capture the trigger source of Unit Tests. ([#1213](https://github.com/Microsoft/vscode-python/issues/1213))
1. Enable unit testing of the experimental debugger on CI servers
 ([#742](https://github.com/Microsoft/vscode-python/issues/742))
1. Generate code coverage for debug adapter unit tests.
 ([#778](https://github.com/Microsoft/vscode-python/issues/778))
1. Execute prospector as a module (using -m).
 ([#982](https://github.com/Microsoft/vscode-python/issues/982))
1. Launch unit tests in debug mode as opposed to running and attaching the debugger to the already-running interpreter.
 ([#983](https://github.com/Microsoft/vscode-python/issues/983))

## 2018.2.1 (09 Mar 2018)

### Fixes

1. Check for `Pipfile` and not `pipfile` when looking for pipenv usage
   (thanks to [Will Thompson for the fix](https://github.com/wjt))

## 2018.2.0 (08 Mar 2018)

[Release pushed by one week]

### Thanks

We appreciate everyone who contributed to this release (including
those who reported bugs or provided feedback)!

A special thanks goes out to the following external contributors who
contributed code in this release:

* [Andrea D'Amore](https://github.com/Microsoft/vscode-python/commits?author=anddam)
* [Tzu-ping Chung](https://github.com/Microsoft/vscode-python/commits?author=uranusjr)
* [Elliott Beach](https://github.com/Microsoft/vscode-python/commits?author=elliott-beach)
* [Manuja Jay](https://github.com/Microsoft/vscode-python/commits?author=manujadev)
* [philipwasserman](https://github.com/Microsoft/vscode-python/commits?author=philipwasserman)

### Enhancements

1. Experimental support for PTVSD 4.0.0-alpha (too many issues to list)
1. Speed increases in interpreter selection ([#952](https://github.com/Microsoft/vscode-python/issues/952))
1. Support for [direnv](https://direnv.net/)
   ([#36](https://github.com/Microsoft/vscode-python/issues/36))
1. Support for pipenv virtual environments; do note that using pipenv
   automatically drops all other interpreters from the list of
   possible interpreters as pipenv prefers to "own" your virtual
   environment
   ([#404](https://github.com/Microsoft/vscode-python/issues/404))
1. Support for pyenv installs of Python
   ([#847](https://github.com/Microsoft/vscode-python/issues/847))
1. Support `editor.formatOnType` ([#640](https://github.com/Microsoft/vscode-python/issues/640))
1. Added a `zh-tw` translation ([#](https://github.com/Microsoft/vscode-python/pull/841))
1. Prompting to install a linter now allows for disabling that specific
   linter as well as linters globally
   ([#971](https://github.com/Microsoft/vscode-python/issues/971))

### Fixes

1. Work around a bug in Pylint when the default linter rules are
   enabled and running Python 2.7 which triggered `--py3k` checks
   to be activated, e.g. all `print` statements to be flagged as
   errors
   ([#722](https://github.com/Microsoft/vscode-python/issues/722))
1. Better detection of when a virtual environment is selected, leading
   to the extension accurately leaving off `--user` when installing
   Pylint ([#808](https://github.com/Microsoft/vscode-python/issues/808))
1. Better detection of a `pylintrc` is available to automatically disable our
   default Pylint checks
   ([#728](https://github.com/Microsoft/vscode-python/issues/728),
    [#788](https://github.com/Microsoft/vscode-python/issues/788),
    [#838](https://github.com/Microsoft/vscode-python/issues/838),
    [#442](https://github.com/Microsoft/vscode-python/issues/442))
1. Fix `Got to Python object` ([#403](https://github.com/Microsoft/vscode-python/issues/403))
1. When reformatting a file, put the temporary file in the workspace
   folder so e.g. yapf detect their configuration files appropriately
   ([#730](https://github.com/Microsoft/vscode-python/issues/730))
1. The banner to suggest someone installs Python now says `Download`
   instead of `Close` ([#844](https://github.com/Microsoft/vscode-python/issues/844))
1. Formatting while typing now treats `.` and `@` as operators,
   preventing the incorrect insertion of whitespace
   ([#840](https://github.com/Microsoft/vscode-python/issues/840))
1. Debugging from a virtual environment named `env` now works
   ([#691](https://github.com/Microsoft/vscode-python/issues/691))
1. Disabling linting in a single folder of a mult-root workspace no
   longer disables it for all folders ([#862](https://github.com/Microsoft/vscode-python/issues/862))
1. Fix the default debugger settings for Flask apps
   ([#573](https://github.com/Microsoft/vscode-python/issues/573))
1. Format paths correctly when sending commands through WSL and git-bash;
   this does not lead to official support for either terminal
   ([#895](https://github.com/Microsoft/vscode-python/issues/895))
1. Prevent run-away Jedi processes from consuming too much memory by
   automatically killing the process; reload VS Code to start the
   process again if desired
   ([#926](https://github.com/Microsoft/vscode-python/issues/926),
    [#263](https://github.com/Microsoft/vscode-python/issues/263))
1. Support multiple linters again
   ([#913](https://github.com/Microsoft/vscode-python/issues/913))
1. Don't over-escape markup found in docstrings
   ([#911](https://github.com/Microsoft/vscode-python/issues/911),
    [#716](https://github.com/Microsoft/vscode-python/issues/716),
    [#627](https://github.com/Microsoft/vscode-python/issues/627),
    [#692](https://github.com/Microsoft/vscode-python/issues/692))
1. Fix when the `Problems` pane lists file paths prefixed with `git:`
   ([#916](https://github.com/Microsoft/vscode-python/issues/916))
1. Fix inline documentation when an odd number of quotes exists
   ([#786](https://github.com/Microsoft/vscode-python/issues/786))
1. Don't erroneously warn macOS users about using the system install
   of Python when a virtual environment is already selected
   ([#804](https://github.com/Microsoft/vscode-python/issues/804))
1. Fix activating multiple linters without requiring a reload of
   VS Code
   ([#971](https://github.com/Microsoft/vscode-python/issues/971))

### Code Health

1. Upgrade to Jedi 0.11.1
   ([#674](https://github.com/Microsoft/vscode-python/issues/674),
    [#607](https://github.com/Microsoft/vscode-python/issues/607),
    [#99](https://github.com/Microsoft/vscode-python/issues/99))
1. Removed the banner announcing the extension moving over to
   Microsoft ([#830](https://github.com/Microsoft/vscode-python/issues/830))
1. Renamed the default debugger configurations ([#412](https://github.com/Microsoft/vscode-python/issues/412))
1. Remove some error logging about not finding conda
   ([#864](https://github.com/Microsoft/vscode-python/issues/864))

## 2018.1.0 (01 Feb 2018)

### Thanks

Thanks to everyone who contributed to this release, including
the following people who contributed code:

* [jpfarias](https://github.com/jpfarias)
* [Hongbo He](https://github.com/graycarl)
* [JohnstonCode](https://github.com/JohnstonCode)
* [Yuichi Nukiyama](https://github.com/YuichiNukiyama)
* [MichaelSuen](https://github.com/MichaelSuen-thePointer)

### Fixed issues

* Support cached interpreter locations for faster interpreter selection ([#666](https://github.com/Microsoft/vscode-python/issues/259))
* Sending a block of code with multiple global-level scopes now works ([#259](https://github.com/Microsoft/vscode-python/issues/259))
* Automatic activation of virtual or conda environment in terminal when executing Python code/file ([#383](https://github.com/Microsoft/vscode-python/issues/383))
* Introduce a `Python: Create Terminal` to create a terminal that activates the selected virtual/conda environment ([#622](https://github.com/Microsoft/vscode-python/issues/622))
* Add a `ko-kr` translation ([#540](https://github.com/Microsoft/vscode-python/pull/540))
* Add a `ru` translation ([#411](https://github.com/Microsoft/vscode-python/pull/411))
* Performance improvements to detection of virtual environments in current workspace ([#372](https://github.com/Microsoft/vscode-python/issues/372))
* Correctly detect 64-bit python ([#414](https://github.com/Microsoft/vscode-python/issues/414))
* Display parameter information while typing ([#70](https://github.com/Microsoft/vscode-python/issues/70))
* Use `localhost` instead of `0.0.0.0` when starting debug servers ([#205](https://github.com/Microsoft/vscode-python/issues/205))
* Ability to configure host name of debug server ([#227](https://github.com/Microsoft/vscode-python/issues/227))
* Use environment variable PYTHONPATH defined in `.env` for intellisense and code navigation ([#316](https://github.com/Microsoft/vscode-python/issues/316))
* Support path variable when debugging ([#436](https://github.com/Microsoft/vscode-python/issues/436))
* Ensure virtual environments can be created in `.env` directory ([#435](https://github.com/Microsoft/vscode-python/issues/435), [#482](https://github.com/Microsoft/vscode-python/issues/482), [#486](https://github.com/Microsoft/vscode-python/issues/486))
* Reload environment variables from `.env` without having to restart VS Code ([#183](https://github.com/Microsoft/vscode-python/issues/183))
* Support debugging of Pyramid framework on Windows ([#519](https://github.com/Microsoft/vscode-python/issues/519))
* Code snippet for `pubd` ([#545](https://github.com/Microsoft/vscode-python/issues/545))
* Code clean up ([#353](https://github.com/Microsoft/vscode-python/issues/353), [#352](https://github.com/Microsoft/vscode-python/issues/352), [#354](https://github.com/Microsoft/vscode-python/issues/354), [#456](https://github.com/Microsoft/vscode-python/issues/456), [#491](https://github.com/Microsoft/vscode-python/issues/491), [#228](https://github.com/Microsoft/vscode-python/issues/228), [#549](https://github.com/Microsoft/vscode-python/issues/545), [#594](https://github.com/Microsoft/vscode-python/issues/594), [#617](https://github.com/Microsoft/vscode-python/issues/617), [#556](https://github.com/Microsoft/vscode-python/issues/556))
* Move to `yarn` from `npm` ([#421](https://github.com/Microsoft/vscode-python/issues/421))
* Add code coverage for extension itself ([#464](https://github.com/Microsoft/vscode-python/issues/464))
* Releasing [insiders build](https://pvsc.blob.core.windows.net/extension-builds/ms-python-insiders.vsix) of the extension and uploading to cloud storage ([#429](https://github.com/Microsoft/vscode-python/issues/429))
* Japanese translation ([#434](https://github.com/Microsoft/vscode-python/pull/434))
* Russian translation ([#411](https://github.com/Microsoft/vscode-python/pull/411))
* Support paths with spaces when generating tags with `Build Workspace Symbols` ([#44](https://github.com/Microsoft/vscode-python/issues/44))
* Add ability to configure the linters ([#572](https://github.com/Microsoft/vscode-python/issues/572))
* Add default set of rules for Pylint ([#554](https://github.com/Microsoft/vscode-python/issues/554))
* Prompt to install formatter if not available ([#524](https://github.com/Microsoft/vscode-python/issues/524))
* work around `editor.formatOnSave` failing when taking more then 750ms ([#124](https://github.com/Microsoft/vscode-python/issues/124), [#590](https://github.com/Microsoft/vscode-python/issues/590), [#624](https://github.com/Microsoft/vscode-python/issues/624), [#427](https://github.com/Microsoft/vscode-python/issues/427), [#492](https://github.com/Microsoft/vscode-python/issues/492))
* Function argument completion no longer automatically includes the default argument ([#522](https://github.com/Microsoft/vscode-python/issues/522))
* When sending a selection to the terminal, keep the focus in the editor window ([#60](https://github.com/Microsoft/vscode-python/issues/60))
* Install packages for non-environment Pythons as `--user` installs ([#527](https://github.com/Microsoft/vscode-python/issues/527))
* No longer suggest the system Python install on macOS when running `Select Interpreter` as it's too outdated (e.g. lacks `pip`) ([#440](https://github.com/Microsoft/vscode-python/issues/440))
* Fix potential hang from Intellisense ([#423](https://github.com/Microsoft/vscode-python/issues/423))

## Version 0.9.1 (19 December 2017)

* Fixes the compatibility issue with the [Visual Studio Code Tools for AI](https://marketplace.visualstudio.com/items?itemName=ms-toolsai.vscode-ai) [#432](https://github.com/Microsoft/vscode-python/issues/432)
* Display runtime errors encountered when running a python program without debugging [#454](https://github.com/Microsoft/vscode-python/issues/454)

## Version 0.9.0 (14 December 2017)

* Translated the commands to simplified Chinese [#240](https://github.com/Microsoft/vscode-python/pull/240) (thanks [Wai Sui kei](https://github.com/WaiSiuKei))
* Change all links to point to their Python 3 equivalents instead of Python 2[#203](https://github.com/Microsoft/vscode-python/issues/203)
* Respect `{workspaceFolder}` [#258](https://github.com/Microsoft/vscode-python/issues/258)
* Running a program using Ctrl-F5 will work more than once [#25](https://github.com/Microsoft/vscode-python/issues/25)
* Removed the feedback service to rely on VS Code's own support (which fixed an issue of document reformatting failing) [#245](https://github.com/Microsoft/vscode-python/issues/245), [#303](https://github.com/Microsoft/vscode-python/issues/303), [#363](https://github.com/Microsoft/vscode-python/issues/365)
* Do not create empty '.vscode' directory [#253](https://github.com/Microsoft/vscode-python/issues/253), [#277](https://github.com/Microsoft/vscode-python/issues/277)
* Ensure python execution environment handles unicode characters [#393](https://github.com/Microsoft/vscode-python/issues/393)
* Remove Jupyter support in favour of the [Jupyter extension](https://marketplace.visualstudio.com/items?itemName=donjayamanne.jupyter) [#223](https://github.com/microsoft/vscode-python/issues/223)

### `conda`

* Support installing Pylint using conda or pip when an Anaconda installation of Python is selected as the active interpreter [#301](https://github.com/Microsoft/vscode-python/issues/301)
* Add JSON schema support for conda's meta.yaml [#281](https://github.com/Microsoft/vscode-python/issues/281)
* Add JSON schema support for conda's environment.yml  [#280](https://github.com/Microsoft/vscode-python/issues/280)
* Add JSON schema support for .condarc [#189](https://github.com/Microsoft/vscode-python/issues/280)
* Ensure company name 'Continuum Analytics' is replaced with 'Ananconda Inc' in the list of interpreters [#390](https://github.com/Microsoft/vscode-python/issues/390)
* Display the version of the interpreter instead of conda [#378](https://github.com/Microsoft/vscode-python/issues/378)
* Detect Anaconda on Linux even if it is not in the current path [#22](https://github.com/Microsoft/vscode-python/issues/22)

### Interpreter selection

* Fixes in the discovery and display of interpreters, including virtual environments [#56](https://github.com/Microsoft/vscode-python/issues/56)
* Retrieve the right value from the registry when determining the version of an interpreter on Windows [#389](https://github.com/Microsoft/vscode-python/issues/389)

### Intellisense

* Fetch intellisense details on-demand instead of for all possible completions [#152](https://github.com/Microsoft/vscode-python/issues/152)
* Disable auto completion in comments and strings [#110](https://github.com/Microsoft/vscode-python/issues/110), [#921](https://github.com/Microsoft/vscode-python/issues/921), [#34](https://github.com/Microsoft/vscode-python/issues/34)

### Linting

* Deprecate `python.linting.lintOnTextChange` [#313](https://github.com/Microsoft/vscode-python/issues/313), [#297](https://github.com/Microsoft/vscode-python/issues/297), [#28](https://github.com/Microsoft/vscode-python/issues/28), [#272](https://github.com/Microsoft/vscode-python/issues/272)
* Refactor code for executing linters (fixes running the proper linter under the selected interpreter) [#351](https://github.com/Microsoft/vscode-python/issues/351), [#397](https://github.com/Microsoft/vscode-python/issues/397)
* Don't attempt to install linters when not in a workspace [#42](https://github.com/Microsoft/vscode-python/issues/42)
* Honour `python.linting.enabled` [#26](https://github.com/Microsoft/vscode-python/issues/26)
* Don't display message 'Linter pylint is not installed' when changing settings [#260](https://github.com/Microsoft/vscode-python/issues/260)
* Display a meaningful message if pip is unavailable to install necessary module such as 'pylint' [#266](https://github.com/Microsoft/vscode-python/issues/266)
* Improvement environment variable parsing in the debugging (allows for embedded `=`) [#149](https://github.com/Microsoft/vscode-python/issues/149), [#361](https://github.com/Microsoft/vscode-python/issues/361)

### Debugging

* Improve selecting the port used when debugging [#304](https://github.com/Microsoft/vscode-python/pull/304)
* Don't block debugging in other extensions [#58](https://github.com/Microsoft/vscode-python/issues/58)
* Don't trigger an error to the Console Window when trying to debug an invalid Python file [#157](https://github.com/Microsoft/vscode-python/issues/157)
* No longer prompt to `Press any key to continue . . .` once debugging finishes [#239](https://github.com/Microsoft/vscode-python/issues/239)
* Do not start the extension when debugging non-Python projects [#57](https://github.com/Microsoft/vscode-python/issues/57)
* Support custom external terminals in debugger [#250](https://github.com/Microsoft/vscode-python/issues/250), [#114](https://github.com/Microsoft/vscode-python/issues/114)
* Debugging a python program should not display the message 'Cannot read property …' [#247](https://github.com/Microsoft/vscode-python/issues/247)

### Testing

* Refactor unit test library execution code [#350](https://github.com/Microsoft/vscode-python/issues/350)

### Formatting

* Deprecate the setting `python.formatting.formatOnSave` with an appropriate message [#285](https://github.com/Microsoft/vscode-python/issues/285), [#309](https://github.com/Microsoft/vscode-python/issues/309)

## Version 0.8.0 (9 November 2017)
* Add support for multi-root workspaces [#1228](https://github.com/DonJayamanne/pythonVSCode/issues/1228), [#1302](https://github.com/DonJayamanne/pythonVSCode/pull/1302), [#1328](https://github.com/DonJayamanne/pythonVSCode/issues/1328), [#1357](https://github.com/DonJayamanne/pythonVSCode/pull/1357)
* Add code snippet for ```ipdb``` [#1141](https://github.com/DonJayamanne/pythonVSCode/pull/1141)
* Add ability to resolving environment variables in path to ```mypy``` [#1195](https://github.com/DonJayamanne/pythonVSCode/issues/1195)
* Add ability to disable a linter globally and disable prompts to install linters [#1207](https://github.com/DonJayamanne/pythonVSCode/issues/1207)
* Auto-selecting an interpreter from a virtual environment if only one is found in the root directory of the project [#1216](https://github.com/DonJayamanne/pythonVSCode/issues/1216)
* Add support for specifying the working directory for unit tests [#1155](https://github.com/DonJayamanne/pythonVSCode/issues/1155), [#1185](https://github.com/DonJayamanne/pythonVSCode/issues/1185)
* Add syntax highlighting of pip requirements files [#1247](https://github.com/DonJayamanne/pythonVSCode/pull/1247)
* Add ability to select an interpreter even when a workspace is not open [#1260](https://github.com/DonJayamanne/pythonVSCode/issues/1260), [#1263](https://github.com/DonJayamanne/pythonVSCode/pull/1263)
* Display a code lens to change the selected interpreter to the one specified in the shebang line [#1257](https://github.com/DonJayamanne/pythonVSCode/pull/1257), [#1263](https://github.com/DonJayamanne/pythonVSCode/pull/1263), [#1267](https://github.com/DonJayamanne/pythonVSCode/pull/1267), [#1280](https://github.com/DonJayamanne/pythonVSCode/issues/1280), [#1261](https://github.com/DonJayamanne/pythonVSCode/issues/1261), [#1290](https://github.com/DonJayamanne/pythonVSCode/pull/1290)
* Expand list of interpreters displayed for selection [#1147](https://github.com/DonJayamanne/pythonVSCode/issues/1147),  [#1148](https://github.com/DonJayamanne/pythonVSCode/issues/1148), [#1224](https://github.com/DonJayamanne/pythonVSCode/pull/1224), [#1240](https://github.com/DonJayamanne/pythonVSCode/pull/1240)
* Display details of current or selected interpreter in statusbar [#1147](https://github.com/DonJayamanne/pythonVSCode/issues/1147), [#1217](https://github.com/DonJayamanne/pythonVSCode/issues/1217)
* Ensure paths in workspace symbols are not prefixed with ```.vscode``` [#816](https://github.com/DonJayamanne/pythonVSCode/issues/816), [#1066](https://github.com/DonJayamanne/pythonVSCode/pull/1066), [#829](https://github.com/DonJayamanne/pythonVSCode/issues/829)
* Ensure paths in ```PYTHONPATH``` environment variable are delimited using the OS-specific path delimiter [#832](https://github.com/DonJayamanne/pythonVSCode/issues/832)
* Ensure ```Rope``` is not packaged with the extension [#1208](https://github.com/DonJayamanne/pythonVSCode/issues/1208), [#1207](https://github.com/DonJayamanne/pythonVSCode/issues/1207), [#1243](https://github.com/DonJayamanne/pythonVSCode/pull/1243), [#1229](https://github.com/DonJayamanne/pythonVSCode/issues/1229)
* Ensure ctags are rebuilt as expected upon file save [#624](https://github.com/DonJayamanne/pythonVSCode/issues/1212)
* Ensure right test method is executed when two test methods exist with the same name in different classes [#1203](https://github.com/DonJayamanne/pythonVSCode/issues/1203)
* Ensure unit tests run successfully on Travis for both Python 2.7 and 3.6 [#1255](https://github.com/DonJayamanne/pythonVSCode/pull/1255), [#1241](https://github.com/DonJayamanne/pythonVSCode/issues/1241), [#1315](https://github.com/DonJayamanne/pythonVSCode/issues/1315)
* Fix building of ctags when a path contains a space [#1064](https://github.com/DonJayamanne/pythonVSCode/issues/1064), [#1144](https://github.com/DonJayamanne/pythonVSCode/issues/1144),, [#1213](https://github.com/DonJayamanne/pythonVSCode/pull/1213)
* Fix autocompletion in unsaved Python files [#1194](https://github.com/DonJayamanne/pythonVSCode/issues/1194)
* Fix running of test methods in nose [#597](https://github.com/DonJayamanne/pythonVSCode/issues/597), [#1225](https://github.com/DonJayamanne/pythonVSCode/pull/1225)
* Fix to disable linting of diff windows [#1221](https://github.com/DonJayamanne/pythonVSCode/issues/1221), [#1244](https://github.com/DonJayamanne/pythonVSCode/pull/1244)
* Fix docstring formatting [#1188](https://github.com/DonJayamanne/pythonVSCode/issues/1188)
* Fix to ensure language features can run in parallel without interference with one another [#1314](https://github.com/DonJayamanne/pythonVSCode/issues/1314), [#1318](https://github.com/DonJayamanne/pythonVSCode/pull/1318)
* Fix to ensure unit tests can be debugged more than once per run [#948](https://github.com/DonJayamanne/pythonVSCode/issues/948), [#1353](https://github.com/DonJayamanne/pythonVSCode/pull/1353)
* Fix to ensure parameterized unit tests can be debugged [#1284](https://github.com/DonJayamanne/pythonVSCode/issues/1284), [#1299](https://github.com/DonJayamanne/pythonVSCode/pull/1299)
* Fix issue that causes debugger to freeze/hang [#1041](https://github.com/DonJayamanne/pythonVSCode/issues/1041), [#1354](https://github.com/DonJayamanne/pythonVSCode/pull/1354)
* Fix to support unicode characters in Python tests [#1282](https://github.com/DonJayamanne/pythonVSCode/issues/1282), [#1291](https://github.com/DonJayamanne/pythonVSCode/pull/1291)
* Changes as a result of VS Code API changes [#1270](https://github.com/DonJayamanne/pythonVSCode/issues/1270), [#1288](https://github.com/DonJayamanne/pythonVSCode/pull/1288), [#1372](https://github.com/DonJayamanne/pythonVSCode/issues/1372), [#1300](https://github.com/DonJayamanne/pythonVSCode/pull/1300), [#1298](https://github.com/DonJayamanne/pythonVSCode/issues/1298)
* Updates to Readme [#1212](https://github.com/DonJayamanne/pythonVSCode/issues/1212), [#1222](https://github.com/DonJayamanne/pythonVSCode/issues/1222)
* Fix executing a command under PowerShell [#1098](https://github.com/DonJayamanne/pythonVSCode/issues/1098)


## Version 0.7.0 (3 August 2017)
* Displaying internal documentation [#1008](https://github.com/DonJayamanne/pythonVSCode/issues/1008), [#10860](https://github.com/DonJayamanne/pythonVSCode/issues/10860)
* Fixes to 'async with' snippet [#1108](https://github.com/DonJayamanne/pythonVSCode/pull/1108), [#996](https://github.com/DonJayamanne/pythonVSCode/issues/996)
* Add support for environment variable in unit tests [#1074](https://github.com/DonJayamanne/pythonVSCode/issues/1074)
* Fixes to unit test code lenses not being displayed [#1115](https://github.com/DonJayamanne/pythonVSCode/issues/1115)
* Fix to empty brackets being added [#1110](https://github.com/DonJayamanne/pythonVSCode/issues/1110), [#1031](https://github.com/DonJayamanne/pythonVSCode/issues/1031)
* Fix debugging of Django applications [#819](https://github.com/DonJayamanne/pythonVSCode/issues/819), [#999](https://github.com/DonJayamanne/pythonVSCode/issues/999)
* Update isort to the latest version [#1134](https://github.com/DonJayamanne/pythonVSCode/issues/1134), [#1135](https://github.com/DonJayamanne/pythonVSCode/pull/1135)
* Fix issue causing intellisense and similar functionality to stop working [#1072](https://github.com/DonJayamanne/pythonVSCode/issues/1072), [#1118](https://github.com/DonJayamanne/pythonVSCode/pull/1118), [#1089](https://github.com/DonJayamanne/pythonVSCode/issues/1089)
* Bunch of unit tests and code cleanup
* Resolve issue where navigation to decorated function goes to decorator [#742](https://github.com/DonJayamanne/pythonVSCode/issues/742)
* Go to symbol in workspace leads to nonexisting files [#816](https://github.com/DonJayamanne/pythonVSCode/issues/816), [#829](https://github.com/DonJayamanne/pythonVSCode/issues/829)

## Version 0.6.9 (22 July 2017)
* Fix to enure custom linter paths are respected [#1106](https://github.com/DonJayamanne/pythonVSCode/issues/1106)

## Version 0.6.8 (20 July 2017)
* Add new editor menu 'Run Current Unit Test File' [#1061](https://github.com/DonJayamanne/pythonVSCode/issues/1061)
* Changed 'mypy-lang' to mypy [#930](https://github.com/DonJayamanne/pythonVSCode/issues/930), [#998](https://github.com/DonJayamanne/pythonVSCode/issues/998), [#505](https://github.com/DonJayamanne/pythonVSCode/issues/505)
* Using "Python -m" to launch linters [#716](https://github.com/DonJayamanne/pythonVSCode/issues/716), [#923](https://github.com/DonJayamanne/pythonVSCode/issues/923), [#1059](https://github.com/DonJayamanne/pythonVSCode/issues/1059)
* Add PEP 526 AutoCompletion [#1102](https://github.com/DonJayamanne/pythonVSCode/pull/1102), [#1101](https://github.com/DonJayamanne/pythonVSCode/issues/1101)
* Resolved issues in Go To and Peek Definitions [#1085](https://github.com/DonJayamanne/pythonVSCode/pull/1085), [#961](https://github.com/DonJayamanne/pythonVSCode/issues/961), [#870](https://github.com/DonJayamanne/pythonVSCode/issues/870)

## Version 0.6.7 (02 July 2017)
* Updated icon from jpg to png (transparent background)

## Version 0.6.6 (02 July 2017)
* Provide details of error with solution for changes to syntax in launch.json [#1047](https://github.com/DonJayamanne/pythonVSCode/issues/1047), [#1025](https://github.com/DonJayamanne/pythonVSCode/issues/1025)
* Provide a warning about known issues with having pyenv.cfg whilst debugging [#913](https://github.com/DonJayamanne/pythonVSCode/issues/913)
* Create .vscode directory if not found [#1043](https://github.com/DonJayamanne/pythonVSCode/issues/1043)
* Highlighted text due to linter errors is off by one column [#965](https://github.com/DonJayamanne/pythonVSCode/issues/965), [#970](https://github.com/DonJayamanne/pythonVSCode/pull/970)
* Added preliminary support for WSL Bash and Cygwin [#1049](https://github.com/DonJayamanne/pythonVSCode/pull/1049)
* Ability to configure the linter severity levels [#941](https://github.com/DonJayamanne/pythonVSCode/pull/941), [#895](https://github.com/DonJayamanne/pythonVSCode/issues/895)
* Fixes to unit tests [#1051](https://github.com/DonJayamanne/pythonVSCode/pull/1051), [#1050](https://github.com/DonJayamanne/pythonVSCode/pull/1050)
* Outdent lines following `continue`, `break` and `return` [#1050](https://github.com/DonJayamanne/pythonVSCode/pull/1050)
* Change location of cache for Jedi files [#1035](https://github.com/DonJayamanne/pythonVSCode/pull/1035)
* Fixes to the way directories are searched for Python interpreters [#569](https://github.com/DonJayamanne/pythonVSCode/issues/569), [#1040](https://github.com/DonJayamanne/pythonVSCode/pull/1040)
* Handle outputs from Python packages that interfere with the way autocompletion is handled [#602](https://github.com/DonJayamanne/pythonVSCode/issues/602)

## Version 0.6.5 (13 June 2017)
* Fix error in launch.json [#1006](https://github.com/DonJayamanne/pythonVSCode/issues/1006)
* Detect current workspace interpreter when selecting interpreter [#1006](https://github.com/DonJayamanne/pythonVSCode/issues/979)
* Disable output buffering when debugging [#1005](https://github.com/DonJayamanne/pythonVSCode/issues/1005)
* Updated snippets to use correct placeholder syntax [#976](https://github.com/DonJayamanne/pythonVSCode/pull/976)
* Fix hover and auto complete unit tests [#1012](https://github.com/DonJayamanne/pythonVSCode/pull/1012)
* Fix hover definition variable test for Python 3.5 [#1013](https://github.com/DonJayamanne/pythonVSCode/pull/1013)
* Better formatting of docstring [#821](https://github.com/DonJayamanne/pythonVSCode/pull/821), [#919](https://github.com/DonJayamanne/pythonVSCode/pull/919)
* Supporting more paths when searching for Python interpreters [#569](https://github.com/DonJayamanne/pythonVSCode/issues/569)
* Increase buffer output (to support detection large number of tests) [#927](https://github.com/DonJayamanne/pythonVSCode/issues/927)

## Version 0.6.4 (4 May 2017)
* Fix dates in changelog [#899](https://github.com/DonJayamanne/pythonVSCode/pull/899)
* Using charriage return or line feeds to split a document into multiple lines [#917](https://github.com/DonJayamanne/pythonVSCode/pull/917), [#821](https://github.com/DonJayamanne/pythonVSCode/issues/821)
* Doc string not being displayed [#888](https://github.com/DonJayamanne/pythonVSCode/issues/888)
* Supporting paths that begin with the ~/ [#909](https://github.com/DonJayamanne/pythonVSCode/issues/909)
* Supporting more paths when searching for Python interpreters [#569](https://github.com/DonJayamanne/pythonVSCode/issues/569)
* Supporting ~/ paths when providing the path to ctag file [#910](https://github.com/DonJayamanne/pythonVSCode/issues/910)
* Disable linting of python files opened in diff viewer [#896](https://github.com/DonJayamanne/pythonVSCode/issues/896)
* Added a new command ```Go to Python Object``` [#928](https://github.com/DonJayamanne/pythonVSCode/issues/928)
* Restored the menu item to rediscover tests [#863](https://github.com/DonJayamanne/pythonVSCode/issues/863)
* Changes to rediscover tests when test files are altered and saved [#863](https://github.com/DonJayamanne/pythonVSCode/issues/863)

## Version 0.6.3 (19 April 2017)
* Fix debugger issue [#893](https://github.com/DonJayamanne/pythonVSCode/issues/893)
* Improvements to debugging unit tests (check if string starts with, instead of comparing equality) [#797](https://github.com/DonJayamanne/pythonVSCode/issues/797)

## Version 0.6.2 (13 April 2017)
* Fix incorrect indenting [#880](https://github.com/DonJayamanne/pythonVSCode/issues/880)

### Thanks
* [Yuwei Ba](https://github.com/ibigbug)

## Version 0.6.1 (10 April 2017)
* Add support for new variable syntax in upcoming VS Code release [#774](https://github.com/DonJayamanne/pythonVSCode/issues/774), [#855](https://github.com/DonJayamanne/pythonVSCode/issues/855), [#873](https://github.com/DonJayamanne/pythonVSCode/issues/873), [#823](https://github.com/DonJayamanne/pythonVSCode/issues/823)
* Resolve issues in code refactoring [#802](https://github.com/DonJayamanne/pythonVSCode/issues/802), [#824](https://github.com/DonJayamanne/pythonVSCode/issues/824), [#825](https://github.com/DonJayamanne/pythonVSCode/pull/825)
* Changes to labels in Python Interpreter lookup [#815](https://github.com/DonJayamanne/pythonVSCode/pull/815)
* Resolve Typos [#852](https://github.com/DonJayamanne/pythonVSCode/issues/852)
* Use fully qualitified Python Path when installing dependencies [#866](https://github.com/DonJayamanne/pythonVSCode/issues/866)
* Commands for running tests from a file [#502](https://github.com/DonJayamanne/pythonVSCode/pull/502)
* Fix Sorting of imports when path contains spaces [#811](https://github.com/DonJayamanne/pythonVSCode/issues/811)
* Fixing occasional failure of linters [#793](https://github.com/DonJayamanne/pythonVSCode/issues/793), [#833](https://github.com/DonJayamanne/pythonVSCode/issues/838), [#860](https://github.com/DonJayamanne/pythonVSCode/issues/860)
* Added ability to pre-load some modules to improve autocompletion [#581](https://github.com/DonJayamanne/pythonVSCode/issues/581)

### Thanks
* [Ashwin Mathews](https://github.com/ajmathews)
* [Alexander Ioannidis](https://github.com/slint)
* [Andreas Schlapsi](https://github.com/aschlapsi)

## Version 0.6.0 (10 March 2017)
* Moved Jupyter functionality into a separate extension [Jupyter]()
* Updated readme [#779](https://github.com/DonJayamanne/pythonVSCode/issues/779)
* Changing default arguments of ```mypy``` [#658](https://github.com/DonJayamanne/pythonVSCode/issues/658)
* Added ability to disable formatting [#559](https://github.com/DonJayamanne/pythonVSCode/issues/559)
* Fixing ability to run a Python file in a terminal [#784](https://github.com/DonJayamanne/pythonVSCode/issues/784)
* Added support for Proxy settings when installing Python packages using Pip [#778](https://github.com/DonJayamanne/pythonVSCode/issues/778)

## Version 0.5.9 (3 March 2017)
* Fixed navigating to definitions [#711](https://github.com/DonJayamanne/pythonVSCode/issues/711)
* Support auto detecting binaries from Python Path [#716](https://github.com/DonJayamanne/pythonVSCode/issues/716)
* Setting PYTHONPATH environment variable [#686](https://github.com/DonJayamanne/pythonVSCode/issues/686)
* Improving Linter performance, killing redundant processes [4a8319e](https://github.com/DonJayamanne/pythonVSCode/commit/4a8319e0859f2d49165c9a08fe147a647d03ece9)
* Changed default path of the CATAS file to `.vscode/tags` [#722](https://github.com/DonJayamanne/pythonVSCode/issues/722)
* Add parsing severity level for flake8 and pep8 linters [#709](https://github.com/DonJayamanne/pythonVSCode/pull/709)
* Fix to restore function descriptions (intellisense) [#727](https://github.com/DonJayamanne/pythonVSCode/issues/727)
* Added default configuration for debugging Pyramid [#287](https://github.com/DonJayamanne/pythonVSCode/pull/287)
* Feature request: Run current line in Terminal [#738](https://github.com/DonJayamanne/pythonVSCode/issues/738)
* Miscellaneous improvements to hover provider [6a7a3f3](https://github.com/DonJayamanne/pythonVSCode/commit/6a7a3f32ab8add830d13399fec6f0cdd14cd66fc), [6268306](https://github.com/DonJayamanne/pythonVSCode/commit/62683064d01cfc2b76d9be45587280798a96460b)
* Fixes to rename refactor (due to 'LF' EOL in Windows) [#748](https://github.com/DonJayamanne/pythonVSCode/pull/748)
* Fixes to ctag file being generated in home folder when no workspace is opened [#753](https://github.com/DonJayamanne/pythonVSCode/issues/753)
* Fixes to ctag file being generated in home folder when no workspace is opened [#753](https://github.com/DonJayamanne/pythonVSCode/issues/753)
* Disabling auto-completion in single line comments [#74](https://github.com/DonJayamanne/pythonVSCode/issues/74)
* Fixes to debugging of modules [#518](https://github.com/DonJayamanne/pythonVSCode/issues/518)
* Displaying unit test status icons against unit test code lenses [#678](https://github.com/DonJayamanne/pythonVSCode/issues/678)
* Fix issue where causing 'python.python-debug.startSession' not found message to be displayed when debugging single file [#708](https://github.com/DonJayamanne/pythonVSCode/issues/708)
* Ability to include packages directory when generating tags file [#735](https://github.com/DonJayamanne/pythonVSCode/issues/735)
* Fix issue where running selected text in terminal does not work [#758](https://github.com/DonJayamanne/pythonVSCode/issues/758)
* Fix issue where disabling linter doesn't disable it (when no workspace is open) [#763](https://github.com/DonJayamanne/pythonVSCode/issues/763)
* Search additional directories for Python Interpreters (~/.virtualenvs, ~/Envs, ~/.pyenv) [#569](https://github.com/DonJayamanne/pythonVSCode/issues/569)
* Added ability to pre-load some modules to improve autocompletion [#581](https://github.com/DonJayamanne/pythonVSCode/issues/581)
* Removed invalid default value in launch.json file [#586](https://github.com/DonJayamanne/pythonVSCode/issues/586)
* Added ability to configure the pylint executable path [#766](https://github.com/DonJayamanne/pythonVSCode/issues/766)
* Fixed single file debugger to ensure the Python interpreter configured in python.PythonPath is being used [#769](https://github.com/DonJayamanne/pythonVSCode/issues/769)

## Version 0.5.8 (3 February 2017)
* Fixed a bug in [debugging single files without a launch configuration](https://code.visualstudio.com/updates/v1_9#_debugging-without-a-launch-configuration) [#700](https://github.com/DonJayamanne/pythonVSCode/issues/700)
* Fixed error when starting REPL [#692](https://github.com/DonJayamanne/pythonVSCode/issues/692)

## Version 0.5.7 (3 February 2017)
* Added support for [debugging single files without a launch configuration](https://code.visualstudio.com/updates/v1_9#_debugging-without-a-launch-configuration)
* Adding support for debug snippets [#660](https://github.com/DonJayamanne/pythonVSCode/issues/660)
* Ability to run a selected text in a Django shell [#652](https://github.com/DonJayamanne/pythonVSCode/issues/652)
* Adding support for the use of a customized 'isort' for sorting of imports [#632](https://github.com/DonJayamanne/pythonVSCode/pull/632)
* Debugger auto-detecting python interpreter from the path provided [#688](https://github.com/DonJayamanne/pythonVSCode/issues/688)
* Showing symbol type on hover [#657](https://github.com/DonJayamanne/pythonVSCode/pull/657)
* Fixes to running Python file when terminal uses Powershell [#651](https://github.com/DonJayamanne/pythonVSCode/issues/651)
* Fixes to linter issues when displaying Git diff view for Python files [#665](https://github.com/DonJayamanne/pythonVSCode/issues/665)
* Fixes to 'Go to definition' functionality [#662](https://github.com/DonJayamanne/pythonVSCode/issues/662)
* Fixes to Jupyter cells numbered larger than '10' [#681](https://github.com/DonJayamanne/pythonVSCode/issues/681)

## Version 0.5.6 (16 January 2017)
* Added support for Python 3.6 [#646](https://github.com/DonJayamanne/pythonVSCode/issues/646), [#631](https://github.com/DonJayamanne/pythonVSCode/issues/631), [#619](https://github.com/DonJayamanne/pythonVSCode/issues/619), [#613](https://github.com/DonJayamanne/pythonVSCode/issues/613)
* Autodetect in python path in virtual environments [#353](https://github.com/DonJayamanne/pythonVSCode/issues/353)
* Add syntax highlighting of code samples in hover defintion [#555](https://github.com/DonJayamanne/pythonVSCode/issues/555)
* Launch REPL for currently selected interpreter [#560](https://github.com/DonJayamanne/pythonVSCode/issues/560)
* Fixes to debugging of modules [#589](https://github.com/DonJayamanne/pythonVSCode/issues/589)
* Reminder to install jedi and ctags in Quick Start [#642](https://github.com/DonJayamanne/pythonVSCode/pull/642)
* Improvements to Symbol Provider [#622](https://github.com/DonJayamanne/pythonVSCode/pull/622)
* Changes to disable unit test prompts for workspace [#559](https://github.com/DonJayamanne/pythonVSCode/issues/559)
* Minor fixes [#627](https://github.com/DonJayamanne/pythonVSCode/pull/627)

## Version 0.5.5 (25 November 2016)
* Fixes to debugging of unittests (nose and pytest) [#543](https://github.com/DonJayamanne/pythonVSCode/issues/543)
* Fixes to debugging of Django [#546](https://github.com/DonJayamanne/pythonVSCode/issues/546)

## Version 0.5.4 (24 November 2016)
* Fixes to installing missing packages [#544](https://github.com/DonJayamanne/pythonVSCode/issues/544)
* Fixes to indentation of blocks of code [#432](https://github.com/DonJayamanne/pythonVSCode/issues/432)
* Fixes to debugging of unittests [#543](https://github.com/DonJayamanne/pythonVSCode/issues/543)
* Fixes to extension when a workspace (folder) isn't open [#542](https://github.com/DonJayamanne/pythonVSCode/issues/542)

## Version 0.5.3 (23 November 2016)
* Added support for [PySpark](http://spark.apache.org/docs/0.9.0/python-programming-guide.html) [#539](https://github.com/DonJayamanne/pythonVSCode/pull/539), [#540](https://github.com/DonJayamanne/pythonVSCode/pull/540)
* Debugging unittests (UnitTest, pytest, nose) [#333](https://github.com/DonJayamanne/pythonVSCode/issues/333)
* Displaying progress for formatting [#327](https://github.com/DonJayamanne/pythonVSCode/issues/327)
* Auto indenting ```else:``` inside ```if``` and similar code blocks [#432](https://github.com/DonJayamanne/pythonVSCode/issues/432)
* Prefixing new lines with '#' when new lines are added in the middle of a comment string [#365](https://github.com/DonJayamanne/pythonVSCode/issues/365)
* Debugging python modules [#518](https://github.com/DonJayamanne/pythonVSCode/issues/518), [#354](https://github.com/DonJayamanne/pythonVSCode/issues/354)
    + Use new debug configuration ```Python Module```
* Added support for workspace symbols using Exuberant CTags [#138](https://github.com/DonJayamanne/pythonVSCode/issues/138)
    + New command ```Python: Build Workspace Symbols```
* Added ability for linter to ignore paths or files [#501](https://github.com/DonJayamanne/pythonVSCode/issues/501)
    + Add the following setting in ```settings.json```
```python
        "python.linting.ignorePatterns":  [
            ".vscode/*.py",
            "**/site-packages/**/*.py"
          ],
```
* Automatically adding brackets when autocompleting functions/methods [#425](https://github.com/DonJayamanne/pythonVSCode/issues/425)
    + To enable this feature, turn on the setting ```"python.autoComplete.addBrackets": true```
* Running nose tests with the arguments '--with-xunit' and '--xunit-file' [#517](https://github.com/DonJayamanne/pythonVSCode/issues/517)
* Added support for workspaceRootFolderName in settings.json [#525](https://github.com/DonJayamanne/pythonVSCode/pull/525), [#522](https://github.com/DonJayamanne/pythonVSCode/issues/522)
* Added support for workspaceRootFolderName in settings.json [#525](https://github.com/DonJayamanne/pythonVSCode/pull/525), [#522](https://github.com/DonJayamanne/pythonVSCode/issues/522)
* Fixes to running code in terminal [#515](https://github.com/DonJayamanne/pythonVSCode/issues/515)

## Version 0.5.2
* Fix issue with mypy linter [#505](https://github.com/DonJayamanne/pythonVSCode/issues/505)
* Fix auto completion for files with different encodings [#496](https://github.com/DonJayamanne/pythonVSCode/issues/496)
* Disable warnings when debugging Django version prior to 1.8 [#479](https://github.com/DonJayamanne/pythonVSCode/issues/479)
* Prompt to save changes when refactoring without saving any changes [#441](https://github.com/DonJayamanne/pythonVSCode/issues/441)
* Prompt to save changes when renaminv without saving any changes [#443](https://github.com/DonJayamanne/pythonVSCode/issues/443)
* Use editor indentation size when refactoring code [#442](https://github.com/DonJayamanne/pythonVSCode/issues/442)
* Add support for custom jedi paths [#500](https://github.com/DonJayamanne/pythonVSCode/issues/500)

## Version 0.5.1
* Prompt to install linter if not installed [#255](https://github.com/DonJayamanne/pythonVSCode/issues/255)
* Prompt to configure and install test framework
* Added support for pylama [#495](https://github.com/DonJayamanne/pythonVSCode/pull/495)
* Partial support for PEP484
* Linting python files when they are opened [#462](https://github.com/DonJayamanne/pythonVSCode/issues/462)
* Fixes to unit tests discovery [#307](https://github.com/DonJayamanne/pythonVSCode/issues/307),
[#459](https://github.com/DonJayamanne/pythonVSCode/issues/459)
* Fixes to intellisense [#438](https://github.com/DonJayamanne/pythonVSCode/issues/438),
[#433](https://github.com/DonJayamanne/pythonVSCode/issues/433),
[#457](https://github.com/DonJayamanne/pythonVSCode/issues/457),
[#436](https://github.com/DonJayamanne/pythonVSCode/issues/436),
[#434](https://github.com/DonJayamanne/pythonVSCode/issues/434),
[#447](https://github.com/DonJayamanne/pythonVSCode/issues/447),
[#448](https://github.com/DonJayamanne/pythonVSCode/issues/448),
[#293](https://github.com/DonJayamanne/pythonVSCode/issues/293),
[#381](https://github.com/DonJayamanne/pythonVSCode/pull/381)
* Supporting additional search paths for interpreters on windows [#446](https://github.com/DonJayamanne/pythonVSCode/issues/446)
* Fixes to code refactoring [#440](https://github.com/DonJayamanne/pythonVSCode/issues/440),
[#467](https://github.com/DonJayamanne/pythonVSCode/issues/467),
[#468](https://github.com/DonJayamanne/pythonVSCode/issues/468),
[#445](https://github.com/DonJayamanne/pythonVSCode/issues/445)
* Fixes to linters [#463](https://github.com/DonJayamanne/pythonVSCode/issues/463)
[#439](https://github.com/DonJayamanne/pythonVSCode/issues/439),
* Bug fix in handling nosetest arguments [#407](https://github.com/DonJayamanne/pythonVSCode/issues/407)
* Better error handling when linter fails [#402](https://github.com/DonJayamanne/pythonVSCode/issues/402)
* Restoring extension specific formatting [#421](https://github.com/DonJayamanne/pythonVSCode/issues/421)
* Fixes to debugger (unwanted breakpoints) [#392](https://github.com/DonJayamanne/pythonVSCode/issues/392), [#379](https://github.com/DonJayamanne/pythonVSCode/issues/379)
* Support spaces in python path when executing in terminal [#428](https://github.com/DonJayamanne/pythonVSCode/pull/428)
* Changes to snippets [#429](https://github.com/DonJayamanne/pythonVSCode/pull/429)
* Marketplace changes [#430](https://github.com/DonJayamanne/pythonVSCode/pull/430)
* Cleanup and miscellaneous fixes (typos, keyboard bindings and the liks)

## Version 0.5.0
* Remove dependency on zmq when using Jupyter or IPython (pure python solution)
* Added a default keybinding for ```Jupyter:Run Selection/Line``` of ```ctrl+alt+enter```
* Changes to update settings.json with path to python using [native API](https://github.com/DonJayamanne/pythonVSCode/commit/bce22a2b4af87eaf40669c6360eff3675280cdad)
* Changes to use [native API](https://github.com/DonJayamanne/pythonVSCode/commit/bce22a2b4af87eaf40669c6360eff3675280cdad) for formatting when saving documents
* Reusing existing terminal instead of creating new terminals
* Limiting linter messages to opened documents (hide messages if document is closed) [#375](https://github.com/DonJayamanne/pythonVSCode/issues/375)
* Resolving extension load errors when  [#375](https://github.com/DonJayamanne/pythonVSCode/issues/375)
* Fixes to discovering unittests [#386](https://github.com/DonJayamanne/pythonVSCode/issues/386)
* Fixes to sending code to terminal on Windows [#387](https://github.com/DonJayamanne/pythonVSCode/issues/387)
* Fixes to executing python file in terminal on Windows [#385](https://github.com/DonJayamanne/pythonVSCode/issues/385)
* Fixes to launching local help (documentation) on Linux
* Fixes to typo in configuration documentation [#391](https://github.com/DonJayamanne/pythonVSCode/pull/391)
* Fixes to use ```python.pythonPath``` when sorting imports  [#393](https://github.com/DonJayamanne/pythonVSCode/pull/393)
* Fixes to linters to handle situations when line numbers aren't returned [#399](https://github.com/DonJayamanne/pythonVSCode/pull/399)
* Fixes to signature tooltips when docstring is very long [#368](https://github.com/DonJayamanne/pythonVSCode/issues/368), [#113](https://github.com/DonJayamanne/pythonVSCode/issues/113)

## Version 0.4.2
* Fix for autocompletion and code navigation with unicode characters [#372](https://github.com/DonJayamanne/pythonVSCode/issues/372), [#364](https://github.com/DonJayamanne/pythonVSCode/issues/364)

## Version 0.4.1
* Debugging of [Django templates](https://github.com/DonJayamanne/pythonVSCode/wiki/Debugging-Django#templates)
* Linting with [mypy](https://github.com/DonJayamanne/pythonVSCode/wiki/Linting#mypy)
* Improved error handling when loading [Jupyter/IPython](https://github.com/DonJayamanne/pythonVSCode/wiki/Jupyter-(IPython))
* Fixes to unittests

## Version 0.4.0
* Added support for [Jupyter/IPython](https://github.com/DonJayamanne/pythonVSCode/wiki/Jupyter-(IPython))
* Added local help (offline documentation)
* Added ability to pass in extra arguments to interpreter when executing scripts ([#316](https://github.com/DonJayamanne/pythonVSCode/issues/316))
* Added ability set current working directory as the script file directory, when to executing a Python script
* Rendering intellisense icons correctly ([#322](https://github.com/DonJayamanne/pythonVSCode/issues/322))
* Changes to capitalization of context menu text ([#320](https://github.com/DonJayamanne/pythonVSCode/issues/320))
* Bug fix to running pydocstyle linter on windows ([#317](https://github.com/DonJayamanne/pythonVSCode/issues/317))
* Fixed performance issues with regards to code navigation, displaying code Symbols and the like ([#324](https://github.com/DonJayamanne/pythonVSCode/issues/324))
* Fixed code renaming issue when renaming imports ([#325](https://github.com/DonJayamanne/pythonVSCode/issues/325))
* Fixed issue with the execution of the command ```python.execInTerminal``` via a shortcut ([#340](https://github.com/DonJayamanne/pythonVSCode/issues/340))
* Fixed issue with code refactoring ([#363](https://github.com/DonJayamanne/pythonVSCode/issues/363))

## Version 0.3.24
* Added support for clearing cached tests [#307](https://github.com/DonJayamanne/pythonVSCode/issues/307)
* Added support for executing files in terminal with spaces in paths [#308](https://github.com/DonJayamanne/pythonVSCode/issues/308)
* Fix issue related to running unittests on Windows [#309](https://github.com/DonJayamanne/pythonVSCode/issues/309)
* Support custom environment variables when launching external terminal [#311](https://github.com/DonJayamanne/pythonVSCode/issues/311)

## Version 0.3.23
* Added support for the attribute supportsRunInTerminal attribute in debugger [#304](https://github.com/DonJayamanne/pythonVSCode/issues/304)
* Changes to ensure remote debugging resolves remote paths correctly [#302](https://github.com/DonJayamanne/pythonVSCode/issues/302)
* Added support for custom pytest and nosetest paths [#301](https://github.com/DonJayamanne/pythonVSCode/issues/301)
* Resolved issue in ```Watch``` window displaying ```<error:previous evaluation...``` [#301](https://github.com/DonJayamanne/pythonVSCode/issues/301)
* Reduce extension size by removing unwanted files [#296](https://github.com/DonJayamanne/pythonVSCode/issues/296)
* Updated code snippets

## Version 0.3.22
* Added few new snippets
* Integrated [Unit Tests](https://github.com/DonJayamanne/pythonVSCode/wiki/UnitTests)
* Selecting interpreter and updating ```settings.json```[Documentation]](https://github.com/DonJayamanne/pythonVSCode/wiki/Miscellaneous#select-an-interpreter), [#257](https://github.com/DonJayamanne/pythonVSCode/issues/257)
* Running a file or selection in terminal [Documentation](https://github.com/DonJayamanne/pythonVSCode/wiki/Miscellaneous#execute-in-python-terminal), [#261](https://github.com/DonJayamanne/pythonVSCode/wiki/Miscellaneous#execute-in-python-terminal) (new to [Visual Studio Code 1.5](https://code.visualstudio.com/Updates#_extension-authoring))
* Debugging an application using the integrated terminal window (new to [Visual Studio Code 1.5](https://code.visualstudio.com/Updates#_node-debugging))
* Running a python script without debugging [#118](https://github.com/DonJayamanne/pythonVSCode/issues/118)
* Displaying errors in variable explorer when debugging [#271](https://github.com/DonJayamanne/pythonVSCode/issues/271)
* Ability to debug applications as sudo [#224](https://github.com/DonJayamanne/pythonVSCode/issues/224)
* Fixed debugger crashes [#263](https://github.com/DonJayamanne/pythonVSCode/issues/263)
* Asynchronous display of unit tests [#190](https://github.com/DonJayamanne/pythonVSCode/issues/190)
* Fixed issues when using relative paths in ```settings.json``` [#276](https://github.com/DonJayamanne/pythonVSCode/issues/276)
* Fixes issue of hardcoding interpreter command arguments [#256](https://github.com/DonJayamanne/pythonVSCode/issues/256)
* Fixes resolving of remote paths when debugging remote applications [#252](https://github.com/DonJayamanne/pythonVSCode/issues/252)

## Version 0.3.20
* Sharing python.pythonPath value with debug configuration [#214](https://github.com/DonJayamanne/pythonVSCode/issues/214) and [#183](https://github.com/DonJayamanne/pythonVSCode/issues/183)
* Support extract variable and method refactoring [#220](https://github.com/DonJayamanne/pythonVSCode/issues/220)
* Support environment variables in settings [#148](https://github.com/DonJayamanne/pythonVSCode/issues/148)
* Support formatting of selected text [#197](https://github.com/DonJayamanne/pythonVSCode/issues/197) and [#183](https://github.com/DonJayamanne/pythonVSCode/issues/183)
* Support autocompletion of parameters [#71](https://github.com/DonJayamanne/pythonVSCode/issues/71)
* Display name of linter along with diagnostic messages [#199](https://github.com/DonJayamanne/pythonVSCode/issues/199)
* Auto indenting of except and async functions [#205](https://github.com/DonJayamanne/pythonVSCode/issues/205) and [#215](https://github.com/DonJayamanne/pythonVSCode/issues/215)
* Support changes to pythonPath without having to restart VS Code [#216](https://github.com/DonJayamanne/pythonVSCode/issues/216)
* Resolved issue to support large debug outputs [#52](https://github.com/DonJayamanne/pythonVSCode/issues/52) and  [#52](https://github.com/DonJayamanne/pythonVSCode/issues/203)
* Handling instances when debugging with invalid paths to the python interpreter [#229](https://github.com/DonJayamanne/pythonVSCode/issues/229)
* Fixed refactoring on Python 3.5 [#244](https://github.com/DonJayamanne/pythonVSCode/issues/229)
* Fixed parsing errors when refactoring [#244](https://github.com/DonJayamanne/pythonVSCode/issues/229)

## Version 0.3.21
* Sharing python.pythonPath value with debug configuration [#214](https://github.com/DonJayamanne/pythonVSCode/issues/214) and [#183](https://github.com/DonJayamanne/pythonVSCode/issues/183)
* Support extract variable and method refactoring [#220](https://github.com/DonJayamanne/pythonVSCode/issues/220)
* Support environment variables in settings [#148](https://github.com/DonJayamanne/pythonVSCode/issues/148)
* Support formatting of selected text [#197](https://github.com/DonJayamanne/pythonVSCode/issues/197) and [#183](https://github.com/DonJayamanne/pythonVSCode/issues/183)
* Support autocompletion of parameters [#71](https://github.com/DonJayamanne/pythonVSCode/issues/71)
* Display name of linter along with diagnostic messages [#199](https://github.com/DonJayamanne/pythonVSCode/issues/199)
* Auto indenting of except and async functions [#205](https://github.com/DonJayamanne/pythonVSCode/issues/205) and [#215](https://github.com/DonJayamanne/pythonVSCode/issues/215)
* Support changes to pythonPath without having to restart VS Code [#216](https://github.com/DonJayamanne/pythonVSCode/issues/216)
* Resolved issue to support large debug outputs [#52](https://github.com/DonJayamanne/pythonVSCode/issues/52) and  [#52](https://github.com/DonJayamanne/pythonVSCode/issues/203)
* Handling instances when debugging with invalid paths to the python interpreter [#229](https://github.com/DonJayamanne/pythonVSCode/issues/229)
* Fixed refactoring on Python 3.5 [#244](https://github.com/DonJayamanne/pythonVSCode/issues/229)

## Version 0.3.19
* Sharing python.pythonPath value with debug configuration [#214](https://github.com/DonJayamanne/pythonVSCode/issues/214) and [#183](https://github.com/DonJayamanne/pythonVSCode/issues/183)
* Support extract variable and method refactoring [#220](https://github.com/DonJayamanne/pythonVSCode/issues/220)
* Support environment variables in settings [#148](https://github.com/DonJayamanne/pythonVSCode/issues/148)
* Support formatting of selected text [#197](https://github.com/DonJayamanne/pythonVSCode/issues/197) and [#183](https://github.com/DonJayamanne/pythonVSCode/issues/183)
* Support autocompletion of parameters [#71](https://github.com/DonJayamanne/pythonVSCode/issues/71)
* Display name of linter along with diagnostic messages [#199](https://github.com/DonJayamanne/pythonVSCode/issues/199)
* Auto indenting of except and async functions [#205](https://github.com/DonJayamanne/pythonVSCode/issues/205) and [#215](https://github.com/DonJayamanne/pythonVSCode/issues/215)
* Support changes to pythonPath without having to restart VS Code [#216](https://github.com/DonJayamanne/pythonVSCode/issues/216)
* Resolved issue to support large debug outputs [#52](https://github.com/DonJayamanne/pythonVSCode/issues/52) and  [#52](https://github.com/DonJayamanne/pythonVSCode/issues/203)
* Handling instances when debugging with invalid paths to the python interpreter [#229](https://github.com/DonJayamanne/pythonVSCode/issues/229)

## Version 0.3.18
* Modifications to support environment variables in settings [#148](https://github.com/DonJayamanne/pythonVSCode/issues/148)
* Modifications to support formatting of selected text [#197](https://github.com/DonJayamanne/pythonVSCode/issues/197) and [#183](https://github.com/DonJayamanne/pythonVSCode/issues/183)
* Added support to intellisense for parameters [#71](https://github.com/DonJayamanne/pythonVSCode/issues/71)
* Display name of linter along with diagnostic messages [#199](https://github.com/DonJayamanne/pythonVSCode/issues/199)

## Version 0.3.15
* Modifications to handle errors in linters [#185](https://github.com/DonJayamanne/pythonVSCode/issues/185)
* Fixes to formatting and handling of not having empty lines at end of file [#181](https://github.com/DonJayamanne/pythonVSCode/issues/185)
* Modifications to infer paths of packages on windows [#178](https://github.com/DonJayamanne/pythonVSCode/issues/178)
* Fix for debugger crashes [#45](https://github.com/DonJayamanne/pythonVSCode/issues/45)
* Changes to App Insights key [#156](https://github.com/DonJayamanne/pythonVSCode/issues/156)
* Updated Jedi library to latest version [#173](https://github.com/DonJayamanne/pythonVSCode/issues/173)
* Updated iSort library to latest version [#174](https://github.com/DonJayamanne/pythonVSCode/issues/174)

## Version 0.3.14
* Modifications to handle errors in linters when the linter isn't installed.

## Version 0.3.13
* Fixed error message being displayed by linters and formatters

## Version 0.3.12
* Changes to how linters and formatters are executed (optimizations and changes to settings to separate out the command line arguments) [#178](https://github.com/DonJayamanne/pythonVSCode/issues/178), [#163](https://github.com/DonJayamanne/pythonVSCode/issues/163)
* Fix to support Unicode characters in debugger [#102](https://github.com/DonJayamanne/pythonVSCode/issues/102)
* Added support for {workspaceRoot} in Path settings defined in settings.js [#148](https://github.com/DonJayamanne/pythonVSCode/issues/148)
* Resolving path of linters and formatters based on python path defined in settings.json [#148](https://github.com/DonJayamanne/pythonVSCode/issues/148)
* Better handling of Paths to python executable and related tools (linters, formatters) in virtual environments [#148](https://github.com/DonJayamanne/pythonVSCode/issues/148)
* Added support for configurationDone event in debug adapter [#168](https://github.com/DonJayamanne/pythonVSCode/issues/168), [#145](https://github.com/DonJayamanne/pythonVSCode/issues/145)

## Version 0.3.11
* Added support for telemetry #156
* Optimized code formatting and sorting of imports #150, #151, #157
* Fixed issues in code formatting #171
* Modifications to display errors returned by debugger #111
* Fixed the prospector linter #142
* Modified to resolve issues where debugger wasn't handling code exceptions correctly #159
* Added support for unit tests using pytest #164
* General code cleanup

## Version 0.3.10
* Fixed issue with duplicate output channels being created
* Fixed issues in the LICENSE file
* Fixed issue where current directory was incorrect [#68](https://github.com/DonJayamanne/pythonVSCode/issues/68)
* General cleanup of code

## Version 0.3.9
* Fixed auto indenting issues [#137](https://github.com/DonJayamanne/pythonVSCode/issues/137)

## Version 0.3.8
* Added support for linting using prospector [#130](https://github.com/DonJayamanne/pythonVSCode/pull/130)
* Fixed issue where environment variables weren't being inherited by the debugger [#109](https://github.com/DonJayamanne/pythonVSCode/issues/109) and [#77](https://github.com/DonJayamanne/pythonVSCode/issues/77)

## Version 0.3.7
* Added support for auto indenting of some keywords [#83](https://github.com/DonJayamanne/pythonVSCode/issues/83)
* Added support for launching console apps for Mac [#128](https://github.com/DonJayamanne/pythonVSCode/issues/128)
* Fixed issue where configuration files for pylint, pep8 and flake8 commands weren't being read correctly [#117](https://github.com/DonJayamanne/pythonVSCode/issues/117)

## Version 0.3.6
* Added support for linting using pydocstyle [#56](https://github.com/DonJayamanne/pythonVSCode/issues/56)
* Added support for auto-formatting documents upon saving (turned off by default) [#27](https://github.com/DonJayamanne/pythonVSCode/issues/27)
* Added support to configure the output window for linting, formatting and unit test messages [#112](https://github.com/DonJayamanne/pythonVSCode/issues/112)

## Version 0.3.5
* Fixed printing of unicode characters when evaluating expressions [#73](https://github.com/DonJayamanne/pythonVSCode/issues/73)

## Version 0.3.4
* Updated snippets
* Fixes to remote debugging [#65](https://github.com/DonJayamanne/pythonVSCode/issues/65)
* Fixes related to code navigation [#58](https://github.com/DonJayamanne/pythonVSCode/issues/58) and [#78](https://github.com/DonJayamanne/pythonVSCode/pull/78)
* Changes to allow code navigation for methods

## Version 0.3.0
* Remote debugging (attaching to local and remote processes)
* Debugging with support for shebang
* Support for passing environment variables to debug program
* Improved error handling in the extension

## Version 0.2.9
* Added support for debugging django applications
 + Debugging templates is not supported at this stage

## Version 0.2.8
* Added support for conditional break points
* Added ability to optionally display the shell window (Windows Only, Mac is coming soon)
  +  Allowing an interactive shell window, which isn't supported in VSCode.
* Added support for optionally breaking into python code as soon as debugger starts
* Fixed debugging when current thread is busy processing.
* Updated documentation with samples and instructions

## Version 0.2.4
* Fixed issue where debugger would break into all exceptions
* Added support for breaking on all and uncaught exceptions
* Added support for pausing (breaking) into a running program while debugging.

## Version 0.2.3
* Fixed termination of debugger

## Version 0.2.2
* Improved debugger for Mac, with support for Multi threading, Web Applications, expanding properties, etc
* (Debugging now works on both Windows and Mac)
* Debugging no longer uses PDB

## Version 0.2.1
* Improved debugger for Windows, with support for Multi threading, debugging Multi-threaded apps, Web Applications, expanding properties, etc
* Added support for relative paths for extra paths in additional libraries for Auto Complete
* Fixed a bug where paths to custom Python versions weren't respected by the previous (PDB) debugger
* NOTE: PDB Debugger is still supported

## Version 0.1.3
* Fixed linting when using pylint

## Version 0.1.2
* Fixed autoformatting of code (falling over when using yapf8)

## Version 0.1.1
* Fixed linting of files on Mac
* Added support for linting using pep8
* Added configuration support for pep8 and pylint
* Added support for configuring paths for pep8, pylint and autopep8
* Added snippets
* Added support for formatting using yapf
* Added a number of configuration settings

## Version 0.0.4
* Added support for linting using Pylint (configuring pylint is coming soon)
* Added support for sorting Imports (Using the command "Pythong: Sort Imports")
* Added support for code formatting using Autopep8 (configuring autopep8 is coming soon)
* Added ability to view global variables, arguments, add and remove break points

## Version 0.0.3
* Added support for debugging using PDB<|MERGE_RESOLUTION|>--- conflicted
+++ resolved
@@ -1,7 +1,5 @@
 # Changelog
 
-<<<<<<< HEAD
-=======
 ## 2019.9.1 (6 September 2019)
 
 ### Fixes
@@ -9,7 +7,6 @@
 1. Fixes to automatic scrolling on the interactive window.
    ([#6580](https://github.com/Microsoft/vscode-python/issues/6580))
 
->>>>>>> 40a28fa0
 ## 2019.9.0 (3 September 2019)
 
 ### Enhancements
