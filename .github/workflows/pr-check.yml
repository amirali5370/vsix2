name: PR/CI Check

on:
  pull_request:
  push:
    branches-ignore:
      - main
      - release*

env:
  NODE_VERSION: 12.15.0
  PYTHON_VERSION: 3.9
  MOCHA_REPORTER_JUNIT: true # Use the mocha-multi-reporters and send output to both console (spec) and JUnit (mocha-junit-reporter). Also enables a reporter which exits the process running the tests if it haven't already.
  ARTIFACT_NAME_VSIX: ms-python-insiders-vsix
  VSIX_NAME: ms-python-insiders.vsix
  TEST_RESULTS_DIRECTORY: .
  # Force a path with spaces and to test extension works in these scenarios
  # Unicode characters are causing 2.7 failures so skip that for now.
  special-working-directory: './path with spaces'
  special-working-directory-relative: 'path with spaces'

jobs:
  build-vsix:
    name: Create VSIX
    runs-on: ubuntu-latest
    steps:
      - name: Checkout
        uses: actions/checkout@v2

      - name: Build VSIX
        uses: ./.github/actions/build-vsix
        with:
          node_version: ${{ env.NODE_VERSION}}
          vsix_name: ${{ env.VSIX_NAME }}
          artifact_name: ${{ env.ARTIFACT_NAME_VSIX }}

  lint:
    name: Lint
    runs-on: ubuntu-latest
    steps:
      - name: Checkout
        uses: actions/checkout@v2.3.4

      - name: Lint
        uses: ./.github/actions/lint
        with:
          node_version: ${{ env.NODE_VERSION }}

  ### Non-smoke tests
  tests:
    name: Tests
    # The value of runs-on is the OS of the current job (specified in the strategy matrix below) instead of being hardcoded.
    runs-on: ${{ matrix.os }}
    defaults:
      run:
        working-directory: ${{env.special-working-directory}}
    strategy:
      fail-fast: false
      matrix:
        # We're not running CI on macOS for now because it's one less matrix entry to lower the number of runners used,
        # macOS runners are expensive, and we assume that Ubuntu is enough to cover the Unix case.
        os: [ubuntu-latest, windows-latest]
        # Run the tests on the oldest and most recent versions of Python.
        python: ['2.7', '3.9']
        test-suite: [ts-unit, python-unit, venv, single-workspace, debugger, functional]
        exclude:
          # For fast PR turn-around, skip 2.7 under Windows.
          - os: windows-latest
            python: '2.7'
    steps:
      - name: Checkout
        uses: actions/checkout@v2.3.4
        with:
          path: ${{env.special-working-directory-relative}}

      - name: Install Node
        uses: actions/setup-node@v2.4.0
        with:
          node-version: ${{env.NODE_VERSION}}

      - name: Install dependencies (npm ci)
        run: npm ci

      - name: Compile
        run: npx gulp prePublishNonBundle

      - name: Use Python ${{matrix.python}}
        uses: actions/setup-python@v2
        with:
          python-version: ${{matrix.python}}

      - name: Install Node
        uses: actions/setup-node@v2.4.0
        with:
          node-version: ${{env.NODE_VERSION}}

      - name: Install Python requirements
        run: |
          python -m pip --disable-pip-version-check install -t ./pythonFiles/lib/python --no-cache-dir --implementation py --no-deps --upgrade -r requirements.txt --no-user
          # We need to have debugpy so that tests relying on it keep passing, but we don't need install_debugpy's logic in the test phase.
          python -m pip --disable-pip-version-check install -t ./pythonFiles/lib/python --no-cache-dir --implementation py --no-deps --upgrade --pre debugpy

      - name: Install JediLSP requirements
          python -m pip --disable-pip-version-check install -t ./pythonFiles/lib/jedilsp --no-cache-dir --implementation py --no-deps --upgrade -r ./jedils_requirements.txt
        if: startsWith(matrix.python, 3.)

      - name: Install test requirements
        run: python -m pip install --upgrade -r build/test-requirements.txt

      - name: Install debugpy wheels (python 3.8)
        run: |
          python -m pip install wheel
          python -m pip --disable-pip-version-check install -r build/debugger-install-requirements.txt
          python ./pythonFiles/install_debugpy.py
        shell: bash
        if: matrix.test-suite == 'debugger' && matrix.python == 3.8

      - name: Install debugpy (python 2.7)
        run: |
          python -m pip --disable-pip-version-check install -t ./pythonFiles/lib/python --no-cache-dir --implementation py --no-deps --upgrade --pre debugpy
        shell: bash
        if: matrix.test-suite == 'debugger' && matrix.python == 2.7

      - name: Install functional test requirements
        run: python -m pip install --upgrade -r ./build/functional-test-requirements.txt
        if: matrix.test-suite == 'functional'

      - name: Prepare pipenv for venv tests
        env:
          TEST_FILES_SUFFIX: testvirtualenvs
          PYTHON_VIRTUAL_ENVS_LOCATION: './src/tmp/envPaths.json'
        shell: pwsh
        if: matrix.test-suite == 'venv'
        run: |
          python -m pip install pipenv
          python -m pipenv run python ./build/ci/addEnvPath.py ${{env.PYTHON_VIRTUAL_ENVS_LOCATION}} pipenvPath

      - name: Prepare poetry for venv tests
        env:
          TEST_FILES_SUFFIX: testvirtualenvs
        shell: pwsh
        if: matrix.test-suite == 'venv'
        run: |
          python -m pip install poetry
          Move-Item -Path ".\build\ci\pyproject.toml" -Destination .
          poetry env use python

      - name: Prepare virtualenv for venv tests
        env:
          TEST_FILES_SUFFIX: testvirtualenvs
          PYTHON_VIRTUAL_ENVS_LOCATION: './src/tmp/envPaths.json'
        shell: pwsh
        if: matrix.test-suite == 'venv'
        run: |
          python -m pip install virtualenv
          python -m virtualenv .virtualenv/
          if ('${{matrix.os}}' -match 'windows-latest') {
            & ".virtualenv/Scripts/python.exe" ./build/ci/addEnvPath.py ${{env.PYTHON_VIRTUAL_ENVS_LOCATION}} virtualEnvPath
          } else {
            & ".virtualenv/bin/python" ./build/ci/addEnvPath.py ${{env.PYTHON_VIRTUAL_ENVS_LOCATION}} virtualEnvPath
          }

      - name: Prepare venv for venv tests
        env:
          TEST_FILES_SUFFIX: testvirtualenvs
          PYTHON_VIRTUAL_ENVS_LOCATION: './src/tmp/envPaths.json'
        shell: pwsh
        if: matrix.test-suite == 'venv' && startsWith(matrix.python, 3.)
        run: |
          python -m venv .venv
          if ('${{matrix.os}}' -match 'windows-latest') {
            & ".venv/Scripts/python.exe" ./build/ci/addEnvPath.py ${{env.PYTHON_VIRTUAL_ENVS_LOCATION}} venvPath
          } else {
            & ".venv/bin/python" ./build/ci/addEnvPath.py ${{env.PYTHON_VIRTUAL_ENVS_LOCATION}} venvPath
          }

      - name: Prepare conda for venv tests
        env:
          TEST_FILES_SUFFIX: testvirtualenvs
          PYTHON_VIRTUAL_ENVS_LOCATION: './src/tmp/envPaths.json'
        shell: pwsh
        if: matrix.test-suite == 'venv'
        run: |
          # 1. For `terminalActivation.testvirtualenvs.test.ts`
          if ('${{matrix.os}}' -match 'windows-latest') {
            $condaPythonPath = Join-Path -Path $Env:CONDA -ChildPath python.exe
            $condaExecPath = Join-Path -Path $Env:CONDA -ChildPath Scripts | Join-Path -ChildPath conda
          } else{
            $condaPythonPath = Join-Path -Path $Env:CONDA -ChildPath bin | Join-Path -ChildPath python
            $condaExecPath = Join-Path -Path $Env:CONDA -ChildPath bin | Join-Path -ChildPath conda
          }
          & $condaPythonPath ./build/ci/addEnvPath.py ${{env.PYTHON_VIRTUAL_ENVS_LOCATION}} condaExecPath $condaExecPath
          & $condaPythonPath ./build/ci/addEnvPath.py ${{env.PYTHON_VIRTUAL_ENVS_LOCATION}} condaPath
          & $condaExecPath init --all

          # 2. For `interpreterLocatorService.testvirtualenvs.ts`

          & $condaExecPath create -n "test_env1" -y python
          & $condaExecPath create -p "./test_env2" -y python
          & $condaExecPath create -p "~/test_env3" -y python

      - name: Set CI_PYTHON_PATH and CI_DISABLE_AUTO_SELECTION
        run: |
          echo "CI_PYTHON_PATH=python" >> $GITHUB_ENV
          echo "CI_DISABLE_AUTO_SELECTION=1" >> $GITHUB_ENV
        shell: bash
        if: matrix.test-suite != 'ts-unit'

      # Run TypeScript unit tests only for Python 3.X.
      - name: Run TypeScript unit tests
        run: npm run test:unittests
        if: matrix.test-suite == 'ts-unit' && startsWith(matrix.python, 3.)

      # Run the Python tests in our codebase.
      - name: Run Python unit tests
        run: |
          python pythonFiles/tests/run_all.py
        if: matrix.test-suite == 'python-unit'

      # The virtual environment based tests use the `testSingleWorkspace` set of tests
      # with the environment variable `TEST_FILES_SUFFIX` set to `testvirtualenvs`,
      # which is set in the "Prepare environment for venv tests" step.
      # We also use a third-party GitHub Action to install xvfb on Linux,
      # run tests and then clean up the process once the tests ran.
      # See https://github.com/GabrielBB/xvfb-action
      - name: Run venv tests
        env:
          TEST_FILES_SUFFIX: testvirtualenvs
          CI_PYTHON_VERSION: ${{matrix.python}}
        uses: GabrielBB/xvfb-action@v1.5
        with:
          run: npm run testSingleWorkspace
          working-directory: ${{env.special-working-directory}}
        if: matrix.test-suite == 'venv' && matrix.os == 'ubuntu-latest'

      - name: Run single-workspace tests
        env:
          CI_PYTHON_VERSION: ${{matrix.python}}
        uses: GabrielBB/xvfb-action@v1.5
        with:
          run: npm run testSingleWorkspace
          working-directory: ${{env.special-working-directory}}
        if: matrix.test-suite == 'single-workspace'

      - name: Run multi-workspace tests
        env:
          CI_PYTHON_VERSION: ${{matrix.python}}
        uses: GabrielBB/xvfb-action@v1.5
        with:
          run: npm run testMultiWorkspace
          working-directory: ${{env.special-working-directory}}
        if: matrix.test-suite == 'multi-workspace'

      - name: Run debugger tests
        env:
          CI_PYTHON_VERSION: ${{matrix.python}}
        uses: GabrielBB/xvfb-action@v1.5
        with:
          run: npm run testDebugger
          working-directory: ${{env.special-working-directory}}
        if: matrix.test-suite == 'debugger'

      # Run TypeScript functional tests
      - name: Run TypeScript functional tests
        run: npm run test:functional
        if: matrix.test-suite == 'functional'

  smoke-tests:
    name: Smoke tests
    # The value of runs-on is the OS of the current job (specified in the strategy matrix below) instead of being hardcoded.
    runs-on: ${{ matrix.os }}
    needs: [build-vsix]
    strategy:
      fail-fast: false
      matrix:
        # We're not running CI on macOS for now because it's one less matrix entry to lower the number of runners used,
        # macOS runners are expensive, and we assume that Ubuntu is enough to cover the UNIX case.
        os: [ubuntu-latest, windows-latest]
    steps:
      # Need the source to have the tests available.
      - name: Checkout
<<<<<<< HEAD
        uses: actions/checkout@v2.3.4

      - name: Install Node
        uses: actions/setup-node@v2.4.0
        with:
          node-version: ${{env.NODE_VERSION}}

      - name: Use Python ${{matrix.python}}
        uses: actions/setup-python@v2
        with:
          python-version: ${{matrix.python}}

      - name: Install dependencies (npm ci)
        run: npm ci --prefer-offline

      - name: pip install system test requirements
        run: |
          python -m pip install --upgrade -r build/test-requirements.txt
          python -m pip --disable-pip-version-check install -t ./pythonFiles/lib/python --no-cache-dir --implementation py --no-deps --upgrade -r requirements.txt
          python -m pip --disable-pip-version-check install -t ./pythonFiles/lib/python --no-cache-dir --implementation py --no-deps --upgrade --pre debugpy
          python -m pip --disable-pip-version-check install -t ./pythonFiles/lib/jedilsp --no-cache-dir --implementation py --no-deps --upgrade -r ./jedils_requirements.txt
        shell: bash
=======
        uses: actions/checkout@v2
>>>>>>> b06313c1

      - name: Smoke tests
        uses: ./.github/actions/smoke-tests
        with:
          node_version: ${{ env.NODE_VERSION }}
          artifact_name: ${{ env.ARTIFACT_NAME_VSIX }}

  #   insider-tests:
  #     name: Insider tests
  #     # The value of runs-on is the OS of the current job (specified in the strategy matrix below) instead of being hardcoded.
  #     runs-on: ${{ matrix.os }}
  #     strategy:
  #       fail-fast: false
  #       matrix:
  #         # We're not running CI on macOS for now because it's one less matrix entry to lower the number of runners used,
  #         # macOS runners are expensive, and we assume that Ubuntu is enough to cover the UNIX case.
  #         os: [ubuntu-latest]
  #         python: [3.8]
  #     steps:
  #       # Need the source to have the tests available.
  #       - name: Checkout
  #         uses: actions/checkout@v2.3.4

  #       - name: Install Node
  #         uses: actions/setup-node@v2.4.0
  #         with:
  #           node-version: ${{env.NODE_VERSION}}

  #       - name: Use Python ${{matrix.python}}
  #         uses: actions/setup-python@v2
  #         with:
  #           python-version: ${{matrix.python}}

  #       - name: Install dependencies (npm ci)
  #         run: npm ci --prefer-offline

  #       - name: pip install system test requirements
  #         run: |
  #           python -m pip install --upgrade -r build/test-requirements.txt
  #           python -m pip --disable-pip-version-check install -t ./pythonFiles/lib/python --no-cache-dir --implementation py --no-deps --upgrade -r requirements.txt
  #           python -m pip --disable-pip-version-check install -t ./pythonFiles/lib/python --no-cache-dir --implementation py --no-deps --upgrade --pre debugpy
  #         shell: bash

  #       - name: pip install smoke test requirements
  #         run: |
  #           python -m pip install --upgrade -r build/smoke-test-requirements.txt
  #         shell: bash

  #       # Compile the test files.
  #       - name: Prepare for insiders tests
  #         run: npm run prePublish
  #         shell: bash

  #       - name: Set CI_PYTHON_PATH and CI_DISABLE_AUTO_SELECTION
  #         run: |
  #           echo "CI_PYTHON_PATH=python" >> $GITHUB_ENV
  #           echo "CI_DISABLE_AUTO_SELECTION=1" >> $GITHUB_ENV
  #         shell: bash

  #       - name: Run insider tests
  #         env:
  #           DISPLAY: 10
  #           INSTALL_JUPYTER_EXTENSION: true
  #           INSTALL_PYLANCE_EXTENSION: true
  #           VSC_PYTHON_CI_TEST_VSC_CHANNEL: insiders
  #           TEST_FILES_SUFFIX: insiders.test
  #           CODE_TESTS_WORKSPACE: ./src/testMultiRootWkspc/smokeTests
  #         uses: GabrielBB/xvfb-action@v1.5
  #         with:
  #           run: node --no-force-async-hooks-checks ./out/test/standardTest.js

  ### Coverage run
  coverage:
    name: Coverage
    # The value of runs-on is the OS of the current job (specified in the strategy matrix below) instead of being hardcoded.
    runs-on: ${{ matrix.os }}
    strategy:
      fail-fast: false
      matrix:
        # Only run coverage on linux for PRs
        os: [ubuntu-latest]

    steps:
      - name: Checkout
        uses: actions/checkout@v2.3.4

      - name: Install Node
        uses: actions/setup-node@v2.4.0
        with:
          node-version: ${{env.NODE_VERSION}}

      - name: Install dependencies (npm ci)
        run: npm ci

      - name: Compile
        run: npx gulp prePublishNonBundle

      - name: Use Python ${{env.PYTHON_VERSION}}
        uses: actions/setup-python@v2
        with:
          python-version: ${{env.PYTHON_VERSION}}

      - name: Install Node
        uses: actions/setup-node@v2.4.0
        with:
          node-version: ${{env.NODE_VERSION}}

      - name: Install Python requirements
        run: |
          python -m pip --disable-pip-version-check install -t ./pythonFiles/lib/python --no-cache-dir --implementation py --no-deps --upgrade -r requirements.txt --no-user
          # We need to have debugpy so that tests relying on it keep passing, but we don't need install_debugpy's logic in the test phase.
          python -m pip --disable-pip-version-check install -t ./pythonFiles/lib/python --no-cache-dir --implementation py --no-deps --upgrade --pre debugpy

      - name: Install test requirements
        run: python -m pip install --upgrade -r build/test-requirements.txt

      - name: Install functional test requirements
        run: python -m pip install --upgrade -r ./build/functional-test-requirements.txt

      - name: Prepare pipenv for venv tests
        env:
          TEST_FILES_SUFFIX: testvirtualenvs
          PYTHON_VIRTUAL_ENVS_LOCATION: './src/tmp/envPaths.json'
        shell: pwsh
        run: |
          python -m pip install pipenv
          python -m pipenv run python ./build/ci/addEnvPath.py ${{env.PYTHON_VIRTUAL_ENVS_LOCATION}} pipenvPath

      - name: Prepare poetry for venv tests
        env:
          TEST_FILES_SUFFIX: testvirtualenvs
        shell: pwsh
        run: |
          python -m pip install poetry
          Move-Item -Path ".\build\ci\pyproject.toml" -Destination .
          poetry env use python

      - name: Prepare virtualenv for venv tests
        env:
          TEST_FILES_SUFFIX: testvirtualenvs
          PYTHON_VIRTUAL_ENVS_LOCATION: './src/tmp/envPaths.json'
        shell: pwsh
        run: |
          python -m pip install virtualenv
          python -m virtualenv .virtualenv/
          if ('${{matrix.os}}' -match 'windows-latest') {
            & ".virtualenv/Scripts/python.exe" ./build/ci/addEnvPath.py ${{env.PYTHON_VIRTUAL_ENVS_LOCATION}} virtualEnvPath
          } else {
            & ".virtualenv/bin/python" ./build/ci/addEnvPath.py ${{env.PYTHON_VIRTUAL_ENVS_LOCATION}} virtualEnvPath
          }

      - name: Prepare venv for venv tests
        env:
          TEST_FILES_SUFFIX: testvirtualenvs
          PYTHON_VIRTUAL_ENVS_LOCATION: './src/tmp/envPaths.json'
        shell: pwsh
        run: |
          python -m venv .venv
          if ('${{matrix.os}}' -match 'windows-latest') {
            & ".venv/Scripts/python.exe" ./build/ci/addEnvPath.py ${{env.PYTHON_VIRTUAL_ENVS_LOCATION}} venvPath
          } else {
            & ".venv/bin/python" ./build/ci/addEnvPath.py ${{env.PYTHON_VIRTUAL_ENVS_LOCATION}} venvPath
          }

      - name: Prepare conda for venv tests
        env:
          TEST_FILES_SUFFIX: testvirtualenvs
          PYTHON_VIRTUAL_ENVS_LOCATION: './src/tmp/envPaths.json'
        shell: pwsh
        run: |
          # 1. For `terminalActivation.testvirtualenvs.test.ts`
          if ('${{matrix.os}}' -match 'windows-latest') {
            $condaPythonPath = Join-Path -Path $Env:CONDA -ChildPath python.exe
            $condaExecPath = Join-Path -Path $Env:CONDA -ChildPath Scripts | Join-Path -ChildPath conda
          } else{
            $condaPythonPath = Join-Path -Path $Env:CONDA -ChildPath bin | Join-Path -ChildPath python
            $condaExecPath = Join-Path -Path $Env:CONDA -ChildPath bin | Join-Path -ChildPath conda
          }
          & $condaPythonPath ./build/ci/addEnvPath.py ${{env.PYTHON_VIRTUAL_ENVS_LOCATION}} condaExecPath $condaExecPath
          & $condaPythonPath ./build/ci/addEnvPath.py ${{env.PYTHON_VIRTUAL_ENVS_LOCATION}} condaPath
          & $condaExecPath init --all

          # 2. For `interpreterLocatorService.testvirtualenvs.ts`

          & $condaExecPath create -n "test_env1" -y python
          & $condaExecPath create -p "./test_env2" -y python
          & $condaExecPath create -p "~/test_env3" -y python

      - name: Run TypeScript unit tests
        run: npm run test:unittests:cover

      - name: Run Python unit tests
        run: |
          python pythonFiles/tests/run_all.py

      # The virtual environment based tests use the `testSingleWorkspace` set of tests
      # with the environment variable `TEST_FILES_SUFFIX` set to `testvirtualenvs`,
      # which is set in the "Prepare environment for venv tests" step.
      # We also use a third-party GitHub Action to install xvfb on Linux,
      # run tests and then clean up the process once the tests ran.
      # See https://github.com/GabrielBB/xvfb-action
      - name: Run venv tests
        env:
          TEST_FILES_SUFFIX: testvirtualenvs
          CI_PYTHON_VERSION: ${{env.PYTHON_VERSION}}
          CI_DISABLE_AUTO_SELECTION: 1
        uses: GabrielBB/xvfb-action@v1.5
        with:
          run: npm run testSingleWorkspace:cover

      - name: Run single-workspace tests
        env:
          CI_PYTHON_VERSION: ${{env.PYTHON_VERSION}}
          CI_DISABLE_AUTO_SELECTION: 1
        uses: GabrielBB/xvfb-action@v1.5
        with:
          run: npm run testSingleWorkspace:cover

      # Enable these tests when coverage is setup for multiroot workspace tests
      # - name: Run multi-workspace tests
      #   env:
      #     CI_PYTHON_VERSION: ${{env.PYTHON_VERSION}}
      #     CI_DISABLE_AUTO_SELECTION: 1
      #   uses: GabrielBB/xvfb-action@v1.5
      #   with:
      #     run: npm run testMultiWorkspace:cover

      # Enable these tests when coverage is setup for debugger tests
      # - name: Run debugger tests
      #   env:
      #     CI_PYTHON_VERSION: ${{env.PYTHON_VERSION}}
      #     CI_DISABLE_AUTO_SELECTION: 1
      #   uses: GabrielBB/xvfb-action@v1.5
      #   with:
      #     run: npm run testDebugger:cover

      # Run TypeScript functional tests
      - name: Run TypeScript functional tests
        env:
          CI_PYTHON_VERSION: ${{env.PYTHON_VERSION}}
          CI_DISABLE_AUTO_SELECTION: 1
        run: npm run test:functional:cover

      - name: Generate coverage reports
        run: npm run test:cover:report

      - name: Upload HTML report
        uses: actions/upload-artifact@v2
        with:
          name: ${{ runner.os }}-coverage-report-html
          path: ./coverage
          retention-days: 1<|MERGE_RESOLUTION|>--- conflicted
+++ resolved
@@ -279,32 +279,7 @@
     steps:
       # Need the source to have the tests available.
       - name: Checkout
-<<<<<<< HEAD
-        uses: actions/checkout@v2.3.4
-
-      - name: Install Node
-        uses: actions/setup-node@v2.4.0
-        with:
-          node-version: ${{env.NODE_VERSION}}
-
-      - name: Use Python ${{matrix.python}}
-        uses: actions/setup-python@v2
-        with:
-          python-version: ${{matrix.python}}
-
-      - name: Install dependencies (npm ci)
-        run: npm ci --prefer-offline
-
-      - name: pip install system test requirements
-        run: |
-          python -m pip install --upgrade -r build/test-requirements.txt
-          python -m pip --disable-pip-version-check install -t ./pythonFiles/lib/python --no-cache-dir --implementation py --no-deps --upgrade -r requirements.txt
-          python -m pip --disable-pip-version-check install -t ./pythonFiles/lib/python --no-cache-dir --implementation py --no-deps --upgrade --pre debugpy
-          python -m pip --disable-pip-version-check install -t ./pythonFiles/lib/jedilsp --no-cache-dir --implementation py --no-deps --upgrade -r ./jedils_requirements.txt
-        shell: bash
-=======
         uses: actions/checkout@v2
->>>>>>> b06313c1
 
       - name: Smoke tests
         uses: ./.github/actions/smoke-tests
