--- conflicted
+++ resolved
@@ -175,21 +175,12 @@
         with:
           python-version: ${{ matrix.python }}
 
-<<<<<<< HEAD
-      - name: Download get-pip.py
-        run: |
-          python -m pip install wheel
-          python -m pip install -r build/build-install-requirements.txt
-          python ./python_files/download_get_pip.py
-        shell: bash
-=======
       - name: Upgrade Pip
         run: python -m pip install -U pip
 
       # For faster/better builds of sdists.
       - name: Install build pre-requisite
         run: python -m pip install wheel nox
->>>>>>> fc49f2b3
 
       - name: Install Python Extension dependencies (jedi, debugpy, etc.)
         run: nox --session install_python_libs
