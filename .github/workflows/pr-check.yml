name: PR/CI Check

on:
  pull_request:
  push:
    branches-ignore:
      - main
      - release*

env:
  NODE_VERSION: 18.17.1
  PYTHON_VERSION: '3.10' # YML treats 3.10 the number as 3.1, so quotes around 3.10
  MOCHA_REPORTER_JUNIT: true # Use the mocha-multi-reporters and send output to both console (spec) and JUnit (mocha-junit-reporter). Also enables a reporter which exits the process running the tests if it haven't already.
  ARTIFACT_NAME_VSIX: ms-python-insiders-vsix
  VSIX_NAME: ms-python-insiders.vsix
  TEST_RESULTS_DIRECTORY: .
  # Force a path with spaces and to test extension works in these scenarios
  # Unicode characters are causing 2.7 failures so skip that for now.
  special-working-directory: './path with spaces'
  special-working-directory-relative: 'path with spaces'

jobs:
  build-vsix:
    name: Create VSIX
    runs-on: ubuntu-latest
    steps:
      - name: Checkout
        uses: actions/checkout@v4

      - name: Build VSIX
        uses: ./.github/actions/build-vsix
        with:
          node_version: ${{ env.NODE_VERSION}}
          vsix_name: ${{ env.VSIX_NAME }}
          artifact_name: ${{ env.ARTIFACT_NAME_VSIX }}

  lint:
    name: Lint
    runs-on: ubuntu-latest
    steps:
      - name: Checkout
        uses: actions/checkout@v4

      - name: Lint
        uses: ./.github/actions/lint
        with:
          node_version: ${{ env.NODE_VERSION }}

  check-types:
    name: Check Python types
    runs-on: ubuntu-latest
    steps:
      - name: Use Python ${{ env.PYTHON_VERSION }}
        uses: actions/setup-python@v5
        with:
          python-version: ${{ env.PYTHON_VERSION }}

      - name: Checkout
        uses: actions/checkout@v4

      - name: Install base Python requirements
        uses: brettcannon/pip-secure-install@v1
        with:
          options: '-t ./pythonFiles/lib/python --no-cache-dir --implementation py'

      - name: Install Jedi requirements
        uses: brettcannon/pip-secure-install@v1
        with:
          requirements-file: './pythonFiles/jedilsp_requirements/requirements.txt'
          options: '-t ./pythonFiles/lib/jedilsp --no-cache-dir --implementation py'

      - name: Install other Python requirements
        run: |
          python -m pip --disable-pip-version-check install -t ./pythonFiles/lib/python --no-cache-dir --implementation py --no-deps --upgrade --pre debugpy
          python -m pip install --upgrade -r build/test-requirements.txt

      - name: Run Pyright
        uses: jakebailey/pyright-action@v1
        with:
          version: 1.1.308
          working-directory: 'pythonFiles'

<<<<<<< HEAD
      - name: Run Black on Python code
        run: |
          python -m pip install -U black ruff
          python -m black . --check
          python -m ruff check
        working-directory: pythonFiles
=======
  python-tests:
    name: Python Tests
    # The value of runs-on is the OS of the current job (specified in the strategy matrix below) instead of being hardcoded.
    runs-on: ${{ matrix.os }}
    defaults:
      run:
        working-directory: ${{ env.special-working-directory }}
    strategy:
      fail-fast: false
      matrix:
        # We're not running CI on macOS for now because it's one less matrix entry to lower the number of runners used,
        # macOS runners are expensive, and we assume that Ubuntu is enough to cover the Unix case.
        os: [ubuntu-latest, windows-latest]
        # Run the tests on the oldest and most recent versions of Python.
        python: ['3.8', '3.x', '3.12-dev']

    steps:
      - name: Checkout
        uses: actions/checkout@v4
        with:
          path: ${{ env.special-working-directory-relative }}

      - name: Use Python ${{ matrix.python }}
        uses: actions/setup-python@v5
        with:
          python-version: ${{ matrix.python }}

      - name: Install base Python requirements
        uses: brettcannon/pip-secure-install@v1
        with:
          requirements-file: '"${{ env.special-working-directory-relative }}/requirements.txt"'
          options: '-t "${{ env.special-working-directory-relative }}/pythonFiles/lib/python" --no-cache-dir --implementation py'

      - name: Install test requirements
        run: python -m pip install --upgrade -r build/test-requirements.txt

      - name: Run Python unit tests
        run: python pythonFiles/tests/run_all.py
>>>>>>> 63cf2633

  tests:
    name: Tests
    # The value of runs-on is the OS of the current job (specified in the strategy matrix below) instead of being hardcoded.
    runs-on: ${{ matrix.os }}
    defaults:
      run:
        working-directory: ${{ env.special-working-directory }}
    strategy:
      fail-fast: false
      matrix:
        # We're not running CI on macOS for now because it's one less matrix entry to lower the number of runners used,
        # macOS runners are expensive, and we assume that Ubuntu is enough to cover the Unix case.
        os: [ubuntu-latest, windows-latest]
        # Run the tests on the oldest and most recent versions of Python.
        python: ['3.x']
        test-suite: [ts-unit, venv, single-workspace, debugger, functional]

    steps:
      - name: Checkout
        uses: actions/checkout@v4
        with:
          path: ${{ env.special-working-directory-relative }}

      - name: Install Node
        uses: actions/setup-node@v4
        with:
          node-version: ${{ env.NODE_VERSION }}
          cache: 'npm'
          cache-dependency-path: ${{ env.special-working-directory-relative }}/package-lock.json

      - name: Install dependencies (npm ci)
        run: npm ci

      - name: Compile
        run: npx gulp prePublishNonBundle

      - name: Localization
        run: npx @vscode/l10n-dev@latest export ./src

      - name: Use Python ${{ matrix.python }}
        uses: actions/setup-python@v5
        with:
          python-version: ${{ matrix.python }}

      - name: Install debugpy
        run: |
          # We need to have debugpy so that tests relying on it keep passing, but we don't need install_debugpy's logic in the test phase.
          python -m pip --disable-pip-version-check install -t ./pythonFiles/lib/python --no-cache-dir --implementation py --no-deps --upgrade --pre debugpy

      - name: Download get-pip.py
        run: |
          python -m pip install wheel
          python -m pip install -r build/build-install-requirements.txt
          python ./pythonFiles/download_get_pip.py
        shell: bash

      - name: Install base Python requirements
        uses: brettcannon/pip-secure-install@v1
        with:
          requirements-file: '"${{ env.special-working-directory-relative }}/requirements.txt"'
          options: '-t "${{ env.special-working-directory-relative }}/pythonFiles/lib/python" --no-cache-dir --implementation py'

      - name: Install Jedi requirements
        uses: brettcannon/pip-secure-install@v1
        with:
          requirements-file: '"${{ env.special-working-directory-relative }}/pythonFiles/jedilsp_requirements/requirements.txt"'
          options: '-t "${{ env.special-working-directory-relative }}/pythonFiles/lib/jedilsp" --no-cache-dir --implementation py'

      - name: Install test requirements
        run: python -m pip install --upgrade -r build/test-requirements.txt

      - name: Install debugpy wheels (Python ${{ matrix.python }})
        run: |
          python -m pip install wheel
          python -m pip --disable-pip-version-check install -r build/build-install-requirements.txt
          python ./pythonFiles/install_debugpy.py
        shell: bash
        if: matrix.test-suite == 'debugger'

      - name: Install functional test requirements
        run: python -m pip install --upgrade -r ./build/functional-test-requirements.txt
        if: matrix.test-suite == 'functional'

      - name: Prepare pipenv for venv tests
        env:
          TEST_FILES_SUFFIX: testvirtualenvs
          PYTHON_VIRTUAL_ENVS_LOCATION: './src/tmp/envPaths.json'
        shell: pwsh
        if: matrix.test-suite == 'venv'
        run: |
          python -m pip install pipenv
          python -m pipenv run python ./build/ci/addEnvPath.py ${{ env.PYTHON_VIRTUAL_ENVS_LOCATION }} pipenvPath

      - name: Prepare poetry for venv tests
        env:
          TEST_FILES_SUFFIX: testvirtualenvs
        shell: pwsh
        if: matrix.test-suite == 'venv'
        run: |
          python -m pip install poetry
          Move-Item -Path ".\build\ci\pyproject.toml" -Destination .
          poetry env use python

      - name: Prepare virtualenv for venv tests
        env:
          TEST_FILES_SUFFIX: testvirtualenvs
          PYTHON_VIRTUAL_ENVS_LOCATION: './src/tmp/envPaths.json'
        shell: pwsh
        if: matrix.test-suite == 'venv'
        run: |
          python -m pip install virtualenv
          python -m virtualenv .virtualenv/
          if ('${{ matrix.os }}' -match 'windows-latest') {
            & ".virtualenv/Scripts/python.exe" ./build/ci/addEnvPath.py ${{ env.PYTHON_VIRTUAL_ENVS_LOCATION }} virtualEnvPath
          } else {
            & ".virtualenv/bin/python" ./build/ci/addEnvPath.py ${{ env.PYTHON_VIRTUAL_ENVS_LOCATION }} virtualEnvPath
          }

      - name: Prepare venv for venv tests
        env:
          TEST_FILES_SUFFIX: testvirtualenvs
          PYTHON_VIRTUAL_ENVS_LOCATION: './src/tmp/envPaths.json'
        shell: pwsh
        if: matrix.test-suite == 'venv' && startsWith(matrix.python, 3.)
        run: |
          python -m venv .venv
          if ('${{ matrix.os }}' -match 'windows-latest') {
            & ".venv/Scripts/python.exe" ./build/ci/addEnvPath.py ${{ env.PYTHON_VIRTUAL_ENVS_LOCATION }} venvPath
          } else {
            & ".venv/bin/python" ./build/ci/addEnvPath.py ${{ env.PYTHON_VIRTUAL_ENVS_LOCATION }} venvPath
          }

      - name: Prepare conda for venv tests
        env:
          TEST_FILES_SUFFIX: testvirtualenvs
          PYTHON_VIRTUAL_ENVS_LOCATION: './src/tmp/envPaths.json'
        shell: pwsh
        if: matrix.test-suite == 'venv'
        run: |
          # 1. For `*.testvirtualenvs.test.ts`
          if ('${{ matrix.os }}' -match 'windows-latest') {
            $condaPythonPath = Join-Path -Path $Env:CONDA -ChildPath python.exe
            $condaExecPath = Join-Path -Path $Env:CONDA -ChildPath Scripts | Join-Path -ChildPath conda
          } else{
            $condaPythonPath = Join-Path -Path $Env:CONDA -ChildPath bin | Join-Path -ChildPath python
            $condaExecPath = Join-Path -Path $Env:CONDA -ChildPath bin | Join-Path -ChildPath conda
          }
          & $condaPythonPath ./build/ci/addEnvPath.py ${{ env.PYTHON_VIRTUAL_ENVS_LOCATION }} condaExecPath $condaExecPath
          & $condaPythonPath ./build/ci/addEnvPath.py ${{ env.PYTHON_VIRTUAL_ENVS_LOCATION }} condaPath
          & $condaExecPath init --all

      - name: Set CI_PYTHON_PATH and CI_DISABLE_AUTO_SELECTION
        run: |
          echo "CI_PYTHON_PATH=python" >> $GITHUB_ENV
          echo "CI_DISABLE_AUTO_SELECTION=1" >> $GITHUB_ENV
        shell: bash
        if: matrix.test-suite != 'ts-unit'

      # Run TypeScript unit tests only for Python 3.X.
      - name: Run TypeScript unit tests
        run: npm run test:unittests
        if: matrix.test-suite == 'ts-unit' && startsWith(matrix.python, 3.)

      # The virtual environment based tests use the `testSingleWorkspace` set of tests
      # with the environment variable `TEST_FILES_SUFFIX` set to `testvirtualenvs`,
      # which is set in the "Prepare environment for venv tests" step.
      # We also use a third-party GitHub Action to install xvfb on Linux,
      # run tests and then clean up the process once the tests ran.
      # See https://github.com/GabrielBB/xvfb-action
      - name: Run venv tests
        env:
          TEST_FILES_SUFFIX: testvirtualenvs
          CI_PYTHON_VERSION: ${{ matrix.python }}
        uses: GabrielBB/xvfb-action@v1.6
        with:
          run: npm run testSingleWorkspace
          working-directory: ${{ env.special-working-directory }}
        if: matrix.test-suite == 'venv'

      - name: Run single-workspace tests
        env:
          CI_PYTHON_VERSION: ${{ matrix.python }}
        uses: GabrielBB/xvfb-action@v1.6
        with:
          run: npm run testSingleWorkspace
          working-directory: ${{ env.special-working-directory }}
        if: matrix.test-suite == 'single-workspace'

      - name: Run debugger tests
        env:
          CI_PYTHON_VERSION: ${{ matrix.python }}
        uses: GabrielBB/xvfb-action@v1.6
        with:
          run: npm run testDebugger
          working-directory: ${{ env.special-working-directory }}
        if: matrix.test-suite == 'debugger'

      # Run TypeScript functional tests
      - name: Run TypeScript functional tests
        run: npm run test:functional
        if: matrix.test-suite == 'functional'

  smoke-tests:
    name: Smoke tests
    # The value of runs-on is the OS of the current job (specified in the strategy matrix below) instead of being hardcoded.
    runs-on: ${{ matrix.os }}
    needs: [build-vsix]
    strategy:
      fail-fast: false
      matrix:
        # We're not running CI on macOS for now because it's one less matrix entry to lower the number of runners used,
        # macOS runners are expensive, and we assume that Ubuntu is enough to cover the UNIX case.
        os: [ubuntu-latest, windows-latest]
    steps:
      # Need the source to have the tests available.
      - name: Checkout
        uses: actions/checkout@v4

      - name: Smoke tests
        uses: ./.github/actions/smoke-tests
        with:
          node_version: ${{ env.NODE_VERSION }}
          artifact_name: ${{ env.ARTIFACT_NAME_VSIX }}

  ### Coverage run
  coverage:
    name: Coverage
    # The value of runs-on is the OS of the current job (specified in the strategy matrix below) instead of being hardcoded.
    runs-on: ${{ matrix.os }}
    strategy:
      fail-fast: false
      matrix:
        # Only run coverage on linux for PRs
        os: [ubuntu-latest]

    steps:
      - name: Checkout
        uses: actions/checkout@v4

      - name: Install Node
        uses: actions/setup-node@v4
        with:
          node-version: ${{ env.NODE_VERSION }}
          cache: 'npm'

      - name: Install dependencies (npm ci)
        run: npm ci

      - name: Compile
        run: npx gulp prePublishNonBundle

      - name: Localization
        run: npx @vscode/l10n-dev@latest export ./src

      - name: Use Python ${{ env.PYTHON_VERSION }}
        uses: actions/setup-python@v5
        with:
          python-version: ${{ env.PYTHON_VERSION }}
          cache: 'pip'
          cache-dependency-path: |
            requirements.txt
            pythonFiles/jedilsp_requirements/requirements.txt
            build/test-requirements.txt
            build/functional-test-requirements.txt

      - name: Install base Python requirements
        uses: brettcannon/pip-secure-install@v1
        with:
          options: '-t ./pythonFiles/lib/python --implementation py'

      - name: Install Jedi requirements
        uses: brettcannon/pip-secure-install@v1
        with:
          requirements-file: './pythonFiles/jedilsp_requirements/requirements.txt'
          options: '-t ./pythonFiles/lib/jedilsp --implementation py'

      - name: Install debugpy
        run: |
          # We need to have debugpy so that tests relying on it keep passing, but we don't need install_debugpy's logic in the test phase.
          python -m pip --disable-pip-version-check install -t ./pythonFiles/lib/python --implementation py --no-deps --upgrade --pre debugpy

      - name: Install test requirements
        run: python -m pip install --upgrade -r build/test-requirements.txt

      - name: Install functional test requirements
        run: python -m pip install --upgrade -r ./build/functional-test-requirements.txt

      - name: Prepare pipenv for venv tests
        env:
          TEST_FILES_SUFFIX: testvirtualenvs
          PYTHON_VIRTUAL_ENVS_LOCATION: './src/tmp/envPaths.json'
        shell: pwsh
        run: |
          python -m pip install pipenv
          python -m pipenv run python ./build/ci/addEnvPath.py ${{ env.PYTHON_VIRTUAL_ENVS_LOCATION }} pipenvPath

      - name: Prepare poetry for venv tests
        env:
          TEST_FILES_SUFFIX: testvirtualenvs
        shell: pwsh
        run: |
          python -m pip install poetry
          Move-Item -Path ".\build\ci\pyproject.toml" -Destination .
          poetry env use python

      - name: Prepare virtualenv for venv tests
        env:
          TEST_FILES_SUFFIX: testvirtualenvs
          PYTHON_VIRTUAL_ENVS_LOCATION: './src/tmp/envPaths.json'
        shell: pwsh
        run: |
          python -m pip install virtualenv
          python -m virtualenv .virtualenv/
          if ('${{ matrix.os }}' -match 'windows-latest') {
            & ".virtualenv/Scripts/python.exe" ./build/ci/addEnvPath.py ${{ env.PYTHON_VIRTUAL_ENVS_LOCATION }} virtualEnvPath
          } else {
            & ".virtualenv/bin/python" ./build/ci/addEnvPath.py ${{ env.PYTHON_VIRTUAL_ENVS_LOCATION }} virtualEnvPath
          }

      - name: Prepare venv for venv tests
        env:
          TEST_FILES_SUFFIX: testvirtualenvs
          PYTHON_VIRTUAL_ENVS_LOCATION: './src/tmp/envPaths.json'
        shell: pwsh
        run: |
          python -m venv .venv
          if ('${{ matrix.os }}' -match 'windows-latest') {
            & ".venv/Scripts/python.exe" ./build/ci/addEnvPath.py ${{ env.PYTHON_VIRTUAL_ENVS_LOCATION }} venvPath
          } else {
            & ".venv/bin/python" ./build/ci/addEnvPath.py ${{ env.PYTHON_VIRTUAL_ENVS_LOCATION }} venvPath
          }

      - name: Prepare conda for venv tests
        env:
          TEST_FILES_SUFFIX: testvirtualenvs
          PYTHON_VIRTUAL_ENVS_LOCATION: './src/tmp/envPaths.json'
        shell: pwsh
        run: |
          # 1. For `*.testvirtualenvs.test.ts`
          if ('${{ matrix.os }}' -match 'windows-latest') {
            $condaPythonPath = Join-Path -Path $Env:CONDA -ChildPath python.exe
            $condaExecPath = Join-Path -Path $Env:CONDA -ChildPath Scripts | Join-Path -ChildPath conda
          } else{
            $condaPythonPath = Join-Path -Path $Env:CONDA -ChildPath bin | Join-Path -ChildPath python
            $condaExecPath = Join-Path -Path $Env:CONDA -ChildPath bin | Join-Path -ChildPath conda
          }
          & $condaPythonPath ./build/ci/addEnvPath.py ${{ env.PYTHON_VIRTUAL_ENVS_LOCATION }} condaExecPath $condaExecPath
          & $condaPythonPath ./build/ci/addEnvPath.py ${{ env.PYTHON_VIRTUAL_ENVS_LOCATION }} condaPath
          & $condaExecPath init --all

      - name: Run TypeScript unit tests
        run: npm run test:unittests:cover

      - name: Run Python unit tests
        run: |
          python pythonFiles/tests/run_all.py

      # The virtual environment based tests use the `testSingleWorkspace` set of tests
      # with the environment variable `TEST_FILES_SUFFIX` set to `testvirtualenvs`,
      # which is set in the "Prepare environment for venv tests" step.
      # We also use a third-party GitHub Action to install xvfb on Linux,
      # run tests and then clean up the process once the tests ran.
      # See https://github.com/GabrielBB/xvfb-action
      - name: Run venv tests
        env:
          TEST_FILES_SUFFIX: testvirtualenvs
          CI_PYTHON_VERSION: ${{ env.PYTHON_VERSION }}
          CI_DISABLE_AUTO_SELECTION: 1
        uses: GabrielBB/xvfb-action@v1.6
        with:
          run: npm run testSingleWorkspace:cover

      - name: Run single-workspace tests
        env:
          CI_PYTHON_VERSION: ${{ env.PYTHON_VERSION }}
          CI_DISABLE_AUTO_SELECTION: 1
        uses: GabrielBB/xvfb-action@v1.6
        with:
          run: npm run testSingleWorkspace:cover

      # Enable these tests when coverage is setup for multiroot workspace tests
      # - name: Run multi-workspace tests
      #   env:
      #     CI_PYTHON_VERSION: ${{ env.PYTHON_VERSION }}
      #     CI_DISABLE_AUTO_SELECTION: 1
      #   uses: GabrielBB/xvfb-action@v1.6
      #   with:
      #     run: npm run testMultiWorkspace:cover

      # Enable these tests when coverage is setup for debugger tests
      # - name: Run debugger tests
      #   env:
      #     CI_PYTHON_VERSION: ${{ env.PYTHON_VERSION }}
      #     CI_DISABLE_AUTO_SELECTION: 1
      #   uses: GabrielBB/xvfb-action@v1.6
      #   with:
      #     run: npm run testDebugger:cover

      # Run TypeScript functional tests
      - name: Run TypeScript functional tests
        env:
          CI_PYTHON_VERSION: ${{ env.PYTHON_VERSION }}
          CI_DISABLE_AUTO_SELECTION: 1
        run: npm run test:functional:cover

      - name: Generate coverage reports
        run: npm run test:cover:report

      - name: Upload HTML report
        uses: actions/upload-artifact@v4
        with:
          name: ${{ runner.os }}-coverage-report-html
          path: ./coverage
          retention-days: 1<|MERGE_RESOLUTION|>--- conflicted
+++ resolved
@@ -80,14 +80,6 @@
           version: 1.1.308
           working-directory: 'pythonFiles'
 
-<<<<<<< HEAD
-      - name: Run Black on Python code
-        run: |
-          python -m pip install -U black ruff
-          python -m black . --check
-          python -m ruff check
-        working-directory: pythonFiles
-=======
   python-tests:
     name: Python Tests
     # The value of runs-on is the OS of the current job (specified in the strategy matrix below) instead of being hardcoded.
@@ -126,7 +118,6 @@
 
       - name: Run Python unit tests
         run: python pythonFiles/tests/run_all.py
->>>>>>> 63cf2633
 
   tests:
     name: Tests
