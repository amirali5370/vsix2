--- conflicted
+++ resolved
@@ -4,11 +4,7 @@
   push:
     branches:
       # Run the CI workflow only on master for microsoft/vscode-python for now.
-<<<<<<< HEAD
       - gh-action-*
-=======
-      - master
->>>>>>> f2d0abaa
 
 env:
   PYTHON_VERSION: 3.8
@@ -66,10 +62,6 @@
         with:
           path: ./pythonFiles/lib/python
           key: ${{runner.os}}-${{env.CACHE_PYTHONFILES}}-pythonFiles-${{env.PYTHON_VERSION}}-${{hashFiles('requirements.txt')}}-${{hashFiles('build/debugger-install-requirements.txt')}}-${{hashFiles('ptvsd.json')}}
-<<<<<<< HEAD
-    # if: github.repository == 'microsoft/vscode-python'
-=======
->>>>>>> f2d0abaa
 
   js-ts-deps:
     name: Install npm dependencies
@@ -178,38 +170,22 @@
         with:
           name: ${{env.ARTIFACT_NAME_VSIX}}
           path: ms-python-insiders.vsix
-<<<<<<< HEAD
-    if: github.repository == 'microsoft/vscode-python'
-=======
->>>>>>> f2d0abaa
 
   ### Non-smoke tests
   tests:
     name: Tests
     # The value of runs-on is the OS of the current job (specified in the strategy matrix below) instead of being hardcoded.
     runs-on: ${{ matrix.os }}
-<<<<<<< HEAD
+    if: github.repository == 'microsoft/vscode-python'
     needs: [python-deps, js-ts-deps]
-    if: github.repository == 'microsoft/vscode-python'
-=======
-    if: github.repository == 'microsoft/vscode-python'
-    needs: [python-deps, js-ts-deps]
->>>>>>> f2d0abaa
     strategy:
       matrix:
         # We're not running CI on macOS for now because it's one less matrix entry to lower the number of runners used,
         # macOS runners are expensive, and we assume that Ubuntu is enough to cover the UNIX case.
         os: [ubuntu-latest]
         # Run the tests on the oldest and most recent versions of Python.
-<<<<<<< HEAD
-        # python: [2.7, 3.8]
-        python: [3.8]
-        # test-suite: [ts-unit, python-unit, venv, single-workspace, multi-workspace, debugger, functional]
-        test-suite: [ts-unit, python-unit, venv, single-workspace]
-=======
         python: [2.7, 3.8]
         test-suite: [ts-unit, python-unit, venv, single-workspace, multi-workspace, debugger, functional]
->>>>>>> f2d0abaa
     steps:
       - name: Checkout
         uses: actions/checkout@v2
@@ -249,11 +225,7 @@
         id: pythonFiles-cache
         with:
           path: ./pythonFiles/lib/python
-<<<<<<< HEAD
-          key: ${{runner.os}}-${{env.CACHE_PYTHONFILES}}-pythonFiles-${{env.PYTHON_VERSION}}-${{hashFiles('requirements.txt')}}-${{hashFiles('build/debugger-install-requirements')}}-${{hashFiles('ptvsd.json')}}
-=======
           key: ${{runner.os}}-${{env.CACHE_PYTHONFILES}}-pythonFiles-${{env.PYTHON_VERSION}}-${{hashFiles('requirements.txt')}}-${{hashFiles('build/debugger-install-requirements.txt')}}-${{hashFiles('ptvsd.json')}}
->>>>>>> f2d0abaa
 
       - name: Install Python requirements if not cached
         run: |
@@ -340,11 +312,7 @@
       - name: Run Python and IPython unit tests
         run: |
           python pythonFiles/tests/run_all.py --junit-xml=${{env.TEST_RESULTS_DIRECTORY}}/python-tests-junit.xml
-<<<<<<< HEAD
-          python -m IPython pythonFiles/tests/run_all.py -- --color=no --junit-xml=${{env.TEST_RESULTS_DIRECTORY}}/ipython-tests-junit.xml
-=======
           python -m IPython pythonFiles/tests/run_all.py -- --junit-xml=${{env.TEST_RESULTS_DIRECTORY}}/ipython-tests-junit.xml
->>>>>>> f2d0abaa
         if: matrix.test-suite == 'python-unit'
 
       # The virtual environment based tests use the `testSingleWorkspace` set of tests
