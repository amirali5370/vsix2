# Query Jupyter server for defined variables list
# Tested on 2.7 and 3.6
from sys import getsizeof as _VSCODE_getsizeof
import json as _VSCODE_json

# _VSCode_sub_supportsDataExplorer will contain our list of data explorer supported types
_VSCode_supportsDataExplorer = _VSCode_sub_supportsDataExplorer

# who_ls is a Jupyter line magic to fetch currently defined vars
_VSCode_JupyterVars = %who_ls

print(_VSCODE_json.dumps([{'name': var,
                               'type': type(eval(var)).__name__,
<<<<<<< HEAD
                               'size': getsizeof(var),
                               'supportsDataExplorer': type(eval(var)).__name__ in _VSCode_supportsDataExplorer,
                               'expensive': True
                              } for var in _VSCode_JupyterVars]))

del _VSCode_supportsDataExplorer
=======
                               'size': _VSCODE_getsizeof(var),
                               'expensive': True
                              } for var in _VSCode_JupyterVars]))

del _VSCode_JupyterVars
del _VSCODE_json
del _VSCODE_getsizeof
>>>>>>> eb3478a0
<|MERGE_RESOLUTION|>--- conflicted
+++ resolved
@@ -11,19 +11,12 @@
 
 print(_VSCODE_json.dumps([{'name': var,
                                'type': type(eval(var)).__name__,
-<<<<<<< HEAD
-                               'size': getsizeof(var),
+                               'size': _VSCODE_getsizeof(var),
                                'supportsDataExplorer': type(eval(var)).__name__ in _VSCode_supportsDataExplorer,
                                'expensive': True
                               } for var in _VSCode_JupyterVars]))
 
 del _VSCode_supportsDataExplorer
-=======
-                               'size': _VSCODE_getsizeof(var),
-                               'expensive': True
-                              } for var in _VSCode_JupyterVars]))
-
 del _VSCode_JupyterVars
 del _VSCODE_json
-del _VSCODE_getsizeof
->>>>>>> eb3478a0
+del _VSCode_getsizeof