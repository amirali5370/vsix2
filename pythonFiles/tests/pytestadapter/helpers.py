--- conflicted
+++ resolved
@@ -29,7 +29,6 @@
 )
 
 
-<<<<<<< HEAD
 class PipeManager:
     def __init__(self, name):
         self.name = name
@@ -42,15 +41,72 @@
 
     def listen(self):
         # find library that creates named pipes for windows
-
-=======
-def get_absolute_test_id(test_id: str, testPath: pathlib.Path) -> str:
-    split_id = test_id.split("::")[1:]
-    absolute_test_id = "::".join([str(testPath), *split_id])
-    print("absolute path", absolute_test_id)
-    return absolute_test_id
-
-
+        if sys.platform == "win32":
+            print("current not enabled for windows")
+
+        else:
+            server = socket.socket(socket.AF_UNIX, socket.SOCK_STREAM)
+            server.listen(self.name)  # self.name = named pipe
+            (
+                _sock,
+                _,
+            ) = (
+                server.accept()
+            )  # occurs when client connects, returns a socket (_sock) which will be used for this specific
+            # client and server connection
+            self._socket = _sock
+        return self
+
+    def close(self):
+        if sys.platform == "win32":
+            self._writer.close()
+            # close the streams and the pipe
+        else:
+            # add exception catch
+            self._socket.close()
+
+    def write(self, data: str):
+        # must include the carriage-return defined (as \r\n) for unix systems
+        request = f"""content-length: {len(data)}\r\ncontent-type: application/json\r\n\r\n{data}"""
+        if sys.platform == "win32":
+            # this should work
+            self._writer.write(request)
+            self._writer.flush()
+        else:
+            self._socket.send(request.encode("utf-8"))
+            # does this also need a flush on the socket?
+
+    def read(self, bufsize=1024):
+        """Read data from the socket.
+
+        Args:
+            bufsize (int): Number of bytes to read from the socket.
+
+        Returns:
+            data (bytes): Data received from the socket.
+        """
+        if sys.platform == "win32":
+            # this should work
+            return self._reader.read(bufsize)
+        else:
+            data = b""
+            while True:
+                part = self._socket.recv(bufsize)
+                data += part
+                if len(part) < bufsize:
+                    # No more data, or less than bufsize data received
+                    break
+            return data
+
+
+async def create_pipe(test_run_pipe: str) -> socket.socket:
+    __pipe = PipeManager(test_run_pipe)
+    return __pipe
+
+
+CONTENT_LENGTH: str = "Content-Length:"
+CONTENT_TYPE: str = "Content-Type:"
+  
 @contextlib.contextmanager
 def create_symlink(root: pathlib.Path, target_ext: str, destination_ext: str):
     try:
@@ -66,86 +122,6 @@
     finally:
         destination.unlink()
         print("destination unlinked", destination)
-
-
-def create_server(
-    host: str = "127.0.0.1",
-    port: int = 0,
-    backlog: int = socket.SOMAXCONN,
-    timeout: int = 1000,
-) -> socket.socket:
-    """Return a local server socket listening on the given port."""
-    server: socket.socket = _new_sock()
-    if port:
-        # If binding to a specific port, make sure that the user doesn't have
-        # to wait until the OS times out waiting for socket in order to use
-        # that port again if the server or the adapter crash or are force-killed.
->>>>>>> 724415dd
-        if sys.platform == "win32":
-            print("current not enabled for windows")
-
-        else:
-            server = socket.socket(socket.AF_UNIX, socket.SOCK_STREAM)
-            server.listen(self.name)  # self.name = named pipe
-            (
-                _sock,
-                _,
-            ) = (
-                server.accept()
-            )  # occurs when client connects, returns a socket (_sock) which will be used for this specific
-            # client and server connection
-            self._socket = _sock
-        return self
-
-    def close(self):
-        if sys.platform == "win32":
-            self._writer.close()
-            # close the streams and the pipe
-        else:
-            # add exception catch
-            self._socket.close()
-
-    def write(self, data: str):
-        # must include the carriage-return defined (as \r\n) for unix systems
-        request = f"""content-length: {len(data)}\r\ncontent-type: application/json\r\n\r\n{data}"""
-        if sys.platform == "win32":
-            # this should work
-            self._writer.write(request)
-            self._writer.flush()
-        else:
-            self._socket.send(request.encode("utf-8"))
-            # does this also need a flush on the socket?
-
-    def read(self, bufsize=1024):
-        """Read data from the socket.
-
-        Args:
-            bufsize (int): Number of bytes to read from the socket.
-
-        Returns:
-            data (bytes): Data received from the socket.
-        """
-        if sys.platform == "win32":
-            # this should work
-            return self._reader.read(bufsize)
-        else:
-            data = b""
-            while True:
-                part = self._socket.recv(bufsize)
-                data += part
-                if len(part) < bufsize:
-                    # No more data, or less than bufsize data received
-                    break
-            return data
-
-
-async def create_pipe(test_run_pipe: str) -> socket.socket:
-    __pipe = PipeManager(test_run_pipe)
-    return __pipe
-
-
-CONTENT_LENGTH: str = "Content-Length:"
-CONTENT_TYPE: str = "Content-Type:"
 
 
 def process_data_received(data: str) -> List[Dict[str, Any]]:
