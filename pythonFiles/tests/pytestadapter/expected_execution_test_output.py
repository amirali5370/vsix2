# Copyright (c) Microsoft Corporation. All rights reserved.
# Licensed under the MIT License.

TEST_SUBTRACT_FUNCTION = "unittest_folder/test_subtract.py::TestSubtractFunction::"
TEST_ADD_FUNCTION = "unittest_folder/test_add.py::TestAddFunction::"
SUCCESS = "success"
FAILURE = "failure"
<<<<<<< HEAD
TEST_SUBTRACT_FUNCTION_NEGATIVE_NUMBERS_ERROR = "self = <test_subtract.TestSubtractFunction testMethod=test_subtract_negative_numbers>\n\n    def test_subtract_negative_numbers(  # test_marker--test_subtract_negative_numbers\n        self,\n    ):\n        result = subtract(-2, -3)\n>       self.assertEqual(result, 100000)\nE       AssertionError: 1 != 100000\n\nunittest_folder/test_subtract.py:25: AssertionError"  # noqa: E501
from .helpers import TEST_DATA_PATH, get_absolute_test_id
=======
TEST_SUBTRACT_FUNCTION_NEGATIVE_NUMBERS_ERROR = "self = <test_subtract.TestSubtractFunction testMethod=test_subtract_negative_numbers>\n\n    def test_subtract_negative_numbers(  # test_marker--test_subtract_negative_numbers\n        self,\n    ):\n        result = subtract(-2, -3)\n>       self.assertEqual(result, 100000)\nE       AssertionError: 1 != 100000\n\nunittest_folder/test_subtract.py:25: AssertionError"
>>>>>>> cabdf39f

# This is the expected output for the unittest_folder execute tests
# └── unittest_folder
#    ├── test_add.py
#    │   └── TestAddFunction
#    │       ├── test_add_negative_numbers: success
#    │       └── test_add_positive_numbers: success
#    └── test_subtract.py
#        └── TestSubtractFunction
#            ├── test_subtract_negative_numbers: failure
#            └── test_subtract_positive_numbers: success
uf_execution_expected_output = {
    f"{TEST_ADD_FUNCTION}test_add_negative_numbers": {
        "test": f"{TEST_ADD_FUNCTION}test_add_negative_numbers",
        "outcome": SUCCESS,
        "message": None,
        "traceback": None,
        "subtest": None,
    },
    f"{TEST_ADD_FUNCTION}test_add_positive_numbers": {
        "test": f"{TEST_ADD_FUNCTION}test_add_positive_numbers",
        "outcome": SUCCESS,
        "message": None,
        "traceback": None,
        "subtest": None,
    },
    f"{TEST_SUBTRACT_FUNCTION}test_subtract_negative_numbers": {
        "test": f"{TEST_SUBTRACT_FUNCTION}test_subtract_negative_numbers",
        "outcome": FAILURE,
        "message": "ERROR MESSAGE",
        "traceback": None,
        "subtest": None,
    },
    f"{TEST_SUBTRACT_FUNCTION}test_subtract_positive_numbers": {
        "test": f"{TEST_SUBTRACT_FUNCTION}test_subtract_positive_numbers",
        "outcome": SUCCESS,
        "message": None,
        "traceback": None,
        "subtest": None,
    },
}


# This is the expected output for the unittest_folder only execute add.py tests
# └── unittest_folder
#    ├── test_add.py
#    │   └── TestAddFunction
#    │       ├── test_add_negative_numbers: success
#    │       └── test_add_positive_numbers: success
uf_single_file_expected_output = {
    f"{TEST_ADD_FUNCTION}test_add_negative_numbers": {
        "test": f"{TEST_ADD_FUNCTION}test_add_negative_numbers",
        "outcome": SUCCESS,
        "message": None,
        "traceback": None,
        "subtest": None,
    },
    f"{TEST_ADD_FUNCTION}test_add_positive_numbers": {
        "test": f"{TEST_ADD_FUNCTION}test_add_positive_numbers",
        "outcome": SUCCESS,
        "message": None,
        "traceback": None,
        "subtest": None,
    },
}

# This is the expected output for the unittest_folder execute only signle method
# └── unittest_folder
#    ├── test_add.py
#    │   └── TestAddFunction
#    │       └── test_add_positive_numbers: success
uf_single_method_execution_expected_output = {
    f"{TEST_ADD_FUNCTION}test_add_positive_numbers": {
        "test": f"{TEST_ADD_FUNCTION}test_add_positive_numbers",
        "outcome": SUCCESS,
        "message": None,
        "traceback": None,
        "subtest": None,
    }
}

# This is the expected output for the unittest_folder tests run where two tests
# run are in different files.
# └── unittest_folder
#    ├── test_add.py
#    │   └── TestAddFunction
#    │       └── test_add_positive_numbers: success
#    └── test_subtract.py
#        └── TestSubtractFunction
#            └── test_subtract_positive_numbers: success
uf_non_adjacent_tests_execution_expected_output = {
    TEST_SUBTRACT_FUNCTION
    + "test_subtract_positive_numbers": {
        "test": TEST_SUBTRACT_FUNCTION + "test_subtract_positive_numbers",
        "outcome": SUCCESS,
        "message": None,
        "traceback": None,
        "subtest": None,
    },
    TEST_ADD_FUNCTION
    + "test_add_positive_numbers": {
        "test": TEST_ADD_FUNCTION + "test_add_positive_numbers",
        "outcome": SUCCESS,
        "message": None,
        "traceback": None,
        "subtest": None,
    },
}

# This is the expected output for the simple_pytest.py file.
# └── simple_pytest.py
#    └── test_function: success
simple_execution_pytest_expected_output = {
    "simple_pytest.py::test_function": {
        "test": "simple_pytest.py::test_function",
        "outcome": "success",
        "message": None,
        "traceback": None,
        "subtest": None,
    }
}

# This is the expected output for the unittest_pytest_same_file.py file.
# ├── unittest_pytest_same_file.py
#   ├── TestExample
#   │   └── test_true_unittest: success
#   └── test_true_pytest: success
unit_pytest_same_file_execution_expected_output = {
    "unittest_pytest_same_file.py::TestExample::test_true_unittest": {
        "test": "unittest_pytest_same_file.py::TestExample::test_true_unittest",
        "outcome": "success",
        "message": None,
        "traceback": None,
        "subtest": None,
    },
    "unittest_pytest_same_file.py::test_true_pytest": {
        "test": "unittest_pytest_same_file.py::test_true_pytest",
        "outcome": "success",
        "message": None,
        "traceback": None,
        "subtest": None,
    },
}

# This is the expected output for the error_raised_exception.py file.
# └── error_raise_exception.py
#   ├── TestSomething
#   │   └── test_a: failure
error_raised_exception_execution_expected_output = {
    "error_raise_exception.py::TestSomething::test_a": {
        "test": "error_raise_exception.py::TestSomething::test_a",
        "outcome": "error",
        "message": "ERROR MESSAGE",
        "traceback": "TRACEBACK",
        "subtest": None,
    }
}

# This is the expected output for the skip_tests.py file.
# └── test_something: success
# └── test_another_thing: skipped
# └── test_decorator_thing: skipped
# └── test_decorator_thing_2: skipped
# ├── TestClass
# │   └── test_class_function_a: skipped
# │   └── test_class_function_b: skipped
skip_tests_execution_expected_output = {
    "skip_tests.py::test_something": {
        "test": "skip_tests.py::test_something",
        "outcome": "success",
        "message": None,
        "traceback": None,
        "subtest": None,
    },
    "skip_tests.py::test_another_thing": {
        "test": "skip_tests.py::test_another_thing",
        "outcome": "skipped",
        "message": None,
        "traceback": None,
        "subtest": None,
    },
    "skip_tests.py::test_decorator_thing": {
        "test": "skip_tests.py::test_decorator_thing",
        "outcome": "skipped",
        "message": None,
        "traceback": None,
        "subtest": None,
    },
    "skip_tests.py::test_decorator_thing_2": {
        "test": "skip_tests.py::test_decorator_thing_2",
        "outcome": "skipped",
        "message": None,
        "traceback": None,
        "subtest": None,
    },
    "skip_tests.py::TestClass::test_class_function_a": {
        "test": "skip_tests.py::TestClass::test_class_function_a",
        "outcome": "skipped",
        "message": None,
        "traceback": None,
        "subtest": None,
    },
    "skip_tests.py::TestClass::test_class_function_b": {
        "test": "skip_tests.py::TestClass::test_class_function_b",
        "outcome": "skipped",
        "message": None,
        "traceback": None,
        "subtest": None,
    },
}


# This is the expected output for the dual_level_nested_folder.py tests
#  └── dual_level_nested_folder
#    └── test_top_folder.py
#       └── test_top_function_t: success
#       └── test_top_function_f: failure
#    └── nested_folder_one
#       └── test_bottom_folder.py
#          └── test_bottom_function_t: success
#          └── test_bottom_function_f: failure
dual_level_nested_folder_execution_expected_output = {
    "dual_level_nested_folder/test_top_folder.py::test_top_function_t": {
        "test": "dual_level_nested_folder/test_top_folder.py::test_top_function_t",
        "outcome": "success",
        "message": None,
        "traceback": None,
        "subtest": None,
    },
    "dual_level_nested_folder/test_top_folder.py::test_top_function_f": {
        "test": "dual_level_nested_folder/test_top_folder.py::test_top_function_f",
        "outcome": "failure",
        "message": "ERROR MESSAGE",
        "traceback": None,
        "subtest": None,
    },
    "dual_level_nested_folder/nested_folder_one/test_bottom_folder.py::test_bottom_function_t": {
        "test": "dual_level_nested_folder/nested_folder_one/test_bottom_folder.py::test_bottom_function_t",
        "outcome": "success",
        "message": None,
        "traceback": None,
        "subtest": None,
    },
    "dual_level_nested_folder/nested_folder_one/test_bottom_folder.py::test_bottom_function_f": {
        "test": "dual_level_nested_folder/nested_folder_one/test_bottom_folder.py::test_bottom_function_f",
        "outcome": "failure",
        "message": "ERROR MESSAGE",
        "traceback": None,
        "subtest": None,
    },
}

# This is the expected output for the nested_folder tests.
# └── folder_a
#    └── folder_b
#       └── folder_a
#           └── test_nest.py
#               └── test_function: success
double_nested_folder_expected_execution_output = {
    "folder_a/folder_b/folder_a/test_nest.py::test_function": {
        "test": "folder_a/folder_b/folder_a/test_nest.py::test_function",
        "outcome": "success",
        "message": None,
        "traceback": None,
        "subtest": None,
    }
}

# This is the expected output for the nested_folder tests.
# └── parametrize_tests.py
#    └── test_adding[3+5-8]: success
#    └── test_adding[2+4-6]: success
#    └── test_adding[6+9-16]: failure
parametrize_tests_expected_execution_output = {
    "parametrize_tests.py::test_adding[3+5-8]": {
        "test": "parametrize_tests.py::test_adding[3+5-8]",
        "outcome": "success",
        "message": None,
        "traceback": None,
        "subtest": None,
    },
    "parametrize_tests.py::test_adding[2+4-6]": {
        "test": "parametrize_tests.py::test_adding[2+4-6]",
        "outcome": "success",
        "message": None,
        "traceback": None,
        "subtest": None,
    },
    "parametrize_tests.py::test_adding[6+9-16]": {
        "test": "parametrize_tests.py::test_adding[6+9-16]",
        "outcome": "failure",
        "message": "ERROR MESSAGE",
        "traceback": None,
        "subtest": None,
    },
}

# This is the expected output for the single parameterized tests.
# └── parametrize_tests.py
#    └── test_adding[3+5-8]: success
single_parametrize_tests_expected_execution_output = {
    "parametrize_tests.py::test_adding[3+5-8]": {
        "test": "parametrize_tests.py::test_adding[3+5-8]",
        "outcome": "success",
        "message": None,
        "traceback": None,
        "subtest": None,
    },
}

# This is the expected output for the single parameterized tests.
# └── text_docstring.txt
#    └── text_docstring: success
doctest_pytest_expected_execution_output = {
    "text_docstring.txt::text_docstring.txt": {
        "test": "text_docstring.txt::text_docstring.txt",
        "outcome": "success",
        "message": None,
        "traceback": None,
        "subtest": None,
    }
}

# Will run all tests in the cwd that fit the test file naming pattern.
no_test_ids_pytest_execution_expected_output = {
    "folder_a/folder_b/folder_a/test_nest.py::test_function": {
        "test": "folder_a/folder_b/folder_a/test_nest.py::test_function",
        "outcome": "success",
        "message": None,
        "traceback": None,
        "subtest": None,
    },
    "dual_level_nested_folder/test_top_folder.py::test_top_function_t": {
        "test": "dual_level_nested_folder/test_top_folder.py::test_top_function_t",
        "outcome": "success",
        "message": None,
        "traceback": None,
        "subtest": None,
    },
    "dual_level_nested_folder/test_top_folder.py::test_top_function_f": {
        "test": "dual_level_nested_folder/test_top_folder.py::test_top_function_f",
        "outcome": "failure",
        "message": "ERROR MESSAGE",
        "traceback": None,
        "subtest": None,
    },
    "dual_level_nested_folder/nested_folder_one/test_bottom_folder.py::test_bottom_function_t": {
        "test": "dual_level_nested_folder/nested_folder_one/test_bottom_folder.py::test_bottom_function_t",
        "outcome": "success",
        "message": None,
        "traceback": None,
        "subtest": None,
    },
    "dual_level_nested_folder/nested_folder_one/test_bottom_folder.py::test_bottom_function_f": {
        "test": "dual_level_nested_folder/nested_folder_one/test_bottom_folder.py::test_bottom_function_f",
        "outcome": "failure",
        "message": "ERROR MESSAGE",
        "traceback": None,
        "subtest": None,
    },
    "unittest_folder/test_add.py::TestAddFunction::test_add_negative_numbers": {
        "test": "unittest_folder/test_add.py::TestAddFunction::test_add_negative_numbers",
        "outcome": "success",
        "message": None,
        "traceback": None,
        "subtest": None,
    },
    "unittest_folder/test_add.py::TestAddFunction::test_add_positive_numbers": {
        "test": "unittest_folder/test_add.py::TestAddFunction::test_add_positive_numbers",
        "outcome": "success",
        "message": None,
        "traceback": None,
        "subtest": None,
    },
    "unittest_folder/test_subtract.py::TestSubtractFunction::test_subtract_negative_numbers": {
        "test": "unittest_folder/test_subtract.py::TestSubtractFunction::test_subtract_negative_numbers",
        "outcome": "failure",
        "message": "ERROR MESSAGE",
        "traceback": None,
        "subtest": None,
    },
    "unittest_folder/test_subtract.py::TestSubtractFunction::test_subtract_positive_numbers": {
        "test": "unittest_folder/test_subtract.py::TestSubtractFunction::test_subtract_positive_numbers",
        "outcome": "success",
        "message": None,
        "traceback": None,
        "subtest": None,
    },
}<|MERGE_RESOLUTION|>--- conflicted
+++ resolved
@@ -5,12 +5,9 @@
 TEST_ADD_FUNCTION = "unittest_folder/test_add.py::TestAddFunction::"
 SUCCESS = "success"
 FAILURE = "failure"
-<<<<<<< HEAD
+
 TEST_SUBTRACT_FUNCTION_NEGATIVE_NUMBERS_ERROR = "self = <test_subtract.TestSubtractFunction testMethod=test_subtract_negative_numbers>\n\n    def test_subtract_negative_numbers(  # test_marker--test_subtract_negative_numbers\n        self,\n    ):\n        result = subtract(-2, -3)\n>       self.assertEqual(result, 100000)\nE       AssertionError: 1 != 100000\n\nunittest_folder/test_subtract.py:25: AssertionError"  # noqa: E501
 from .helpers import TEST_DATA_PATH, get_absolute_test_id
-=======
-TEST_SUBTRACT_FUNCTION_NEGATIVE_NUMBERS_ERROR = "self = <test_subtract.TestSubtractFunction testMethod=test_subtract_negative_numbers>\n\n    def test_subtract_negative_numbers(  # test_marker--test_subtract_negative_numbers\n        self,\n    ):\n        result = subtract(-2, -3)\n>       self.assertEqual(result, 100000)\nE       AssertionError: 1 != 100000\n\nunittest_folder/test_subtract.py:25: AssertionError"
->>>>>>> cabdf39f
 
 # This is the expected output for the unittest_folder execute tests
 # └── unittest_folder
