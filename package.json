{
    "name": "python",
    "displayName": "Python",
    "description": "Linting, Debugging (multi-threaded, remote), Intellisense, code formatting, refactoring, unit tests, snippets, and more.",
    "version": "2019.6.0-dev",
    "languageServerVersion": "0.2.82",
    "publisher": "ms-python",
    "author": {
        "name": "Microsoft Corporation"
    },
    "license": "MIT",
    "homepage": "https://github.com/Microsoft/vscode-python",
    "repository": {
        "type": "git",
        "url": "https://github.com/Microsoft/vscode-python"
    },
    "bugs": {
        "url": "https://github.com/Microsoft/vscode-python/issues"
    },
    "qna": "https://stackoverflow.com/questions/tagged/visual-studio-code+python",
    "icon": "icon.png",
    "galleryBanner": {
        "color": "#1e415e",
        "theme": "dark"
    },
    "engines": {
        "vscode": "^1.33.0"
    },
    "keywords": [
        "python",
        "django",
        "unittest",
        "multi-root ready"
    ],
    "categories": [
        "Programming Languages",
        "Debuggers",
        "Linters",
        "Snippets",
        "Formatters",
        "Other"
    ],
    "activationEvents": [
        "onLanguage:python",
        "onLanguage:jupyter",
        "onDebugResolve:python",
        "onCommand:python.execInTerminal",
        "onCommand:python.sortImports",
        "onCommand:python.runtests",
        "onCommand:python.debugtests",
        "onCommand:python.setInterpreter",
        "onCommand:python.setShebangInterpreter",
        "onCommand:python.viewTestUI",
        "onCommand:python.viewTestOutput",
        "onCommand:python.viewOutput",
        "onCommand:python.selectAndRunTestMethod",
        "onCommand:python.selectAndDebugTestMethod",
        "onCommand:python.selectAndRunTestFile",
        "onCommand:python.runCurrentTestFile",
        "onCommand:python.runFailedTests",
        "onCommand:python.execSelectionInTerminal",
        "onCommand:python.execSelectionInDjangoShell",
        "onCommand:python.buildWorkspaceSymbols",
        "onCommand:python.updateSparkLibrary",
        "onCommand:python.startREPL",
        "onCommand:python.goToPythonObject",
        "onCommand:python.setLinter",
        "onCommand:python.enableLinting",
        "onCommand:python.createTerminal",
        "onCommand:python.discoverTests",
        "onCommand:python.configureTests",
        "onCommand:python.datascience.showhistorypane",
        "onCommand:python.datascience.importnotebook",
        "onCommand:python.datascience.selectjupyteruri",
        "onCommand:python.datascience.exportfileasnotebook",
        "onCommand:python.datascience.exportfileandoutputasnotebook",
        "onCommand:python.enableSourceMapSupport"
    ],
    "main": "./out/client/extension",
    "contributes": {
        "snippets": [
            {
                "language": "python",
                "path": "./snippets/python.json"
            }
        ],
        "keybindings": [
            {
                "command": "python.execSelectionInTerminal",
                "key": "shift+enter",
                "when": "editorTextFocus && editorLangId == python && !findInputFocussed && !replaceInputFocussed && !python.datascience.ownsSelection"
            },
            {
                "command": "python.datascience.execSelectionInteractive",
                "key": "shift+enter",
                "when": "editorTextFocus && editorLangId == python && !findInputFocussed && !replaceInputFocussed && python.datascience.ownsSelection && python.datascience.featureenabled"
            },
            {
                "command": "python.datascience.runcurrentcelladvance",
                "key": "shift+enter",
                "when": "editorTextFocus && !editorHasSelection && python.datascience.hascodecells && python.datascience.featureenabled"
            },
            {
                "command": "python.datascience.runcurrentcell",
                "key": "ctrl+enter",
                "when": "editorTextFocus && !editorHasSelection && python.datascience.hascodecells && python.datascience.featureenabled"
            }
        ],
        "commands": [
            {
                "command": "python.enableSourceMapSupport",
                "title": "%python.command.python.enableSourceMapSupport.title%",
                "category": "Python"
            },
            {
                "command": "python.sortImports",
                "title": "%python.command.python.sortImports.title%",
                "category": "Python Refactor"
            },
            {
                "command": "python.startREPL",
                "title": "%python.command.python.startREPL.title%",
                "category": "Python"
            },
            {
                "command": "python.createTerminal",
                "title": "%python.command.python.createTerminal.title%",
                "category": "Python"
            },
            {
                "command": "python.buildWorkspaceSymbols",
                "title": "%python.command.python.buildWorkspaceSymbols.title%",
                "category": "Python"
            },
            {
                "command": "python.openTestNodeInEditor",
                "title": "Open",
                "icon": {
                    "light": "resources/light/open-file.svg",
                    "dark": "resources/dark/open-file.svg"
                }
            },
            {
                "command": "python.runTestNode",
                "title": "Run",
                "icon": {
                    "light": "resources/light/start.svg",
                    "dark": "resources/dark/start.svg"
                }
            },
            {
                "command": "python.debugTestNode",
                "title": "Debug",
                "icon": {
                    "light": "resources/light/debug.svg",
                    "dark": "resources/dark/debug.svg"
                }
            },
            {
                "command": "python.runtests",
                "title": "%python.command.python.runtests.title%",
                "category": "Python",
                "icon": {
                    "light": "resources/light/run-tests.svg",
                    "dark": "resources/dark/run-tests.svg"
                }
            },
            {
                "command": "python.debugtests",
                "title": "%python.command.python.debugtests.title%",
                "category": "Python",
                "icon": {
                    "light": "resources/light/debug.svg",
                    "dark": "resources/dark/debug.svg"
                }
            },
            {
                "command": "python.execInTerminal",
                "title": "%python.command.python.execInTerminal.title%",
                "category": "Python"
            },
            {
                "command": "python.setInterpreter",
                "title": "%python.command.python.setInterpreter.title%",
                "category": "Python"
            },
            {
                "command": "python.updateSparkLibrary",
                "title": "%python.command.python.updateSparkLibrary.title%",
                "category": "Python"
            },
            {
                "command": "python.refactorExtractVariable",
                "title": "%python.command.python.refactorExtractVariable.title%",
                "category": "Python Refactor"
            },
            {
                "command": "python.refactorExtractMethod",
                "title": "%python.command.python.refactorExtractMethod.title%",
                "category": "Python Refactor"
            },
            {
                "command": "python.viewTestOutput",
                "title": "%python.command.python.viewTestOutput.title%",
                "category": "Python",
                "icon": {
                    "light": "resources/light/repl.svg",
                    "dark": "resources/dark/repl.svg"
                }
            },
            {
                "command": "python.viewOutput",
                "title": "%python.command.python.viewOutput.title%",
                "category": "Python",
                "icon": {
                    "light": "resources/light/repl.svg",
                    "dark": "resources/dark/repl.svg"
                }
            },
            {
                "command": "python.selectAndRunTestMethod",
                "title": "%python.command.python.selectAndRunTestMethod.title%",
                "category": "Python"
            },
            {
                "command": "python.selectAndDebugTestMethod",
                "title": "%python.command.python.selectAndDebugTestMethod.title%",
                "category": "Python"
            },
            {
                "command": "python.selectAndRunTestFile",
                "title": "%python.command.python.selectAndRunTestFile.title%",
                "category": "Python"
            },
            {
                "command": "python.runCurrentTestFile",
                "title": "%python.command.python.runCurrentTestFile.title%",
                "category": "Python"
            },
            {
                "command": "python.runFailedTests",
                "title": "%python.command.python.runFailedTests.title%",
                "category": "Python",
                "icon": {
                    "light": "resources/light/run-failed-tests.svg",
                    "dark": "resources/dark/run-failed-tests.svg"
                }
            },
            {
                "command": "python.discoverTests",
                "title": "%python.command.python.discoverTests.title%",
                "category": "Python",
                "icon": {
                    "light": "resources/light/refresh.svg",
                    "dark": "resources/dark/refresh.svg"
                }
            },
            {
                "command": "python.discoveringTests",
                "title": "%python.command.python.discoveringTests.title%",
                "category": "Python",
                "icon": {
                    "light": "resources/light/discovering-tests.svg",
                    "dark": "resources/dark/discovering-tests.svg"
                }
            },
            {
                "command": "python.stopTests",
                "title": "%python.command.python.stopTests.title%",
                "category": "Python",
                "icon": {
                    "light": "resources/light/stop.svg",
                    "dark": "resources/dark/stop.svg"
                }
            },
            {
                "command": "python.configureTests",
                "title": "%python.command.python.configureTests.title%",
                "category": "Python"
            },
            {
                "command": "python.execSelectionInTerminal",
                "title": "%python.command.python.execSelectionInTerminal.title%",
                "category": "Python"
            },
            {
                "command": "python.execSelectionInDjangoShell",
                "title": "%python.command.python.execSelectionInDjangoShell.title%",
                "category": "Python"
            },
            {
                "command": "python.goToPythonObject",
                "title": "%python.command.python.goToPythonObject.title%",
                "category": "Python"
            },
            {
                "command": "python.setLinter",
                "title": "%python.command.python.setLinter.title%",
                "category": "Python"
            },
            {
                "command": "python.enableLinting",
                "title": "%python.command.python.enableLinting.title%",
                "category": "Python"
            },
            {
                "command": "python.runLinting",
                "title": "%python.command.python.runLinting.title%",
                "category": "Python"
            },
            {
                "command": "python.datascience.runcurrentcell",
                "title": "%python.command.python.datascience.runcurrentcell.title%",
                "category": "Python"
            },
            {
                "command": "python.datascience.runcurrentcelladvance",
                "title": "%python.command.python.datascience.runcurrentcelladvance.title%",
                "category": "Python"
            },
            {
                "command": "python.datascience.runcurrentcellandallbelow.palette",
                "title": "%python.command.python.datascience.runcurrentcellandallbelow.palette.title%",
                "category": "Python"
            },
            {
                "command": "python.datascience.runallcellsabove.palette",
                "title": "%python.command.python.datascience.runallcellsabove.palette.title%",
                "category": "Python"
            },
            {
                "command": "python.datascience.execSelectionInteractive",
                "title": "%python.command.python.datascience.execSelectionInteractive.title%",
                "category": "Python"
            },
            {
                "command": "python.datascience.showhistorypane",
                "title": "%python.command.python.datascience.showhistorypane.title%",
                "category": "Python"
            },
            {
                "command": "python.datascience.runFileInteractive",
                "title": "%python.command.python.datascience.runFileInteractive.title%",
                "category": "Python"
            },
            {
                "command": "python.datascience.runallcells",
                "title": "%python.command.python.datascience.runallcells.title%",
                "category": "Python"
            },
            {
                "command": "python.datascience.runallcellsabove",
                "title": "%python.command.python.datascience.runallcellsabove.title%",
                "category": "Python"
            },
            {
                "command": "python.datascience.runcellandallbelow",
                "title": "%python.command.python.datascience.runcellandallbelow.title%",
                "category": "Python"
            },
            {
                "command": "python.datascience.runcell",
                "title": "%python.command.python.datascience.runcell.title%",
                "category": "Python"
            },
            {
                "command": "python.datascience.runtoline",
                "title": "%python.command.python.datascience.runtoline.title%",
                "category": "Python"
            },
            {
                "command": "python.datascience.runfromline",
                "title": "%python.command.python.datascience.runfromline.title%",
                "category": "Python"
            },
            {
                "command": "python.datascience.selectjupyteruri",
                "title": "%python.command.python.datascience.selectjupyteruri.title%",
                "category": "Python",
                "when": "python.datascience.featureenabled"
            },
            {
                "command": "python.datascience.importnotebook",
                "title": "%python.command.python.datascience.importnotebook.title%",
                "category": "Python"
            },
            {
                "command": "python.datascience.exportoutputasnotebook",
                "title": "%python.command.python.datascience.exportoutputasnotebook.title%",
                "category": "Python"
            },
            {
                "command": "python.datascience.exportfileasnotebook",
                "title": "%python.command.python.datascience.exportfileasnotebook.title%",
                "category": "Python"
            },
            {
                "command": "python.datascience.exportfileandoutputasnotebook",
                "title": "%python.command.python.datascience.exportfileandoutputasnotebook.title%",
                "category": "Python"
            },
            {
                "command": "python.datascience.undocells",
                "title": "%python.command.python.datascience.undocells.title%",
                "category": "Python"
            },
            {
                "command": "python.datascience.redocells",
                "title": "%python.command.python.datascience.redocells.title%",
                "category": "Python"
            },
            {
                "command": "python.datascience.removeallcells",
                "title": "%python.command.python.datascience.removeallcells.title%",
                "category": "Python"
            },
            {
                "command": "python.datascience.interruptkernel",
                "title": "%python.command.python.datascience.interruptkernel.title%",
                "category": "Python"
            },
            {
                "command": "python.datascience.restartkernel",
                "title": "%python.command.python.datascience.restartkernel.title%",
                "category": "Python"
            },
            {
                "command": "python.datascience.expandallcells",
                "title": "%python.command.python.datascience.expandallcells.title%",
                "category": "Python"
            },
            {
                "command": "python.datascience.collapseallcells",
                "title": "%python.command.python.datascience.collapseallcells.title%",
                "category": "Python"
            },
            {
                "command": "python.datascience.addcellbelow",
                "title": "%python.command.python.datascience.addcellbelow.title%",
                "category": "Python"
            }
        ],
        "menus": {
            "editor/context": [
                {
                    "command": "python.refactorExtractVariable",
                    "title": "Refactor: Extract Variable",
                    "group": "Refactor",
                    "when": "editorHasSelection && editorLangId == python"
                },
                {
                    "command": "python.refactorExtractMethod",
                    "title": "Refactor: Extract Method",
                    "group": "Refactor",
                    "when": "editorHasSelection && editorLangId == python"
                },
                {
                    "command": "python.sortImports",
                    "title": "Refactor: Sort Imports",
                    "group": "Refactor",
                    "when": "editorLangId == python"
                },
                {
                    "command": "python.execSelectionInTerminal",
                    "group": "Python",
                    "when": "editorFocus && editorLangId == python"
                },
                {
                    "command": "python.execSelectionInDjangoShell",
                    "group": "Python",
                    "when": "editorHasSelection && editorLangId == python && python.isDjangoProject"
                },
                {
                    "when": "resourceLangId == python",
                    "command": "python.execInTerminal",
                    "group": "Python"
                },
                {
                    "when": "resourceLangId == python",
                    "command": "python.runCurrentTestFile",
                    "group": "Python"
                },
                {
                    "when": "editorFocus && editorLangId == python && python.datascience.hascodecells && python.datascience.featureenabled",
                    "command": "python.datascience.runallcells",
                    "group": "Python2"
                },
                {
                    "when": "editorFocus && editorLangId == python && python.datascience.hascodecells && python.datascience.featureenabled",
                    "command": "python.datascience.runcurrentcell",
                    "group": "Python2"
                },
                {
                    "when": "editorFocus && editorLangId == python && python.datascience.hascodecells && python.datascience.featureenabled",
                    "command": "python.datascience.runcurrentcelladvance",
                    "group": "Python2"
                },
                {
                    "command": "python.datascience.runFileInteractive",
                    "group": "Python2",
                    "when": "editorFocus && editorLangId == python && python.datascience.featureenabled"
                },
                {
                    "command": "python.datascience.runfromline",
                    "group": "Python2",
                    "when": "editorFocus && editorLangId == python && python.datascience.ownsSelection && python.datascience.featureenabled"
                },
                {
                    "command": "python.datascience.runtoline",
                    "group": "Python2",
                    "when": "editorFocus && editorLangId == python && python.datascience.ownsSelection && python.datascience.featureenabled"
                },
                {
                    "command": "python.datascience.execSelectionInteractive",
                    "group": "Python2",
                    "when": "editorFocus && editorLangId == python &&  python.datascience.featureenabled && python.datascience.ownsSelection"
                },
                {
                    "when": "editorFocus && editorLangId == python && resourceLangId == jupyter && python.datascience.featureenabled",
                    "command": "python.datascience.importnotebook",
                    "group": "Python3@1"
                },
                {
                    "when": "editorFocus && editorLangId == python && python.datascience.hascodecells && python.datascience.featureenabled",
                    "command": "python.datascience.exportfileasnotebook",
                    "group": "Python3@2"
                },
                {
                    "when": "editorFocus && editorLangId == python && python.datascience.hascodecells && python.datascience.featureenabled",
                    "command": "python.datascience.exportfileandoutputasnotebook",
                    "group": "Python3@3"
                }
            ],
            "explorer/context": [
                {
                    "when": "resourceLangId == python && !busyTests",
                    "command": "python.runtests",
                    "group": "Python"
                },
                {
                    "when": "resourceLangId == python && !busyTests",
                    "command": "python.debugtests",
                    "group": "Python"
                },
                {
                    "when": "resourceLangId == python",
                    "command": "python.execInTerminal",
                    "group": "Python"
                },
                {
                    "when": "resourceLangId == python && python.datascience.featureenabled",
                    "command": "python.datascience.runFileInteractive",
                    "group": "Python2"
                },
                {
                    "when": "resourceLangId == jupyter",
                    "command": "python.datascience.importnotebook",
                    "group": "Python"
                }
            ],
            "commandPalette": [
                {
                    "command": "python.viewOutput",
                    "title": "%python.command.python.viewOutput.title%",
                    "category": "Python"
                },
                {
                    "command": "python.runTestNode",
                    "title": "Run",
                    "category": "Python",
                    "when": "config.noExists"
                },
                {
                    "command": "python.discoveringTests",
                    "category": "Python",
                    "when": "config.noExists"
                },
                {
                    "command": "python.stopTests",
                    "category": "Python",
                    "when": "config.noExists"
                },
                {
                    "command": "python.debugTestNode",
                    "title": "Debug",
                    "category": "Python",
                    "when": "config.noExists"
                },
                {
                    "command": "python.openTestNodeInEditor",
                    "title": "Open",
                    "category": "Python",
                    "when": "config.noExists"
                },
                {
                    "command": "python.datascience.runcurrentcell",
                    "title": "%python.command.python.datascience.runcurrentcell.title%",
                    "category": "Python",
                    "when": "python.datascience.hascodecells && python.datascience.featureenabled"
                },
                {
                    "command": "python.datascience.runcurrentcelladvance",
                    "title": "%python.command.python.datascience.runcurrentcelladvance.title%",
                    "category": "Python",
                    "when": "python.datascience.hascodecells && python.datascience.featureenabled"
                },
                {
                    "command": "python.datascience.runcurrentcellandallbelow.palette",
                    "title": "%python.command.python.datascience.runcurrentcellandallbelow.palette.title%",
                    "category": "Python",
                    "when": "python.datascience.hascodecells && python.datascience.featureenabled"
                },
                {
                    "command": "python.datascience.runallcellsabove.palette",
                    "title": "%python.command.python.datascience.runallcellsabove.palette.title%",
                    "category": "Python",
                    "when": "python.datascience.hascodecells && python.datascience.featureenabled"
                },
                {
                    "command": "python.datascience.showhistorypane",
                    "title": "%python.command.python.datascience.showhistorypane.title%",
                    "category": "Python",
                    "when": "python.datascience.featureenabled"
                },
                {
                    "command": "python.datascience.runallcells",
                    "title": "%python.command.python.datascience.runallcells.title%",
                    "category": "Python",
                    "when": "python.datascience.featureenabled"
                },
                {
                    "command": "python.datascience.runcell",
                    "title": "%python.command.python.datascience.runcell.title%",
                    "category": "Python",
                    "when": "python.datascience.featureenabled"
                },
                {
                    "command": "python.datascience.runFileInteractive",
                    "title": "%python.command.python.datascience.runFileInteractive.title%",
                    "category": "Python",
                    "when": "python.datascience.featureenabled"
                },
                {
                    "command": "python.datascience.importnotebook",
                    "title": "%python.command.python.datascience.importnotebook.title%",
                    "category": "Python"
                },
                {
                    "command": "python.datascience.exportfileasnotebook",
                    "title": "%python.command.python.datascience.exportfileasnotebook.title%",
                    "category": "Python",
                    "when": "python.datascience.hascodecells && python.datascience.featureenabled"
                },
                {
                    "command": "python.datascience.exportfileandoutputasnotebook",
                    "title": "%python.command.python.datascience.exportfileandoutputasnotebook.title%",
                    "category": "Python",
                    "when": "python.datascience.hascodecells && python.datascience.featureenabled"
                },
                {
                    "command": "python.datascience.undocells",
                    "title": "%python.command.python.datascience.undocells.title%",
                    "category": "Python",
                    "when": "python.datascience.haveinteractivecells && python.datascience.featureenabled"
                },
                {
                    "command": "python.datascience.redocells",
                    "title": "%python.command.python.datascience.redocells.title%",
                    "category": "Python",
                    "when": "python.datascience.haveredoablecells && python.datascience.featureenabled"
                },
                {
                    "command": "python.datascience.removeallcells",
                    "title": "%python.command.python.datascience.removeallcells.title%",
                    "category": "Python",
                    "when": "python.datascience.haveinteractivecells && python.datascience.featureenabled"
                },
                {
                    "command": "python.datascience.interruptkernel",
                    "title": "%python.command.python.datascience.interruptkernel.title%",
                    "category": "Python",
                    "when": "python.datascience.haveinteractive && python.datascience.featureenabled"
                },
                {
                    "command": "python.datascience.restartkernel",
                    "title": "%python.command.python.datascience.restartkernel.title%",
                    "category": "Python",
                    "when": "python.datascience.haveinteractive && python.datascience.featureenabled"
                },
                {
                    "command": "python.datascience.expandallcells",
                    "title": "%python.command.python.datascience.expandallcells.title%",
                    "category": "Python",
                    "when": "python.datascience.haveinteractive && python.datascience.featureenabled"
                },
                {
                    "command": "python.datascience.collapseallcells",
                    "title": "%python.command.python.datascience.collapseallcells.title%",
                    "category": "Python",
                    "when": "python.datascience.haveinteractive && python.datascience.featureenabled"
                },
                {
                    "command": "python.datascience.exportoutputasnotebook",
                    "title": "%python.command.python.datascience.exportoutputasnotebook.title%",
                    "category": "Python",
                    "when": "python.datascience.haveinteractive && python.datascience.featureenabled"
                },
                {
                    "command": "python.datascience.runcellandallbelow",
                    "category": "Python",
                    "when": "config.noExists"
                },
                {
                    "command": "python.datascience.runallcellsabove",
                    "category": "Python",
                    "when": "config.noExists"
                },
                {
                    "command": "python.datascience.addcellbelow",
                    "title": "%python.command.python.datascience.addcellbelow.title%",
                    "category": "Python",
                    "when": "python.datascience.featureenabled"
                }
            ],
            "view/title": [
                {
                    "command": "python.debugtests",
                    "when": "view == python_tests && !busyTests",
                    "group": "navigation@3"
                },
                {
                    "command": "python.runtests",
                    "when": "view == python_tests && !busyTests",
                    "group": "navigation@1"
                },
                {
                    "command": "python.stopTests",
                    "when": "view == python_tests && busyTests",
                    "group": "navigation@1"
                },
                {
                    "command": "python.discoverTests",
                    "when": "view == python_tests && !busyTests",
                    "group": "navigation@4"
                },
                {
                    "command": "python.discoveringTests",
                    "when": "view == python_tests && discoveringTests",
                    "group": "navigation@4"
                },
                {
                    "command": "python.runFailedTests",
                    "when": "view == python_tests && hasFailedTests && !busyTests",
                    "group": "navigation@2"
                },
                {
                    "command": "python.viewTestOutput",
                    "when": "view == python_tests",
                    "group": "navigation@5"
                }
            ],
            "view/item/context": [
                {
                    "command": "python.runtests",
                    "when": "view == python_tests && viewItem == testWorkspaceFolder && !busyTests",
                    "group": "inline@0"
                },
                {
                    "command": "python.debugtests",
                    "when": "view == python_tests && viewItem == testWorkspaceFolder && !busyTests",
                    "group": "inline@1"
                },
                {
                    "command": "python.discoverTests",
                    "when": "view == python_tests && viewItem == testWorkspaceFolder && !busyTests",
                    "group": "inline@2"
                },
                {
                    "command": "python.openTestNodeInEditor",
                    "when": "view == python_tests && viewItem == testFunction",
                    "group": "inline@2"
                },
                {
                    "command": "python.debugTestNode",
                    "when": "view == python_tests && viewItem == testFunction && !busyTests",
                    "group": "inline@1"
                },
                {
                    "command": "python.runTestNode",
                    "when": "view == python_tests && viewItem == testFunction && !busyTests",
                    "group": "inline@0"
                },
                {
                    "command": "python.openTestNodeInEditor",
                    "when": "view == python_tests && viewItem == testFile",
                    "group": "inline@2"
                },
                {
                    "command": "python.debugTestNode",
                    "when": "view == python_tests && viewItem == testFile && !busyTests",
                    "group": "inline@1"
                },
                {
                    "command": "python.runTestNode",
                    "when": "view == python_tests && viewItem == testFile && !busyTests",
                    "group": "inline@0"
                },
                {
                    "command": "python.openTestNodeInEditor",
                    "when": "view == python_tests && viewItem == testSuite",
                    "group": "inline@2"
                },
                {
                    "command": "python.debugTestNode",
                    "when": "view == python_tests && viewItem == testSuite && !busyTests",
                    "group": "inline@1"
                },
                {
                    "command": "python.runTestNode",
                    "when": "view == python_tests && viewItem == testSuite && !busyTests",
                    "group": "inline@0"
                }
            ]
        },
        "debuggers": [
            {
                "type": "python",
                "label": "Python",
                "languages": [
                    "python"
                ],
                "enableBreakpointsFor": {
                    "languageIds": [
                        "python",
                        "html",
                        "jinja"
                    ]
                },
                "aiKey": "AIF-d9b70cd4-b9f9-4d70-929b-a071c400b217",
                "program": "./out/client/debugger/debugAdapter/main.js",
                "runtime": "node",
                "configurationSnippets": [],
                "configurationAttributes": {
                    "launch": {
                        "properties": {
                            "module": {
                                "type": "string",
                                "description": "Name of the module to be debugged.",
                                "default": ""
                            },
                            "program": {
                                "type": "string",
                                "description": "Absolute path to the program.",
                                "default": "${file}"
                            },
                            "pythonPath": {
                                "type": "string",
                                "description": "Path (fully qualified) to python executable. Defaults to the value in settings.json",
                                "default": "${config:python.pythonPath}"
                            },
                            "args": {
                                "type": "array",
                                "description": "Command line arguments passed to the program",
                                "default": [],
                                "items": {
                                    "type": "string"
                                }
                            },
                            "stopOnEntry": {
                                "type": "boolean",
                                "description": "Automatically stop after launch.",
                                "default": false
                            },
                            "showReturnValue": {
                                "type": "boolean",
                                "description": "Show return value of functions when stepping.",
                                "default": true
                            },
                            "console": {
                                "enum": [
                                    "internalConsole",
                                    "integratedTerminal",
                                    "externalTerminal"
                                ],
                                "description": "Where to launch the debug target: internal console, integrated terminal, or external terminal.",
                                "default": "integratedTerminal"
                            },
                            "cwd": {
                                "type": "string",
                                "description": "Absolute path to the working directory of the program being debugged. Default is the root directory of the file (leave empty).",
                                "default": "${workspaceFolder}"
                            },
                            "env": {
                                "type": "object",
                                "description": "Environment variables defined as a key value pair. Property ends up being the Environment Variable and the value of the property ends up being the value of the Env Variable.",
                                "default": {}
                            },
                            "envFile": {
                                "type": "string",
                                "description": "Absolute path to a file containing environment variable definitions.",
                                "default": "${workspaceFolder}/.env"
                            },
                            "port": {
                                "type": "number",
                                "description": "Debug port (default is 0, resulting in the use of a dynamic port).",
                                "default": 0
                            },
                            "host": {
                                "type": "string",
                                "description": "IP address of the of the local debug server (default is localhost).",
                                "default": "localhost"
                            },
                            "logToFile": {
                                "type": "boolean",
                                "description": "Enable logging of debugger events to a log file.",
                                "default": false
                            },
                            "redirectOutput": {
                                "type": "boolean",
                                "description": "Redirect output.",
                                "default": true
                            },
                            "justMyCode": {
                                "type": "boolean",
                                "description": "Debug only user-written code.",
                                "default": true
                            },
                            "gevent": {
                                "type": "boolean",
                                "description": "Enable debugging of gevent monkey-patched code.",
                                "default": false
                            },
                            "django": {
                                "type": "boolean",
                                "description": "Django debugging.",
                                "default": false
                            },
                            "jinja": {
                                "enum": [
                                    true,
                                    false,
                                    null
                                ],
                                "description": "Jinja template debugging (e.g. Flask).",
                                "default": null
                            },
                            "sudo": {
                                "type": "boolean",
                                "description": "Running debug program under elevated permissions (on Unix).",
                                "default": false
                            },
                            "pyramid": {
                                "type": "boolean",
                                "description": "Whether debugging Pyramid applications",
                                "default": false
                            },
                            "subProcess": {
                                "type": "boolean",
                                "description": "Whether to enable Sub Process debugging",
                                "default": false
                            }
                        }
                    },
                    "test": {
                        "properties": {
                            "pythonPath": {
                                "type": "string",
                                "description": "Path (fully qualified) to python executable. Defaults to the value in settings.json",
                                "default": "${config:python.pythonPath}"
                            },
                            "stopOnEntry": {
                                "type": "boolean",
                                "description": "Automatically stop after launch.",
                                "default": false
                            },
                            "showReturnValue": {
                                "type": "boolean",
                                "description": "Show return value of functions when stepping.",
                                "default": true
                            },
                            "console": {
                                "enum": [
                                    "none",
                                    "integratedTerminal",
                                    "externalTerminal"
                                ],
                                "description": "Where to launch the debug target: internal console, integrated terminal, or external terminal.",
                                "default": "none"
                            },
                            "cwd": {
                                "type": "string",
                                "description": "Absolute path to the working directory of the program being debugged. Default is the root directory of the file (leave empty).",
                                "default": "${workspaceFolder}"
                            },
                            "env": {
                                "type": "object",
                                "description": "Environment variables defined as a key value pair. Property ends up being the Environment Variable and the value of the property ends up being the value of the Env Variable.",
                                "default": {}
                            },
                            "envFile": {
                                "type": "string",
                                "description": "Absolute path to a file containing environment variable definitions.",
                                "default": "${workspaceFolder}/.env"
                            },
                            "redirectOutput": {
                                "type": "boolean",
                                "description": "Redirect output.",
                                "default": true
                            },
                            "justMyCode": {
                                "type": "boolean",
                                "description": "Debug only user-written code.",
                                "default": true
                            }
                        }
                    },
                    "attach": {
                        "required": [
                            "port"
                        ],
                        "properties": {
                            "port": {
                                "type": "number",
                                "description": "Debug port to attach",
                                "default": 0
                            },
                            "host": {
                                "type": "string",
                                "description": "IP Address of the of remote server (default is localhost or use 127.0.0.1).",
                                "default": "localhost"
                            },
                            "pathMappings": {
                                "type": "array",
                                "label": "Path mappings.",
                                "items": {
                                    "type": "object",
                                    "label": "Path mapping",
                                    "required": [
                                        "localRoot",
                                        "remoteRoot"
                                    ],
                                    "properties": {
                                        "localRoot": {
                                            "type": "string",
                                            "label": "Local source root.",
                                            "default": "${workspaceFolder}"
                                        },
                                        "remoteRoot": {
                                            "type": "string",
                                            "label": "Remote source root.",
                                            "default": ""
                                        }
                                    }
                                },
                                "default": []
                            },
                            "logToFile": {
                                "type": "boolean",
                                "description": "Enable logging of debugger events to a log file.",
                                "default": false
                            },
                            "redirectOutput": {
                                "type": "boolean",
                                "description": "Redirect output.",
                                "default": true
                            },
                            "justMyCode": {
                                "type": "boolean",
                                "description": "Debug only user-written code.",
                                "default": true
                            },
                            "django": {
                                "type": "boolean",
                                "description": "Django debugging.",
                                "default": false
                            },
                            "jinja": {
                                "enum": [
                                    true,
                                    false,
                                    null
                                ],
                                "description": "Jinja template debugging (e.g. Flask).",
                                "default": null
                            },
                            "subProcess": {
                                "type": "boolean",
                                "description": "Whether to enable Sub Process debugging",
                                "default": false
                            },
                            "showReturnValue": {
                                "type": "boolean",
                                "description": "Show return value of functions when stepping.",
                                "default": true
                            }
                        }
                    }
                }
            }
        ],
        "configuration": {
            "type": "object",
            "title": "Python",
            "properties": {
                "python.diagnostics.sourceMapsEnabled": {
                    "type": "boolean",
                    "default": false,
                    "description": "Enable source map support for meaningful stack traces in error logs.",
                    "scope": "application"
                },
                "python.autoComplete.addBrackets": {
                    "type": "boolean",
                    "default": false,
                    "description": "Automatically add brackets for functions.",
                    "scope": "resource"
                },
                "python.autoComplete.extraPaths": {
                    "type": "array",
                    "default": [],
                    "description": "List of paths to libraries and the like that need to be imported by auto complete engine. E.g. when using Google App SDK, the paths are not in system path, hence need to be added into this list.",
                    "scope": "resource"
                },
                "python.autoComplete.showAdvancedMembers": {
                    "type": "boolean",
                    "default": true,
                    "description": "Controls appearance of methods with double underscores in the completion list.",
                    "scope": "resource"
                },
                "python.autoComplete.typeshedPaths": {
                    "type": "array",
                    "items": {
                        "type": "string"
                    },
                    "default": [],
                    "description": "Specifies paths to local typeshed repository clone(s) for the Python language server.",
                    "scope": "resource"
                },
                "python.autoUpdateLanguageServer": {
                    "type": "boolean",
                    "default": true,
                    "description": "Automatically update the language server.",
                    "scope": "application"
                },
                "python.dataScience.allowImportFromNotebook": {
                    "type": "boolean",
                    "default": true,
                    "description": "Allows a user to import a jupyter notebook into a python file anytime one is opened.",
                    "scope": "resource"
                },
                "python.dataScience.askForLargeDataFrames": {
                    "type": "boolean",
                    "default": true,
                    "description": "Warn the user before trying to open really large data frames.",
                    "scope": "resource"
                },
                "python.dataScience.enabled": {
                    "type": "boolean",
                    "default": true,
                    "description": "Enable the experimental data science features in the python extension.",
                    "scope": "resource"
                },
                "python.dataScience.exportWithOutputEnabled": {
                    "type": "boolean",
                    "default": false,
                    "description": "Enable exporting a python file into a jupyter notebook and run all cells when doing so.",
                    "scope": "resource"
                },
                "python.dataScience.jupyterLaunchTimeout": {
                    "type": "number",
                    "default": 60000,
                    "description": "Amount of time (in ms) to wait for the Jupyter Notebook server to start.",
                    "scope": "resource"
                },
                "python.dataScience.jupyterLaunchRetries": {
                    "type": "number",
                    "default": 3,
                    "description": "Number of times to attempt to connect to the Jupyter Notebook",
                    "scope": "resource"
                },
                "python.dataScience.jupyterServerURI": {
                    "type": "string",
                    "default": "local",
                    "description": "Select the Jupyter server URI to connect to. Select 'local' to launch a new Juypter server on the local machine.",
                    "scope": "resource"
                },
                "python.dataScience.notebookFileRoot": {
                    "type": "string",
                    "default": "${workspaceFolder}",
                    "description": "Set the root directory for loading files for the Python Interactive window.",
                    "scope": "resource"
                },
                "python.dataScience.searchForJupyter": {
                    "type": "boolean",
                    "default": true,
                    "description": "Search all installed Python interpreters for a Jupyter installation when starting the Python Interactive window",
                    "scope": "resource"
                },
                "python.dataScience.changeDirOnImportExport": {
                    "type": "boolean",
                    "default": true,
                    "description": "When importing or exporting a Jupyter Notebook add a directory change command to allow relative path loading to work.",
                    "scope": "resource"
                },
                "python.dataScience.useDefaultConfigForJupyter": {
                    "type": "boolean",
                    "default": true,
                    "description": "When running Jupyter locally, create a default empty Jupyter config for the Python Interactive window",
                    "scope": "resource"
                },
                "python.dataScience.jupyterInterruptTimeout": {
                    "type": "number",
                    "default": 10000,
                    "description": "Amount of time (in ms) to wait for an interrupt before asking to restart the Jupyter kernel.",
                    "scope": "resource"
                },
                "python.dataScience.allowInput": {
                    "type": "boolean",
                    "default": true,
                    "description": "Allow the inputting of python code directly into the Python Interactive window"
                },
                "python.dataScience.showCellInputCode": {
                    "type": "boolean",
                    "default": true,
                    "description": "Show cell input code.",
                    "scope": "resource"
                },
                "python.dataScience.collapseCellInputCodeByDefault": {
                    "type": "boolean",
                    "default": true,
                    "description": "Collapse cell input code by default.",
                    "scope": "resource"
                },
                "python.dataScience.maxOutputSize": {
                    "type": "number",
                    "default": 400,
                    "description": "Maximum size (in pixels) of text output in the Python Interactive window before a scrollbar appears. Set to -1 for infinity.",
                    "scope": "resource"
                },
                "python.dataScience.errorBackgroundColor": {
                    "type": "string",
                    "default": "#FFFFFF",
                    "description": "Background color (in hex) for exception messages in the Python Interactive window.",
                    "scope": "resource"
                },
                "python.dataScience.sendSelectionToInteractiveWindow": {
                    "type": "boolean",
                    "default": false,
                    "description": "Determines if selected code in a python file will go to the terminal or the Python Interactive window when hitting shift+enter",
                    "scope": "resource"
                },
                "python.dataScience.showJupyterVariableExplorer": {
                    "type": "boolean",
                    "default": true,
                    "description": "Show the variable explorer in the Python Interactive window.",
                    "scope": "resource"
                },
                "python.dataScience.variableExplorerExclude": {
                    "type": "string",
                    "default": "module;function;builtin_function_or_method",
                    "description": "Types to exclude from showing in the Python Interactive variable explorer",
                    "scope": "resource"
                },
                "python.dataScience.codeRegularExpression": {
                    "type": "string",
                    "default": "^(#\\s*%%|#\\s*\\<codecell\\>|#\\s*In\\[\\d*?\\]|#\\s*In\\[ \\])",
                    "description": "Regular expression used to identify code cells. All code until the next match is considered part of this cell. \nDefaults to '^(#\\s*%%|#\\s*\\<codecell\\>|#\\s*In\\[\\d*?\\]|#\\s*In\\[ \\])' if left blank",
                    "scope": "resource"
                },
                "python.dataScience.markdownRegularExpression": {
                    "type": "string",
                    "default": "^(#\\s*%%\\s*\\[markdown\\]|#\\s*\\<markdowncell\\>)",
                    "description": "Regular expression used to identify markdown cells. All comments after this expression are considered part of the markdown. \nDefaults to '^(#\\s*%%\\s*\\[markdown\\]|#\\s*\\<markdowncell\\>)' if left blank",
                    "scope": "resource"
                },
                "python.dataScience.allowLiveShare": {
                    "type": "boolean",
                    "default": true,
                    "description": "Allow the Python Interactive window to be shared during a Live Share session",
                    "scope": "resource"
                },
                "python.dataScience.ignoreVscodeTheme": {
                    "type": "boolean",
                    "default": false,
                    "description": "Don't use the VS Code theme in the Python Interactive window (requires reload of VS Code). This forces the Python Interactive window to use 'Light +(default light)' and disables matplotlib defaults.",
                    "scope": "resource"
                },
                "python.dataScience.liveShareConnectionTimeout": {
                    "type": "number",
                    "default": 1000,
                    "description": "Amount of time to wait for guest connections to verify they have the Python extension installed.",
                    "scope": "application"
                },
                "python.dataScience.decorateCells": {
                    "type": "boolean",
                    "default": true,
                    "description": "Draw a highlight behind the currently active cell.",
                    "scope": "resource"
                },
                "python.dataScience.enableCellCodeLens": {
                    "type": "boolean",
                    "default": true,
                    "description": "Enables code lens for 'cells' in a python file.",
                    "scope": "resource"
                },
                "python.dataScience.enableAutoMoveToNextCell": {
                    "type": "boolean",
                    "default": true,
                    "description": "Enables moving to the next cell when clicking on a 'Run Cell' code lens.",
                    "scope": "resource"
                },
                "python.dataScience.autoPreviewNotebooksInInteractivePane": {
                    "type": "boolean",
                    "default": true,
                    "description": "When opening ipynb files, automatically preview the contents in the Python Interactive window.",
                    "scope": "resource"
                },
                "python.disableInstallationCheck": {
                    "type": "boolean",
                    "default": false,
                    "description": "Whether to check if Python is installed (also warn when using the macOS-installed Python).",
                    "scope": "resource"
                },
                "python.envFile": {
                    "type": "string",
                    "description": "Absolute path to a file containing environment variable definitions.",
                    "default": "${workspaceFolder}/.env",
                    "scope": "resource"
                },
                "python.formatting.autopep8Args": {
                    "type": "array",
                    "description": "Arguments passed in. Each argument is a separate item in the array.",
                    "default": [],
                    "items": {
                        "type": "string"
                    },
                    "scope": "resource"
                },
                "python.formatting.autopep8Path": {
                    "type": "string",
                    "default": "autopep8",
                    "description": "Path to autopep8, you can use a custom version of autopep8 by modifying this setting to include the full path.",
                    "scope": "resource"
                },
                "python.formatting.provider": {
                    "type": "string",
                    "default": "autopep8",
                    "description": "Provider for formatting. Possible options include 'autopep8', 'black', and 'yapf'.",
                    "enum": [
                        "autopep8",
                        "black",
                        "yapf",
                        "none"
                    ],
                    "scope": "resource"
                },
                "python.formatting.blackArgs": {
                    "type": "array",
                    "description": "Arguments passed in. Each argument is a separate item in the array.",
                    "default": [],
                    "items": {
                        "type": "string"
                    },
                    "scope": "resource"
                },
                "python.formatting.blackPath": {
                    "type": "string",
                    "default": "black",
                    "description": "Path to Black, you can use a custom version of Black by modifying this setting to include the full path.",
                    "scope": "resource"
                },
                "python.formatting.yapfArgs": {
                    "type": "array",
                    "description": "Arguments passed in. Each argument is a separate item in the array.",
                    "default": [],
                    "items": {
                        "type": "string"
                    },
                    "scope": "resource"
                },
                "python.formatting.yapfPath": {
                    "type": "string",
                    "default": "yapf",
                    "description": "Path to yapf, you can use a custom version of yapf by modifying this setting to include the full path.",
                    "scope": "resource"
                },
                "python.globalModuleInstallation": {
                    "type": "boolean",
                    "default": false,
                    "description": "Whether to install Python modules globally when not using an environment.",
                    "scope": "resource"
                },
                "python.jediEnabled": {
                    "type": "boolean",
                    "default": true,
                    "description": "Enables Jedi as IntelliSense engine instead of Microsoft Python Analysis Engine.",
                    "scope": "resource"
                },
                "python.jediMemoryLimit": {
                    "type": "number",
                    "default": 0,
                    "description": "Memory limit for the Jedi completion engine in megabytes. Zero (default) means 1024 MB. -1 means unlimited (disable memory limit check)",
                    "scope": "resource"
                },
                "python.jediPath": {
                    "type": "string",
                    "default": "",
                    "description": "Path to directory containing the Jedi library (this path will contain the 'Jedi' sub directory).",
                    "scope": "resource"
                },
                "python.analysis.openFilesOnly": {
                    "type": "boolean",
                    "default": true,
                    "description": "Only show errors and warnings for open files rather than for the entire workspace.",
                    "scope": "resource"
                },
                "python.analysis.diagnosticPublishDelay": {
                    "type": "integer",
                    "default": 1000,
                    "description": "Delay before diagnostic messages are transferred to the problems list (in milliseconds).",
                    "scope": "resource"
                },
                "python.analysis.errors": {
                    "type": "array",
                    "default": [],
                    "items": {
                        "type": "string"
                    },
                    "description": "List of diagnostics messages to be shown as errors.",
                    "scope": "resource"
                },
                "python.analysis.warnings": {
                    "type": "array",
                    "default": [],
                    "items": {
                        "type": "string"
                    },
                    "description": "List of diagnostics messages to be shown as warnings.",
                    "scope": "resource"
                },
                "python.analysis.information": {
                    "type": "array",
                    "default": [],
                    "items": {
                        "type": "string"
                    },
                    "description": "List of diagnostics messages to be shown as information.",
                    "scope": "resource"
                },
                "python.analysis.disabled": {
                    "type": "array",
                    "default": [],
                    "items": {
                        "type": "string"
                    },
                    "description": "List of suppressed diagnostic messages.",
                    "scope": "resource"
                },
                "python.analysis.typeshedPaths": {
                    "type": "array",
                    "default": [],
                    "items": {
                        "type": "string"
                    },
                    "description": "Paths to Typeshed stub folders. Default is Typeshed installed with the language server. Change requires restart.",
                    "scope": "resource"
                },
                "python.analysis.cacheFolderPath": {
                    "type": "string",
                    "description": "Path to a writable folder where analyzer can cache its data. Change requires restart.",
                    "scope": "resource"
                },
                "python.analysis.memory.keepLibraryAst": {
                    "type": "boolean",
                    "default": false,
                    "description": "Allows code analysis to keep parser trees in memory. Increases memory consumption but may improve performance with large library analysis.",
                    "scope": "resource"
                },
                "python.analysis.memory.keepLibraryLocalVariables": {
                    "type": "boolean",
                    "default": false,
                    "description": "Allows code analysis to keep library function local variables. Allows code navigation in Python libraries function bodies. Increases memory consumption.",
                    "scope": "resource"
                },
                "python.analysis.logLevel": {
                    "type": "string",
                    "enum": [
                        "Error",
                        "Warning",
                        "Information",
                        "Trace"
                    ],
                    "default": "Error",
                    "description": "Defines type of log messages language server writes into the output window.",
                    "scope": "resource"
                },
                "python.analysis.symbolsHierarchyDepthLimit": {
                    "type": "integer",
                    "default": 10,
                    "description": "Limits depth of the symbol tree in the document outline.",
                    "scope": "resource"
                },
                "python.linting.enabled": {
                    "type": "boolean",
                    "default": true,
                    "description": "Whether to lint Python files.",
                    "scope": "resource"
                },
                "python.linting.flake8Args": {
                    "type": "array",
                    "description": "Arguments passed in. Each argument is a separate item in the array.",
                    "default": [],
                    "items": {
                        "type": "string"
                    },
                    "scope": "resource"
                },
                "python.linting.flake8CategorySeverity.E": {
                    "type": "string",
                    "default": "Error",
                    "description": "Severity of Flake8 message type 'E'.",
                    "enum": [
                        "Hint",
                        "Error",
                        "Information",
                        "Warning"
                    ],
                    "scope": "resource"
                },
                "python.linting.flake8CategorySeverity.F": {
                    "type": "string",
                    "default": "Error",
                    "description": "Severity of Flake8 message type 'F'.",
                    "enum": [
                        "Hint",
                        "Error",
                        "Information",
                        "Warning"
                    ],
                    "scope": "resource"
                },
                "python.linting.flake8CategorySeverity.W": {
                    "type": "string",
                    "default": "Warning",
                    "description": "Severity of Flake8 message type 'W'.",
                    "enum": [
                        "Hint",
                        "Error",
                        "Information",
                        "Warning"
                    ],
                    "scope": "resource"
                },
                "python.linting.flake8Enabled": {
                    "type": "boolean",
                    "default": false,
                    "description": "Whether to lint Python files using flake8",
                    "scope": "resource"
                },
                "python.linting.flake8Path": {
                    "type": "string",
                    "default": "flake8",
                    "description": "Path to flake8, you can use a custom version of flake8 by modifying this setting to include the full path.",
                    "scope": "resource"
                },
                "python.linting.ignorePatterns": {
                    "type": "array",
                    "description": "Patterns used to exclude files or folders from being linted.",
                    "default": [
                        ".vscode/*.py",
                        "**/site-packages/**/*.py"
                    ],
                    "items": {
                        "type": "string"
                    },
                    "scope": "resource"
                },
                "python.linting.lintOnSave": {
                    "type": "boolean",
                    "default": true,
                    "description": "Whether to lint Python files when saved.",
                    "scope": "resource"
                },
                "python.linting.maxNumberOfProblems": {
                    "type": "number",
                    "default": 100,
                    "description": "Controls the maximum number of problems produced by the server.",
                    "scope": "resource"
                },
                "python.linting.banditArgs": {
                    "type": "array",
                    "description": "Arguments passed in. Each argument is a separate item in the array.",
                    "default": [],
                    "items": {
                        "type": "string"
                    },
                    "scope": "resource"
                },
                "python.linting.banditEnabled": {
                    "type": "boolean",
                    "default": false,
                    "description": "Whether to lint Python files using bandit.",
                    "scope": "resource"
                },
                "python.linting.banditPath": {
                    "type": "string",
                    "default": "bandit",
                    "description": "Path to bandit, you can use a custom version of bandit by modifying this setting to include the full path.",
                    "scope": "resource"
                },
                "python.linting.mypyArgs": {
                    "type": "array",
                    "description": "Arguments passed in. Each argument is a separate item in the array.",
                    "default": [
                        "--ignore-missing-imports",
                        "--follow-imports=silent",
                        "--show-column-numbers"
                    ],
                    "items": {
                        "type": "string"
                    },
                    "scope": "resource"
                },
                "python.linting.mypyCategorySeverity.error": {
                    "type": "string",
                    "default": "Error",
                    "description": "Severity of Mypy message type 'Error'.",
                    "enum": [
                        "Hint",
                        "Error",
                        "Information",
                        "Warning"
                    ],
                    "scope": "resource"
                },
                "python.linting.mypyCategorySeverity.note": {
                    "type": "string",
                    "default": "Information",
                    "description": "Severity of Mypy message type 'Note'.",
                    "enum": [
                        "Hint",
                        "Error",
                        "Information",
                        "Warning"
                    ],
                    "scope": "resource"
                },
                "python.linting.mypyEnabled": {
                    "type": "boolean",
                    "default": false,
                    "description": "Whether to lint Python files using mypy.",
                    "scope": "resource"
                },
                "python.linting.mypyPath": {
                    "type": "string",
                    "default": "mypy",
                    "description": "Path to mypy, you can use a custom version of mypy by modifying this setting to include the full path.",
                    "scope": "resource"
                },
                "python.linting.pep8Args": {
                    "type": "array",
                    "description": "Arguments passed in. Each argument is a separate item in the array.",
                    "default": [],
                    "items": {
                        "type": "string"
                    },
                    "scope": "resource"
                },
                "python.linting.pep8CategorySeverity.E": {
                    "type": "string",
                    "default": "Error",
                    "description": "Severity of Pep8 message type 'E'.",
                    "enum": [
                        "Hint",
                        "Error",
                        "Information",
                        "Warning"
                    ],
                    "scope": "resource"
                },
                "python.linting.pep8CategorySeverity.W": {
                    "type": "string",
                    "default": "Warning",
                    "description": "Severity of Pep8 message type 'W'.",
                    "enum": [
                        "Hint",
                        "Error",
                        "Information",
                        "Warning"
                    ],
                    "scope": "resource"
                },
                "python.linting.pep8Enabled": {
                    "type": "boolean",
                    "default": false,
                    "description": "Whether to lint Python files using pep8",
                    "scope": "resource"
                },
                "python.linting.pep8Path": {
                    "type": "string",
                    "default": "pep8",
                    "description": "Path to pep8, you can use a custom version of pep8 by modifying this setting to include the full path.",
                    "scope": "resource"
                },
                "python.linting.prospectorArgs": {
                    "type": "array",
                    "description": "Arguments passed in. Each argument is a separate item in the array.",
                    "default": [],
                    "items": {
                        "type": "string"
                    },
                    "scope": "resource"
                },
                "python.linting.prospectorEnabled": {
                    "type": "boolean",
                    "default": false,
                    "description": "Whether to lint Python files using prospector.",
                    "scope": "resource"
                },
                "python.linting.prospectorPath": {
                    "type": "string",
                    "default": "prospector",
                    "description": "Path to Prospector, you can use a custom version of prospector by modifying this setting to include the full path.",
                    "scope": "resource"
                },
                "python.linting.pydocstyleArgs": {
                    "type": "array",
                    "description": "Arguments passed in. Each argument is a separate item in the array.",
                    "default": [],
                    "items": {
                        "type": "string"
                    },
                    "scope": "resource"
                },
                "python.linting.pydocstyleEnabled": {
                    "type": "boolean",
                    "default": false,
                    "description": "Whether to lint Python files using pydocstyle",
                    "scope": "resource"
                },
                "python.linting.pydocstylePath": {
                    "type": "string",
                    "default": "pydocstyle",
                    "description": "Path to pydocstyle, you can use a custom version of pydocstyle by modifying this setting to include the full path.",
                    "scope": "resource"
                },
                "python.linting.pylamaArgs": {
                    "type": "array",
                    "description": "Arguments passed in. Each argument is a separate item in the array.",
                    "default": [],
                    "items": {
                        "type": "string"
                    },
                    "scope": "resource"
                },
                "python.linting.pylamaEnabled": {
                    "type": "boolean",
                    "default": false,
                    "description": "Whether to lint Python files using pylama.",
                    "scope": "resource"
                },
                "python.linting.pylamaPath": {
                    "type": "string",
                    "default": "pylama",
                    "description": "Path to pylama, you can use a custom version of pylama by modifying this setting to include the full path.",
                    "scope": "resource"
                },
                "python.linting.pylintArgs": {
                    "type": "array",
                    "description": "Arguments passed in. Each argument is a separate item in the array.",
                    "default": [],
                    "items": {
                        "type": "string"
                    },
                    "scope": "resource"
                },
                "python.linting.pylintCategorySeverity.convention": {
                    "type": "string",
                    "default": "Information",
                    "description": "Severity of Pylint message type 'Convention/C'.",
                    "enum": [
                        "Hint",
                        "Error",
                        "Information",
                        "Warning"
                    ],
                    "scope": "resource"
                },
                "python.linting.pylintCategorySeverity.error": {
                    "type": "string",
                    "default": "Error",
                    "description": "Severity of Pylint message type 'Error/E'.",
                    "enum": [
                        "Hint",
                        "Error",
                        "Information",
                        "Warning"
                    ],
                    "scope": "resource"
                },
                "python.linting.pylintCategorySeverity.fatal": {
                    "type": "string",
                    "default": "Error",
                    "description": "Severity of Pylint message type 'Fatal/F'.",
                    "enum": [
                        "Hint",
                        "Error",
                        "Information",
                        "Warning"
                    ],
                    "scope": "resource"
                },
                "python.linting.pylintCategorySeverity.refactor": {
                    "type": "string",
                    "default": "Hint",
                    "description": "Severity of Pylint message type 'Refactor/R'.",
                    "enum": [
                        "Hint",
                        "Error",
                        "Information",
                        "Warning"
                    ],
                    "scope": "resource"
                },
                "python.linting.pylintCategorySeverity.warning": {
                    "type": "string",
                    "default": "Warning",
                    "description": "Severity of Pylint message type 'Warning/W'.",
                    "enum": [
                        "Hint",
                        "Error",
                        "Information",
                        "Warning"
                    ],
                    "scope": "resource"
                },
                "python.linting.pylintEnabled": {
                    "type": "boolean",
                    "default": true,
                    "description": "Whether to lint Python files using pylint.",
                    "scope": "resource"
                },
                "python.linting.pylintPath": {
                    "type": "string",
                    "default": "pylint",
                    "description": "Path to Pylint, you can use a custom version of pylint by modifying this setting to include the full path.",
                    "scope": "resource"
                },
                "python.linting.pylintUseMinimalCheckers": {
                    "type": "boolean",
                    "default": true,
                    "description": "Whether to run Pylint with minimal set of rules.",
                    "scope": "resource"
                },
                "python.pythonPath": {
                    "type": "string",
                    "default": "python",
                    "description": "Path to Python, you can use a custom version of Python by modifying this setting to include the full path.",
                    "scope": "resource"
                },
                "python.condaPath": {
                    "type": "string",
                    "default": "",
                    "description": "Path to the conda executable to use for activation (version 4.4+).",
                    "scope": "resource"
                },
                "python.pipenvPath": {
                    "type": "string",
                    "default": "pipenv",
                    "description": "Path to the pipenv executable to use for activation.",
                    "scope": "resource"
                },
                "python.poetryPath": {
                    "type": "string",
                    "default": "poetry",
                    "description": "Path to the poetry executable.",
                    "scope": "resource"
                },
                "python.sortImports.args": {
                    "type": "array",
                    "description": "Arguments passed in. Each argument is a separate item in the array.",
                    "default": [],
                    "items": {
                        "type": "string"
                    },
                    "scope": "resource"
                },
                "python.sortImports.path": {
                    "type": "string",
                    "description": "Path to isort script, default using inner version",
                    "default": "",
                    "scope": "resource"
                },
                "python.terminal.activateEnvironment": {
                    "type": "boolean",
                    "default": true,
                    "description": "Activate Python Environment in Terminal created using the Extension.",
                    "scope": "resource"
                },
                "python.terminal.executeInFileDir": {
                    "type": "boolean",
                    "default": false,
                    "description": "When executing a file in the terminal, whether to use execute in the file's directory, instead of the current open folder.",
                    "scope": "resource"
                },
                "python.terminal.launchArgs": {
                    "type": "array",
                    "default": [],
                    "description": "Python launch arguments to use when executing a file in the terminal.",
                    "scope": "resource"
                },
                "python.testing.cwd": {
                    "type": "string",
                    "default": null,
                    "description": "Optional working directory for tests.",
                    "scope": "resource"
                },
                "python.testing.debugPort": {
                    "type": "number",
                    "default": 3000,
                    "description": "Port number used for debugging of tests.",
                    "scope": "resource"
                },
                "python.testing.nosetestArgs": {
                    "type": "array",
                    "description": "Arguments passed in. Each argument is a separate item in the array.",
                    "default": [],
                    "items": {
                        "type": "string"
                    },
                    "scope": "resource"
                },
                "python.testing.nosetestsEnabled": {
                    "type": "boolean",
                    "default": false,
                    "description": "Enable testing using nosetests.",
                    "scope": "resource"
                },
                "python.testing.nosetestPath": {
                    "type": "string",
                    "default": "nosetests",
                    "description": "Path to nosetests, you can use a custom version of nosetests by modifying this setting to include the full path.",
                    "scope": "resource"
                },
                "python.testing.promptToConfigure": {
                    "type": "boolean",
                    "default": true,
                    "description": "Prompt to configure a test framework if potential tests directories are discovered.",
                    "scope": "resource"
                },
                "python.testing.pytestArgs": {
                    "type": "array",
                    "description": "Arguments passed in. Each argument is a separate item in the array.",
                    "default": [],
                    "items": {
                        "type": "string"
                    },
                    "scope": "resource"
                },
                "python.testing.pytestEnabled": {
                    "type": "boolean",
                    "default": false,
                    "description": "Enable testing using pytest.",
                    "scope": "resource"
                },
                "python.testing.pytestPath": {
                    "type": "string",
                    "default": "pytest",
                    "description": "Path to pytest (pytest), you can use a custom version of pytest by modifying this setting to include the full path.",
                    "scope": "resource"
                },
                "python.testing.unittestArgs": {
                    "type": "array",
                    "description": "Arguments passed in. Each argument is a separate item in the array.",
                    "default": [
                        "-v",
                        "-s",
                        ".",
                        "-p",
                        "*test*.py"
                    ],
                    "items": {
                        "type": "string"
                    },
                    "scope": "resource"
                },
                "python.testing.unittestEnabled": {
                    "type": "boolean",
                    "default": false,
                    "description": "Enable testing using unittest.",
                    "scope": "resource"
                },
                "python.testing.autoTestDiscoverOnSaveEnabled": {
                    "type": "boolean",
                    "default": true,
                    "description": "Enable auto run test discovery when saving a test file.",
                    "scope": "resource"
                },
                "python.venvFolders": {
                    "type": "array",
                    "default": [
                        "envs",
                        ".pyenv",
                        ".direnv"
                    ],
                    "description": "Folders in your home directory to look into for virtual environments.",
                    "scope": "resource",
                    "items": {
                        "type": "string"
                    }
                },
                "python.venvPath": {
                    "type": "string",
                    "default": "",
                    "description": "Path to folder with a list of Virtual Environments (e.g. ~/.pyenv, ~/Envs, ~/.virtualenvs).",
                    "scope": "resource"
                },
                "python.workspaceSymbols.ctagsPath": {
                    "type": "string",
                    "default": "ctags",
                    "description": "Fully qualified path to the ctags executable (else leave as ctags, assuming it is in current path).",
                    "scope": "resource"
                },
                "python.workspaceSymbols.enabled": {
                    "type": "boolean",
                    "default": true,
                    "description": "Set to 'false' to disable Workspace Symbol provider using ctags.",
                    "scope": "resource"
                },
                "python.workspaceSymbols.exclusionPatterns": {
                    "type": "array",
                    "default": [
                        "**/site-packages/**"
                    ],
                    "items": {
                        "type": "string"
                    },
                    "description": "Pattern used to exclude files and folders from ctags See http://ctags.sourceforge.net/ctags.html.",
                    "scope": "resource"
                },
                "python.workspaceSymbols.rebuildOnFileSave": {
                    "type": "boolean",
                    "default": true,
                    "description": "Whether to re-build the tags file on when changes made to python files are saved.",
                    "scope": "resource"
                },
                "python.workspaceSymbols.rebuildOnStart": {
                    "type": "boolean",
                    "default": true,
                    "description": "Whether to re-build the tags file on start (defaults to true).",
                    "scope": "resource"
                },
                "python.workspaceSymbols.tagFilePath": {
                    "type": "string",
                    "default": "${workspaceFolder}/.vscode/tags",
                    "description": "Fully qualified path to tag file (exuberant ctag file), used to provide workspace symbols.",
                    "scope": "resource"
                }
            }
        },
        "languages": [
            {
                "id": "pip-requirements",
                "aliases": [
                    "pip requirements",
                    "requirements.txt"
                ],
                "filenames": [
                    "requirements.txt",
                    "constraints.txt",
                    "requirements.in"
                ],
                "filenamePatterns": [
                    "*-requirements.txt",
                    "requirements-*.txt",
                    "constraints-*.txt",
                    "*-constraints.txt",
                    "*-requirements.in",
                    "requirements-*.in"
                ],
                "configuration": "./languages/pip-requirements.json"
            },
            {
                "id": "yaml",
                "filenames": [
                    ".condarc"
                ]
            },
            {
                "id": "toml",
                "filenames": [
                    "Pipfile"
                ]
            },
            {
                "id": "json",
                "filenames": [
                    "Pipfile.lock"
                ]
            },
            {
                "id": "jinja",
                "extensions": [
                    ".jinja2",
                    ".j2"
                ],
                "aliases": [
                    "Jinja"
                ]
            },
            {
                "id": "jupyter",
                "extensions": [
                    ".ipynb"
                ]
            }
        ],
        "grammars": [
            {
                "language": "pip-requirements",
                "scopeName": "source.pip-requirements",
                "path": "./syntaxes/pip-requirements.tmLanguage.json"
            }
        ],
        "jsonValidation": [
            {
                "fileMatch": ".condarc",
                "url": "./schemas/condarc.json"
            },
            {
                "fileMatch": "environment.yml",
                "url": "./schemas/conda-environment.json"
            },
            {
                "fileMatch": "meta.yaml",
                "url": "./schemas/conda-meta.json"
            }
        ],
        "yamlValidation": [
            {
                "fileMatch": ".condarc",
                "url": "./schemas/condarc.json"
            },
            {
                "fileMatch": "environment.yml",
                "url": "./schemas/conda-environment.json"
            },
            {
                "fileMatch": "meta.yaml",
                "url": "./schemas/conda-meta.json"
            }
        ],
        "views": {
            "test": [
                {
                    "id": "python_tests",
                    "name": "PYTHON",
                    "when": "testsDiscovered"
                }
            ]
        }
    },
    "scripts": {
        "package": "gulp clean && gulp prePublishBundle && vsce package -o ms-python-insiders.vsix",
        "compile": "tsc -watch -p ./",
        "compile-webviews-watch": "npx webpack --config webpack.datascience-ui.config.js --watch",
        "dump-datascience-webpack-stats": "webpack --config webpack.datascience-ui.config.js --profile --json > tmp/ds-stats.json",
        "compile-webviews": "gulp compile-webviews",
        "compile-webviews-verbose": "npx webpack --config webpack.datascience-ui.config.js",
        "postinstall": "node ./node_modules/vscode/bin/install && node ./build/ci/postInstall.js",
        "test": "node ./out/test/standardTest.js && node ./out/test/multiRootTest.js",
        "test:unittests": "mocha --require source-map-support/register --opts ./build/.mocha.unittests.opts",
        "test:unittests:cover": "npm run test:unittests",
        "test:functional": "mocha --require source-map-support/register --opts ./build/.mocha.functional.opts",
        "test:functional:cover": "npm run test:functional",
        "testDebugger": "node ./out/test/testBootstrap.js ./out/test/debuggerTest.js",
        "testSingleWorkspace": "node ./out/test/testBootstrap.js ./out/test/standardTest.js",
        "testMultiWorkspace": "node ./out/test/testBootstrap.js ./out/test/multiRootTest.js",
        "testPerformance": "node ./out/test/testBootstrap.js ./out/test/performanceTest.js",
        "testSmoke": "node ./out/test/smokeTest.js",
        "lint-staged": "node gulpfile.js",
        "lint": "tslint src/**/*.ts -t verbose",
        "clean": "gulp clean",
        "cover:enable": "gulp cover:enable",
        "debugger-coverage": "gulp debugger-coverage",
        "cover:inlinesource": "gulp inlinesource",
        "updateBuildNumber": "gulp updateBuildNumber",
        "verifyBundle": "gulp verifyBundle"
    },
    "dependencies": {
        "@jupyterlab/services": "^3.2.1",
        "arch": "^2.1.0",
        "azure-storage": "^2.10.1",
        "copy-to-clipboard": "^3.2.0",
        "diff-match-patch": "^1.0.0",
        "fs-extra": "^4.0.3",
        "fuzzy": "^0.1.3",
        "get-port": "^3.2.0",
        "glob": "^7.1.2",
        "hash.js": "^1.1.7",
        "iconv-lite": "^0.4.21",
        "inversify": "^4.11.1",
        "jsonc-parser": "^2.0.3",
        "less-plugin-inline-urls": "^1.2.0",
        "line-by-line": "^0.1.6",
        "lodash": "^4.17.11",
        "md5": "^2.2.1",
        "minimatch": "^3.0.4",
        "monaco-editor-textmate": "^2.1.1",
        "monaco-textmate": "^3.0.0",
        "named-js-regexp": "^1.3.3",
        "node-fetch": "^2.6.0",
        "node-stream-zip": "^1.6.0",
        "onigasm": "^2.2.2",
        "pdfkit": "^0.10.0",
        "pidusage": "^1.2.0",
        "react-svg-pan-zoom": "^3.1.0",
        "react-svgmt": "^1.1.8",
        "react-virtualized": "^9.21.1",
        "reflect-metadata": "^0.1.12",
        "request": "^2.87.0",
        "request-progress": "^3.0.0",
        "rxjs": "^5.5.9",
        "semver": "^5.5.0",
        "slickgrid": "^2.4.7",
        "stack-trace": "0.0.10",
        "strip-ansi": "^5.2.0",
        "strip-json-comments": "^2.0.1",
        "sudo-prompt": "^8.2.0",
        "svg-to-pdfkit": "^0.1.7",
        "tmp": "^0.0.29",
        "tree-kill": "^1.2.0",
        "tslint": "^5.14.0",
        "typescript-char": "^0.0.0",
        "uint64be": "^1.0.1",
        "unicode": "^10.0.0",
        "untildify": "^3.0.2",
        "vscode-debugadapter": "^1.28.0",
        "vscode-debugprotocol": "^1.28.0",
        "vscode-extension-telemetry": "^0.1.0",
        "vscode-languageclient": "^5.2.1",
        "vscode-languageserver": "^5.2.1",
        "vscode-languageserver-protocol": "^3.14.1",
        "vsls": "^0.3.1291",
        "winreg": "^1.2.4",
        "winston": "^3.2.1",
        "ws": "^6.0.0",
        "xml2js": "^0.4.19"
    },
    "devDependencies": {
        "@babel/cli": "^7.4.4",
        "@babel/core": "^7.4.4",
        "@babel/plugin-transform-runtime": "^7.4.4",
        "@babel/polyfill": "^7.4.4",
        "@babel/preset-env": "^7.1.0",
        "@babel/preset-react": "^7.0.0",
        "@babel/register": "^7.4.4",
        "@nteract/plotly": "^1.47.1",
        "@nteract/transform-dataresource": "^4.3.5",
        "@nteract/transform-geojson": "^3.2.3",
        "@nteract/transform-model-debug": "^3.2.3",
        "@nteract/transform-plotly": "^5.0.0",
        "@nteract/transforms": "^4.4.4",
        "@types/chai": "^4.1.2",
        "@types/chai-arrays": "^1.0.2",
        "@types/chai-as-promised": "^7.1.0",
        "@types/copy-webpack-plugin": "^4.4.2",
        "@types/del": "^3.0.0",
        "@types/diff-match-patch": "^1.0.32",
        "@types/download": "^6.2.2",
        "@types/enzyme": "^3.1.14",
        "@types/enzyme-adapter-react-16": "^1.0.3",
        "@types/event-stream": "^3.3.33",
        "@types/fs-extra": "^5.0.1",
        "@types/get-port": "^3.2.0",
        "@types/glob": "^5.0.35",
        "@types/html-webpack-plugin": "^3.2.0",
        "@types/iconv-lite": "^0.0.1",
        "@types/istanbul": "^0.4.29",
        "@types/jsdom": "^11.12.0",
        "@types/loader-utils": "^1.1.3",
        "@types/lodash": "^4.14.104",
        "@types/md5": "^2.1.32",
        "@types/mocha": "^5.2.6",
        "@types/node": "9.4.7",
<<<<<<< HEAD
        "@types/pdfkit": "^0.7.36",
=======
        "@types/node-fetch": "^2.3.4",
>>>>>>> aea381e4
        "@types/promisify-node": "^0.4.0",
        "@types/react": "^16.4.14",
        "@types/react-dom": "^16.0.8",
        "@types/react-json-tree": "^0.6.8",
        "@types/react-virtualized": "^9.21.2",
        "@types/request": "^2.47.0",
        "@types/semver": "^5.5.0",
        "@types/shortid": "^0.0.29",
        "@types/sinon": "^4.3.3",
        "@types/slickgrid": "^2.1.27",
        "@types/stack-trace": "0.0.29",
        "@types/strip-json-comments": "0.0.30",
        "@types/temp": "^0.8.32",
        "@types/tmp": "0.0.33",
        "@types/untildify": "^3.0.0",
        "@types/uuid": "^3.4.3",
        "@types/webpack-bundle-analyzer": "^2.13.0",
        "@types/winreg": "^1.2.30",
        "@types/ws": "^6.0.1",
        "@types/xml2js": "^0.4.2",
        "JSONStream": "^1.3.2",
        "ansi-to-html": "^0.6.7",
        "awesome-typescript-loader": "^5.2.1",
        "babel-loader": "^8.0.3",
        "babel-plugin-inline-json-import": "^0.3.1",
        "babel-plugin-transform-runtime": "^6.23.0",
        "babel-polyfill": "^6.26.0",
        "bootstrap": "^4.3.1",
        "bootstrap-less": "^3.3.8",
        "canvas": "2.0.1",
        "chai": "^4.1.2",
        "chai-arrays": "^2.0.0",
        "chai-as-promised": "^7.1.1",
        "codecov": "^3.0.0",
        "colors": "^1.2.1",
        "copy-webpack-plugin": "^4.6.0",
        "cross-spawn": "^6.0.5",
        "css-loader": "^1.0.1",
        "decache": "^4.4.0",
        "del": "^3.0.0",
        "download": "^7.0.0",
        "enzyme": "^3.7.0",
        "enzyme-adapter-react-16": "^1.6.0",
        "event-stream": "3.3.4",
        "expose-loader": "^0.7.5",
        "file-loader": "^2.0.0",
        "flat": "^4.0.0",
        "gulp": "^4.0.0",
        "gulp-azure-storage": "^0.9.0",
        "gulp-filter": "^5.1.0",
        "gulp-inline-source": "^4.0.0",
        "gulp-json-editor": "^2.2.2",
        "gulp-rename": "^1.4.0",
        "gulp-sourcemaps": "^2.6.4",
        "gulp-typescript": "^4.0.1",
        "html-webpack-plugin": "^3.2.0",
        "husky": "^1.1.2",
        "immutable": "^4.0.0-rc.12",
        "is-running": "^2.1.0",
        "istanbul": "^0.4.5",
        "jsdom": "^15.0.0",
        "json-loader": "^0.5.7",
        "less": "^3.9.0",
        "less-loader": "^5.0.0",
        "loader-utils": "^1.1.0",
        "mocha": "^6.1.4",
        "mocha-junit-reporter": "^1.17.0",
        "mocha-multi-reporters": "^1.1.7",
        "monaco-editor": "0.16.2",
        "monaco-editor-webpack-plugin": "^1.7.0",
        "node-has-native-dependencies": "^1.0.2",
        "node-html-parser": "^1.1.13",
        "nyc": "^14.1.0",
        "raw-loader": "^0.5.1",
        "react": "^16.5.2",
        "react-data-grid": "^6.0.2-0",
        "react-data-grid-addons": "^6.0.2-0",
        "react-dev-utils": "^5.0.2",
        "react-dom": "^16.5.2",
        "react-json-tree": "^0.11.0",
        "relative": "^3.0.2",
        "remap-istanbul": "^0.10.1",
        "retyped-diff-match-patch-tsd-ambient": "^1.0.0-0",
        "rewiremock": "^3.13.0",
        "sass-loader": "^7.1.0",
        "shortid": "^2.2.8",
        "sinon": "^7.3.2",
        "style-loader": "^0.23.1",
        "styled-jsx": "^3.1.0",
        "svg-inline-loader": "^0.8.0",
        "svg-inline-react": "^3.1.0",
        "terser-webpack-plugin": "^1.2.3",
        "ts-loader": "^5.3.0",
        "ts-mockito": "^2.3.1",
        "tsconfig-paths-webpack-plugin": "^3.2.0",
        "tslint-eslint-rules": "^5.1.0",
        "tslint-microsoft-contrib": "^5.0.3",
        "typed-react-markdown": "^0.1.0",
        "typemoq": "^2.1.0",
        "typescript": "^3.4.3",
        "typescript-formatter": "^7.1.0",
        "url-loader": "^1.1.2",
        "uuid": "^3.3.2",
        "vsce": "^1.59.0",
        "vscode": "^1.1.33",
        "vscode-debugadapter-testsupport": "^1.27.0",
        "webpack": "^4.20.2",
        "webpack-bundle-analyzer": "^3.3.2",
        "webpack-cli": "^3.1.2",
        "webpack-fix-default-import-plugin": "^1.0.3",
        "webpack-merge": "^4.1.4",
        "webpack-node-externals": "^1.7.2",
        "why-is-node-running": "^2.0.3",
        "wtfnode": "^0.8.0",
        "yargs": "^12.0.2"
    },
    "__metadata": {
        "id": "f1f59ae4-9318-4f3c-a9b5-81b2eaa5f8a5",
        "publisherDisplayName": "Microsoft",
        "publisherId": "998b010b-e2af-44a5-a6cd-0b5fd3b9b6f8"
    }
}<|MERGE_RESOLUTION|>--- conflicted
+++ resolved
@@ -2282,11 +2282,8 @@
         "@types/md5": "^2.1.32",
         "@types/mocha": "^5.2.6",
         "@types/node": "9.4.7",
-<<<<<<< HEAD
         "@types/pdfkit": "^0.7.36",
-=======
         "@types/node-fetch": "^2.3.4",
->>>>>>> aea381e4
         "@types/promisify-node": "^0.4.0",
         "@types/react": "^16.4.14",
         "@types/react-dom": "^16.0.8",
