{
    "name": "python",
    "displayName": "Python",
    "description": "Linting, Debugging (multi-threaded, remote), Intellisense, code formatting, refactoring, unit tests, snippets, and more.",
    "version": "2018.4.0-alpha",
    "publisher": "ms-python",
    "author": {
        "name": "Microsoft Corporation"
    },
    "license": "MIT",
    "homepage": "https://github.com/Microsoft/vscode-python",
    "repository": {
        "type": "git",
        "url": "https://github.com/Microsoft/vscode-python"
    },
    "bugs": {
        "url": "https://github.com/Microsoft/vscode-python/issues"
    },
    "qna": "https://stackoverflow.com/questions/tagged/visual-studio-code+python",
    "badges": [
        {
            "url": "https://travis-ci.org/Microsoft/vscode-python.svg?branch=master",
            "href": "https://travis-ci.org/Microsoft/vscode-python",
            "description": "Continuous integration (Travis)"
        },
        {
            "url": "https://ci.appveyor.com/api/projects/status/s0pt8d79gqw222j7?svg=true",
            "href": "https://ci.appveyor.com/project/DonJayamanne/vscode-python-v3vd6/branch/master",
            "description": "Continuous integration (AppVeyor)"
        },
        {
            "url": "https://codecov.io/gh/Microsoft/vscode-python/branch/master/graph/badge.svg",
            "href": "https://codecov.io/gh/Microsoft/vscode-python",
            "description": "Test coverage"
        }
    ],
    "icon": "icon.png",
    "galleryBanner": {
        "color": "#1e415e",
        "theme": "dark"
    },
    "engines": {
        "vscode": "^1.18.0"
    },
    "recommendations": [
        "donjayamanne.jupyter"
    ],
    "keywords": [
        "python",
        "django",
        "unittest",
        "multi-root ready"
    ],
    "categories": [
        "Languages",
        "Debuggers",
        "Linters",
        "Snippets",
        "Formatters",
        "Other"
    ],
    "activationEvents": [
        "onLanguage:python",
        "onDebugResolve:python",
        "onDebugResolve:pythonExperimental",
        "onCommand:python.execInTerminal",
        "onCommand:python.sortImports",
        "onCommand:python.runtests",
        "onCommand:python.debugtests",
        "onCommand:python.setInterpreter",
        "onCommand:python.setShebangInterpreter",
        "onCommand:python.viewTestUI",
        "onCommand:python.viewTestOutput",
        "onCommand:python.selectAndRunTestMethod",
        "onCommand:python.selectAndDebugTestMethod",
        "onCommand:python.selectAndRunTestFile",
        "onCommand:python.runCurrentTestFile",
        "onCommand:python.runFailedTests",
        "onCommand:python.execSelectionInTerminal",
        "onCommand:python.execSelectionInDjangoShell",
        "onCommand:python.buildWorkspaceSymbols",
        "onCommand:python.updateSparkLibrary",
        "onCommand:python.startREPL",
        "onCommand:python.goToPythonObject",
        "onCommand:python.setLinter",
        "onCommand:python.enableLinting",
        "onCommand:python.createTerminal"
    ],
    "main": "./out/client/extension",
    "contributes": {
        "snippets": [
            {
                "language": "python",
                "path": "./snippets/python.json"
            }
        ],
        "commands": [
            {
                "command": "python.sortImports",
                "title": "%python.command.python.sortImports.title%",
                "category": "Python Refactor"
            },
            {
                "command": "python.startREPL",
                "title": "%python.command.python.startREPL.title%",
                "category": "Python"
            },
            {
                "command": "python.createTerminal",
                "title": "%python.command.python.createTerminal.title%",
                "category": "Python"
            },
            {
                "command": "python.buildWorkspaceSymbols",
                "title": "%python.command.python.buildWorkspaceSymbols.title%",
                "category": "Python"
            },
            {
                "command": "python.runtests",
                "title": "%python.command.python.runtests.title%",
                "category": "Python"
            },
            {
                "command": "python.debugtests",
                "title": "%python.command.python.debugtests.title%",
                "category": "Python"
            },
            {
                "command": "python.execInTerminal",
                "title": "%python.command.python.execInTerminal.title%",
                "category": "Python"
            },
            {
                "command": "python.setInterpreter",
                "title": "%python.command.python.setInterpreter.title%",
                "category": "Python"
            },
            {
                "command": "python.updateSparkLibrary",
                "title": "%python.command.python.updateSparkLibrary.title%",
                "category": "Python"
            },
            {
                "command": "python.refactorExtractVariable",
                "title": "%python.command.python.refactorExtractVariable.title%",
                "category": "Python Refactor"
            },
            {
                "command": "python.refactorExtractMethod",
                "title": "%python.command.python.refactorExtractMethod.title%",
                "category": "Python Refactor"
            },
            {
                "command": "python.viewTestOutput",
                "title": "%python.command.python.viewTestOutput.title%",
                "category": "Python"
            },
            {
                "command": "python.selectAndRunTestMethod",
                "title": "%python.command.python.selectAndRunTestMethod.title%",
                "category": "Python"
            },
            {
                "command": "python.selectAndDebugTestMethod",
                "title": "%python.command.python.selectAndDebugTestMethod.title%",
                "category": "Python"
            },
            {
                "command": "python.selectAndRunTestFile",
                "title": "%python.command.python.selectAndRunTestFile.title%",
                "category": "Python"
            },
            {
                "command": "python.runCurrentTestFile",
                "title": "%python.command.python.runCurrentTestFile.title%",
                "category": "Python"
            },
            {
                "command": "python.runFailedTests",
                "title": "%python.command.python.runFailedTests.title%",
                "category": "Python"
            },
            {
                "command": "python.execSelectionInTerminal",
                "title": "%python.command.python.execSelectionInTerminal.title%",
                "category": "Python"
            },
            {
                "command": "python.execSelectionInDjangoShell",
                "title": "%python.command.python.execSelectionInDjangoShell.title%",
                "category": "Python"
            },
            {
                "command": "python.goToPythonObject",
                "title": "%python.command.python.goToPythonObject.title%",
                "category": "Python"
            },
            {
                "command": "python.setLinter",
                "title": "%python.command.python.setLinter.title%",
                "category": "Python"
            },
            {
                "command": "python.enableLinting",
                "title": "%python.command.python.enableLinting.title%",
                "category": "Python"
            },
            {
                "command": "python.runLinting",
                "title": "%python.command.python.runLinting.title%",
                "category": "Python"
            }
        ],
        "menus": {
            "editor/context": [
                {
                    "command": "python.refactorExtractVariable",
                    "title": "Refactor: Extract Variable",
                    "group": "Refactor",
                    "when": "editorHasSelection && editorLangId == python"
                },
                {
                    "command": "python.refactorExtractMethod",
                    "title": "Refactor: Extract Method",
                    "group": "Refactor",
                    "when": "editorHasSelection && editorLangId == python"
                },
                {
                    "command": "python.sortImports",
                    "title": "Refactor: Sort Imports",
                    "group": "Refactor",
                    "when": "editorLangId == python"
                },
                {
                    "command": "python.execSelectionInTerminal",
                    "group": "Python",
                    "when": "editorHasSelection && editorLangId == python"
                },
                {
                    "command": "python.execSelectionInDjangoShell",
                    "group": "Python",
                    "when": "editorHasSelection && editorLangId == python && python.isDjangoProject"
                },
                {
                    "when": "resourceLangId == python",
                    "command": "python.execInTerminal",
                    "group": "Python"
                },
                {
                    "when": "resourceLangId == python",
                    "command": "python.runCurrentTestFile",
                    "group": "Python"
                }
            ],
            "explorer/context": [
                {
                    "when": "resourceLangId == python",
                    "command": "python.runtests",
                    "group": "Python"
                },
                {
                    "when": "resourceLangId == python",
                    "command": "python.debugtests",
                    "group": "Python"
                },
                {
                    "when": "resourceLangId == python",
                    "command": "python.execInTerminal",
                    "group": "Python"
                }
            ]
        },
        "debuggers": [
            {
                "type": "python",
                "label": "Python",
                "languages": [
                    "python"
                ],
                "enableBreakpointsFor": {
                    "languageIds": [
                        "python",
                        "html"
                    ]
                },
                "aiKey": "AIF-d9b70cd4-b9f9-4d70-929b-a071c400b217",
                "program": "./out/client/debugger/Main.js",
                "runtime": "node",
                "configurationSnippets": [
                    {
                        "label": "%python.snippet.launch.standard.label%",
                        "description": "%python.snippet.launch.standard.description%",
                        "body": {
                            "name": "Python: Current File",
                            "type": "python",
                            "request": "launch",
                            "program": "^\"\\${file}\""
                        }
                    },
                    {
                        "label": "%python.snippet.launch.pyspark.label%",
                        "description": "%python.snippet.launch.pyspark.description%",
                        "body": {
                            "name": "PySpark",
                            "type": "python",
                            "request": "launch",
                            "osx": {
                                "pythonPath": "^\"\\${env:SPARK_HOME}/bin/spark-submit\""
                            },
                            "windows": {
                                "pythonPath": "^\"\\${env:SPARK_HOME}/bin/spark-submit.cmd\""
                            },
                            "linux": {
                                "pythonPath": "^\"\\${env:SPARK_HOME}/bin/spark-submit\""
                            },
                            "program": "^\"\\${file}\""
                        }
                    },
                    {
                        "label": "%python.snippet.launch.module.label%",
                        "description": "%python.snippet.launch.module.description%",
                        "body": {
                            "name": "Python Module",
                            "type": "python",
                            "request": "launch",
                            "module": "module.name"
                        }
                    },
                    {
                        "label": "%python.snippet.launch.terminal.label%",
                        "description": "%python.snippet.launch.terminal.description%",
                        "body": {
                            "name": "Integrated Terminal/Console",
                            "type": "python",
                            "request": "launch",
                            "program": "^\"\\${file}\"",
                            "console": "integratedTerminal"
                        }
                    },
                    {
                        "label": "%python.snippet.launch.externalTerminal.label%",
                        "description": "%python.snippet.launch.externalTerminal.description%",
                        "body": {
                            "name": "External Terminal/Console",
                            "type": "python",
                            "request": "launch",
                            "program": "^\"\\${file}\"",
                            "console": "externalTerminal"
                        }
                    },
                    {
                        "label": "%python.snippet.launch.django.label%",
                        "description": "%python.snippet.launch.django.description%",
                        "body": {
                            "name": "Django",
                            "type": "python",
                            "request": "launch",
                            "program": "^\"\\${workspaceFolder}/manage.py\"",
                            "args": [
                                "runserver",
                                "--noreload",
                                "--nothreading"
                            ],
                            "debugOptions": [
                                "RedirectOutput",
                                "Django"
                            ]
                        }
                    },
                    {
                        "label": "%python.snippet.launch.flask.label%",
                        "description": "%python.snippet.launch.flask.description%",
                        "body": {
                            "name": "Flask",
                            "type": "python",
                            "request": "launch",
                            "stopOnEntry": false,
                            "pythonPath": "^\"\\${config:python.pythonPath}\"",
                            "module": "flask",
                            "cwd": "^\"\\${workspaceFolder}\"",
                            "env": {
                                "FLASK_APP": "^\"\\${workspaceFolder}/app.py\""
                            },
                            "args": [
                                "run",
                                "--no-debugger",
                                "--no-reload"
                            ]
                        }
                    },
                    {
                        "label": "%python.snippet.launch.flaskOld.label%",
                        "description": "%python.snippet.launch.flaskOld.description%",
                        "body": {
                            "name": "Flask (0.10.x or earlier)",
                            "type": "python",
                            "request": "launch",
                            "program": "^\"\\${workspaceFolder}/run.py\""
                        }
                    },
                    {
                        "label": "%python.snippet.launch.pyramid.label%",
                        "description": "%python.snippet.launch.pyramid.description%",
                        "body": {
                            "name": "Pyramid",
                            "type": "python",
                            "request": "launch",
                            "args": [
                                "^\"\\${workspaceFolder}/development.ini\""
                            ],
                            "debugOptions": [
                                "RedirectOutput",
                                "Pyramid"
                            ]
                        }
                    },
                    {
                        "label": "%python.snippet.launch.watson.label%",
                        "description": "%python.snippet.launch.watson.description%",
                        "body": {
                            "name": "Watson",
                            "type": "python",
                            "request": "launch",
                            "program": "^\"\\${workspaceFolder}/console.py\"",
                            "args": [
                                "dev",
                                "runserver",
                                "--noreload=True"
                            ]
                        }
                    },
                    {
                        "label": "%python.snippet.launch.scrapy.label%",
                        "description": "%python.snippet.launch.scrapy.description%",
                        "body": {
                            "name": "Scrapy",
                            "type": "python",
                            "request": "launch",
                            "program": "~/.virtualenvs/scrapy/bin/scrapy",
                            "args": [
                                "crawl",
                                "specs",
                                "-o",
                                "bikes.json"
                            ],
                            "console": "integratedTerminal"
                        }
                    },
                    {
                        "label": "%python.snippet.launch.attach.label%",
                        "description": "%python.snippet.launch.attach.description%",
                        "body": {
                            "name": "Attach (Remote Debug)",
                            "type": "python",
                            "request": "attach",
                            "localRoot": "^\"\\${workspaceFolder}\"",
                            "remoteRoot": "^\"\\${workspaceFolder}\"",
                            "port": 3000,
                            "secret": "my_secret",
                            "host": "localhost"
                        }
                    }
                ],
                "configurationAttributes": {
                    "launch": {
                        "properties": {
                            "module": {
                                "type": "string",
                                "description": "Name of the module to be debugged.",
                                "default": ""
                            },
                            "program": {
                                "type": "string",
                                "description": "Absolute path to the program.",
                                "default": "${file}"
                            },
                            "pythonPath": {
                                "type": "string",
                                "description": "Path (fully qualified) to python executable. Defaults to the value in settings.json",
                                "default": "${config:python.pythonPath}"
                            },
                            "args": {
                                "type": "array",
                                "description": "Command line arguments passed to the program",
                                "default": [],
                                "items": {
                                    "type": "string"
                                }
                            },
                            "stopOnEntry": {
                                "type": "boolean",
                                "description": "Automatically stop after launch.",
                                "default": false
                            },
                            "console": {
                                "enum": [
                                    "none",
                                    "integratedTerminal",
                                    "externalTerminal"
                                ],
                                "description": "Where to launch the debug target: internal console, integrated terminal, or external terminal.",
                                "default": "integratedTerminal"
                            },
                            "cwd": {
                                "type": "string",
                                "description": "Absolute path to the working directory of the program being debugged. Default is the root directory of the file (leave empty).",
                                "default": "${workspaceFolder}"
                            },
                            "debugOptions": {
                                "type": "array",
                                "description": "Advanced options, view read me for further details.",
                                "items": {
                                    "type": "string",
                                    "enum": [
                                        "RedirectOutput",
                                        "DebugStdLib",
                                        "BreakOnSystemExitZero",
                                        "Django",
                                        "Sudo",
                                        "IgnoreDjangoTemplateWarnings",
                                        "Pyramid"
                                    ]
                                },
                                "default": [
                                    "RedirectOutput"
                                ]
                            },
                            "exceptionHandling": {
                                "description": "List of exception types and how they are handled during debugging (ignore, always break or break only if unhandled).",
                                "properties": {
                                    "ignore": {
                                        "type": "array",
                                        "description": "Never break into these exceptions, e.g. 'copy.Error'",
                                        "default": [],
                                        "items": {
                                            "type": "string"
                                        }
                                    },
                                    "always": {
                                        "type": "array",
                                        "description": "Always break into these exceptions, e.g. 'copy.Error'",
                                        "default": [],
                                        "items": {
                                            "type": "string"
                                        }
                                    },
                                    "unhandled": {
                                        "type": "array",
                                        "description": "Break into these exceptions if they aren't handled, e.g. 'copy.Error'",
                                        "default": [],
                                        "items": {
                                            "type": "string"
                                        }
                                    }
                                }
                            },
                            "env": {
                                "type": "object",
                                "description": "Environment variables defined as a key value pair. Property ends up being the Environment Variable and the value of the property ends up being the value of the Env Variable.",
                                "default": {}
                            },
                            "envFile": {
                                "type": "string",
                                "description": "Absolute path to a file containing environment variable definitions.",
                                "default": "${workspaceFolder}/.env"
                            },
                            "port": {
                                "type": "number",
                                "description": "Debug port (default is 0, resulting in the use of a dynamic port).",
                                "default": 0
                            },
                            "host": {
                                "type": "string",
                                "description": "IP address of the of the local debug server (default is localhost).",
                                "default": "localhost"
                            },
                            "logToFile": {
                                "type": "boolean",
                                "description": "Enable logging of debugger events to a log file.",
                                "default": false
                            }
                        }
                    },
                    "attach": {
                        "required": [
                            "localRoot",
                            "remoteRoot"
                        ],
                        "properties": {
                            "localRoot": {
                                "type": "string",
                                "description": "Local source root that corrresponds to the 'remoteRoot'.",
                                "default": "${workspaceFolder}"
                            },
                            "remoteRoot": {
                                "type": "string",
                                "description": "The source root of the remote host.",
                                "default": ""
                            },
                            "port": {
                                "type": "number",
                                "description": "Debug port to attach",
                                "default": 0
                            },
                            "host": {
                                "type": "string",
                                "description": "IP Address of the of remote server (default is localhost or use 127.0.0.1).",
                                "default": "localhost"
                            },
                            "secret": {
                                "type": "string",
                                "description": "Secret used to authenticate for remote debugging.",
                                "default": ""
                            },
                            "logToFile": {
                                "type": "boolean",
                                "description": "Enable logging of debugger events to a log file.",
                                "default": false
                            }
                        }
                    }
                },
                "initialConfigurations": [
                    {
                        "name": "Python: Current File",
                        "type": "python",
                        "request": "launch",
                        "program": "${file}"
                    },
                    {
                        "name": "Python: Attach",
                        "type": "python",
                        "request": "attach",
                        "localRoot": "${workspaceFolder}",
                        "remoteRoot": "${workspaceFolder}",
                        "port": 3000,
                        "secret": "my_secret",
                        "host": "localhost"
                    },
                    {
                        "name": "Python: Terminal (integrated)",
                        "type": "python",
                        "request": "launch",
                        "program": "${file}",
                        "console": "integratedTerminal"
                    },
                    {
                        "name": "Python: Terminal (external)",
                        "type": "python",
                        "request": "launch",
                        "program": "${file}",
                        "console": "externalTerminal"
                    },
                    {
                        "name": "Python: Django",
                        "type": "python",
                        "request": "launch",
                        "program": "${workspaceFolder}/manage.py",
                        "args": [
                            "runserver",
                            "--noreload",
                            "--nothreading"
                        ],
                        "debugOptions": [
                            "RedirectOutput",
                            "Django"
                        ]
                    },
                    {
                        "name": "Python: Flask (0.11.x or later)",
                        "type": "python",
                        "request": "launch",
                        "module": "flask",
                        "env": {
                            "FLASK_APP": "${workspaceFolder}/app.py"
                        },
                        "args": [
                            "run",
                            "--no-debugger",
                            "--no-reload"
                        ]
                    },
                    {
                        "name": "Python: Module",
                        "type": "python",
                        "request": "launch",
                        "module": "module.name"
                    },
                    {
                        "name": "Python: Pyramid",
                        "type": "python",
                        "request": "launch",
                        "args": [
                            "${workspaceFolder}/development.ini"
                        ],
                        "debugOptions": [
                            "RedirectOutput",
                            "Pyramid"
                        ]
                    },
                    {
                        "name": "Python: Watson",
                        "type": "python",
                        "request": "launch",
                        "program": "${workspaceFolder}/console.py",
                        "args": [
                            "dev",
                            "runserver",
                            "--noreload=True"
                        ]
                    },
                    {
                        "name": "Python: All debug Options",
                        "type": "python",
                        "request": "launch",
                        "pythonPath": "${config:python.pythonPath}",
                        "program": "${file}",
                        "module": "module.name",
                        "env": {
                            "VAR1": "1",
                            "VAR2": "2"
                        },
                        "envFile": "${workspaceFolder}/.env",
                        "args": [
                            "arg1",
                            "arg2"
                        ],
                        "debugOptions": [
                            "RedirectOutput"
                        ]
                    }
                ]
            },
            {
                "type": "pythonExperimental",
                "label": "Python Experimental",
                "languages": [
                    "python"
                ],
                "enableBreakpointsFor": {
                    "languageIds": [
                        "python",
                        "html"
                    ]
                },
                "aiKey": "AIF-d9b70cd4-b9f9-4d70-929b-a071c400b217",
                "program": "./out/client/debugger/mainV2.js",
                "runtime": "node",
                "configurationSnippets": [
                    {
                        "label": "Python Experimental: Terminal (integrated)",
                        "description": "%python.snippet.launch.terminal.description%",
                        "body": {
                            "name": "Python Experimental: Terminal (integrated)",
                            "type": "pythonExperimental",
                            "request": "launch",
                            "program": "^\"\\${file}\"",
                            "console": "integratedTerminal"
                        }
                    },
                    {
                        "label": "Python Experimental: Terminal (external)",
                        "description": "%python.snippet.launch.externalTerminal.description%",
                        "body": {
                            "name": "Python Experimental: Terminal (external)",
                            "type": "pythonExperimental",
                            "request": "launch",
                            "program": "^\"\\${file}\"",
                            "console": "externalTerminal"
                        }
                    },
                    {
                        "label": "Python Experimental: Django",
                        "description": "%python.snippet.launch.django.description%",
                        "body": {
                            "name": "Django",
                            "type": "pythonExperimental",
                            "request": "launch",
                            "program": "^\"\\${workspaceFolder}/manage.py\"",
                            "args": [
                                "runserver",
                                "--noreload",
                                "--nothreading"
                            ],
                            "debugOptions": [
                                "RedirectOutput",
                                "Django"
                            ]
                        }
                    },
                    {
                        "label": "Python Experimental: Flask",
                        "description": "%python.snippet.launch.flask.description%",
                        "body": {
                            "name": "Flask",
                            "type": "pythonExperimental",
                            "request": "launch",
                            "module": "flask",
                            "env": {
                                "FLASK_APP": "^\"\\${workspaceFolder}/app.py\""
                            },
                            "args": [
                                "run",
                                "--no-debugger",
                                "--no-reload"
                            ],
                            "debugOptions": [
                                "RedirectOutput",
                                "Jinja"
                            ]
                        }
                    },
                    {
                        "label": "Python Experimental: PySpark",
                        "description": "%python.snippet.launch.pyspark.description%",
                        "body": {
                            "name": "PySpark",
                            "type": "pythonExperimental",
                            "request": "launch",
                            "osx": {
                                "pythonPath": "^\"\\${env:SPARK_HOME}/bin/spark-submit\""
                            },
                            "windows": {
                                "pythonPath": "^\"\\${env:SPARK_HOME}/bin/spark-submit.cmd\""
                            },
                            "linux": {
                                "pythonPath": "^\"\\${env:SPARK_HOME}/bin/spark-submit\""
                            },
                            "program": "^\"\\${file}\""
                        }
                    },
                    {
                        "label": "Python Experimental: Watson",
                        "description": "%python.snippet.launch.watson.description%",
                        "body": {
                            "name": "Watson",
                            "type": "pythonExperimental",
                            "request": "launch",
                            "program": "^\"\\${workspaceFolder}/console.py\"",
                            "args": [
                                "dev",
                                "runserver",
                                "--noreload=True"
                            ]
                        }
                    },
                    {
                        "label": "Python Experimental: Scrapy",
                        "description": "%python.snippet.launch.scrapy.description%",
                        "body": {
                            "name": "Scrapy",
                            "type": "pythonExperimental",
                            "request": "launch",
                            "module": "scrapy",
                            "args": [
                                "crawl",
                                "specs",
                                "-o",
                                "bikes.json"
                            ]
                        }
                    },
                    {
                        "label": "Python Experimental: Pyramid",
                        "description": "%python.snippet.launch.pyramid.description%",
                        "body": {
                            "name": "Pyramid",
                            "type": "pythonExperimental",
                            "request": "launch",
                            "args": [
                                "^\"\\${workspaceFolder}/development.ini\""
                            ],
                            "debugOptions": [
                                "Pyramid"
                            ]
                        }
                    },
                    {
                        "label": "Python Experimental: Attach",
                        "description": "%python.snippet.launch.attach.description%",
                        "body": {
                            "name": "Attach (Remote Debug)",
                            "type": "pythonExperimental",
                            "request": "attach",
                            "localRoot": "^\"\\${workspaceFolder}\"",
                            "remoteRoot": "^\"\\${workspaceFolder}\"",
                            "port": 3000,
                            "host": "localhost"
                        }
                    }
                ],
                "configurationAttributes": {
                    "launch": {
                        "properties": {
                            "module": {
                                "type": "string",
                                "description": "Name of the module to be debugged.",
                                "default": ""
                            },
                            "program": {
                                "type": "string",
                                "description": "Absolute path to the program.",
                                "default": "${file}"
                            },
                            "pythonPath": {
                                "type": "string",
                                "description": "Path (fully qualified) to python executable. Defaults to the value in settings.json",
                                "default": "${config:python.pythonPath}"
                            },
                            "args": {
                                "type": "array",
                                "description": "Command line arguments passed to the program",
                                "default": [],
                                "items": {
                                    "type": "string"
                                }
                            },
                            "stopOnEntry": {
                                "type": "boolean",
                                "description": "Automatically stop after launch.",
                                "default": false
                            },
                            "console": {
                                "enum": [
                                    "none",
                                    "integratedTerminal",
                                    "externalTerminal"
                                ],
                                "description": "Where to launch the debug target: internal console, integrated terminal, or external terminal.",
                                "default": "integratedTerminal"
                            },
                            "cwd": {
                                "type": "string",
                                "description": "Absolute path to the working directory of the program being debugged. Default is the root directory of the file (leave empty).",
                                "default": "${workspaceFolder}"
                            },
                            "debugOptions": {
                                "type": "array",
                                "description": "Advanced options, view read me for further details.",
                                "items": {
                                    "type": "string",
                                    "enum": [
                                        "RedirectOutput",
                                        "DebugStdLib",
                                        "Django",
                                        "Jinja",
                                        "Sudo",
                                        "Pyramid"
                                    ]
                                },
                                "default": []
                            },
                            "env": {
                                "type": "object",
                                "description": "Environment variables defined as a key value pair. Property ends up being the Environment Variable and the value of the property ends up being the value of the Env Variable.",
                                "default": {}
                            },
                            "envFile": {
                                "type": "string",
                                "description": "Absolute path to a file containing environment variable definitions.",
                                "default": "${workspaceFolder}/.env"
                            },
                            "port": {
                                "type": "number",
                                "description": "Debug port (default is 0, resulting in the use of a dynamic port).",
                                "default": 0
                            },
                            "host": {
                                "type": "string",
                                "description": "IP address of the of the local debug server (default is localhost).",
                                "default": "localhost"
                            },
                            "logToFile": {
                                "type": "boolean",
                                "description": "Enable logging of debugger events to a log file.",
                                "default": false
                            }
                        }
                    },
                    "attach": {
                        "required": [
                            "port",
                            "remoteRoot"
                        ],
                        "properties": {
                            "localRoot": {
                                "type": "string",
                                "description": "Local source root that corrresponds to the 'remoteRoot'.",
                                "default": "${workspaceFolder}"
                            },
                            "remoteRoot": {
                                "type": "string",
                                "description": "The source root of the remote host.",
                                "default": ""
                            },
                            "port": {
                                "type": "number",
                                "description": "Debug port to attach",
                                "default": 0
                            },
                            "host": {
                                "type": "string",
                                "description": "IP Address of the of remote server (default is localhost or use 127.0.0.1).",
                                "default": "localhost"
                            },
                            "debugOptions": {
                                "type": "array",
                                "description": "Advanced options, view read me for further details.",
                                "items": {
                                    "type": "string",
                                    "enum": [
                                        "RedirectOutput",
                                        "DebugStdLib",
                                        "Django",
                                        "Jinja"
                                    ]
                                },
                                "default": []
                            },
                            "logToFile": {
                                "type": "boolean",
                                "description": "Enable logging of debugger events to a log file.",
                                "default": false
                            }
                        }
                    }
                },
                "initialConfigurations": [
                    {
                        "name": "Python Experimental: Current File (Integrated Terminal)",
                        "type": "pythonExperimental",
                        "request": "launch",
                        "program": "${file}",
                        "console": "integratedTerminal"
                    },
                    {
                        "name": "Python Experimental: Attach",
                        "type": "pythonExperimental",
                        "request": "pythonExperimental",
                        "localRoot": "${workspaceFolder}",
                        "remoteRoot": "${workspaceFolder}",
                        "port": 3000,
                        "host": "localhost"
                    },
                    {
                        "name": "Python Experimental: Django",
                        "type": "pythonExperimental",
                        "request": "launch",
                        "program": "${workspaceFolder}/manage.py",
                        "console": "integratedTerminal",
                        "args": [
                            "runserver",
                            "--noreload",
                            "--nothreading"
                        ],
                        "debugOptions": [
                            "RedirectOutput",
                            "Django"
                        ]
                    },
                    {
                        "name": "Python Experimental: Flask",
                        "type": "pythonExperimental",
                        "request": "launch",
                        "module": "flask",
                        "env": {
                            "FLASK_APP": "${workspaceFolder}/app.py"
                        },
                        "args": [
                            "run",
                            "--no-debugger",
                            "--no-reload"
                        ],
                        "debugOptions": [
                            "RedirectOutput",
                            "Jinja"
                        ]
                    },
                    {
                        "name": "Python Experimental: Current File (External Terminal)",
                        "type": "pythonExperimental",
                        "request": "launch",
                        "program": "${file}",
                        "console": "externalTerminal"
                    }
                ]
            }
        ],
        "configuration": {
            "type": "object",
            "title": "Python Configuration",
            "properties": {
                "python.pythonPath": {
                    "type": "string",
                    "default": "python",
                    "description": "Path to Python, you can use a custom version of Python by modifying this setting to include the full path.",
                    "scope": "resource"
                },
                "python.venvPath": {
                    "type": "string",
                    "default": "",
                    "description": "Path to folder with a list of Virtual Environments (e.g. ~/.pyenv, ~/Envs, ~/.virtualenvs).",
                    "scope": "resource"
                },
                "python.venvFolders": {
                    "type": "array",
                    "default": [
                        "envs",
                        ".pyenv",
                        ".direnv"
                    ],
                    "description": "Folders to look into for virtual environments.",
                    "scope": "resource",
                    "items": {
                        "type": "string"
                    }
                },
                "python.envFile": {
                    "type": "string",
                    "description": "Absolute path to a file containing environment variable definitions.",
                    "default": "${workspaceFolder}/.env",
                    "scope": "resource"
                },
                "python.jediEnabled": {
                    "type": "boolean",
                    "default": true,
                    "description": "Enables Jedi as IntelliSense engine instead of Microsoft Python Analysis Engine.",
                    "scope": "resource"
                },
                "python.jediPath": {
                    "type": "string",
                    "default": "",
                    "description": "Path to directory containing the Jedi library (this path will contain the 'Jedi' sub directory).",
                    "scope": "resource"
                },
                "python.jediMemoryLimit": {
                    "type": "number",
                    "default": 0,
                    "description": "Memory limit for the Jedi completion engine in megabytes. Zero (default) means 1024 MB. -1 means unlimited (disable memory limit check)",
                    "scope": "resource"
                },
                "python.sortImports.path": {
                    "type": "string",
                    "description": "Path to isort script, default using inner version",
                    "default": "",
                    "scope": "resource"
                },
                "python.sortImports.args": {
                    "type": "array",
                    "description": "Arguments passed in. Each argument is a separate item in the array.",
                    "default": [],
                    "items": {
                        "type": "string"
                    },
                    "scope": "resource"
                },
                "python.disablePromptForFeatures": {
                    "type": "array",
                    "default": [],
                    "description": "Do not display a prompt to install these features",
                    "items": {
                        "type": "string",
                        "default": "pylint",
                        "description": "Feature",
                        "enum": [
                            "flake8",
                            "mypy",
                            "pep8",
                            "pylama",
                            "prospector",
                            "pydocstyle",
                            "pylint"
                        ]
                    },
                    "scope": "resource"
                },
                "python.disableInstallationCheck": {
                    "type": "boolean",
                    "default": false,
                    "description": "Whether to check if Python is installed.",
                    "scope": "resource"
                },
                "python.globalModuleInstallation": {
                    "type": "boolean",
                    "default": false,
                    "description": "Whether to install Python modules globally.",
                    "scope": "resource"
                },
                "python.linting.enabled": {
                    "type": "boolean",
                    "default": true,
                    "description": "Whether to lint Python files.",
                    "scope": "resource"
                },
                "python.linting.prospectorEnabled": {
                    "type": "boolean",
                    "default": false,
                    "description": "Whether to lint Python files using prospector.",
                    "scope": "resource"
                },
                "python.linting.pylintEnabled": {
                    "type": "boolean",
                    "default": true,
                    "description": "Whether to lint Python files using pylint.",
                    "scope": "resource"
                },
                "python.linting.pep8Enabled": {
                    "type": "boolean",
                    "default": false,
                    "description": "Whether to lint Python files using pep8",
                    "scope": "resource"
                },
                "python.linting.flake8Enabled": {
                    "type": "boolean",
                    "default": false,
                    "description": "Whether to lint Python files using flake8",
                    "scope": "resource"
                },
                "python.linting.pydocstyleEnabled": {
                    "type": "boolean",
                    "default": false,
                    "description": "Whether to lint Python files using pydocstyle",
                    "scope": "resource"
                },
                "python.linting.mypyEnabled": {
                    "type": "boolean",
                    "default": false,
                    "description": "Whether to lint Python files using mypy.",
                    "scope": "resource"
                },
                "python.linting.lintOnSave": {
                    "type": "boolean",
                    "default": true,
                    "description": "Whether to lint Python files when saved.",
                    "scope": "resource"
                },
                "python.linting.maxNumberOfProblems": {
                    "type": "number",
                    "default": 100,
                    "description": "Controls the maximum number of problems produced by the server.",
                    "scope": "resource"
                },
                "python.linting.pylintUseMinimalCheckers": {
                    "type": "boolean",
                    "default": true,
                    "description": "Whether to run Pylint with minimal set of rules.",
                    "scope": "resource"
                },
                "python.linting.pylintCategorySeverity.convention": {
                    "type": "string",
                    "default": "Information",
                    "description": "Severity of Pylint message type 'Convention/C'.",
                    "enum": [
                        "Hint",
                        "Error",
                        "Information",
                        "Warning"
                    ],
                    "scope": "resource"
                },
                "python.linting.pylintCategorySeverity.refactor": {
                    "type": "string",
                    "default": "Hint",
                    "description": "Severity of Pylint message type 'Refactor/R'.",
                    "enum": [
                        "Hint",
                        "Error",
                        "Information",
                        "Warning"
                    ],
                    "scope": "resource"
                },
                "python.linting.pylintCategorySeverity.warning": {
                    "type": "string",
                    "default": "Warning",
                    "description": "Severity of Pylint message type 'Warning/W'.",
                    "enum": [
                        "Hint",
                        "Error",
                        "Information",
                        "Warning"
                    ],
                    "scope": "resource"
                },
                "python.linting.pylintCategorySeverity.error": {
                    "type": "string",
                    "default": "Error",
                    "description": "Severity of Pylint message type 'Error/E'.",
                    "enum": [
                        "Hint",
                        "Error",
                        "Information",
                        "Warning"
                    ],
                    "scope": "resource"
                },
                "python.linting.pylintCategorySeverity.fatal": {
                    "type": "string",
                    "default": "Error",
                    "description": "Severity of Pylint message type 'Fatal/F'.",
                    "enum": [
                        "Hint",
                        "Error",
                        "Information",
                        "Warning"
                    ],
                    "scope": "resource"
                },
                "python.linting.pep8CategorySeverity.W": {
                    "type": "string",
                    "default": "Warning",
                    "description": "Severity of Pep8 message type 'W'.",
                    "enum": [
                        "Hint",
                        "Error",
                        "Information",
                        "Warning"
                    ],
                    "scope": "resource"
                },
                "python.linting.pep8CategorySeverity.E": {
                    "type": "string",
                    "default": "Error",
                    "description": "Severity of Pep8 message type 'E'.",
                    "enum": [
                        "Hint",
                        "Error",
                        "Information",
                        "Warning"
                    ],
                    "scope": "resource"
                },
                "python.linting.flake8CategorySeverity.F": {
                    "type": "string",
                    "default": "Error",
                    "description": "Severity of Flake8 message type 'F'.",
                    "enum": [
                        "Hint",
                        "Error",
                        "Information",
                        "Warning"
                    ],
                    "scope": "resource"
                },
                "python.linting.flake8CategorySeverity.E": {
                    "type": "string",
                    "default": "Error",
                    "description": "Severity of Flake8 message type 'E'.",
                    "enum": [
                        "Hint",
                        "Error",
                        "Information",
                        "Warning"
                    ],
                    "scope": "resource"
                },
                "python.linting.flake8CategorySeverity.W": {
                    "type": "string",
                    "default": "Warning",
                    "description": "Severity of Flake8 message type 'W'.",
                    "enum": [
                        "Hint",
                        "Error",
                        "Information",
                        "Warning"
                    ],
                    "scope": "resource"
                },
                "python.linting.mypyCategorySeverity.error": {
                    "type": "string",
                    "default": "Error",
                    "description": "Severity of Mypy message type 'Error'.",
                    "enum": [
                        "Hint",
                        "Error",
                        "Information",
                        "Warning"
                    ],
                    "scope": "resource"
                },
                "python.linting.mypyCategorySeverity.note": {
                    "type": "string",
                    "default": "Information",
                    "description": "Severity of Mypy message type 'Note'.",
                    "enum": [
                        "Hint",
                        "Error",
                        "Information",
                        "Warning"
                    ],
                    "scope": "resource"
                },
                "python.linting.prospectorPath": {
                    "type": "string",
                    "default": "prospector",
                    "description": "Path to Prospector, you can use a custom version of prospector by modifying this setting to include the full path.",
                    "scope": "resource"
                },
                "python.linting.pylintPath": {
                    "type": "string",
                    "default": "pylint",
                    "description": "Path to Pylint, you can use a custom version of pylint by modifying this setting to include the full path.",
                    "scope": "resource"
                },
                "python.linting.pep8Path": {
                    "type": "string",
                    "default": "pep8",
                    "description": "Path to pep8, you can use a custom version of pep8 by modifying this setting to include the full path.",
                    "scope": "resource"
                },
                "python.linting.flake8Path": {
                    "type": "string",
                    "default": "flake8",
                    "description": "Path to flake8, you can use a custom version of flake8 by modifying this setting to include the full path.",
                    "scope": "resource"
                },
                "python.linting.pydocstylePath": {
                    "type": "string",
                    "default": "pydocstyle",
                    "description": "Path to pydocstyle, you can use a custom version of pydocstyle by modifying this setting to include the full path.",
                    "scope": "resource"
                },
                "python.linting.mypyPath": {
                    "type": "string",
                    "default": "mypy",
                    "description": "Path to mypy, you can use a custom version of mypy by modifying this setting to include the full path.",
                    "scope": "resource"
                },
                "python.linting.prospectorArgs": {
                    "type": "array",
                    "description": "Arguments passed in. Each argument is a separate item in the array.",
                    "default": [],
                    "items": {
                        "type": "string"
                    },
                    "scope": "resource"
                },
                "python.linting.pylintArgs": {
                    "type": "array",
                    "description": "Arguments passed in. Each argument is a separate item in the array.",
                    "default": [],
                    "items": {
                        "type": "string"
                    },
                    "scope": "resource"
                },
                "python.linting.pep8Args": {
                    "type": "array",
                    "description": "Arguments passed in. Each argument is a separate item in the array.",
                    "default": [],
                    "items": {
                        "type": "string"
                    },
                    "scope": "resource"
                },
                "python.linting.flake8Args": {
                    "type": "array",
                    "description": "Arguments passed in. Each argument is a separate item in the array.",
                    "default": [],
                    "items": {
                        "type": "string"
                    },
                    "scope": "resource"
                },
                "python.linting.pydocstyleArgs": {
                    "type": "array",
                    "description": "Arguments passed in. Each argument is a separate item in the array.",
                    "default": [],
                    "items": {
                        "type": "string"
                    },
                    "scope": "resource"
                },
                "python.linting.mypyArgs": {
                    "type": "array",
                    "description": "Arguments passed in. Each argument is a separate item in the array.",
                    "default": [
                        "--ignore-missing-imports",
                        "--follow-imports=silent"
                    ],
                    "items": {
                        "type": "string"
                    },
                    "scope": "resource"
                },
                "python.formatting.provider": {
                    "type": "string",
                    "default": "autopep8",
                    "description": "Provider for formatting. Possible options include 'autopep8' and 'yapf'.",
                    "enum": [
                        "autopep8",
                        "yapf",
                        "none"
                    ],
                    "scope": "resource"
                },
                "python.formatting.autopep8Path": {
                    "type": "string",
                    "default": "autopep8",
                    "description": "Path to autopep8, you can use a custom version of autopep8 by modifying this setting to include the full path.",
                    "scope": "resource"
                },
                "python.formatting.yapfPath": {
                    "type": "string",
                    "default": "yapf",
                    "description": "Path to yapf, you can use a custom version of yapf by modifying this setting to include the full path.",
                    "scope": "resource"
                },
                "python.formatting.autopep8Args": {
                    "type": "array",
                    "description": "Arguments passed in. Each argument is a separate item in the array.",
                    "default": [],
                    "items": {
                        "type": "string"
                    },
                    "scope": "resource"
                },
                "python.formatting.yapfArgs": {
                    "type": "array",
                    "description": "Arguments passed in. Each argument is a separate item in the array.",
                    "default": [],
                    "items": {
                        "type": "string"
                    },
                    "scope": "resource"
                },
                "python.autoComplete.preloadModules": {
                    "type": "array",
                    "items": {
                        "type": "string"
                    },
                    "default": [],
                    "description": "Comma delimited list of modules preloaded to speed up Auto Complete (e.g. add Numpy, Pandas, etc, items slow to load when autocompleting).",
                    "scope": "resource"
                },
                "python.autoComplete.extraPaths": {
                    "type": "array",
                    "default": [],
                    "description": "List of paths to libraries and the like that need to be imported by auto complete engine. E.g. when using Google App SDK, the paths are not in system path, hence need to be added into this list.",
                    "scope": "resource"
                },
                "python.autoComplete.addBrackets": {
                    "type": "boolean",
                    "default": false,
                    "description": "Automatically add brackets for functions.",
                    "scope": "resource"
                },
                "python.workspaceSymbols.tagFilePath": {
                    "type": "string",
                    "default": "${workspaceFolder}/.vscode/tags",
                    "description": "Fully qualified path to tag file (exuberant ctag file), used to provide workspace symbols.",
                    "scope": "resource"
                },
                "python.workspaceSymbols.enabled": {
                    "type": "boolean",
                    "default": true,
                    "description": "Set to 'false' to disable Workspace Symbol provider using ctags.",
                    "scope": "resource"
                },
                "python.workspaceSymbols.rebuildOnStart": {
                    "type": "boolean",
                    "default": true,
                    "description": "Whether to re-build the tags file on start (defaults to true).",
                    "scope": "resource"
                },
                "python.workspaceSymbols.rebuildOnFileSave": {
                    "type": "boolean",
                    "default": true,
                    "description": "Whether to re-build the tags file on when changes made to python files are saved.",
                    "scope": "resource"
                },
                "python.workspaceSymbols.ctagsPath": {
                    "type": "string",
                    "default": "ctags",
                    "description": "Fully qualilified path to the ctags executable (else leave as ctags, assuming it is in current path).",
                    "scope": "resource"
                },
                "python.workspaceSymbols.exclusionPatterns": {
                    "type": "array",
                    "default": [
                        "**/site-packages/**"
                    ],
                    "items": {
                        "type": "string"
                    },
                    "description": "Pattern used to exclude files and folders from ctags See http://ctags.sourceforge.net/ctags.html.",
                    "scope": "resource"
                },
                "python.unitTest.useExperimentalDebugger": {
                    "type": "boolean",
                    "default": false,
                    "description": "Use the experimental debugger when debugging unit tests.",
                    "scope": "resource"
                },
                "python.unitTest.promptToConfigure": {
                    "type": "boolean",
                    "default": true,
                    "description": "Where to prompt to configure a test framework if potential tests directories are discovered.",
                    "scope": "resource"
                },
                "python.unitTest.debugPort": {
                    "type": "number",
                    "default": 3000,
                    "description": "Port number used for debugging of unittests.",
                    "scope": "resource"
                },
                "python.unitTest.debugHost": {
                    "type": "number",
                    "default": "localhost",
                    "description": "IP Address of the of the local unit test server (default is localhost or use 127.0.0.1).",
                    "scope": "resource"
                },
                "python.unitTest.cwd": {
                    "type": "string",
                    "default": null,
                    "description": "Optional working directory for unit tests.",
                    "scope": "resource"
                },
                "python.unitTest.nosetestsEnabled": {
                    "type": "boolean",
                    "default": false,
                    "description": "Whether to enable or disable unit testing using nosetests.",
                    "scope": "resource"
                },
                "python.unitTest.nosetestPath": {
                    "type": "string",
                    "default": "nosetests",
                    "description": "Path to nosetests, you can use a custom version of nosetests by modifying this setting to include the full path.",
                    "scope": "resource"
                },
                "python.unitTest.pyTestEnabled": {
                    "type": "boolean",
                    "default": false,
                    "description": "Whether to enable or disable unit testing using pytest.",
                    "scope": "resource"
                },
                "python.unitTest.pyTestPath": {
                    "type": "string",
                    "default": "pytest",
                    "description": "Path to pytest (pytest), you can use a custom version of pytest by modifying this setting to include the full path.",
                    "scope": "resource"
                },
                "python.unitTest.nosetestArgs": {
                    "type": "array",
                    "description": "Arguments passed in. Each argument is a separate item in the array.",
                    "default": [],
                    "items": {
                        "type": "string"
                    },
                    "scope": "resource"
                },
                "python.unitTest.pyTestArgs": {
                    "type": "array",
                    "description": "Arguments passed in. Each argument is a separate item in the array.",
                    "default": [],
                    "items": {
                        "type": "string"
                    },
                    "scope": "resource"
                },
                "python.unitTest.unittestEnabled": {
                    "type": "boolean",
                    "default": false,
                    "description": "Whether to enable or disable unit testing using unittest.",
                    "scope": "resource"
                },
                "python.unitTest.unittestArgs": {
                    "type": "array",
                    "description": "Arguments passed in. Each argument is a separate item in the array.",
                    "default": [
                        "-v",
                        "-s",
                        ".",
                        "-p",
                        "*test*.py"
                    ],
                    "items": {
                        "type": "string"
                    },
                    "scope": "resource"
                },
                "python.linting.ignorePatterns": {
                    "type": "array",
                    "description": "Patterns used to exclude files or folders from being linted.",
                    "default": [
                        ".vscode/*.py",
                        "**/site-packages/**/*.py"
                    ],
                    "items": {
                        "type": "string"
                    },
                    "scope": "resource"
                },
                "python.linting.pylamaEnabled": {
                    "type": "boolean",
                    "default": false,
                    "description": "Whether to lint Python files using pylama.",
                    "scope": "resource"
                },
                "python.linting.pylamaPath": {
                    "type": "string",
                    "default": "pylama",
                    "description": "Path to pylama, you can use a custom version of pylama by modifying this setting to include the full path.",
                    "scope": "resource"
                },
                "python.linting.pylamaArgs": {
                    "type": "array",
                    "description": "Arguments passed in. Each argument is a separate item in the array.",
                    "default": [],
                    "items": {
                        "type": "string"
                    },
                    "scope": "resource"
                },
                "python.terminal.executeInFileDir": {
                    "type": "boolean",
                    "default": false,
                    "description": "When executing a file in the terminal, whether to use execute in the file's directory, instead of the current open folder.",
                    "scope": "resource"
                },
                "python.terminal.activateEnvironment": {
                    "type": "boolean",
                    "default": true,
                    "description": "Activate Python Environment in Terminal created using the Extension.",
                    "scope": "resource"
                },
                "python.terminal.launchArgs": {
                    "type": "array",
                    "default": [],
                    "description": "Python launch arguments to use when executing a file in the terminal.",
                    "scope": "resource"
                }
            }
        },
        "languages": [
            {
                "id": "pip-requirements",
                "aliases": [
                    "pip requirements",
                    "requirements.txt"
                ],
                "filenames": [
                    "requirements.txt",
                    "requirements.in"
                ],
                "filenamePatterns": [
                    "*-requirements.txt",
                    "requirements-*.txt",
                    "*-requirements.in",
                    "requirements-*.in"
                ],
                "configuration": "./languages/pip-requirements.json"
            },
            {
                "id": "yaml",
                "filenames": [
                    ".condarc"
                ]
            }
        ],
        "grammars": [
            {
                "language": "pip-requirements",
                "scopeName": "source.pip-requirements",
                "path": "./syntaxes/pip-requirements.tmLanguage.json"
            }
        ],
        "jsonValidation": [
            {
                "fileMatch": ".condarc",
                "url": "./schemas/condarc.json"
            },
            {
                "fileMatch": "environment.yml",
                "url": "./schemas/conda-environment.json"
            },
            {
                "fileMatch": "meta.yaml",
                "url": "./schemas/conda-meta.json"
            }
        ],
        "yamlValidation": [
            {
                "fileMatch": ".condarc",
                "url": "./schemas/condarc.json"
            },
            {
                "fileMatch": "environment.yml",
                "url": "./schemas/conda-environment.json"
            },
            {
                "fileMatch": "meta.yaml",
                "url": "./schemas/conda-meta.json"
            }
        ]
    },
    "scripts": {
        "vscode:prepublish": "tsc -p ./",
        "compile": "tsc -watch -p ./",
        "postinstall": "node ./node_modules/vscode/bin/install",
        "test": "node ./out/test/standardTest.js && node ./out/test/multiRootTest.js",
        "testDebugger": "node ./out/test/debuggerTest.js",
        "testSingleWorkspace": "node ./out/test/standardTest.js",
        "testMultiWorkspace": "node ./out/test/multiRootTest.js",
        "testAnalysisEngine": "node ./out/test/analysisEngineTest.js",
        "precommit": "node gulpfile.js",
        "lint-staged": "node gulpfile.js",
        "lint": "tslint src/**/*.ts -t verbose",
        "clean": "gulp clean",
        "cover:enable": "gulp cover:enable",
        "debugger-coverage": "gulp debugger-coverage"
    },
    "dependencies": {
        "arch": "^2.1.0",
        "diff-match-patch": "^1.0.0",
        "fs-extra": "^4.0.2",
        "fuzzy": "^0.1.3",
        "get-port": "^3.2.0",
        "iconv-lite": "^0.4.19",
        "inversify": "^4.5.2",
        "line-by-line": "^0.1.5",
        "lodash": "^4.17.4",
        "md5": "^2.2.1",
        "minimatch": "^3.0.3",
        "named-js-regexp": "^1.3.1",
        "opn": "^5.1.0",
        "pidusage": "^1.2.0",
        "reflect-metadata": "^0.1.12",
        "request-progress": "^3.0.0",
        "rxjs": "^5.5.2",
        "semver": "^5.4.1",
        "sudo-prompt": "^8.0.0",
        "tmp": "0.0.29",
        "tree-kill": "^1.1.0",
        "typescript-char": "^0.0.0",
        "uint64be": "^1.0.1",
        "unicode": "^10.0.0",
        "untildify": "^3.0.2",
        "unzip": "^0.1.11",
<<<<<<< HEAD
        "vscode-debugadapter": "^1.0.1",
        "vscode-debugprotocol": "^1.0.1",
=======
        "vscode-debugadapter": "^1.28.0",
        "vscode-debugprotocol": "^1.28.0",
>>>>>>> 3e40ce21
        "vscode-extension-telemetry": "^0.0.14",
        "vscode-languageclient": "^3.1.0",
        "vscode-languageserver": "^3.1.0",
        "winreg": "^1.2.4",
        "xml2js": "^0.4.17"
    },
    "devDependencies": {
        "@types/chai": "^4.1.2",
        "@types/chai-as-promised": "^7.1.0",
        "@types/del": "^3.0.0",
        "@types/event-stream": "^3.3.33",
        "@types/fs-extra": "^5.0.1",
        "@types/get-port": "^3.2.0",
        "@types/glob": "^5.0.35",
        "@types/iconv-lite": "^0.0.1",
        "@types/istanbul": "^0.4.29",
        "@types/lodash": "^4.14.104",
        "@types/md5": "^2.1.32",
        "@types/mocha": "^2.2.48",
        "@types/node": "^9.4.7",
        "@types/semver": "^5.5.0",
        "@types/shortid": "^0.0.29",
        "@types/sinon": "^4.3.0",
        "@types/untildify": "^3.0.0",
        "@types/uuid": "^3.4.3",
        "@types/winreg": "^1.2.30",
        "@types/xml2js": "^0.4.2",
        "JSONStream": "^1.3.2",
        "azure-storage": "^2.8.1",
        "chai": "^4.1.2",
        "chai-as-promised": "^7.1.1",
        "codecov": "^3.0.0",
        "colors": "^1.2.1",
        "debounce": "^1.1.0",
        "decache": "^4.4.0",
        "del": "^3.0.0",
        "event-stream": "^3.3.4",
        "gulp": "^3.9.1",
        "gulp-debounced-watch": "^1.0.4",
        "gulp-filter": "^5.1.0",
        "gulp-gitmodified": "^1.1.1",
        "gulp-json-editor": "^2.2.2",
        "gulp-sourcemaps": "^2.6.4",
        "gulp-typescript": "^4.0.1",
        "gulp-watch": "^5.0.0",
        "husky": "^0.14.3",
        "is-running": "^2.1.0",
        "istanbul": "^0.4.5",
        "mocha": "^5.0.4",
        "relative": "^3.0.2",
        "remap-istanbul": "^0.10.1",
        "retyped-diff-match-patch-tsd-ambient": "^1.0.0-0",
        "shortid": "^2.2.8",
        "sinon": "^4.4.5",
        "tslint": "^5.9.1",
        "tslint-eslint-rules": "^5.1.0",
        "tslint-microsoft-contrib": "^5.0.3",
        "typemoq": "^2.1.0",
        "typescript": "^2.7.2",
        "typescript-formatter": "^7.1.0",
        "vscode": "^1.1.5",
        "vscode-debugadapter-testsupport": "^1.27.0"
    },
    "__metadata": {
        "id": "f1f59ae4-9318-4f3c-a9b5-81b2eaa5f8a5",
        "publisherDisplayName": "Microsoft",
        "publisherId": "998b010b-e2af-44a5-a6cd-0b5fd3b9b6f8"
    }
}<|MERGE_RESOLUTION|>--- conflicted
+++ resolved
@@ -1837,13 +1837,8 @@
         "unicode": "^10.0.0",
         "untildify": "^3.0.2",
         "unzip": "^0.1.11",
-<<<<<<< HEAD
-        "vscode-debugadapter": "^1.0.1",
-        "vscode-debugprotocol": "^1.0.1",
-=======
         "vscode-debugadapter": "^1.28.0",
         "vscode-debugprotocol": "^1.28.0",
->>>>>>> 3e40ce21
         "vscode-extension-telemetry": "^0.0.14",
         "vscode-languageclient": "^3.1.0",
         "vscode-languageserver": "^3.1.0",
