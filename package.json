--- conflicted
+++ resolved
@@ -1561,11 +1561,7 @@
         "@types/chai": "^4.0.4",
         "@types/chai-as-promised": "^7.1.0",
         "@types/fs-extra": "^4.0.2",
-<<<<<<< HEAD
-=======
         "@types/get-port": "^3.2.0",
-        "@types/jquery": "^1.10.31",
->>>>>>> 2b7dc71e
         "@types/lodash": "^4.14.74",
         "@types/mocha": "^2.2.43",
         "@types/node": "^6.0.40",
