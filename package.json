{
    "name": "python",
    "displayName": "Python",
    "description": "Linting, Debugging (multi-threaded, remote), Intellisense, code formatting, refactoring, unit tests, snippets, and more.",
<<<<<<< HEAD
    "version": "2019.6.1",
    "languageServerVersion": "0.2.82",
=======
    "version": "2019.8.0-rc",
    "languageServerVersion": "0.3.43",
>>>>>>> 14c98a0e
    "publisher": "ms-python",
    "author": {
        "name": "Microsoft Corporation"
    },
    "license": "MIT",
    "homepage": "https://github.com/Microsoft/vscode-python",
    "repository": {
        "type": "git",
        "url": "https://github.com/Microsoft/vscode-python"
    },
    "bugs": {
        "url": "https://github.com/Microsoft/vscode-python/issues"
    },
    "qna": "https://stackoverflow.com/questions/tagged/visual-studio-code+python",
    "icon": "icon.png",
    "galleryBanner": {
        "color": "#1e415e",
        "theme": "dark"
    },
    "engines": {
        "vscode": "^1.36.0"
    },
    "keywords": [
        "python",
        "django",
        "unittest",
        "multi-root ready"
    ],
    "categories": [
        "Programming Languages",
        "Debuggers",
        "Linters",
        "Snippets",
        "Formatters",
        "Other"
    ],
    "activationEvents": [
        "onLanguage:python",
        "onLanguage:jupyter",
        "onDebugResolve:python",
        "onCommand:python.execInTerminal",
        "onCommand:python.sortImports",
        "onCommand:python.runtests",
        "onCommand:python.debugtests",
        "onCommand:python.setInterpreter",
        "onCommand:python.setShebangInterpreter",
        "onCommand:python.viewTestUI",
        "onCommand:python.viewTestOutput",
        "onCommand:python.viewOutput",
        "onCommand:python.selectAndRunTestMethod",
        "onCommand:python.selectAndDebugTestMethod",
        "onCommand:python.selectAndRunTestFile",
        "onCommand:python.runCurrentTestFile",
        "onCommand:python.runFailedTests",
        "onCommand:python.execSelectionInTerminal",
        "onCommand:python.execSelectionInDjangoShell",
        "onCommand:python.buildWorkspaceSymbols",
        "onCommand:python.updateSparkLibrary",
        "onCommand:python.startREPL",
        "onCommand:python.goToPythonObject",
        "onCommand:python.setLinter",
        "onCommand:python.enableLinting",
        "onCommand:python.createTerminal",
        "onCommand:python.discoverTests",
        "onCommand:python.configureTests",
        "onCommand:python.datascience.showhistorypane",
        "onCommand:python.datascience.importnotebook",
        "onCommand:python.datascience.selectjupyteruri",
        "onCommand:python.datascience.exportfileasnotebook",
        "onCommand:python.datascience.exportfileandoutputasnotebook",
        "onCommand:python.enableSourceMapSupport"
    ],
    "main": "./out/client/extension",
    "contributes": {
        "snippets": [
            {
                "language": "python",
                "path": "./snippets/python.json"
            }
        ],
        "keybindings": [
            {
                "command": "python.execSelectionInTerminal",
                "key": "shift+enter",
                "when": "editorTextFocus && editorLangId == python && !findInputFocussed && !replaceInputFocussed && !python.datascience.ownsSelection"
            },
            {
                "command": "python.datascience.execSelectionInteractive",
                "key": "shift+enter",
                "when": "editorTextFocus && editorLangId == python && !findInputFocussed && !replaceInputFocussed && python.datascience.ownsSelection && python.datascience.featureenabled"
            },
            {
                "command": "python.datascience.runcurrentcelladvance",
                "key": "shift+enter",
                "when": "editorTextFocus && !editorHasSelection && python.datascience.hascodecells && python.datascience.featureenabled"
            },
            {
                "command": "python.datascience.runcurrentcell",
                "key": "ctrl+enter",
                "when": "editorTextFocus && !editorHasSelection && python.datascience.hascodecells && python.datascience.featureenabled"
            },
            {
                "command": "python.datascience.runcurrentcellandaddbelow",
                "key": "alt+enter",
                "when": "editorTextFocus && !editorHasSelection && python.datascience.hascodecells && python.datascience.featureenabled"
            }
        ],
        "commands": [
            {
                "command": "python.enableSourceMapSupport",
                "title": "%python.command.python.enableSourceMapSupport.title%",
                "category": "Python"
            },
            {
                "command": "python.sortImports",
                "title": "%python.command.python.sortImports.title%",
                "category": "Python Refactor"
            },
            {
                "command": "python.startREPL",
                "title": "%python.command.python.startREPL.title%",
                "category": "Python"
            },
            {
                "command": "python.createTerminal",
                "title": "%python.command.python.createTerminal.title%",
                "category": "Python"
            },
            {
                "command": "python.buildWorkspaceSymbols",
                "title": "%python.command.python.buildWorkspaceSymbols.title%",
                "category": "Python"
            },
            {
                "command": "python.openTestNodeInEditor",
                "title": "Open",
                "icon": {
                    "light": "resources/light/open-file.svg",
                    "dark": "resources/dark/open-file.svg"
                }
            },
            {
                "command": "python.runTestNode",
                "title": "Run",
                "icon": {
                    "light": "resources/light/start.svg",
                    "dark": "resources/dark/start.svg"
                }
            },
            {
                "command": "python.debugTestNode",
                "title": "Debug",
                "icon": {
                    "light": "resources/light/debug.svg",
                    "dark": "resources/dark/debug.svg"
                }
            },
            {
                "command": "python.runtests",
                "title": "%python.command.python.runtests.title%",
                "category": "Python",
                "icon": {
                    "light": "resources/light/run-tests.svg",
                    "dark": "resources/dark/run-tests.svg"
                }
            },
            {
                "command": "python.debugtests",
                "title": "%python.command.python.debugtests.title%",
                "category": "Python",
                "icon": {
                    "light": "resources/light/debug.svg",
                    "dark": "resources/dark/debug.svg"
                }
            },
            {
                "command": "python.execInTerminal",
                "title": "%python.command.python.execInTerminal.title%",
                "category": "Python"
            },
            {
                "command": "python.execInTerminal-icon1",
                "title": "%python.command.python.execInTerminal.title%",
                "category": "Python",
                "icon": {
                    "light": "resources/light/start.svg",
                    "dark": "resources/dark/start.svg"
                }
            },
            {
                "command": "python.execInTerminal-icon2",
                "title": "%python.command.python.execInTerminal.title%",
                "category": "Python",
                "icon": {
                    "light": "resources/light/run-file.svg",
                    "dark": "resources/dark/run-file.svg"
                }
            },
            {
                "command": "python.setInterpreter",
                "title": "%python.command.python.setInterpreter.title%",
                "category": "Python"
            },
            {
                "command": "python.switchOffInsidersChannel",
                "title": "%python.command.python.switchOffInsidersChannel.title%",
                "category": "Python"
            },
            {
                "command": "python.switchToDailyChannel",
                "title": "%python.command.python.switchToDailyChannel.title%",
                "category": "Python"
            },
            {
                "command": "python.switchToWeeklyChannel",
                "title": "%python.command.python.switchToWeeklyChannel.title%",
                "category": "Python"
            },
            {
                "command": "python.updateSparkLibrary",
                "title": "%python.command.python.updateSparkLibrary.title%",
                "category": "Python"
            },
            {
                "command": "python.refactorExtractVariable",
                "title": "%python.command.python.refactorExtractVariable.title%",
                "category": "Python Refactor"
            },
            {
                "command": "python.refactorExtractMethod",
                "title": "%python.command.python.refactorExtractMethod.title%",
                "category": "Python Refactor"
            },
            {
                "command": "python.viewTestOutput",
                "title": "%python.command.python.viewTestOutput.title%",
                "category": "Python",
                "icon": {
                    "light": "resources/light/repl.svg",
                    "dark": "resources/dark/repl.svg"
                }
            },
            {
                "command": "python.viewOutput",
                "title": "%python.command.python.viewOutput.title%",
                "category": "Python",
                "icon": {
                    "light": "resources/light/repl.svg",
                    "dark": "resources/dark/repl.svg"
                }
            },
            {
                "command": "python.selectAndRunTestMethod",
                "title": "%python.command.python.selectAndRunTestMethod.title%",
                "category": "Python"
            },
            {
                "command": "python.selectAndDebugTestMethod",
                "title": "%python.command.python.selectAndDebugTestMethod.title%",
                "category": "Python"
            },
            {
                "command": "python.selectAndRunTestFile",
                "title": "%python.command.python.selectAndRunTestFile.title%",
                "category": "Python"
            },
            {
                "command": "python.runCurrentTestFile",
                "title": "%python.command.python.runCurrentTestFile.title%",
                "category": "Python"
            },
            {
                "command": "python.runFailedTests",
                "title": "%python.command.python.runFailedTests.title%",
                "category": "Python",
                "icon": {
                    "light": "resources/light/run-failed-tests.svg",
                    "dark": "resources/dark/run-failed-tests.svg"
                }
            },
            {
                "command": "python.discoverTests",
                "title": "%python.command.python.discoverTests.title%",
                "category": "Python",
                "icon": {
                    "light": "resources/light/refresh.svg",
                    "dark": "resources/dark/refresh.svg"
                }
            },
            {
                "command": "python.discoveringTests",
                "title": "%python.command.python.discoveringTests.title%",
                "category": "Python",
                "icon": {
                    "light": "resources/light/discovering-tests.svg",
                    "dark": "resources/dark/discovering-tests.svg"
                }
            },
            {
                "command": "python.stopTests",
                "title": "%python.command.python.stopTests.title%",
                "category": "Python",
                "icon": {
                    "light": "resources/light/stop.svg",
                    "dark": "resources/dark/stop.svg"
                }
            },
            {
                "command": "python.configureTests",
                "title": "%python.command.python.configureTests.title%",
                "category": "Python"
            },
            {
                "command": "python.execSelectionInTerminal",
                "title": "%python.command.python.execSelectionInTerminal.title%",
                "category": "Python"
            },
            {
                "command": "python.execSelectionInDjangoShell",
                "title": "%python.command.python.execSelectionInDjangoShell.title%",
                "category": "Python"
            },
            {
                "command": "python.goToPythonObject",
                "title": "%python.command.python.goToPythonObject.title%",
                "category": "Python"
            },
            {
                "command": "python.setLinter",
                "title": "%python.command.python.setLinter.title%",
                "category": "Python"
            },
            {
                "command": "python.enableLinting",
                "title": "%python.command.python.enableLinting.title%",
                "category": "Python"
            },
            {
                "command": "python.runLinting",
                "title": "%python.command.python.runLinting.title%",
                "category": "Python"
            },
            {
                "command": "python.datascience.runcurrentcell",
                "title": "%python.command.python.datascience.runcurrentcell.title%",
                "category": "Python"
            },
            {
                "command": "python.datascience.runcurrentcelladvance",
                "title": "%python.command.python.datascience.runcurrentcelladvance.title%",
                "category": "Python"
            },
            {
                "command": "python.datascience.runcurrentcellandallbelow.palette",
                "title": "%python.command.python.datascience.runcurrentcellandallbelow.palette.title%",
                "category": "Python"
            },
            {
                "command": "python.datascience.runallcellsabove.palette",
                "title": "%python.command.python.datascience.runallcellsabove.palette.title%",
                "category": "Python"
            },
            {
                "command": "python.datascience.debugcurrentcell.palette",
                "title": "%python.command.python.datascience.debugcurrentcell.palette.title%",
                "category": "Python"
            },
            {
                "command": "python.datascience.execSelectionInteractive",
                "title": "%python.command.python.datascience.execSelectionInteractive.title%",
                "category": "Python"
            },
            {
                "command": "python.datascience.showhistorypane",
                "title": "%python.command.python.datascience.showhistorypane.title%",
                "category": "Python"
            },
            {
                "command": "python.datascience.runFileInteractive",
                "title": "%python.command.python.datascience.runFileInteractive.title%",
                "category": "Python"
            },
            {
                "command": "python.datascience.debugFileInteractive",
                "title": "%python.command.python.datascience.debugFileInteractive.title%",
                "category": "Python"
            },
            {
                "command": "python.datascience.runallcells",
                "title": "%python.command.python.datascience.runallcells.title%",
                "category": "Python"
            },
            {
                "command": "python.datascience.runallcellsabove",
                "title": "%python.command.python.datascience.runallcellsabove.title%",
                "category": "Python"
            },
            {
                "command": "python.datascience.runcellandallbelow",
                "title": "%python.command.python.datascience.runcellandallbelow.title%",
                "category": "Python"
            },
            {
                "command": "python.datascience.runcell",
                "title": "%python.command.python.datascience.runcell.title%",
                "category": "Python"
            },
            {
                "command": "python.datascience.runtoline",
                "title": "%python.command.python.datascience.runtoline.title%",
                "category": "Python"
            },
            {
                "command": "python.datascience.runfromline",
                "title": "%python.command.python.datascience.runfromline.title%",
                "category": "Python"
            },
            {
                "command": "python.datascience.selectjupyteruri",
                "title": "%python.command.python.datascience.selectjupyteruri.title%",
                "category": "Python",
                "when": "python.datascience.featureenabled"
            },
            {
                "command": "python.datascience.importnotebook",
                "title": "%python.command.python.datascience.importnotebook.title%",
                "category": "Python"
            },
            {
                "command": "python.datascience.exportoutputasnotebook",
                "title": "%python.command.python.datascience.exportoutputasnotebook.title%",
                "category": "Python"
            },
            {
                "command": "python.datascience.exportfileasnotebook",
                "title": "%python.command.python.datascience.exportfileasnotebook.title%",
                "category": "Python"
            },
            {
                "command": "python.datascience.exportfileandoutputasnotebook",
                "title": "%python.command.python.datascience.exportfileandoutputasnotebook.title%",
                "category": "Python"
            },
            {
                "command": "python.datascience.undocells",
                "title": "%python.command.python.datascience.undocells.title%",
                "category": "Python"
            },
            {
                "command": "python.datascience.redocells",
                "title": "%python.command.python.datascience.redocells.title%",
                "category": "Python"
            },
            {
                "command": "python.datascience.removeallcells",
                "title": "%python.command.python.datascience.removeallcells.title%",
                "category": "Python"
            },
            {
                "command": "python.datascience.interruptkernel",
                "title": "%python.command.python.datascience.interruptkernel.title%",
                "category": "Python"
            },
            {
                "command": "python.datascience.restartkernel",
                "title": "%python.command.python.datascience.restartkernel.title%",
                "category": "Python"
            },
            {
                "command": "python.datascience.expandallcells",
                "title": "%python.command.python.datascience.expandallcells.title%",
                "category": "Python"
            },
            {
                "command": "python.datascience.collapseallcells",
                "title": "%python.command.python.datascience.collapseallcells.title%",
                "category": "Python"
            },
            {
                "command": "python.datascience.addcellbelow",
                "title": "%python.command.python.datascience.addcellbelow.title%",
                "category": "Python"
            },
            {
                "command": "python.datascience.scrolltocell",
                "title": "%python.command.python.datascience.scrolltocell.title%",
                "category": "Python"
            }
        ],
        "menus": {
            "editor/context": [
                {
                    "command": "python.refactorExtractVariable",
                    "title": "Refactor: Extract Variable",
                    "group": "Refactor",
                    "when": "editorHasSelection && editorLangId == python"
                },
                {
                    "command": "python.refactorExtractMethod",
                    "title": "Refactor: Extract Method",
                    "group": "Refactor",
                    "when": "editorHasSelection && editorLangId == python"
                },
                {
                    "command": "python.sortImports",
                    "title": "Refactor: Sort Imports",
                    "group": "Refactor",
                    "when": "editorLangId == python"
                },
                {
                    "command": "python.execSelectionInTerminal",
                    "group": "Python",
                    "when": "editorFocus && editorLangId == python"
                },
                {
                    "command": "python.execSelectionInDjangoShell",
                    "group": "Python",
                    "when": "editorHasSelection && editorLangId == python && python.isDjangoProject"
                },
                {
                    "when": "resourceLangId == python",
                    "command": "python.execInTerminal",
                    "group": "Python"
                },
                {
                    "when": "resourceLangId == python",
                    "command": "python.runCurrentTestFile",
                    "group": "Python"
                },
                {
                    "when": "editorFocus && editorLangId == python && python.datascience.hascodecells && python.datascience.featureenabled",
                    "command": "python.datascience.runallcells",
                    "group": "Python2"
                },
                {
                    "when": "editorFocus && editorLangId == python && python.datascience.hascodecells && python.datascience.featureenabled",
                    "command": "python.datascience.runcurrentcell",
                    "group": "Python2"
                },
                {
                    "when": "editorFocus && editorLangId == python && python.datascience.hascodecells && python.datascience.featureenabled",
                    "command": "python.datascience.runcurrentcelladvance",
                    "group": "Python2"
                },
                {
                    "command": "python.datascience.runFileInteractive",
                    "group": "Python2",
                    "when": "editorFocus && editorLangId == python && python.datascience.featureenabled"
                },
                {
                    "command": "python.datascience.runfromline",
                    "group": "Python2",
                    "when": "editorFocus && editorLangId == python && python.datascience.ownsSelection && python.datascience.featureenabled"
                },
                {
                    "command": "python.datascience.runtoline",
                    "group": "Python2",
                    "when": "editorFocus && editorLangId == python && python.datascience.ownsSelection && python.datascience.featureenabled"
                },
                {
                    "command": "python.datascience.execSelectionInteractive",
                    "group": "Python2",
                    "when": "editorFocus && editorLangId == python &&  python.datascience.featureenabled && python.datascience.ownsSelection"
                },
                {
                    "when": "editorFocus && editorLangId == python && resourceLangId == jupyter && python.datascience.featureenabled",
                    "command": "python.datascience.importnotebook",
                    "group": "Python3@1"
                },
                {
                    "when": "editorFocus && editorLangId == python && python.datascience.hascodecells && python.datascience.featureenabled",
                    "command": "python.datascience.exportfileasnotebook",
                    "group": "Python3@2"
                },
                {
                    "when": "editorFocus && editorLangId == python && python.datascience.hascodecells && python.datascience.featureenabled",
                    "command": "python.datascience.exportfileandoutputasnotebook",
                    "group": "Python3@3"
                }
            ],
            "editor/title": [
                {
                    "command": "python.execInTerminal-icon1",
                    "title": "%python.command.python.execInTerminal.title%",
                    "group": "navigation",
                    "when": "resourceLangId == python && python.showPlayIcon1"
                },
                {
                    "command": "python.execInTerminal-icon2",
                    "title": "%python.command.python.execInTerminal.title%",
                    "group": "navigation",
                    "when": "resourceLangId == python && python.showPlayIcon2"
                }
            ],
            "explorer/context": [
                {
                    "when": "resourceLangId == python && !busyTests",
                    "command": "python.runtests",
                    "group": "Python"
                },
                {
                    "when": "resourceLangId == python && !busyTests",
                    "command": "python.debugtests",
                    "group": "Python"
                },
                {
                    "when": "resourceLangId == python",
                    "command": "python.execInTerminal",
                    "group": "Python"
                },
                {
                    "when": "resourceLangId == python && python.datascience.featureenabled",
                    "command": "python.datascience.runFileInteractive",
                    "group": "Python2"
                },
                {
                    "when": "resourceLangId == jupyter",
                    "command": "python.datascience.importnotebook",
                    "group": "Python"
                }
            ],
            "commandPalette": [
                {
                    "command": "python.switchOffInsidersChannel",
                    "title": "%python.command.python.switchOffInsidersChannel.title%",
                    "category": "Python",
                    "when": "config.python.insidersChannel != 'default'"
                },
                {
                    "command": "python.switchToDailyChannel",
                    "title": "%python.command.python.switchToDailyChannel.title%",
                    "category": "Python",
                    "when": "config.python.insidersChannel != 'daily'"
                },
                {
                    "command": "python.switchToWeeklyChannel",
                    "title": "%python.command.python.switchToWeeklyChannel.title%",
                    "category": "Python",
                    "when": "config.python.insidersChannel != 'weekly'"
                },
                {
                    "command": "python.viewOutput",
                    "title": "%python.command.python.viewOutput.title%",
                    "category": "Python"
                },
                {
                    "command": "python.runTestNode",
                    "title": "Run",
                    "category": "Python",
                    "when": "config.noExists"
                },
                {
                    "command": "python.discoveringTests",
                    "category": "Python",
                    "when": "config.noExists"
                },
                {
                    "command": "python.stopTests",
                    "category": "Python",
                    "when": "config.noExists"
                },
                {
                    "command": "python.debugTestNode",
                    "title": "Debug",
                    "category": "Python",
                    "when": "config.noExists"
                },
                {
                    "command": "python.openTestNodeInEditor",
                    "title": "Open",
                    "category": "Python",
                    "when": "config.noExists"
                },
                {
                    "command": "python.datascience.runcurrentcell",
                    "title": "%python.command.python.datascience.runcurrentcell.title%",
                    "category": "Python",
                    "when": "python.datascience.hascodecells && python.datascience.featureenabled"
                },
                {
                    "command": "python.datascience.runcurrentcelladvance",
                    "title": "%python.command.python.datascience.runcurrentcelladvance.title%",
                    "category": "Python",
                    "when": "python.datascience.hascodecells && python.datascience.featureenabled"
                },
                {
                    "command": "python.datascience.runcurrentcellandallbelow.palette",
                    "title": "%python.command.python.datascience.runcurrentcellandallbelow.palette.title%",
                    "category": "Python",
                    "when": "python.datascience.hascodecells && python.datascience.featureenabled"
                },
                {
                    "command": "python.datascience.runallcellsabove.palette",
                    "title": "%python.command.python.datascience.runallcellsabove.palette.title%",
                    "category": "Python",
                    "when": "python.datascience.hascodecells && python.datascience.featureenabled"
                },
                {
                    "command": "python.datascience.debugcurrentcell.palette",
                    "title": "%python.command.python.datascience.debugcurrentcell.palette.title%",
                    "category": "Python",
                    "when": "python.datascience.hascodecells && python.datascience.featureenabled"
                },
                {
                    "command": "python.datascience.showhistorypane",
                    "title": "%python.command.python.datascience.showhistorypane.title%",
                    "category": "Python",
                    "when": "python.datascience.featureenabled"
                },
                {
                    "command": "python.datascience.runallcells",
                    "title": "%python.command.python.datascience.runallcells.title%",
                    "category": "Python",
                    "when": "python.datascience.featureenabled"
                },
                {
                    "command": "python.datascience.runFileInteractive",
                    "title": "%python.command.python.datascience.runFileInteractive.title%",
                    "category": "Python",
                    "when": "python.datascience.featureenabled"
                },
                {
                    "command": "python.datascience.debugFileInteractive",
                    "title": "%python.command.python.datascience.debugFileInteractive.title%",
                    "category": "Python",
                    "when": "python.datascience.featureenabled"
                },
                {
                    "command": "python.datascience.importnotebook",
                    "title": "%python.command.python.datascience.importnotebook.title%",
                    "category": "Python"
                },
                {
                    "command": "python.datascience.exportfileasnotebook",
                    "title": "%python.command.python.datascience.exportfileasnotebook.title%",
                    "category": "Python",
                    "when": "python.datascience.hascodecells && python.datascience.featureenabled"
                },
                {
                    "command": "python.datascience.exportfileandoutputasnotebook",
                    "title": "%python.command.python.datascience.exportfileandoutputasnotebook.title%",
                    "category": "Python",
                    "when": "python.datascience.hascodecells && python.datascience.featureenabled"
                },
                {
                    "command": "python.datascience.undocells",
                    "title": "%python.command.python.datascience.undocells.title%",
                    "category": "Python",
                    "when": "python.datascience.haveinteractivecells && python.datascience.featureenabled"
                },
                {
                    "command": "python.datascience.redocells",
                    "title": "%python.command.python.datascience.redocells.title%",
                    "category": "Python",
                    "when": "python.datascience.haveredoablecells && python.datascience.featureenabled"
                },
                {
                    "command": "python.datascience.removeallcells",
                    "title": "%python.command.python.datascience.removeallcells.title%",
                    "category": "Python",
                    "when": "python.datascience.haveinteractivecells && python.datascience.featureenabled"
                },
                {
                    "command": "python.datascience.interruptkernel",
                    "title": "%python.command.python.datascience.interruptkernel.title%",
                    "category": "Python",
                    "when": "python.datascience.haveinteractive && python.datascience.featureenabled"
                },
                {
                    "command": "python.datascience.restartkernel",
                    "title": "%python.command.python.datascience.restartkernel.title%",
                    "category": "Python",
                    "when": "python.datascience.haveinteractive && python.datascience.featureenabled"
                },
                {
                    "command": "python.datascience.expandallcells",
                    "title": "%python.command.python.datascience.expandallcells.title%",
                    "category": "Python",
                    "when": "python.datascience.haveinteractive && python.datascience.featureenabled"
                },
                {
                    "command": "python.datascience.collapseallcells",
                    "title": "%python.command.python.datascience.collapseallcells.title%",
                    "category": "Python",
                    "when": "python.datascience.haveinteractive && python.datascience.featureenabled"
                },
                {
                    "command": "python.datascience.exportoutputasnotebook",
                    "title": "%python.command.python.datascience.exportoutputasnotebook.title%",
                    "category": "Python",
                    "when": "python.datascience.haveinteractive && python.datascience.featureenabled"
                },
                {
                    "command": "python.datascience.runcellandallbelow",
                    "category": "Python",
                    "when": "config.noExists"
                },
                {
                    "command": "python.datascience.runallcellsabove",
                    "category": "Python",
                    "when": "config.noExists"
                },
                {
                    "command": "python.datascience.addcellbelow",
                    "title": "%python.command.python.datascience.addcellbelow.title%",
                    "category": "Python",
                    "when": "python.datascience.featureenabled"
                }
            ],
            "view/title": [
                {
                    "command": "python.debugtests",
                    "when": "view == python_tests && !busyTests",
                    "group": "navigation@3"
                },
                {
                    "command": "python.runtests",
                    "when": "view == python_tests && !busyTests",
                    "group": "navigation@1"
                },
                {
                    "command": "python.stopTests",
                    "when": "view == python_tests && busyTests",
                    "group": "navigation@1"
                },
                {
                    "command": "python.discoverTests",
                    "when": "view == python_tests && !busyTests",
                    "group": "navigation@4"
                },
                {
                    "command": "python.discoveringTests",
                    "when": "view == python_tests && discoveringTests",
                    "group": "navigation@4"
                },
                {
                    "command": "python.runFailedTests",
                    "when": "view == python_tests && hasFailedTests && !busyTests",
                    "group": "navigation@2"
                },
                {
                    "command": "python.viewTestOutput",
                    "when": "view == python_tests",
                    "group": "navigation@5"
                }
            ],
            "view/item/context": [
                {
                    "command": "python.runtests",
                    "when": "view == python_tests && viewItem == testWorkspaceFolder && !busyTests",
                    "group": "inline@0"
                },
                {
                    "command": "python.debugtests",
                    "when": "view == python_tests && viewItem == testWorkspaceFolder && !busyTests",
                    "group": "inline@1"
                },
                {
                    "command": "python.discoverTests",
                    "when": "view == python_tests && viewItem == testWorkspaceFolder && !busyTests",
                    "group": "inline@2"
                },
                {
                    "command": "python.openTestNodeInEditor",
                    "when": "view == python_tests && viewItem == testFunction",
                    "group": "inline@2"
                },
                {
                    "command": "python.debugTestNode",
                    "when": "view == python_tests && viewItem == testFunction && !busyTests",
                    "group": "inline@1"
                },
                {
                    "command": "python.runTestNode",
                    "when": "view == python_tests && viewItem == testFunction && !busyTests",
                    "group": "inline@0"
                },
                {
                    "command": "python.openTestNodeInEditor",
                    "when": "view == python_tests && viewItem == testFile",
                    "group": "inline@2"
                },
                {
                    "command": "python.debugTestNode",
                    "when": "view == python_tests && viewItem == testFile && !busyTests",
                    "group": "inline@1"
                },
                {
                    "command": "python.runTestNode",
                    "when": "view == python_tests && viewItem == testFile && !busyTests",
                    "group": "inline@0"
                },
                {
                    "command": "python.openTestNodeInEditor",
                    "when": "view == python_tests && viewItem == testSuite",
                    "group": "inline@2"
                },
                {
                    "command": "python.debugTestNode",
                    "when": "view == python_tests && viewItem == testSuite && !busyTests",
                    "group": "inline@1"
                },
                {
                    "command": "python.runTestNode",
                    "when": "view == python_tests && viewItem == testSuite && !busyTests",
                    "group": "inline@0"
                }
            ]
        },
        "debuggers": [
            {
                "type": "python",
                "label": "Python",
                "languages": [
                    "python"
                ],
                "enableBreakpointsFor": {
                    "languageIds": [
                        "python",
                        "html",
                        "jinja"
                    ]
                },
                "aiKey": "AIF-d9b70cd4-b9f9-4d70-929b-a071c400b217",
                "program": "./out/client/debugger/debugAdapter/main.js",
                "runtime": "node",
                "configurationSnippets": [],
                "configurationAttributes": {
                    "launch": {
                        "properties": {
                            "module": {
                                "type": "string",
                                "description": "Name of the module to be debugged.",
                                "default": ""
                            },
                            "program": {
                                "type": "string",
                                "description": "Absolute path to the program.",
                                "default": "${file}"
                            },
                            "pythonPath": {
                                "type": "string",
                                "description": "Path (fully qualified) to python executable. Defaults to the value in settings.json",
                                "default": "${config:python.pythonPath}"
                            },
                            "args": {
                                "type": "array",
                                "description": "Command line arguments passed to the program",
                                "default": [],
                                "items": {
                                    "type": "string"
                                }
                            },
                            "stopOnEntry": {
                                "type": "boolean",
                                "description": "Automatically stop after launch.",
                                "default": false
                            },
                            "showReturnValue": {
                                "type": "boolean",
                                "description": "Show return value of functions when stepping.",
                                "default": true
                            },
                            "console": {
                                "enum": [
                                    "internalConsole",
                                    "integratedTerminal",
                                    "externalTerminal"
                                ],
                                "description": "Where to launch the debug target: internal console, integrated terminal, or external terminal.",
                                "default": "integratedTerminal"
                            },
                            "cwd": {
                                "type": "string",
                                "description": "Absolute path to the working directory of the program being debugged. Default is the root directory of the file (leave empty).",
                                "default": "${workspaceFolder}"
                            },
                            "env": {
                                "type": "object",
                                "description": "Environment variables defined as a key value pair. Property ends up being the Environment Variable and the value of the property ends up being the value of the Env Variable.",
                                "default": {}
                            },
                            "envFile": {
                                "type": "string",
                                "description": "Absolute path to a file containing environment variable definitions.",
                                "default": "${workspaceFolder}/.env"
                            },
                            "port": {
                                "type": "number",
                                "description": "Debug port (default is 0, resulting in the use of a dynamic port).",
                                "default": 0
                            },
                            "host": {
                                "type": "string",
                                "description": "IP address of the of the local debug server (default is localhost).",
                                "default": "localhost"
                            },
                            "logToFile": {
                                "type": "boolean",
                                "description": "Enable logging of debugger events to a log file.",
                                "default": false
                            },
                            "redirectOutput": {
                                "type": "boolean",
                                "description": "Redirect output.",
                                "default": true
                            },
                            "justMyCode": {
                                "type": "boolean",
                                "description": "Debug only user-written code.",
                                "default": true
                            },
                            "gevent": {
                                "type": "boolean",
                                "description": "Enable debugging of gevent monkey-patched code.",
                                "default": false
                            },
                            "django": {
                                "type": "boolean",
                                "description": "Django debugging.",
                                "default": false
                            },
                            "jinja": {
                                "enum": [
                                    true,
                                    false,
                                    null
                                ],
                                "description": "Jinja template debugging (e.g. Flask).",
                                "default": null
                            },
                            "sudo": {
                                "type": "boolean",
                                "description": "Running debug program under elevated permissions (on Unix).",
                                "default": false
                            },
                            "pyramid": {
                                "type": "boolean",
                                "description": "Whether debugging Pyramid applications",
                                "default": false
                            },
                            "subProcess": {
                                "type": "boolean",
                                "description": "Whether to enable Sub Process debugging",
                                "default": false
                            }
                        }
                    },
                    "test": {
                        "properties": {
                            "pythonPath": {
                                "type": "string",
                                "description": "Path (fully qualified) to python executable. Defaults to the value in settings.json",
                                "default": "${config:python.pythonPath}"
                            },
                            "stopOnEntry": {
                                "type": "boolean",
                                "description": "Automatically stop after launch.",
                                "default": false
                            },
                            "showReturnValue": {
                                "type": "boolean",
                                "description": "Show return value of functions when stepping.",
                                "default": true
                            },
                            "console": {
                                "enum": [
                                    "none",
                                    "integratedTerminal",
                                    "externalTerminal"
                                ],
                                "description": "Where to launch the debug target: internal console, integrated terminal, or external terminal.",
                                "default": "none"
                            },
                            "cwd": {
                                "type": "string",
                                "description": "Absolute path to the working directory of the program being debugged. Default is the root directory of the file (leave empty).",
                                "default": "${workspaceFolder}"
                            },
                            "env": {
                                "type": "object",
                                "description": "Environment variables defined as a key value pair. Property ends up being the Environment Variable and the value of the property ends up being the value of the Env Variable.",
                                "default": {}
                            },
                            "envFile": {
                                "type": "string",
                                "description": "Absolute path to a file containing environment variable definitions.",
                                "default": "${workspaceFolder}/.env"
                            },
                            "redirectOutput": {
                                "type": "boolean",
                                "description": "Redirect output.",
                                "default": true
                            },
                            "justMyCode": {
                                "type": "boolean",
                                "description": "Debug only user-written code.",
                                "default": true
                            }
                        }
                    },
                    "attach": {
                        "required": [
                            "port"
                        ],
                        "properties": {
                            "port": {
                                "type": "number",
                                "description": "Debug port to attach",
                                "default": 0
                            },
                            "host": {
                                "type": "string",
                                "description": "IP Address of the of remote server (default is localhost or use 127.0.0.1).",
                                "default": "localhost"
                            },
                            "pathMappings": {
                                "type": "array",
                                "label": "Path mappings.",
                                "items": {
                                    "type": "object",
                                    "label": "Path mapping",
                                    "required": [
                                        "localRoot",
                                        "remoteRoot"
                                    ],
                                    "properties": {
                                        "localRoot": {
                                            "type": "string",
                                            "label": "Local source root.",
                                            "default": "${workspaceFolder}"
                                        },
                                        "remoteRoot": {
                                            "type": "string",
                                            "label": "Remote source root.",
                                            "default": ""
                                        }
                                    }
                                },
                                "default": []
                            },
                            "logToFile": {
                                "type": "boolean",
                                "description": "Enable logging of debugger events to a log file.",
                                "default": false
                            },
                            "redirectOutput": {
                                "type": "boolean",
                                "description": "Redirect output.",
                                "default": true
                            },
                            "justMyCode": {
                                "type": "boolean",
                                "description": "Debug only user-written code.",
                                "default": true
                            },
                            "django": {
                                "type": "boolean",
                                "description": "Django debugging.",
                                "default": false
                            },
                            "jinja": {
                                "enum": [
                                    true,
                                    false,
                                    null
                                ],
                                "description": "Jinja template debugging (e.g. Flask).",
                                "default": null
                            },
                            "subProcess": {
                                "type": "boolean",
                                "description": "Whether to enable Sub Process debugging",
                                "default": false
                            },
                            "showReturnValue": {
                                "type": "boolean",
                                "description": "Show return value of functions when stepping.",
                                "default": true
                            }
                        }
                    }
                }
            }
        ],
        "configuration": {
            "type": "object",
            "title": "Python",
            "properties": {
                "python.diagnostics.sourceMapsEnabled": {
                    "type": "boolean",
                    "default": false,
                    "description": "Enable source map support for meaningful stack traces in error logs.",
                    "scope": "application"
                },
                "python.autoComplete.addBrackets": {
                    "type": "boolean",
                    "default": false,
                    "description": "Automatically add brackets for functions.",
                    "scope": "resource"
                },
                "python.autoComplete.extraPaths": {
                    "type": "array",
                    "default": [],
                    "description": "List of paths to libraries and the like that need to be imported by auto complete engine. E.g. when using Google App SDK, the paths are not in system path, hence need to be added into this list.",
                    "scope": "resource"
                },
                "python.autoComplete.showAdvancedMembers": {
                    "type": "boolean",
                    "default": true,
                    "description": "Controls appearance of methods with double underscores in the completion list.",
                    "scope": "resource"
                },
                "python.autoComplete.typeshedPaths": {
                    "type": "array",
                    "items": {
                        "type": "string"
                    },
                    "default": [],
                    "description": "Specifies paths to local typeshed repository clone(s) for the Python language server.",
                    "scope": "resource"
                },
                "python.autoUpdateLanguageServer": {
                    "type": "boolean",
                    "default": true,
                    "description": "Automatically update the language server.",
                    "scope": "application"
                },
                "python.dataScience.allowImportFromNotebook": {
                    "type": "boolean",
                    "default": true,
                    "description": "Allows a user to import a jupyter notebook into a python file anytime one is opened.",
                    "scope": "resource"
                },
                "python.dataScience.askForLargeDataFrames": {
                    "type": "boolean",
                    "default": true,
                    "description": "Warn the user before trying to open really large data frames.",
                    "scope": "application"
                },
                "python.dataScience.askForKernelRestart": {
                    "type": "boolean",
                    "default": true,
                    "description": "Warn the user before restarting a kernel.",
                    "scope": "application"
                },
                "python.dataScience.enabled": {
                    "type": "boolean",
                    "default": true,
                    "description": "Enable the experimental data science features in the python extension.",
                    "scope": "resource"
                },
                "python.dataScience.exportWithOutputEnabled": {
                    "type": "boolean",
                    "default": false,
                    "description": "Enable exporting a python file into a jupyter notebook and run all cells when doing so.",
                    "scope": "resource"
                },
                "python.dataScience.jupyterLaunchTimeout": {
                    "type": "number",
                    "default": 60000,
                    "description": "Amount of time (in ms) to wait for the Jupyter Notebook server to start.",
                    "scope": "resource"
                },
                "python.dataScience.jupyterLaunchRetries": {
                    "type": "number",
                    "default": 3,
                    "description": "Number of times to attempt to connect to the Jupyter Notebook",
                    "scope": "resource"
                },
                "python.dataScience.jupyterServerURI": {
                    "type": "string",
                    "default": "local",
                    "description": "Select the Jupyter server URI to connect to. Select 'local' to launch a new Juypter server on the local machine.",
                    "scope": "resource"
                },
                "python.dataScience.notebookFileRoot": {
                    "type": "string",
                    "default": "${workspaceFolder}",
                    "description": "Set the root directory for loading files for the Python Interactive window.",
                    "scope": "resource"
                },
                "python.dataScience.searchForJupyter": {
                    "type": "boolean",
                    "default": true,
                    "description": "Search all installed Python interpreters for a Jupyter installation when starting the Python Interactive window",
                    "scope": "resource"
                },
                "python.dataScience.changeDirOnImportExport": {
                    "type": "boolean",
                    "default": true,
                    "description": "When importing or exporting a Jupyter Notebook add a directory change command to allow relative path loading to work.",
                    "scope": "resource"
                },
                "python.dataScience.useDefaultConfigForJupyter": {
                    "type": "boolean",
                    "default": true,
                    "description": "When running Jupyter locally, create a default empty Jupyter config for the Python Interactive window",
                    "scope": "resource"
                },
                "python.dataScience.jupyterInterruptTimeout": {
                    "type": "number",
                    "default": 10000,
                    "description": "Amount of time (in ms) to wait for an interrupt before asking to restart the Jupyter kernel.",
                    "scope": "resource"
                },
                "python.dataScience.allowInput": {
                    "type": "boolean",
                    "default": true,
                    "description": "Allow the inputting of python code directly into the Python Interactive window"
                },
                "python.dataScience.showCellInputCode": {
                    "type": "boolean",
                    "default": true,
                    "description": "Show cell input code.",
                    "scope": "resource"
                },
                "python.dataScience.collapseCellInputCodeByDefault": {
                    "type": "boolean",
                    "default": true,
                    "description": "Collapse cell input code by default.",
                    "scope": "resource"
                },
                "python.dataScience.maxOutputSize": {
                    "type": "number",
                    "default": 400,
                    "description": "Maximum size (in pixels) of text output in the Python Interactive window before a scrollbar appears. Set to -1 for infinity.",
                    "scope": "resource"
                },
                "python.dataScience.errorBackgroundColor": {
                    "type": "string",
                    "default": "#FFFFFF",
                    "description": "Background color (in hex) for exception messages in the Python Interactive window.",
                    "scope": "resource",
                    "deprecationMessage": "No longer necessary as the theme colors are used for error messages"
                },
                "python.dataScience.sendSelectionToInteractiveWindow": {
                    "type": "boolean",
                    "default": false,
                    "description": "Determines if selected code in a python file will go to the terminal or the Python Interactive window when hitting shift+enter",
                    "scope": "resource"
                },
                "python.dataScience.showJupyterVariableExplorer": {
                    "type": "boolean",
                    "default": true,
                    "description": "Show the variable explorer in the Python Interactive window.",
                    "scope": "resource"
                },
                "python.dataScience.variableExplorerExclude": {
                    "type": "string",
                    "default": "module;function;builtin_function_or_method",
                    "description": "Types to exclude from showing in the Python Interactive variable explorer",
                    "scope": "resource"
                },
                "python.dataScience.codeRegularExpression": {
                    "type": "string",
                    "default": "^(#\\s*%%|#\\s*\\<codecell\\>|#\\s*In\\[\\d*?\\]|#\\s*In\\[ \\])",
                    "description": "Regular expression used to identify code cells. All code until the next match is considered part of this cell. \nDefaults to '^(#\\s*%%|#\\s*\\<codecell\\>|#\\s*In\\[\\d*?\\]|#\\s*In\\[ \\])' if left blank",
                    "scope": "resource"
                },
                "python.dataScience.markdownRegularExpression": {
                    "type": "string",
                    "default": "^(#\\s*%%\\s*\\[markdown\\]|#\\s*\\<markdowncell\\>)",
                    "description": "Regular expression used to identify markdown cells. All comments after this expression are considered part of the markdown. \nDefaults to '^(#\\s*%%\\s*\\[markdown\\]|#\\s*\\<markdowncell\\>)' if left blank",
                    "scope": "resource"
                },
                "python.dataScience.allowLiveShare": {
                    "type": "boolean",
                    "default": true,
                    "description": "Allow the Python Interactive window to be shared during a Live Share session",
                    "scope": "resource"
                },
                "python.dataScience.ignoreVscodeTheme": {
                    "type": "boolean",
                    "default": false,
                    "description": "Don't use the VS Code theme in the Python Interactive window (requires reload of VS Code). This forces the Python Interactive window to use 'Light +(default light)' and disables matplotlib defaults.",
                    "scope": "resource"
                },
                "python.dataScience.liveShareConnectionTimeout": {
                    "type": "number",
                    "default": 1000,
                    "description": "Amount of time to wait for guest connections to verify they have the Python extension installed.",
                    "scope": "application"
                },
                "python.dataScience.decorateCells": {
                    "type": "boolean",
                    "default": true,
                    "description": "Draw a highlight behind the currently active cell.",
                    "scope": "resource"
                },
                "python.dataScience.enableCellCodeLens": {
                    "type": "boolean",
                    "default": true,
                    "description": "Enables code lens for 'cells' in a python file.",
                    "scope": "resource"
                },
                "python.dataScience.enableAutoMoveToNextCell": {
                    "type": "boolean",
                    "default": true,
                    "description": "Enables moving to the next cell when clicking on a 'Run Cell' code lens.",
                    "scope": "resource"
                },
                "python.dataScience.autoPreviewNotebooksInInteractivePane": {
                    "type": "boolean",
                    "default": false,
                    "description": "When opening ipynb files, automatically preview the contents in the Python Interactive window.",
                    "scope": "resource"
                },
                "python.dataScience.allowUnauthorizedRemoteConnection": {
                    "type": "boolean",
                    "default": false,
                    "description": "Allow for connecting the Python Interactive window to a https Jupyter server that does not have valid certificates. This can be a security risk, so only use for known and trusted servers.",
                    "scope": "resource"
                },
                "python.dataScience.enablePlotViewer": {
                    "type": "boolean",
                    "default": true,
                    "description": "Modify plot output so that it can be expanded into a plot viewer window.",
                    "scope": "resource"
                },
                "python.dataScience.codeLenses": {
                    "type": "string",
                    "default": "python.datascience.runcell,  python.datascience.runallcellsabove, python.datascience.debugcell",
                    "description": "Set of commands to put as code lens above a cell. Defaults to 'python.datascience.runcell,  python.datascience.runallcellsabove, python.datascience.debugcell'",
                    "scope": "resource"
                },
                "python.dataScience.ptvsdDistPath": {
                    "type": "string",
                    "default": "",
                    "description": "Path to ptsvd experimental bits for debugging cells.",
                    "scope": "resource"
                },
                "python.dataScience.stopOnFirstLineWhileDebugging": {
                    "type": "boolean",
                    "default": true,
                    "description": "When debugging a cell, stop on the first line.",
                    "scope": "resource"
                },
                "python.dataScience.remoteDebuggerPort": {
                    "type": "number",
                    "default": -1,
                    "description": "When debugging a cell, open this port on the remote box. If -1 is specified, a random port between 8889 and 9000 will be attempted.",
                    "scope": "resource"
                },
                "python.dataScience.textOutputLimit": {
                    "type": "number",
                    "default": 20000,
                    "description": "Limit the amount of text in Python Interactive cell text output to this value. 0 to allow any amount of characters.",
                    "scope": "resource"
                },
                "python.dataScience.colorizeInputBox": {
                    "type": "boolean",
                    "default": true,
                    "description": "Whether or not to use the theme's peek color as the background for the input box.",
                    "scope": "resource"
                },
                "python.dataScience.stopOnError": {
                    "type": "boolean",
                    "default": true,
                    "description": "Stop running cells if a cell throws an exception.",
                    "scope": "resource"
                },
                "python.dataScience.addGotoCodeLenses": {
                    "type": "boolean",
                    "default": true,
                    "description": "After running a cell, add a 'Goto' code lens on the cell. Note, disabling all code lenses disables this code lens as well.",
                    "scope": "resource"
                },
                "python.disableInstallationCheck": {
                    "type": "boolean",
                    "default": false,
                    "description": "Whether to check if Python is installed (also warn when using the macOS-installed Python).",
                    "scope": "resource"
                },
                "python.envFile": {
                    "type": "string",
                    "description": "Absolute path to a file containing environment variable definitions.",
                    "default": "${workspaceFolder}/.env",
                    "scope": "resource"
                },
                "python.formatting.autopep8Args": {
                    "type": "array",
                    "description": "Arguments passed in. Each argument is a separate item in the array.",
                    "default": [],
                    "items": {
                        "type": "string"
                    },
                    "scope": "resource"
                },
                "python.formatting.autopep8Path": {
                    "type": "string",
                    "default": "autopep8",
                    "description": "Path to autopep8, you can use a custom version of autopep8 by modifying this setting to include the full path.",
                    "scope": "resource"
                },
                "python.formatting.provider": {
                    "type": "string",
                    "default": "autopep8",
                    "description": "Provider for formatting. Possible options include 'autopep8', 'black', and 'yapf'.",
                    "enum": [
                        "autopep8",
                        "black",
                        "yapf",
                        "none"
                    ],
                    "scope": "resource"
                },
                "python.formatting.blackArgs": {
                    "type": "array",
                    "description": "Arguments passed in. Each argument is a separate item in the array.",
                    "default": [],
                    "items": {
                        "type": "string"
                    },
                    "scope": "resource"
                },
                "python.formatting.blackPath": {
                    "type": "string",
                    "default": "black",
                    "description": "Path to Black, you can use a custom version of Black by modifying this setting to include the full path.",
                    "scope": "resource"
                },
                "python.formatting.yapfArgs": {
                    "type": "array",
                    "description": "Arguments passed in. Each argument is a separate item in the array.",
                    "default": [],
                    "items": {
                        "type": "string"
                    },
                    "scope": "resource"
                },
                "python.formatting.yapfPath": {
                    "type": "string",
                    "default": "yapf",
                    "description": "Path to yapf, you can use a custom version of yapf by modifying this setting to include the full path.",
                    "scope": "resource"
                },
                "python.globalModuleInstallation": {
                    "type": "boolean",
                    "default": false,
                    "description": "Whether to install Python modules globally when not using an environment.",
                    "scope": "resource"
                },
                "python.jediEnabled": {
                    "type": "boolean",
                    "default": true,
                    "description": "Enables Jedi as IntelliSense engine instead of Microsoft Python Analysis Engine.",
                    "scope": "resource"
                },
                "python.jediMemoryLimit": {
                    "type": "number",
                    "default": 0,
                    "description": "Memory limit for the Jedi completion engine in megabytes. Zero (default) means 1024 MB. -1 means unlimited (disable memory limit check)",
                    "scope": "resource"
                },
                "python.jediPath": {
                    "type": "string",
                    "default": "",
                    "description": "Path to directory containing the Jedi library (this path will contain the 'Jedi' sub directory).",
                    "scope": "resource"
                },
                "python.analysis.openFilesOnly": {
                    "type": "boolean",
                    "default": true,
                    "description": "Only show errors and warnings for open files rather than for the entire workspace.",
                    "scope": "resource"
                },
                "python.analysis.diagnosticPublishDelay": {
                    "type": "integer",
                    "default": 1000,
                    "description": "Delay before diagnostic messages are transferred to the problems list (in milliseconds).",
                    "scope": "resource"
                },
                "python.analysis.errors": {
                    "type": "array",
                    "default": [],
                    "items": {
                        "type": "string"
                    },
                    "description": "List of diagnostics messages to be shown as errors.",
                    "scope": "resource"
                },
                "python.analysis.warnings": {
                    "type": "array",
                    "default": [],
                    "items": {
                        "type": "string"
                    },
                    "description": "List of diagnostics messages to be shown as warnings.",
                    "scope": "resource"
                },
                "python.analysis.information": {
                    "type": "array",
                    "default": [],
                    "items": {
                        "type": "string"
                    },
                    "description": "List of diagnostics messages to be shown as information.",
                    "scope": "resource"
                },
                "python.analysis.disabled": {
                    "type": "array",
                    "default": [],
                    "items": {
                        "type": "string"
                    },
                    "description": "List of suppressed diagnostic messages.",
                    "scope": "resource"
                },
                "python.analysis.typeshedPaths": {
                    "type": "array",
                    "default": [],
                    "items": {
                        "type": "string"
                    },
                    "description": "Paths to Typeshed stub folders. Default is Typeshed installed with the language server. Change requires restart.",
                    "scope": "resource"
                },
                "python.analysis.cacheFolderPath": {
                    "type": "string",
                    "description": "Path to a writable folder where analyzer can cache its data. Change requires restart.",
                    "scope": "resource"
                },
                "python.analysis.memory.keepLibraryAst": {
                    "type": "boolean",
                    "default": false,
                    "description": "Allows code analysis to keep parser trees in memory. Increases memory consumption but may improve performance with large library analysis.",
                    "scope": "resource"
                },
                "python.analysis.memory.keepLibraryLocalVariables": {
                    "type": "boolean",
                    "default": false,
                    "description": "Allows code analysis to keep library function local variables. Allows code navigation in Python libraries function bodies. Increases memory consumption.",
                    "scope": "resource"
                },
                "python.analysis.logLevel": {
                    "type": "string",
                    "enum": [
                        "Error",
                        "Warning",
                        "Information",
                        "Trace"
                    ],
                    "default": "Error",
                    "description": "Defines type of log messages language server writes into the output window.",
                    "scope": "resource"
                },
                "python.analysis.symbolsHierarchyDepthLimit": {
                    "type": "integer",
                    "default": 10,
                    "description": "Limits depth of the symbol tree in the document outline.",
                    "scope": "resource"
                },
                "python.linting.enabled": {
                    "type": "boolean",
                    "default": true,
                    "description": "Whether to lint Python files.",
                    "scope": "resource"
                },
                "python.linting.flake8Args": {
                    "type": "array",
                    "description": "Arguments passed in. Each argument is a separate item in the array.",
                    "default": [],
                    "items": {
                        "type": "string"
                    },
                    "scope": "resource"
                },
                "python.linting.flake8CategorySeverity.E": {
                    "type": "string",
                    "default": "Error",
                    "description": "Severity of Flake8 message type 'E'.",
                    "enum": [
                        "Hint",
                        "Error",
                        "Information",
                        "Warning"
                    ],
                    "scope": "resource"
                },
                "python.linting.flake8CategorySeverity.F": {
                    "type": "string",
                    "default": "Error",
                    "description": "Severity of Flake8 message type 'F'.",
                    "enum": [
                        "Hint",
                        "Error",
                        "Information",
                        "Warning"
                    ],
                    "scope": "resource"
                },
                "python.linting.flake8CategorySeverity.W": {
                    "type": "string",
                    "default": "Warning",
                    "description": "Severity of Flake8 message type 'W'.",
                    "enum": [
                        "Hint",
                        "Error",
                        "Information",
                        "Warning"
                    ],
                    "scope": "resource"
                },
                "python.linting.flake8Enabled": {
                    "type": "boolean",
                    "default": false,
                    "description": "Whether to lint Python files using flake8",
                    "scope": "resource"
                },
                "python.linting.flake8Path": {
                    "type": "string",
                    "default": "flake8",
                    "description": "Path to flake8, you can use a custom version of flake8 by modifying this setting to include the full path.",
                    "scope": "resource"
                },
                "python.linting.ignorePatterns": {
                    "type": "array",
                    "description": "Patterns used to exclude files or folders from being linted.",
                    "default": [
                        ".vscode/*.py",
                        "**/site-packages/**/*.py"
                    ],
                    "items": {
                        "type": "string"
                    },
                    "scope": "resource"
                },
                "python.linting.lintOnSave": {
                    "type": "boolean",
                    "default": true,
                    "description": "Whether to lint Python files when saved.",
                    "scope": "resource"
                },
                "python.linting.maxNumberOfProblems": {
                    "type": "number",
                    "default": 100,
                    "description": "Controls the maximum number of problems produced by the server.",
                    "scope": "resource"
                },
                "python.linting.banditArgs": {
                    "type": "array",
                    "description": "Arguments passed in. Each argument is a separate item in the array.",
                    "default": [],
                    "items": {
                        "type": "string"
                    },
                    "scope": "resource"
                },
                "python.linting.banditEnabled": {
                    "type": "boolean",
                    "default": false,
                    "description": "Whether to lint Python files using bandit.",
                    "scope": "resource"
                },
                "python.linting.banditPath": {
                    "type": "string",
                    "default": "bandit",
                    "description": "Path to bandit, you can use a custom version of bandit by modifying this setting to include the full path.",
                    "scope": "resource"
                },
                "python.linting.mypyArgs": {
                    "type": "array",
                    "description": "Arguments passed in. Each argument is a separate item in the array.",
                    "default": [
                        "--ignore-missing-imports",
                        "--follow-imports=silent",
                        "--show-column-numbers"
                    ],
                    "items": {
                        "type": "string"
                    },
                    "scope": "resource"
                },
                "python.linting.mypyCategorySeverity.error": {
                    "type": "string",
                    "default": "Error",
                    "description": "Severity of Mypy message type 'Error'.",
                    "enum": [
                        "Hint",
                        "Error",
                        "Information",
                        "Warning"
                    ],
                    "scope": "resource"
                },
                "python.linting.mypyCategorySeverity.note": {
                    "type": "string",
                    "default": "Information",
                    "description": "Severity of Mypy message type 'Note'.",
                    "enum": [
                        "Hint",
                        "Error",
                        "Information",
                        "Warning"
                    ],
                    "scope": "resource"
                },
                "python.linting.mypyEnabled": {
                    "type": "boolean",
                    "default": false,
                    "description": "Whether to lint Python files using mypy.",
                    "scope": "resource"
                },
                "python.linting.mypyPath": {
                    "type": "string",
                    "default": "mypy",
                    "description": "Path to mypy, you can use a custom version of mypy by modifying this setting to include the full path.",
                    "scope": "resource"
                },
                "python.linting.pep8Args": {
                    "type": "array",
                    "description": "Arguments passed in. Each argument is a separate item in the array.",
                    "default": [],
                    "items": {
                        "type": "string"
                    },
                    "scope": "resource"
                },
                "python.linting.pep8CategorySeverity.E": {
                    "type": "string",
                    "default": "Error",
                    "description": "Severity of Pep8 message type 'E'.",
                    "enum": [
                        "Hint",
                        "Error",
                        "Information",
                        "Warning"
                    ],
                    "scope": "resource"
                },
                "python.linting.pep8CategorySeverity.W": {
                    "type": "string",
                    "default": "Warning",
                    "description": "Severity of Pep8 message type 'W'.",
                    "enum": [
                        "Hint",
                        "Error",
                        "Information",
                        "Warning"
                    ],
                    "scope": "resource"
                },
                "python.linting.pep8Enabled": {
                    "type": "boolean",
                    "default": false,
                    "description": "Whether to lint Python files using pep8",
                    "scope": "resource"
                },
                "python.linting.pep8Path": {
                    "type": "string",
                    "default": "pep8",
                    "description": "Path to pep8, you can use a custom version of pep8 by modifying this setting to include the full path.",
                    "scope": "resource"
                },
                "python.linting.prospectorArgs": {
                    "type": "array",
                    "description": "Arguments passed in. Each argument is a separate item in the array.",
                    "default": [],
                    "items": {
                        "type": "string"
                    },
                    "scope": "resource"
                },
                "python.linting.prospectorEnabled": {
                    "type": "boolean",
                    "default": false,
                    "description": "Whether to lint Python files using prospector.",
                    "scope": "resource"
                },
                "python.linting.prospectorPath": {
                    "type": "string",
                    "default": "prospector",
                    "description": "Path to Prospector, you can use a custom version of prospector by modifying this setting to include the full path.",
                    "scope": "resource"
                },
                "python.linting.pydocstyleArgs": {
                    "type": "array",
                    "description": "Arguments passed in. Each argument is a separate item in the array.",
                    "default": [],
                    "items": {
                        "type": "string"
                    },
                    "scope": "resource"
                },
                "python.linting.pydocstyleEnabled": {
                    "type": "boolean",
                    "default": false,
                    "description": "Whether to lint Python files using pydocstyle",
                    "scope": "resource"
                },
                "python.linting.pydocstylePath": {
                    "type": "string",
                    "default": "pydocstyle",
                    "description": "Path to pydocstyle, you can use a custom version of pydocstyle by modifying this setting to include the full path.",
                    "scope": "resource"
                },
                "python.linting.pylamaArgs": {
                    "type": "array",
                    "description": "Arguments passed in. Each argument is a separate item in the array.",
                    "default": [],
                    "items": {
                        "type": "string"
                    },
                    "scope": "resource"
                },
                "python.linting.pylamaEnabled": {
                    "type": "boolean",
                    "default": false,
                    "description": "Whether to lint Python files using pylama.",
                    "scope": "resource"
                },
                "python.linting.pylamaPath": {
                    "type": "string",
                    "default": "pylama",
                    "description": "Path to pylama, you can use a custom version of pylama by modifying this setting to include the full path.",
                    "scope": "resource"
                },
                "python.linting.pylintArgs": {
                    "type": "array",
                    "description": "Arguments passed in. Each argument is a separate item in the array.",
                    "default": [],
                    "items": {
                        "type": "string"
                    },
                    "scope": "resource"
                },
                "python.linting.pylintCategorySeverity.convention": {
                    "type": "string",
                    "default": "Information",
                    "description": "Severity of Pylint message type 'Convention/C'.",
                    "enum": [
                        "Hint",
                        "Error",
                        "Information",
                        "Warning"
                    ],
                    "scope": "resource"
                },
                "python.linting.pylintCategorySeverity.error": {
                    "type": "string",
                    "default": "Error",
                    "description": "Severity of Pylint message type 'Error/E'.",
                    "enum": [
                        "Hint",
                        "Error",
                        "Information",
                        "Warning"
                    ],
                    "scope": "resource"
                },
                "python.linting.pylintCategorySeverity.fatal": {
                    "type": "string",
                    "default": "Error",
                    "description": "Severity of Pylint message type 'Fatal/F'.",
                    "enum": [
                        "Hint",
                        "Error",
                        "Information",
                        "Warning"
                    ],
                    "scope": "resource"
                },
                "python.linting.pylintCategorySeverity.refactor": {
                    "type": "string",
                    "default": "Hint",
                    "description": "Severity of Pylint message type 'Refactor/R'.",
                    "enum": [
                        "Hint",
                        "Error",
                        "Information",
                        "Warning"
                    ],
                    "scope": "resource"
                },
                "python.linting.pylintCategorySeverity.warning": {
                    "type": "string",
                    "default": "Warning",
                    "description": "Severity of Pylint message type 'Warning/W'.",
                    "enum": [
                        "Hint",
                        "Error",
                        "Information",
                        "Warning"
                    ],
                    "scope": "resource"
                },
                "python.linting.pylintEnabled": {
                    "type": "boolean",
                    "default": true,
                    "description": "Whether to lint Python files using pylint.",
                    "scope": "resource"
                },
                "python.linting.pylintPath": {
                    "type": "string",
                    "default": "pylint",
                    "description": "Path to Pylint, you can use a custom version of pylint by modifying this setting to include the full path.",
                    "scope": "resource"
                },
                "python.linting.pylintUseMinimalCheckers": {
                    "type": "boolean",
                    "default": true,
                    "description": "Whether to run Pylint with minimal set of rules.",
                    "scope": "resource"
                },
                "python.pythonPath": {
                    "type": "string",
                    "default": "python",
                    "description": "Path to Python, you can use a custom version of Python by modifying this setting to include the full path.",
                    "scope": "resource"
                },
                "python.condaPath": {
                    "type": "string",
                    "default": "",
                    "description": "Path to the conda executable to use for activation (version 4.4+).",
                    "scope": "resource"
                },
                "python.pipenvPath": {
                    "type": "string",
                    "default": "pipenv",
                    "description": "Path to the pipenv executable to use for activation.",
                    "scope": "resource"
                },
                "python.poetryPath": {
                    "type": "string",
                    "default": "poetry",
                    "description": "Path to the poetry executable.",
                    "scope": "resource"
                },
                "python.sortImports.args": {
                    "type": "array",
                    "description": "Arguments passed in. Each argument is a separate item in the array.",
                    "default": [],
                    "items": {
                        "type": "string"
                    },
                    "scope": "resource"
                },
                "python.sortImports.path": {
                    "type": "string",
                    "description": "Path to isort script, default using inner version",
                    "default": "",
                    "scope": "resource"
                },
                "python.terminal.activateEnvironment": {
                    "type": "boolean",
                    "default": true,
                    "description": "Activate Python Environment in Terminal created using the Extension.",
                    "scope": "resource"
                },
                "python.terminal.executeInFileDir": {
                    "type": "boolean",
                    "default": false,
                    "description": "When executing a file in the terminal, whether to use execute in the file's directory, instead of the current open folder.",
                    "scope": "resource"
                },
                "python.terminal.launchArgs": {
                    "type": "array",
                    "default": [],
                    "description": "Python launch arguments to use when executing a file in the terminal.",
                    "scope": "resource"
                },
                "python.testing.cwd": {
                    "type": "string",
                    "default": null,
                    "description": "Optional working directory for tests.",
                    "scope": "resource"
                },
                "python.testing.debugPort": {
                    "type": "number",
                    "default": 3000,
                    "description": "Port number used for debugging of tests.",
                    "scope": "resource"
                },
                "python.testing.nosetestArgs": {
                    "type": "array",
                    "description": "Arguments passed in. Each argument is a separate item in the array.",
                    "default": [],
                    "items": {
                        "type": "string"
                    },
                    "scope": "resource"
                },
                "python.testing.nosetestsEnabled": {
                    "type": "boolean",
                    "default": false,
                    "description": "Enable testing using nosetests.",
                    "scope": "resource"
                },
                "python.testing.nosetestPath": {
                    "type": "string",
                    "default": "nosetests",
                    "description": "Path to nosetests, you can use a custom version of nosetests by modifying this setting to include the full path.",
                    "scope": "resource"
                },
                "python.testing.promptToConfigure": {
                    "type": "boolean",
                    "default": true,
                    "description": "Prompt to configure a test framework if potential tests directories are discovered.",
                    "scope": "resource"
                },
                "python.testing.pytestArgs": {
                    "type": "array",
                    "description": "Arguments passed in. Each argument is a separate item in the array.",
                    "default": [],
                    "items": {
                        "type": "string"
                    },
                    "scope": "resource"
                },
                "python.testing.pytestEnabled": {
                    "type": "boolean",
                    "default": false,
                    "description": "Enable testing using pytest.",
                    "scope": "resource"
                },
                "python.testing.pytestPath": {
                    "type": "string",
                    "default": "pytest",
                    "description": "Path to pytest (pytest), you can use a custom version of pytest by modifying this setting to include the full path.",
                    "scope": "resource"
                },
                "python.testing.unittestArgs": {
                    "type": "array",
                    "description": "Arguments passed in. Each argument is a separate item in the array.",
                    "default": [
                        "-v",
                        "-s",
                        ".",
                        "-p",
                        "*test*.py"
                    ],
                    "items": {
                        "type": "string"
                    },
                    "scope": "resource"
                },
                "python.testing.unittestEnabled": {
                    "type": "boolean",
                    "default": false,
                    "description": "Enable testing using unittest.",
                    "scope": "resource"
                },
                "python.testing.autoTestDiscoverOnSaveEnabled": {
                    "type": "boolean",
                    "default": true,
                    "description": "Enable auto run test discovery when saving a test file.",
                    "scope": "resource"
                },
                "python.venvFolders": {
                    "type": "array",
                    "default": [],
                    "description": "Folders in your home directory to look into for virtual environments (supports pyenv, direnv and virtualenvwrapper by default).",
                    "scope": "resource",
                    "items": {
                        "type": "string"
                    }
                },
                "python.venvPath": {
                    "type": "string",
                    "default": "",
                    "description": "Path to folder with a list of Virtual Environments (e.g. ~/.pyenv, ~/Envs, ~/.virtualenvs).",
                    "scope": "resource"
                },
                "python.workspaceSymbols.ctagsPath": {
                    "type": "string",
                    "default": "ctags",
                    "description": "Fully qualified path to the ctags executable (else leave as ctags, assuming it is in current path).",
                    "scope": "resource"
                },
                "python.workspaceSymbols.enabled": {
                    "type": "boolean",
                    "default": true,
                    "description": "Set to 'false' to disable Workspace Symbol provider using ctags.",
                    "scope": "resource"
                },
                "python.workspaceSymbols.exclusionPatterns": {
                    "type": "array",
                    "default": [
                        "**/site-packages/**"
                    ],
                    "items": {
                        "type": "string"
                    },
                    "description": "Pattern used to exclude files and folders from ctags See http://ctags.sourceforge.net/ctags.html.",
                    "scope": "resource"
                },
                "python.workspaceSymbols.rebuildOnFileSave": {
                    "type": "boolean",
                    "default": true,
                    "description": "Whether to re-build the tags file on when changes made to python files are saved.",
                    "scope": "resource"
                },
                "python.workspaceSymbols.rebuildOnStart": {
                    "type": "boolean",
                    "default": true,
                    "description": "Whether to re-build the tags file on start (defaults to true).",
                    "scope": "resource"
                },
                "python.workspaceSymbols.tagFilePath": {
                    "type": "string",
                    "default": "${workspaceFolder}/.vscode/tags",
                    "description": "Fully qualified path to tag file (exuberant ctag file), used to provide workspace symbols.",
                    "scope": "resource"
                },
                "python.dataScience.magicCommandsAsComments": {
                    "type": "boolean",
                    "default": false,
                    "description": "Uncomment shell assignments (#!), line magic (#!%) and cell magic (#!%%) when parsing code cells.",
                    "scope": "resource"
                },
                "python.insidersChannel": {
                    "type": "string",
                    "default": "off",
                    "description": "Set to \"weekly\" or \"daily\" to automatically download and install the latest Insiders builds of the python extension, which include upcoming features and bug fixes.",
                    "enum": [
                        "off",
                        "weekly",
                        "daily"
                    ],
                    "scope": "application"
                }
            }
        },
        "languages": [
            {
                "id": "pip-requirements",
                "aliases": [
                    "pip requirements",
                    "requirements.txt"
                ],
                "filenames": [
                    "requirements.txt",
                    "constraints.txt",
                    "requirements.in"
                ],
                "filenamePatterns": [
                    "*-requirements.txt",
                    "requirements-*.txt",
                    "constraints-*.txt",
                    "*-constraints.txt",
                    "*-requirements.in",
                    "requirements-*.in"
                ],
                "configuration": "./languages/pip-requirements.json"
            },
            {
                "id": "yaml",
                "filenames": [
                    ".condarc"
                ]
            },
            {
                "id": "toml",
                "filenames": [
                    "Pipfile"
                ]
            },
            {
                "id": "json",
                "filenames": [
                    "Pipfile.lock"
                ]
            },
            {
                "id": "jinja",
                "extensions": [
                    ".jinja2",
                    ".j2"
                ],
                "aliases": [
                    "Jinja"
                ]
            },
            {
                "id": "jupyter",
                "extensions": [
                    ".ipynb"
                ]
            }
        ],
        "grammars": [
            {
                "language": "pip-requirements",
                "scopeName": "source.pip-requirements",
                "path": "./syntaxes/pip-requirements.tmLanguage.json"
            }
        ],
        "jsonValidation": [
            {
                "fileMatch": ".condarc",
                "url": "./schemas/condarc.json"
            },
            {
                "fileMatch": "environment.yml",
                "url": "./schemas/conda-environment.json"
            },
            {
                "fileMatch": "meta.yaml",
                "url": "./schemas/conda-meta.json"
            }
        ],
        "yamlValidation": [
            {
                "fileMatch": ".condarc",
                "url": "./schemas/condarc.json"
            },
            {
                "fileMatch": "environment.yml",
                "url": "./schemas/conda-environment.json"
            },
            {
                "fileMatch": "meta.yaml",
                "url": "./schemas/conda-meta.json"
            }
        ],
        "views": {
            "test": [
                {
                    "id": "python_tests",
                    "name": "PYTHON",
                    "when": "testsDiscovered"
                }
            ]
        }
    },
    "scripts": {
        "package": "gulp clean && gulp prePublishBundle && vsce package -o ms-python-insiders.vsix",
        "compile": "tsc -watch -p ./",
        "compile-webviews-watch": "npx npx -n --max_old_space_size=4096 webpack --config webpack.datascience-ui.config.js --watch",
        "dump-datascience-webpack-stats": "npx -n --max_old_space_size=4096 webpack --config webpack.datascience-ui.config.js --profile --json > tmp/ds-stats.json",
        "compile-webviews": "gulp compile-webviews",
        "compile-webviews-verbose": "npx webpack --config webpack.datascience-ui.config.js",
        "postinstall": "node ./build/ci/postInstall.js",
        "test": "node ./out/test/standardTest.js && node ./out/test/multiRootTest.js",
        "test:unittests": "mocha --opts ./build/.mocha.unittests.js.opts",
        "test:unittests:cover": "nyc --silent --no-clean --nycrc-path build/.nycrc mocha --opts ./build/.mocha.unittests.ts.opts",
        "test:functional": "mocha --require source-map-support/register --opts ./build/.mocha.functional.opts",
        "test:functional:cover": "npm run test:functional",
        "test:cover:report": "nyc --nycrc-path build/.nycrc  report --reporter=lcov --reporter=text --reporter=html --reporter=text-summary --reporter=cobertura",
        "testDebugger": "node ./out/test/testBootstrap.js ./out/test/debuggerTest.js",
        "testSingleWorkspace": "node ./out/test/testBootstrap.js ./out/test/standardTest.js",
        "testMultiWorkspace": "node ./out/test/testBootstrap.js ./out/test/multiRootTest.js",
        "testPerformance": "node ./out/test/testBootstrap.js ./out/test/performanceTest.js",
        "lint-staged": "node gulpfile.js",
        "lint": "tslint src/**/*.ts -t verbose",
        "clean": "gulp clean",
        "updateBuildNumber": "gulp updateBuildNumber",
        "verifyBundle": "gulp verifyBundle"
    },
    "dependencies": {
        "@jupyterlab/services": "^3.2.1",
        "ansi-regex": "^4.1.0",
        "arch": "^2.1.0",
        "azure-storage": "^2.10.3",
        "diff-match-patch": "^1.0.0",
        "fs-extra": "^4.0.3",
        "fuzzy": "^0.1.3",
        "get-port": "^3.2.0",
        "glob": "^7.1.2",
        "hash.js": "^1.1.7",
        "iconv-lite": "^0.4.21",
        "inversify": "^4.11.1",
        "jsonc-parser": "^2.0.3",
        "less-plugin-inline-urls": "^1.2.0",
        "line-by-line": "^0.1.6",
<<<<<<< HEAD
        "lodash": "^4.17.15",
=======
        "lodash": "^4.17.13",
>>>>>>> 14c98a0e
        "md5": "^2.2.1",
        "minimatch": "^3.0.4",
        "monaco-editor-textmate": "^2.1.1",
        "monaco-textmate": "^3.0.0",
        "named-js-regexp": "^1.3.3",
        "node-fetch": "^1.0.0",
        "node-stream-zip": "^1.6.0",
        "onigasm": "^2.2.2",
        "pdfkit": "^0.10.0",
        "pidusage": "^1.2.0",
        "react-svg-pan-zoom": "^3.1.0",
        "react-svgmt": "^1.1.8",
        "react-virtualized": "^9.21.1",
        "reflect-metadata": "^0.1.12",
        "request": "^2.87.0",
        "request-progress": "^3.0.0",
        "rxjs": "^5.5.9",
        "semver": "^5.5.0",
        "slickgrid": "^2.4.7",
        "stack-trace": "0.0.10",
        "strip-ansi": "^5.2.0",
        "strip-json-comments": "^2.0.1",
        "sudo-prompt": "^8.2.0",
        "svg-to-pdfkit": "^0.1.7",
        "tmp": "^0.0.29",
        "tree-kill": "^1.2.0",
        "tslint": "^5.14.0",
        "typescript-char": "^0.0.0",
        "uint64be": "^1.0.1",
        "unicode": "^10.0.0",
        "untildify": "^3.0.2",
        "vscode-debugadapter": "^1.28.0",
        "vscode-debugprotocol": "^1.28.0",
        "vscode-extension-telemetry": "^0.1.0",
        "vscode-languageclient": "^5.2.1",
        "vscode-languageserver": "^5.2.1",
        "vscode-languageserver-protocol": "^3.14.1",
        "vsls": "^0.3.1291",
        "winreg": "^1.2.4",
        "winston": "^3.2.1",
        "ws": "^6.0.0",
        "xml2js": "^0.4.19"
    },
    "devDependencies": {
        "@babel/cli": "^7.4.4",
        "@babel/core": "^7.4.4",
        "@babel/plugin-transform-runtime": "^7.4.4",
        "@babel/polyfill": "^7.4.4",
        "@babel/preset-env": "^7.1.0",
        "@babel/preset-react": "^7.0.0",
        "@babel/register": "^7.4.4",
        "@istanbuljs/nyc-config-typescript": "^0.1.3",
        "@nteract/plotly": "^1.48.3",
        "@nteract/transform-dataresource": "^4.3.5",
        "@nteract/transform-geojson": "^3.2.3",
        "@nteract/transform-model-debug": "^3.2.3",
        "@nteract/transform-plotly": "^5.0.0",
        "@nteract/transforms": "^4.4.4",
        "@types/ansi-regex": "^4.0.0",
        "@types/chai": "^4.1.2",
        "@types/chai-arrays": "^1.0.2",
        "@types/chai-as-promised": "^7.1.0",
        "@types/copy-webpack-plugin": "^4.4.2",
        "@types/del": "^3.0.0",
        "@types/diff-match-patch": "^1.0.32",
        "@types/download": "^6.2.2",
        "@types/enzyme": "^3.1.14",
        "@types/enzyme-adapter-react-16": "^1.0.3",
        "@types/event-stream": "^3.3.33",
        "@types/fs-extra": "^5.0.1",
        "@types/get-port": "^3.2.0",
        "@types/glob": "^5.0.35",
        "@types/html-webpack-plugin": "^3.2.0",
        "@types/iconv-lite": "^0.0.1",
        "@types/jsdom": "^11.12.0",
        "@types/jquery": "^1.10.35",
        "@types/loader-utils": "^1.1.3",
        "@types/lodash": "^4.14.104",
        "@types/md5": "^2.1.32",
        "@types/mocha": "^5.2.7",
        "@types/nock": "^10.0.3",
        "@types/node": "9.4.7",
        "@types/node-fetch": "^2.3.4",
        "@types/pdfkit": "^0.7.36",
        "@types/promisify-node": "^0.4.0",
        "@types/react": "^16.4.14",
        "@types/react-dom": "^16.0.8",
        "@types/react-json-tree": "^0.6.8",
        "@types/react-virtualized": "^9.21.2",
        "@types/request": "^2.47.0",
        "@types/semver": "^5.5.0",
        "@types/shortid": "^0.0.29",
        "@types/sinon": "^7.0.13",
        "@types/stack-trace": "0.0.29",
        "@types/strip-json-comments": "0.0.30",
        "@types/temp": "^0.8.32",
        "@types/tmp": "0.0.33",
        "@types/untildify": "^3.0.0",
        "@types/uuid": "^3.4.3",
        "@types/vscode": "^1.36.0",
        "@types/webpack-bundle-analyzer": "^2.13.0",
        "@types/winreg": "^1.2.30",
        "@types/ws": "^6.0.1",
        "@types/xml2js": "^0.4.2",
        "JSONStream": "^1.3.2",
        "ansi-to-html": "^0.6.7",
        "awesome-typescript-loader": "^5.2.1",
        "babel-loader": "^8.0.3",
        "babel-plugin-inline-json-import": "^0.3.1",
        "babel-plugin-transform-runtime": "^6.23.0",
        "babel-polyfill": "^6.26.0",
        "bootstrap": "^4.3.1",
        "bootstrap-less": "^3.3.8",
        "brfs": "^2.0.2",
        "canvas": "2.0.1",
        "chai": "^4.1.2",
        "chai-arrays": "^2.0.0",
        "chai-as-promised": "^7.1.1",
        "codecov": "^3.5.0",
        "colors": "^1.2.1",
        "copy-webpack-plugin": "^4.6.0",
        "coveralls": "^3.0.4",
        "cross-spawn": "^6.0.5",
        "css-loader": "^1.0.1",
        "cucumber-html-reporter": "^4.0.5",
        "decache": "^4.4.0",
        "del": "^3.0.0",
        "download": "^7.0.0",
        "electron-download": "^4.1.1",
        "enzyme": "^3.7.0",
        "enzyme-adapter-react-16": "^1.6.0",
        "event-stream": "3.3.4",
        "expose-loader": "^0.7.5",
        "extract-zip": "^1.6.7",
        "file-loader": "^2.0.0",
        "filemanager-webpack-plugin": "^2.0.5",
        "flat": "^4.0.0",
        "gulp": "^4.0.0",
        "gulp-azure-storage": "^0.9.0",
        "gulp-chmod": "^2.0.0",
        "gulp-filter": "^5.1.0",
        "gulp-gunzip": "^1.1.0",
        "gulp-rename": "^1.4.0",
        "gulp-sourcemaps": "^2.6.4",
        "gulp-typescript": "^4.0.1",
        "gulp-untar": "0.0.8",
        "gulp-vinyl-zip": "^2.1.2",
        "html-webpack-plugin": "^3.2.0",
        "husky": "^1.1.2",
        "immutable": "^4.0.0-rc.12",
        "is-running": "^2.1.0",
        "jsdom": "^15.0.0",
        "json-loader": "^0.5.7",
        "less": "^3.9.0",
        "less-loader": "^5.0.0",
        "loader-utils": "^1.1.0",
        "mocha": "^6.1.4",
        "mocha-junit-reporter": "^1.17.0",
        "mocha-multi-reporters": "^1.1.7",
        "monaco-editor": "0.16.2",
        "monaco-editor-webpack-plugin": "^1.7.0",
        "nock": "^10.0.6",
        "node-has-native-dependencies": "^1.0.2",
        "node-html-parser": "^1.1.13",
        "nyc": "^14.1.1",
        "raw-loader": "^0.5.1",
        "react": "^16.5.2",
        "react-data-grid": "^6.0.2-0",
        "react-data-grid-addons": "^6.0.2-0",
        "react-dev-utils": "^5.0.2",
        "react-dom": "^16.5.2",
        "react-json-tree": "^0.11.0",
        "relative": "^3.0.2",
        "retyped-diff-match-patch-tsd-ambient": "^1.0.0-0",
        "rewiremock": "^3.13.0",
        "sass-loader": "^7.1.0",
        "shortid": "^2.2.8",
        "sinon": "^7.3.2",
        "source-map-support": "^0.5.12",
        "style-loader": "^0.23.1",
        "styled-jsx": "^3.1.0",
        "svg-inline-loader": "^0.8.0",
        "svg-inline-react": "^3.1.0",
        "terser-webpack-plugin": "^1.2.3",
        "transform-loader": "^0.2.4",
        "ts-loader": "^5.3.0",
        "ts-mockito": "^2.3.1",
        "ts-node": "^8.3.0",
        "tsconfig-paths-webpack-plugin": "^3.2.0",
        "tslint-eslint-rules": "^5.1.0",
        "tslint-microsoft-contrib": "^5.0.3",
        "typed-react-markdown": "^0.1.0",
        "typemoq": "^2.1.0",
        "typescript": "^3.5.2",
        "typescript-formatter": "^7.1.0",
        "unicode-properties": "1.1.0",
        "url-loader": "^1.1.2",
        "uuid": "^3.3.2",
        "vinyl-fs": "^3.0.3",
        "vsce": "^1.59.0",
        "vscode-debugadapter-testsupport": "^1.27.0",
        "vscode-test": "^1.0.2",
        "webpack": "^4.33.0",
        "webpack-bundle-analyzer": "^3.3.2",
        "webpack-cli": "^3.1.2",
        "webpack-fix-default-import-plugin": "^1.0.3",
        "webpack-merge": "^4.1.4",
        "webpack-node-externals": "^1.7.2",
        "why-is-node-running": "^2.0.3",
        "wtfnode": "^0.8.0",
        "yargs": "^12.0.2"
    },
    "__metadata": {
        "id": "f1f59ae4-9318-4f3c-a9b5-81b2eaa5f8a5",
        "publisherDisplayName": "Microsoft",
        "publisherId": "998b010b-e2af-44a5-a6cd-0b5fd3b9b6f8"
    }
}<|MERGE_RESOLUTION|>--- conflicted
+++ resolved
@@ -2,13 +2,8 @@
     "name": "python",
     "displayName": "Python",
     "description": "Linting, Debugging (multi-threaded, remote), Intellisense, code formatting, refactoring, unit tests, snippets, and more.",
-<<<<<<< HEAD
-    "version": "2019.6.1",
-    "languageServerVersion": "0.2.82",
-=======
     "version": "2019.8.0-rc",
     "languageServerVersion": "0.3.43",
->>>>>>> 14c98a0e
     "publisher": "ms-python",
     "author": {
         "name": "Microsoft Corporation"
@@ -2375,11 +2370,7 @@
         "jsonc-parser": "^2.0.3",
         "less-plugin-inline-urls": "^1.2.0",
         "line-by-line": "^0.1.6",
-<<<<<<< HEAD
         "lodash": "^4.17.15",
-=======
-        "lodash": "^4.17.13",
->>>>>>> 14c98a0e
         "md5": "^2.2.1",
         "minimatch": "^3.0.4",
         "monaco-editor-textmate": "^2.1.1",
