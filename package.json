--- conflicted
+++ resolved
@@ -2,13 +2,8 @@
     "name": "python",
     "displayName": "Python",
     "description": "Linting, Debugging (multi-threaded, remote), Intellisense, code formatting, refactoring, unit tests, snippets, and more.",
-<<<<<<< HEAD
     "version": "2019.5.0-dev",
-    "languageServerVersion": "0.2.59",
-=======
-    "version": "2019.4.1",
     "languageServerVersion": "0.2.62",
->>>>>>> d505aac5
     "publisher": "ms-python",
     "author": {
         "name": "Microsoft Corporation"
