--- conflicted
+++ resolved
@@ -826,11 +826,7 @@
                 "python.analysis.diagnosticPublishDelay": {
                     "type": "integer",
                     "default": 1000,
-<<<<<<< HEAD
-                    "description": "Delay before diagnostic messages are transferred to the problems list.",
-=======
                     "description": "Delay before diagnostic messages are transferred to the problems list (in milliseconds).",
->>>>>>> f8e277e8
                     "scope": "resource"
                 },
                 "python.analysis.typeshedPaths": {
