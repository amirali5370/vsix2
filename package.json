{
	"name": "python",
	"displayName": "Python",
	"description": "Linting, Debugging (multi-threaded, remote), Intellisense, code formatting, refactoring, unit tests, snippets, and more.",
	"version": "2018.1.0-beta",
	"publisher": "ms-python",
	"author": {
		"name": "Microsoft Corporation"
	},
	"license": "MIT",
	"homepage": "https://github.com/Microsoft/vscode-python",
	"repository": {
		"type": "git",
		"url": "https://github.com/Microsoft/vscode-python"
	},
	"bugs": {
		"url": "https://github.com/Microsoft/vscode-python/issues"
	},
	"badges": [
		{
			"url": "https://travis-ci.org/Microsoft/vscode-python.svg?branch=master",
			"href": "https://travis-ci.org/Microsoft/vscode-python",
			"description": "Continuous integration"
		},
		{
			"url": "https://codecov.io/gh/Microsoft/vscode-python/branch/master/graph/badge.svg",
			"href": "https://codecov.io/gh/Microsoft/vscode-python",
			"description": "Test coverage"
		}
	],
	"icon": "icon.png",
	"galleryBanner": {
		"color": "#1e415e",
		"theme": "dark"
	},
	"engines": {
		"vscode": "^1.17.0"
	},
	"recommendations": [
		"donjayamanne.jupyter"
	],
	"keywords": [
		"python",
		"django",
		"unittest",
		"multi-root ready"
	],
	"categories": [
		"Languages",
		"Debuggers",
		"Linters",
		"Snippets",
		"Formatters",
		"Other"
	],
	"activationEvents": [
		"onLanguage:python",
		"onCommand:python.execInTerminal",
		"onCommand:python.sortImports",
		"onCommand:python.runtests",
		"onCommand:python.debugtests",
		"onCommand:python.setInterpreter",
		"onCommand:python.setShebangInterpreter",
		"onCommand:python.viewTestUI",
		"onCommand:python.viewTestOutput",
		"onCommand:python.selectAndRunTestMethod",
		"onCommand:python.selectAndDebugTestMethod",
		"onCommand:python.selectAndRunTestFile",
		"onCommand:python.runCurrentTestFile",
		"onCommand:python.runFailedTests",
		"onCommand:python.execSelectionInTerminal",
		"onCommand:python.execSelectionInDjangoShell",
		"onCommand:jupyter.runSelectionLine",
		"onCommand:jupyter.execCurrentCell",
		"onCommand:jupyter.execCurrentCellAndAdvance",
		"onCommand:python.buildWorkspaceSymbols",
		"onCommand:python.updateSparkLibrary",
		"onCommand:python.startREPL",
		"onCommand:python.goToPythonObject",
		"onCommand:python.setLinter",
<<<<<<< HEAD
		"onCommand:python.enableLinting"
=======
        "onCommand:python.enableLinting",
        "onCommand:python.createTerminal"
>>>>>>> 36b3050b
	],
	"main": "./out/client/extension",
	"contributes": {
		"snippets": [
			{
				"language": "python",
				"path": "./snippets/python.json"
			}
		],
		"keybindings": [
			{
				"command": "jupyter.runSelectionLine",
				"key": "ctrl+alt+enter",
				"when": "editorFocus && !replaceActive && !searchViewletVisible && !findWidgetVisible"
			}
		],
		"commands": [
			{
				"command": "python.sortImports",
				"title": "%python.command.python.sortImports.title%",
				"category": "Python Refactor"
			},
			{
				"command": "python.startREPL",
				"title": "%python.command.python.startREPL.title%",
				"category": "Python"
			},
			{
				"command": "python.createTerminal",
				"title": "%python.command.python.createTerminal.title%",
				"category": "Python"
			},
			{
				"command": "python.buildWorkspaceSymbols",
				"title": "%python.command.python.buildWorkspaceSymbols.title%",
				"category": "Python"
			},
			{
				"command": "python.runtests",
				"title": "%python.command.python.runtests.title%",
				"category": "Python"
			},
			{
				"command": "python.debugtests",
				"title": "%python.command.python.debugtests.title%",
				"category": "Python"
			},
			{
				"command": "python.execInTerminal",
				"title": "%python.command.python.execInTerminal.title%",
				"category": "Python"
			},
			{
				"command": "python.setInterpreter",
				"title": "%python.command.python.setInterpreter.title%",
				"category": "Python"
			},
			{
				"command": "python.updateSparkLibrary",
				"title": "%python.command.python.updateSparkLibrary.title%",
				"category": "Python"
			},
			{
				"command": "python.refactorExtractVariable",
				"title": "%python.command.python.refactorExtractVariable.title%",
				"category": "Python Refactor"
			},
			{
				"command": "python.refactorExtractMethod",
				"title": "%python.command.python.refactorExtractMethod.title%",
				"category": "Python Refactor"
			},
			{
				"command": "python.viewTestOutput",
				"title": "%python.command.python.viewTestOutput.title%",
				"category": "Python"
			},
			{
				"command": "python.selectAndRunTestMethod",
				"title": "%python.command.python.selectAndRunTestMethod.title%",
				"category": "Python"
			},
			{
				"command": "python.selectAndDebugTestMethod",
				"title": "%python.command.python.selectAndDebugTestMethod.title%",
				"category": "Python"
			},
			{
				"command": "python.selectAndRunTestFile",
				"title": "%python.command.python.selectAndRunTestFile.title%",
				"category": "Python"
			},
			{
				"command": "python.runCurrentTestFile",
				"title": "%python.command.python.runCurrentTestFile.title%",
				"category": "Python"
			},
			{
				"command": "python.runFailedTests",
				"title": "%python.command.python.runFailedTests.title%",
				"category": "Python"
			},
			{
				"command": "python.execSelectionInTerminal",
				"title": "%python.command.python.execSelectionInTerminal.title%",
				"category": "Python"
			},
			{
				"command": "python.execSelectionInDjangoShell",
				"title": "%python.command.python.execSelectionInDjangoShell.title%",
				"category": "Python"
			},
			{
				"command": "jupyter.runSelectionLine",
				"title": "%python.command.jupyter.runSelectionLine.title%",
				"category": "Jupyter"
			},
			{
				"command": "jupyter.execCurrentCell",
				"title": "%python.command.jupyter.execCurrentCell.title%",
				"category": "Jupyter"
			},
			{
				"command": "jupyter.execCurrentCellAndAdvance",
				"title": "%python.command.jupyter.execCurrentCellAndAdvance.title%",
				"category": "Jupyter"
			},
			{
				"command": "jupyter.gotToPreviousCell",
				"title": "%python.command.jupyter.gotToPreviousCell.title%",
				"category": "Jupyter"
			},
			{
				"command": "jupyter.gotToNextCell",
				"title": "%python.command.jupyter.gotToNextCell.title%",
				"category": "Jupyter"
			},
			{
				"command": "python.goToPythonObject",
				"title": "%python.command.python.goToPythonObject.title%",
				"category": "Python"
			},
			{
				"command": "python.setLinter",
				"title": "%python.command.python.setLinter.title%",
				"category": "Python"
			},
			{
				"command": "python.enableLinting",
				"title": "%python.command.python.enableLinting.title%",
				"category": "Python"
			}
		],
		"menus": {
			"editor/context": [
				{
					"command": "python.refactorExtractVariable",
					"title": "Refactor: Extract Variable",
					"group": "Refactor",
					"when": "editorHasSelection && editorLangId == python"
				},
				{
					"command": "python.refactorExtractMethod",
					"title": "Refactor: Extract Method",
					"group": "Refactor",
					"when": "editorHasSelection && editorLangId == python"
				},
				{
					"command": "python.sortImports",
					"title": "Refactor: Sort Imports",
					"group": "Refactor",
					"when": "editorLangId == python"
				},
				{
					"command": "python.execSelectionInTerminal",
					"group": "Python",
					"when": "editorHasSelection && editorLangId == python"
				},
				{
					"command": "python.execSelectionInDjangoShell",
					"group": "Python",
					"when": "editorHasSelection && editorLangId == python && python.isDjangoProject"
				},
				{
					"when": "resourceLangId == python",
					"command": "python.execInTerminal",
					"group": "Python"
				},
				{
					"when": "resourceLangId == python",
					"command": "python.runCurrentTestFile",
					"group": "Python"
				}
			],
			"explorer/context": [
				{
					"when": "resourceLangId == python",
					"command": "python.runtests",
					"group": "Python"
				},
				{
					"when": "resourceLangId == python",
					"command": "python.debugtests",
					"group": "Python"
				},
				{
					"when": "resourceLangId == python",
					"command": "python.execInTerminal",
					"group": "Python"
				}
			]
		},
		"debuggers": [
			{
				"type": "python",
				"label": "Python",
				"languages": [
					"python"
				],
				"enableBreakpointsFor": {
					"languageIds": [
						"python",
						"html"
					]
				},
				"aiKey": "AIF-d9b70cd4-b9f9-4d70-929b-a071c400b217",
				"program": "./out/client/debugger/Main.js",
				"runtime": "node",
				"configurationSnippets": [
					{
						"label": "%python.snippet.launch.standard.label%",
						"description": "%python.snippet.launch.standard.description%",
						"body": {
							"name": "Python",
							"type": "python",
							"request": "launch",
							"stopOnEntry": true,
							"pythonPath": "^\"\\${config:python.pythonPath}\"",
							"program": "^\"\\${file}\"",
							"cwd": "^\"\\${workspaceFolder}\"",
							"env": {},
							"envFile": "^\"\\${workspaceFolder}/.env\"",
							"debugOptions": [
								"RedirectOutput"
							]
						}
					},
					{
						"label": "%python.snippet.launch.pyspark.label%",
						"description": "%python.snippet.launch.pyspark.description%",
						"body": {
							"name": "PySpark",
							"type": "python",
							"request": "launch",
							"stopOnEntry": true,
							"osx": {
								"pythonPath": "^\"\\${env:SPARK_HOME}/bin/spark-submit\""
							},
							"windows": {
								"pythonPath": "^\"\\${env:SPARK_HOME}/bin/spark-submit.cmd\""
							},
							"linux": {
								"pythonPath": "^\"\\${env:SPARK_HOME}/bin/spark-submit\""
							},
							"program": "^\"\\${file}\"",
							"cwd": "^\"\\${workspaceFolder}\"",
							"env": {},
							"envFile": "^\"\\${workspaceFolder}/.env\"",
							"debugOptions": [
								"RedirectOutput"
							]
						}
					},
					{
						"label": "%python.snippet.launch.module.label%",
						"description": "%python.snippet.launch.module.description%",
						"body": {
							"name": "Python Module",
							"type": "python",
							"request": "launch",
							"stopOnEntry": true,
							"pythonPath": "^\"\\${config:python.pythonPath}\"",
							"module": "module.name",
							"cwd": "^\"\\${workspaceFolder}\"",
							"env": {},
							"envFile": "^\"\\${workspaceFolder}/.env\"",
							"debugOptions": [
								"RedirectOutput"
							]
						}
					},
					{
						"label": "%python.snippet.launch.terminal.label%",
						"description": "%python.snippet.launch.terminal.description%",
						"body": {
							"name": "Integrated Terminal/Console",
							"type": "python",
							"request": "launch",
							"stopOnEntry": true,
							"pythonPath": "^\"\\${config:python.pythonPath}\"",
							"program": "^\"\\${file}\"",
							"cwd": "",
							"console": "integratedTerminal",
							"env": {},
							"envFile": "^\"\\${workspaceFolder}/.env\"",
							"debugOptions": []
						}
					},
					{
						"label": "%python.snippet.launch.externalTerminal.label%",
						"description": "%python.snippet.launch.externalTerminal.description%",
						"body": {
							"name": "External Terminal/Console",
							"type": "python",
							"request": "launch",
							"stopOnEntry": true,
							"pythonPath": "^\"\\${config:python.pythonPath}\"",
							"program": "^\"\\${file}\"",
							"cwd": "",
							"console": "externalTerminal",
							"env": {},
							"envFile": "^\"\\${workspaceFolder}/.env\"",
							"debugOptions": []
						}
					},
					{
						"label": "%python.snippet.launch.django.label%",
						"description": "%python.snippet.launch.django.description%",
						"body": {
							"name": "Django",
							"type": "python",
							"request": "launch",
							"stopOnEntry": true,
							"pythonPath": "^\"\\${config:python.pythonPath}\"",
							"program": "^\"\\${workspaceFolder}/manage.py\"",
							"cwd": "^\"\\${workspaceFolder}\"",
							"args": [
								"runserver",
								"--noreload",
								"--nothreading"
							],
							"env": {},
							"envFile": "^\"\\${workspaceFolder}/.env\"",
							"debugOptions": [
								"RedirectOutput",
								"DjangoDebugging"
							]
						}
					},
					{
						"label": "%python.snippet.launch.flask.label%",
						"description": "%python.snippet.launch.flask.description%",
						"body": {
							"name": "Flask",
							"type": "python",
							"request": "launch",
							"stopOnEntry": false,
							"pythonPath": "^\"\\${config:python.pythonPath}\"",
							"program": "fully qualified path fo 'flask' executable. Generally located along with python interpreter",
							"cwd": "^\"\\${workspaceFolder}\"",
							"env": {
								"FLASK_APP": "^\"\\${workspaceFolder}/quickstart/app.py\""
							},
							"args": [
								"run",
								"--no-debugger",
								"--no-reload"
							],
							"envFile": "^\"\\${workspaceFolder}/.env\"",
							"debugOptions": [
								"RedirectOutput"
							]
						}
					},
					{
						"label": "%python.snippet.launch.flaskOld.label%",
						"description": "%python.snippet.launch.flaskOld.description%",
						"body": {
							"name": "Flask (old)",
							"type": "python",
							"request": "launch",
							"stopOnEntry": false,
							"pythonPath": "^\"\\${config:python.pythonPath}\"",
							"program": "^\"\\${workspaceFolder}/run.py\"",
							"cwd": "^\"\\${workspaceFolder}\"",
							"args": [],
							"env": {},
							"envFile": "^\"\\${workspaceFolder}/.env\"",
							"debugOptions": [
								"RedirectOutput"
							]
						}
					},
					{
						"label": "%python.snippet.launch.pyramid.label%",
						"description": "%python.snippet.launch.pyramid.description%",
						"body": {
							"name": "Pyramid",
							"type": "python",
							"request": "launch",
							"stopOnEntry": true,
							"pythonPath": "^\"\\${config:python.pythonPath}\"",
							"cwd": "^\"\\${workspaceFolder}\"",
							"env": {},
							"envFile": "^\"\\${workspaceFolder}/.env\"",
							"args": [
								"^\"\\${workspaceFolder}/development.ini\""
							],
							"debugOptions": [
								"RedirectOutput",
								"Pyramid"
							]
						}
					},
					{
						"label": "%python.snippet.launch.watson.label%",
						"description": "%python.snippet.launch.watson.description%",
						"body": {
							"name": "Watson",
							"type": "python",
							"request": "launch",
							"stopOnEntry": true,
							"pythonPath": "^\"\\${config:python.pythonPath}\"",
							"program": "^\"\\${workspaceFolder}/console.py\"",
							"cwd": "^\"\\${workspaceFolder}\"",
							"args": [
								"dev",
								"runserver",
								"--noreload=True"
							],
							"env": {},
							"envFile": "^\"\\${workspaceFolder}/.env\"",
							"debugOptions": [
								"RedirectOutput"
							]
						}
					},
					{
						"label": "%python.snippet.launch.scrapy.label%",
						"description": "%python.snippet.launch.scrapy.description%",
						"body": {
							"name": "Scrapy",
							"type": "python",
							"request": "launch",
							"stopOnEntry": true,
							"pythonPath": "^\"\\${config:python.pythonPath}\"",
							"program": "~/.virtualenvs/scrapy/bin/scrapy",
							"cwd": "^\"\\${workspaceFolder}\"",
							"args": [
								"crawl",
								"specs",
								"-o",
								"bikes.json"
							],
							"console": "integratedTerminal",
							"env": {},
							"envFile": "^\"\\${workspaceFolder}/.env\"",
							"debugOptions": []
						}
					},
					{
						"label": "%python.snippet.launch.attach.label%",
						"description": "%python.snippet.launch.attach.description%",
						"body": {
							"name": "Attach (Remote Debug)",
							"type": "python",
							"request": "attach",
							"localRoot": "^\"\\${workspaceFolder}\"",
							"remoteRoot": "^\"\\${workspaceFolder}\"",
							"port": 3000,
							"secret": "my_secret",
							"host": "localhost"
						}
					}
				],
				"configurationAttributes": {
					"launch": {
						"properties": {
							"module": {
								"type": "string",
								"description": "Name of the module to be debugged.",
								"default": ""
							},
							"program": {
								"type": "string",
								"description": "Absolute path to the program.",
								"default": "${file}"
							},
							"pythonPath": {
								"type": "string",
								"description": "Path (fully qualified) to python executable. Defaults to the value in settings.json",
								"default": "${config:python.pythonPath}"
							},
							"args": {
								"type": "array",
								"description": "Command line arguments passed to the program",
								"default": [],
								"items": {
									"type": "string"
								}
							},
							"stopOnEntry": {
								"type": "boolean",
								"description": "Automatically stop after launch.",
								"default": true
							},
							"console": {
								"enum": [
									"none",
									"integratedTerminal",
									"externalTerminal"
								],
								"description": "Where to launch the debug target: internal console, integrated terminal, or external terminal.",
								"default": "none"
							},
							"cwd": {
								"type": "string",
								"description": "Absolute path to the working directory of the program being debugged. Default is the root directory of the file (leave empty).",
								"default": ""
							},
							"debugOptions": {
								"type": "array",
								"description": "Advanced options, view read me for further details.",
								"items": {
									"type": "string",
									"enum": [
										"RedirectOutput",
										"DebugStdLib",
										"BreakOnSystemExitZero",
										"DjangoDebugging",
										"Sudo",
										"IgnoreDjangoTemplateWarnings",
										"Pyramid"
									]
								},
								"default": [
									"RedirectOutput"
								]
							},
							"exceptionHandling": {
								"description": "List of exception types and how they are handled during debugging (ignore, always break or break only if unhandled).",
								"properties": {
									"ignore": {
										"type": "array",
										"description": "Never break into these exceptions, e.g. 'copy.Error'",
										"default": [],
										"items": {
											"type": "string"
										}
									},
									"always": {
										"type": "array",
										"description": "Always break into these exceptions, e.g. 'copy.Error'",
										"default": [],
										"items": {
											"type": "string"
										}
									},
									"unhandled": {
										"type": "array",
										"description": "Break into these exceptions if they aren't handled, e.g. 'copy.Error'",
										"default": [],
										"items": {
											"type": "string"
										}
									}
								}
							},
							"env": {
								"type": "object",
								"description": "Environment variables defined as a key value pair. Property ends up being the Environment Variable and the value of the property ends up being the value of the Env Variable.",
								"default": {}
							},
							"envFile": {
								"type": "string",
								"description": "Absolute path to a file containing environment variable definitions.",
								"default": ""
							},
							"port": {
								"type": "number",
								"description": "Debug port (default is 0, resulting in the use of a dynamic port).",
								"default": 0
							},
							"host": {
								"type": "string",
								"description": "IP address of the of the local debug server (default is localhost).",
								"default": "localhost"
							}
						}
					},
					"attach": {
						"required": [
							"localRoot",
							"remoteRoot"
						],
						"properties": {
							"localRoot": {
								"type": "string",
								"description": "Local source root that corrresponds to the 'remoteRoot'.",
								"default": "${workspaceFolder}"
							},
							"remoteRoot": {
								"type": "string",
								"description": "The source root of the remote host.",
								"default": ""
							},
							"port": {
								"type": "number",
								"description": "Debug port to attach",
								"default": 0
							},
							"host": {
								"type": "string",
								"description": "IP Address of the of remote server (default is localhost or use 127.0.0.1).",
								"default": "localhost"
							},
							"secret": {
								"type": "string",
								"description": "Secret used to authenticate for remote debugging.",
								"default": ""
							}
						}
					}
				},
				"initialConfigurations": [
					{
						"name": "Python",
						"type": "python",
						"request": "launch",
						"stopOnEntry": true,
						"pythonPath": "${config:python.pythonPath}",
						"program": "${file}",
						"cwd": "${workspaceFolder}",
						"env": {},
						"envFile": "${workspaceFolder}/.env",
						"debugOptions": [
							"RedirectOutput"
						]
					},
					{
						"name": "Python: Attach",
						"type": "python",
						"request": "attach",
						"localRoot": "${workspaceFolder}",
						"remoteRoot": "${workspaceFolder}",
						"port": 3000,
						"secret": "my_secret",
						"host": "localhost"
					},
					{
						"name": "Python: Terminal (integrated)",
						"type": "python",
						"request": "launch",
						"stopOnEntry": true,
						"pythonPath": "${config:python.pythonPath}",
						"program": "${file}",
						"cwd": "",
						"console": "integratedTerminal",
						"env": {},
						"envFile": "${workspaceFolder}/.env",
						"debugOptions": []
					},
					{
						"name": "Python: Terminal (external)",
						"type": "python",
						"request": "launch",
						"stopOnEntry": true,
						"pythonPath": "${config:python.pythonPath}",
						"program": "${file}",
						"cwd": "",
						"console": "externalTerminal",
						"env": {},
						"envFile": "${workspaceFolder}/.env",
						"debugOptions": []
					},
					{
						"name": "Python: Django",
						"type": "python",
						"request": "launch",
						"stopOnEntry": true,
						"pythonPath": "${config:python.pythonPath}",
						"program": "${workspaceFolder}/manage.py",
						"cwd": "${workspaceFolder}",
						"args": [
							"runserver",
							"--noreload",
							"--nothreading"
						],
						"env": {},
						"envFile": "${workspaceFolder}/.env",
						"debugOptions": [
							"RedirectOutput",
							"DjangoDebugging"
						]
					},
					{
						"name": "Python: Flask (0.11.x or later)",
						"type": "python",
						"request": "launch",
						"stopOnEntry": false,
						"pythonPath": "${config:python.pythonPath}",
						"program": "fully qualified path fo 'flask' executable. Generally located along with python interpreter",
						"cwd": "${workspaceFolder}",
						"env": {
							"FLASK_APP": "${workspaceFolder}/quickstart/app.py"
						},
						"args": [
							"run",
							"--no-debugger",
							"--no-reload"
						],
						"envFile": "${workspaceFolder}/.env",
						"debugOptions": [
							"RedirectOutput"
						]
					},
					{
						"name": "Python: Flask (0.10.x or earlier)",
						"type": "python",
						"request": "launch",
						"stopOnEntry": false,
						"pythonPath": "${config:python.pythonPath}",
						"program": "${workspaceFolder}/run.py",
						"cwd": "${workspaceFolder}",
						"args": [],
						"env": {},
						"envFile": "${workspaceFolder}/.env",
						"debugOptions": [
							"RedirectOutput"
						]
					},
					{
						"name": "Python: PySpark",
						"type": "python",
						"request": "launch",
						"stopOnEntry": true,
						"osx": {
							"pythonPath": "${env:SPARK_HOME}/bin/spark-submit"
						},
						"windows": {
							"pythonPath": "${env:SPARK_HOME}/bin/spark-submit.cmd"
						},
						"linux": {
							"pythonPath": "${env:SPARK_HOME}/bin/spark-submit"
						},
						"program": "${file}",
						"cwd": "${workspaceFolder}",
						"env": {},
						"envFile": "${workspaceFolder}/.env",
						"debugOptions": [
							"RedirectOutput"
						]
					},
					{
						"name": "Python: Module",
						"type": "python",
						"request": "launch",
						"stopOnEntry": true,
						"pythonPath": "${config:python.pythonPath}",
						"module": "module.name",
						"cwd": "${workspaceFolder}",
						"env": {},
						"envFile": "${workspaceFolder}/.env",
						"debugOptions": [
							"RedirectOutput"
						]
					},
					{
						"name": "Python: Pyramid",
						"type": "python",
						"request": "launch",
						"stopOnEntry": true,
						"pythonPath": "${config:python.pythonPath}",
						"cwd": "${workspaceFolder}",
						"env": {},
						"envFile": "${workspaceFolder}/.env",
						"args": [
							"${workspaceFolder}/development.ini"
						],
						"debugOptions": [
							"RedirectOutput",
							"Pyramid"
						]
					},
					{
						"name": "Python: Watson",
						"type": "python",
						"request": "launch",
						"stopOnEntry": true,
						"pythonPath": "${config:python.pythonPath}",
						"program": "${workspaceFolder}/console.py",
						"cwd": "${workspaceFolder}",
						"args": [
							"dev",
							"runserver",
							"--noreload=True"
						],
						"env": {},
						"envFile": "${workspaceFolder}/.env",
						"debugOptions": [
							"RedirectOutput"
						]
					}
				]
			}
		],
		"configuration": {
			"type": "object",
			"title": "Python Configuration",
			"properties": {
				"python.pythonPath": {
					"type": "string",
					"default": "python",
					"description": "Path to Python, you can use a custom version of Python by modifying this setting to include the full path.",
					"scope": "resource"
				},
				"python.venvPath": {
					"type": "string",
					"default": "",
					"description": "Path to folder with a list of Virtual Environments (e.g. ~/.pyenv, ~/Envs, ~/.virtualenvs).",
					"scope": "resource"
				},
				"python.envFile": {
					"type": "string",
					"description": "Absolute path to a file containing environment variable definitions.",
					"default": "${workspaceFolder}/.env",
					"scope": "resource"
				},
				"python.jediPath": {
					"type": "string",
					"default": "",
					"description": "Path to directory containing the Jedi library (this path will contain the 'Jedi' sub directory).",
					"scope": "resource"
				},
				"python.sortImports.path": {
					"type": "string",
					"description": "Path to isort script, default using inner version",
					"default": "",
					"scope": "resource"
				},
				"python.sortImports.args": {
					"type": "array",
					"description": "Arguments passed in. Each argument is a separate item in the array.",
					"default": [],
					"items": {
						"type": "string"
					},
					"scope": "resource"
				},
				"python.disablePromptForFeatures": {
					"type": "array",
					"default": [],
					"description": "Do not display a prompt to install these features",
					"items": {
						"type": "string",
						"default": "pylint",
						"description": "Feature",
						"enum": [
							"flake8",
							"mypy",
							"pep8",
							"pylama",
							"prospector",
							"pydocstyle",
							"pylint"
						]
					},
					"scope": "resource"
				},
				"python.disableInstallationCheck": {
					"type": "boolean",
					"default": false,
					"description": "Whether to check if Python is installed.",
					"scope": "resource"
				},
				"python.globalModuleInstallation": {
					"type": "boolean",
					"default": false,
					"description": "Whether to install Python modules globally.",
					"scope": "resource"
				},
				"python.linting.enabled": {
					"type": "boolean",
					"default": true,
					"description": "Whether to lint Python files.",
					"scope": "resource"
				},
				"python.linting.prospectorEnabled": {
					"type": "boolean",
					"default": false,
					"description": "Whether to lint Python files using prospector.",
					"scope": "resource"
				},
				"python.linting.pylintEnabled": {
					"type": "boolean",
					"default": true,
					"description": "Whether to lint Python files using pylint.",
					"scope": "resource"
				},
				"python.linting.pep8Enabled": {
					"type": "boolean",
					"default": false,
					"description": "Whether to lint Python files using pep8",
					"scope": "resource"
				},
				"python.linting.flake8Enabled": {
					"type": "boolean",
					"default": false,
					"description": "Whether to lint Python files using flake8",
					"scope": "resource"
				},
				"python.linting.pydocstyleEnabled": {
					"type": "boolean",
					"default": false,
					"description": "Whether to lint Python files using pydocstyle",
					"scope": "resource"
				},
				"python.linting.mypyEnabled": {
					"type": "boolean",
					"default": false,
					"description": "Whether to lint Python files using mypy.",
					"scope": "resource"
				},
				"python.linting.lintOnSave": {
					"type": "boolean",
					"default": true,
					"description": "Whether to lint Python files when saved.",
					"scope": "resource"
				},
				"python.linting.maxNumberOfProblems": {
					"type": "number",
					"default": 100,
					"description": "Controls the maximum number of problems produced by the server.",
					"scope": "resource"
				},
				"python.linting.pylintUseMinimalCheckers": {
					"type": "boolean",
					"default": true,
					"description": "Whether to run Pylint with minimal set of rules.",
					"scope": "resource"
				},
				"python.linting.pylintCategorySeverity.convention": {
					"type": "string",
					"default": "Information",
					"description": "Severity of Pylint message type 'Convention/C'.",
					"enum": [
						"Hint",
						"Error",
						"Information",
						"Warning"
					],
					"scope": "resource"
				},
				"python.linting.pylintCategorySeverity.refactor": {
					"type": "string",
					"default": "Hint",
					"description": "Severity of Pylint message type 'Refactor/R'.",
					"enum": [
						"Hint",
						"Error",
						"Information",
						"Warning"
					],
					"scope": "resource"
				},
				"python.linting.pylintCategorySeverity.warning": {
					"type": "string",
					"default": "Warning",
					"description": "Severity of Pylint message type 'Warning/W'.",
					"enum": [
						"Hint",
						"Error",
						"Information",
						"Warning"
					],
					"scope": "resource"
				},
				"python.linting.pylintCategorySeverity.error": {
					"type": "string",
					"default": "Error",
					"description": "Severity of Pylint message type 'Error/E'.",
					"enum": [
						"Hint",
						"Error",
						"Information",
						"Warning"
					],
					"scope": "resource"
				},
				"python.linting.pylintCategorySeverity.fatal": {
					"type": "string",
					"default": "Error",
					"description": "Severity of Pylint message type 'Fatal/F'.",
					"enum": [
						"Hint",
						"Error",
						"Information",
						"Warning"
					],
					"scope": "resource"
				},
				"python.linting.pep8CategorySeverity.W": {
					"type": "string",
					"default": "Warning",
					"description": "Severity of Pep8 message type 'W'.",
					"enum": [
						"Hint",
						"Error",
						"Information",
						"Warning"
					],
					"scope": "resource"
				},
				"python.linting.pep8CategorySeverity.E": {
					"type": "string",
					"default": "Error",
					"description": "Severity of Pep8 message type 'E'.",
					"enum": [
						"Hint",
						"Error",
						"Information",
						"Warning"
					],
					"scope": "resource"
				},
				"python.linting.flake8CategorySeverity.F": {
					"type": "string",
					"default": "Error",
					"description": "Severity of Flake8 message type 'F'.",
					"enum": [
						"Hint",
						"Error",
						"Information",
						"Warning"
					],
					"scope": "resource"
				},
				"python.linting.flake8CategorySeverity.E": {
					"type": "string",
					"default": "Error",
					"description": "Severity of Flake8 message type 'E'.",
					"enum": [
						"Hint",
						"Error",
						"Information",
						"Warning"
					],
					"scope": "resource"
				},
				"python.linting.flake8CategorySeverity.W": {
					"type": "string",
					"default": "Warning",
					"description": "Severity of Flake8 message type 'W'.",
					"enum": [
						"Hint",
						"Error",
						"Information",
						"Warning"
					],
					"scope": "resource"
				},
				"python.linting.mypyCategorySeverity.error": {
					"type": "string",
					"default": "Error",
					"description": "Severity of Mypy message type 'Error'.",
					"enum": [
						"Hint",
						"Error",
						"Information",
						"Warning"
					],
					"scope": "resource"
				},
				"python.linting.mypyCategorySeverity.note": {
					"type": "string",
					"default": "Information",
					"description": "Severity of Mypy message type 'Note'.",
					"enum": [
						"Hint",
						"Error",
						"Information",
						"Warning"
					],
					"scope": "resource"
				},
				"python.linting.prospectorPath": {
					"type": "string",
					"default": "prospector",
					"description": "Path to Prospector, you can use a custom version of prospector by modifying this setting to include the full path.",
					"scope": "resource"
				},
				"python.linting.pylintPath": {
					"type": "string",
					"default": "pylint",
					"description": "Path to Pylint, you can use a custom version of pylint by modifying this setting to include the full path.",
					"scope": "resource"
				},
				"python.linting.pep8Path": {
					"type": "string",
					"default": "pep8",
					"description": "Path to pep8, you can use a custom version of pep8 by modifying this setting to include the full path.",
					"scope": "resource"
				},
				"python.linting.flake8Path": {
					"type": "string",
					"default": "flake8",
					"description": "Path to flake8, you can use a custom version of flake8 by modifying this setting to include the full path.",
					"scope": "resource"
				},
				"python.linting.pydocstylePath": {
					"type": "string",
					"default": "pydocstyle",
					"description": "Path to pydocstyle, you can use a custom version of pydocstyle by modifying this setting to include the full path.",
					"scope": "resource"
				},
				"python.linting.mypyPath": {
					"type": "string",
					"default": "mypy",
					"description": "Path to mypy, you can use a custom version of mypy by modifying this setting to include the full path.",
					"scope": "resource"
				},
				"python.linting.prospectorArgs": {
					"type": "array",
					"description": "Arguments passed in. Each argument is a separate item in the array.",
					"default": [],
					"items": {
						"type": "string"
					},
					"scope": "resource"
				},
				"python.linting.pylintArgs": {
					"type": "array",
					"description": "Arguments passed in. Each argument is a separate item in the array.",
					"default": [],
					"items": {
						"type": "string"
					},
					"scope": "resource"
				},
				"python.linting.pep8Args": {
					"type": "array",
					"description": "Arguments passed in. Each argument is a separate item in the array.",
					"default": [],
					"items": {
						"type": "string"
					},
					"scope": "resource"
				},
				"python.linting.flake8Args": {
					"type": "array",
					"description": "Arguments passed in. Each argument is a separate item in the array.",
					"default": [],
					"items": {
						"type": "string"
					},
					"scope": "resource"
				},
				"python.linting.pydocstyleArgs": {
					"type": "array",
					"description": "Arguments passed in. Each argument is a separate item in the array.",
					"default": [],
					"items": {
						"type": "string"
					},
					"scope": "resource"
				},
				"python.linting.mypyArgs": {
					"type": "array",
					"description": "Arguments passed in. Each argument is a separate item in the array.",
					"default": [
						"--ignore-missing-imports",
						"--follow-imports=silent"
					],
					"items": {
						"type": "string"
					},
					"scope": "resource"
				},
				"python.formatting.provider": {
					"type": "string",
					"default": "autopep8",
					"description": "Provider for formatting. Possible options include 'autopep8' and 'yapf'.",
					"enum": [
						"autopep8",
						"yapf",
						"none"
					],
					"scope": "resource"
				},
				"python.formatting.autopep8Path": {
					"type": "string",
					"default": "autopep8",
					"description": "Path to autopep8, you can use a custom version of autopep8 by modifying this setting to include the full path.",
					"scope": "resource"
				},
				"python.formatting.yapfPath": {
					"type": "string",
					"default": "yapf",
					"description": "Path to yapf, you can use a custom version of yapf by modifying this setting to include the full path.",
					"scope": "resource"
				},
				"python.formatting.autopep8Args": {
					"type": "array",
					"description": "Arguments passed in. Each argument is a separate item in the array.",
					"default": [],
					"items": {
						"type": "string"
					},
					"scope": "resource"
				},
				"python.formatting.yapfArgs": {
					"type": "array",
					"description": "Arguments passed in. Each argument is a separate item in the array.",
					"default": [],
					"items": {
						"type": "string"
					},
					"scope": "resource"
				},
				"python.autoComplete.preloadModules": {
					"type": "array",
					"items": {
						"type": "string"
					},
					"default": [],
					"description": "Comma delimited list of modules preloaded to speed up Auto Complete (e.g. add Numpy, Pandas, etc, items slow to load when autocompleting).",
					"scope": "resource"
				},
				"python.autoComplete.extraPaths": {
					"type": "array",
					"default": [],
					"description": "List of paths to libraries and the like that need to be imported by auto complete engine. E.g. when using Google App SDK, the paths are not in system path, hence need to be added into this list.",
					"scope": "resource"
				},
				"python.autoComplete.addBrackets": {
					"type": "boolean",
					"default": false,
					"description": "Automatically add brackets for functions.",
					"scope": "resource"
				},
				"python.workspaceSymbols.tagFilePath": {
					"type": "string",
					"default": "${workspaceFolder}/.vscode/tags",
					"description": "Fully qualified path to tag file (exuberant ctag file), used to provide workspace symbols.",
					"scope": "resource"
				},
				"python.workspaceSymbols.enabled": {
					"type": "boolean",
					"default": true,
					"description": "Set to 'false' to disable Workspace Symbol provider using ctags.",
					"scope": "resource"
				},
				"python.workspaceSymbols.rebuildOnStart": {
					"type": "boolean",
					"default": true,
					"description": "Whether to re-build the tags file on start (defaults to true).",
					"scope": "resource"
				},
				"python.workspaceSymbols.rebuildOnFileSave": {
					"type": "boolean",
					"default": true,
					"description": "Whether to re-build the tags file on when changes made to python files are saved.",
					"scope": "resource"
				},
				"python.workspaceSymbols.ctagsPath": {
					"type": "string",
					"default": "ctags",
					"description": "Fully qualilified path to the ctags executable (else leave as ctags, assuming it is in current path).",
					"scope": "resource"
				},
				"python.workspaceSymbols.exclusionPatterns": {
					"type": "array",
					"default": [
						"**/site-packages/**"
					],
					"items": {
						"type": "string"
					},
					"description": "Pattern used to exclude files and folders from ctags See http://ctags.sourceforge.net/ctags.html.",
					"scope": "resource"
				},
				"python.unitTest.promptToConfigure": {
					"type": "boolean",
					"default": true,
					"description": "Where to prompt to configure a test framework if potential tests directories are discovered.",
					"scope": "resource"
				},
				"python.unitTest.debugPort": {
					"type": "number",
					"default": 3000,
					"description": "Port number used for debugging of unittests.",
					"scope": "resource"
				},
				"python.unitTest.debugHost": {
					"type": "number",
					"default": "localhost",
					"description": "IP Address of the of the local unit test server (default is localhost or use 127.0.0.1).",
					"scope": "resource"
				},
				"python.unitTest.cwd": {
					"type": "string",
					"default": null,
					"description": "Optional working directory for unit tests.",
					"scope": "resource"
				},
				"python.unitTest.nosetestsEnabled": {
					"type": "boolean",
					"default": false,
					"description": "Whether to enable or disable unit testing using nosetests.",
					"scope": "resource"
				},
				"python.unitTest.nosetestPath": {
					"type": "string",
					"default": "nosetests",
					"description": "Path to nosetests, you can use a custom version of nosetests by modifying this setting to include the full path.",
					"scope": "resource"
				},
				"python.unitTest.pyTestEnabled": {
					"type": "boolean",
					"default": false,
					"description": "Whether to enable or disable unit testing using pytest.",
					"scope": "resource"
				},
				"python.unitTest.pyTestPath": {
					"type": "string",
					"default": "pytest",
					"description": "Path to pytest (pytest), you can use a custom version of pytest by modifying this setting to include the full path.",
					"scope": "resource"
				},
				"python.unitTest.nosetestArgs": {
					"type": "array",
					"description": "Arguments passed in. Each argument is a separate item in the array.",
					"default": [],
					"items": {
						"type": "string"
					},
					"scope": "resource"
				},
				"python.unitTest.pyTestArgs": {
					"type": "array",
					"description": "Arguments passed in. Each argument is a separate item in the array.",
					"default": [],
					"items": {
						"type": "string"
					},
					"scope": "resource"
				},
				"python.unitTest.unittestEnabled": {
					"type": "boolean",
					"default": false,
					"description": "Whether to enable or disable unit testing using unittest.",
					"scope": "resource"
				},
				"python.unitTest.unittestArgs": {
					"type": "array",
					"description": "Arguments passed in. Each argument is a separate item in the array.",
					"default": [
						"-v",
						"-s",
						".",
						"-p",
						"*test*.py"
					],
					"items": {
						"type": "string"
					},
					"scope": "resource"
				},
				"python.linting.ignorePatterns": {
					"type": "array",
					"description": "Patterns used to exclude files or folders from being linted.",
					"default": [
						".vscode/*.py",
						"**/site-packages/**/*.py"
					],
					"items": {
						"type": "string"
					},
					"scope": "resource"
				},
				"python.linting.pylamaEnabled": {
					"type": "boolean",
					"default": false,
					"description": "Whether to lint Python files using pylama.",
					"scope": "resource"
				},
				"python.linting.pylamaPath": {
					"type": "string",
					"default": "pylama",
					"description": "Path to pylama, you can use a custom version of pylama by modifying this setting to include the full path.",
					"scope": "resource"
				},
				"python.linting.pylamaArgs": {
					"type": "array",
					"description": "Arguments passed in. Each argument is a separate item in the array.",
					"default": [],
					"items": {
						"type": "string"
					},
					"scope": "resource"
				},
				"python.terminal.executeInFileDir": {
					"type": "boolean",
					"default": false,
					"description": "When executing a file in the terminal, whether to use execute in the file's directory, instead of the current open folder.",
					"scope": "resource"
				},
				"python.terminal.launchArgs": {
					"type": "array",
					"default": [],
					"description": "Python launch arguments to use when executing a file in the terminal.",
					"scope": "resource"
				}
			}
		},
		"languages": [
			{
				"id": "pip-requirements",
				"aliases": [
					"pip requirements",
					"requirements.txt"
				],
				"filenames": [
					"requirements.txt"
				],
				"filenamePatterns": [
					"*-requirements.txt",
					"requirements-*.txt"
				],
				"configuration": "./languages/pip-requirements.json"
			},
			{
				"id": "yaml",
				"filenames": [
					".condarc"
				]
			}
		],
		"grammars": [
			{
				"language": "pip-requirements",
				"scopeName": "source.pip-requirements",
				"path": "./syntaxes/pip-requirements.tmLanguage.json"
			}
		],
		"jsonValidation": [
			{
				"fileMatch": ".condarc",
				"url": "./schemas/condarc.json"
			},
			{
				"fileMatch": "environment.yml",
				"url": "./schemas/conda-environment.json"
			},
			{
				"fileMatch": "meta.yaml",
				"url": "./schemas/conda-meta.json"
			}
		],
		"yamlValidation": [
			{
				"fileMatch": ".condarc",
				"url": "./schemas/condarc.json"
			},
			{
				"fileMatch": "environment.yml",
				"url": "./schemas/conda-environment.json"
			},
			{
				"fileMatch": "meta.yaml",
				"url": "./schemas/conda-meta.json"
			}
		]
	},
	"scripts": {
		"vscode:prepublish": "tsc -p ./",
		"compile": "tsc -watch -p ./",
		"postinstall": "node ./node_modules/vscode/bin/install",
		"test": "node ./out/test/standardTest.js && node ./out/test/multiRootTest.js",
		"testSingleWorkspace": "node ./out/test/standardTest.js",
		"testMultiWorkspace": "node ./out/test/multiRootTest.js",
		"precommit": "node gulpfile.js",
		"lint-staged": "node gulpfile.js",
		"lint": "tslint src/**/*.ts -t verbose",
		"clean": "gulp clean",
		"cover:enable": "gulp cover:enable"
	},
	"dependencies": {
		"arch": "^2.1.0",
		"diff-match-patch": "^1.0.0",
		"fs-extra": "^4.0.2",
		"fuzzy": "^0.1.3",
		"get-port": "^3.2.0",
		"iconv-lite": "^0.4.19",
		"inversify": "^4.5.2",
		"line-by-line": "^0.1.5",
		"lodash": "^4.17.4",
		"minimatch": "^3.0.3",
		"named-js-regexp": "^1.3.1",
		"opn": "^5.1.0",
		"reflect-metadata": "^0.1.12",
		"rxjs": "^5.5.2",
		"semver": "^5.4.1",
		"sudo-prompt": "^8.0.0",
		"tmp": "0.0.29",
		"tree-kill": "^1.1.0",
		"typescript-char": "^0.0.0",
		"uint64be": "^1.0.1",
		"untildify": "^3.0.2",
		"vscode-debugadapter": "^1.0.1",
		"vscode-debugprotocol": "^1.0.1",
		"vscode-extension-telemetry": "^0.0.5",
		"vscode-languageclient": "^3.1.0",
		"vscode-languageserver": "^3.1.0",
		"winreg": "^1.2.4",
		"xml2js": "^0.4.17"
	},
	"devDependencies": {
		"@types/chai": "4.0.6",
		"@types/chai-as-promised": "^7.1.0",
		"@types/del": "^3.0.0",
		"@types/event-stream": "^3.3.33",
		"@types/fs-extra": "^4.0.2",
		"@types/get-port": "^3.2.0",
		"@types/glob": "^5.0.34",
		"@types/iconv-lite": "0.0.1",
		"@types/istanbul": "^0.4.29",
		"@types/lodash": "^4.14.74",
		"@types/mocha": "^2.2.43",
		"@types/node": "^6.0.40",
		"@types/semver": "^5.4.0",
		"@types/shortid": "0.0.29",
		"@types/sinon": "^2.3.2",
		"@types/uuid": "^3.3.27",
		"@types/winreg": "^1.2.30",
		"@types/xml2js": "^0.4.0",
		"JSONStream": "^1.3.2",
		"azure-storage": "^2.7.0",
		"chai": "^4.1.2",
		"chai-as-promised": "^7.1.1",
		"codecov": "^3.0.0",
		"colors": "^1.1.2",
		"debounce": "^1.1.0",
		"decache": "^4.3.0",
		"del": "^3.0.0",
		"event-stream": "^3.3.4",
		"gulp": "^3.9.1",
		"gulp-debounced-watch": "^1.0.4",
		"gulp-filter": "^5.0.1",
		"gulp-gitmodified": "^1.1.1",
		"gulp-json-editor": "^2.2.1",
		"gulp-typescript": "^3.2.2",
		"gulp-watch": "^4.3.11",
		"husky": "^0.14.3",
		"istanbul": "^0.4.5",
		"mocha": "^2.3.3",
		"relative": "^3.0.2",
		"remap-istanbul": "^0.9.5",
		"retyped-diff-match-patch-tsd-ambient": "^1.0.0-0",
		"shortid": "^2.2.8",
		"sinon": "^2.3.6",
		"tslint": "^5.7.0",
		"tslint-eslint-rules": "^4.1.1",
		"tslint-microsoft-contrib": "^5.0.1",
		"typemoq": "^2.1.0",
		"typescript": "^2.6.2",
		"typescript-formatter": "^6.0.0",
		"vscode": "^1.1.5",
		"vscode-debugadapter-testsupport": "^1.25.0"
	}
}<|MERGE_RESOLUTION|>--- conflicted
+++ resolved
@@ -78,12 +78,8 @@
 		"onCommand:python.startREPL",
 		"onCommand:python.goToPythonObject",
 		"onCommand:python.setLinter",
-<<<<<<< HEAD
-		"onCommand:python.enableLinting"
-=======
-        "onCommand:python.enableLinting",
-        "onCommand:python.createTerminal"
->>>>>>> 36b3050b
+		"onCommand:python.enableLinting",
+		"onCommand:python.createTerminal"
 	],
 	"main": "./out/client/extension",
 	"contributes": {
