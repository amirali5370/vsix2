{
    "name": "python",
    "displayName": "Python",
<<<<<<< HEAD
    "description": "Linting, Debugging (multi-threaded, remote), Intellisense, Jupyter Notebooks, code formatting, refactoring, unit tests, snippets, and more.",
    "version": "2020.12.0-dev",
=======
    "description": "IntelliSense (Pylance), Linting, Debugging (multi-threaded, remote), Jupyter Notebooks, code formatting, refactoring, unit tests, and more.",
    "version": "2021.8.0-dev",
>>>>>>> 0a82e6b3
    "featureFlags": {
        "usingNewInterpreterStorage": true
    },
    "languageServerVersion": "0.5.30",
    "publisher": "ms-python",
    "enableProposedApi": true,
    "author": {
        "name": "Microsoft Corporation"
    },
    "license": "MIT",
    "homepage": "https://github.com/Microsoft/vscode-python",
    "repository": {
        "type": "git",
        "url": "https://github.com/Microsoft/vscode-python"
    },
    "bugs": {
        "url": "https://github.com/Microsoft/vscode-python/issues"
    },
    "qna": "https://stackoverflow.com/questions/tagged/visual-studio-code+python",
    "icon": "icon.png",
    "galleryBanner": {
        "color": "#1e415e",
        "theme": "dark"
    },
    "engines": {
        "vscode": "^1.49.0"
    },
    "keywords": [
        "python",
        "django",
        "unittest",
        "multi-root ready"
    ],
    "categories": [
        "Programming Languages",
        "Debuggers",
        "Linters",
        "Snippets",
        "Formatters",
        "Other",
        "Extension Packs",
        "Data Science",
        "Machine Learning",
        "Notebooks"
    ],
    "activationEvents": [
        "onLanguage:python",
        "onDebugResolve:python",
        "onCommand:python.execInTerminal",
        "onCommand:python.sortImports",
        "onCommand:python.runtests",
        "onCommand:python.debugtests",
        "onCommand:python.setInterpreter",
        "onCommand:python.setShebangInterpreter",
        "onCommand:python.viewTestUI",
        "onCommand:python.viewLanguageServerOutput",
        "onCommand:python.viewTestOutput",
        "onCommand:python.viewOutput",
        "onCommand:python.selectAndRunTestMethod",
        "onCommand:python.selectAndDebugTestMethod",
        "onCommand:python.selectAndRunTestFile",
        "onCommand:python.runCurrentTestFile",
        "onCommand:python.runFailedTests",
        "onCommand:python.execSelectionInTerminal",
        "onCommand:python.execSelectionInDjangoShell",
        "onCommand:python.buildWorkspaceSymbols",
        "onCommand:python.startREPL",
        "onCommand:python.goToPythonObject",
        "onCommand:python.setLinter",
        "onCommand:python.enableLinting",
        "onCommand:python.createTerminal",
        "onCommand:python.discoverTests",
        "onCommand:python.configureTests",
        "onCommand:python.switchOffInsidersChannel",
        "onCommand:python.switchToDailyChannel",
        "onCommand:python.switchToWeeklyChannel",
        "onCommand:python.clearWorkspaceInterpreter",
        "onCommand:python.resetInterpreterSecurityStorage",
        "onCommand:python.startPage.open",
        "onCommand:python.enableSourceMapSupport",
        "onCommand:python.launchTensorBoard",
        "workspaceContains:mspythonconfig.json",
        "workspaceContains:pyproject.toml"
    ],
    "main": "./out/client/extension",
    "contributes": {
        "walkthroughs": [
            {
                "id": "pythonWelcome",
                "title": "Get started with Python development",
                "description": "Your first steps to set up a Python project with all the powerful tools and features that the Python extension has to offer!",
                "steps": [
                    {
                        "id": "python.installPythonWin",
                        "title": "Install Python",
                        "description": "The Python Extension requires Python to be installed. Install Python from the [Microsoft Store](https://www.microsoft.com/p/python-39/9p7qfqmjrfp7).\n\n[Install Python](https://www.microsoft.com/p/python-39/9p7qfqmjrfp7)\n \nTip: Reload the window after installation (Ctrl + R)",
                        "media": {
                            "markdown": "resources/walkthrough/install-python-windows.md"
                        },
                        "when": "isWindows"
                    },
                    {
                        "id": "python.installPythonMac",
                        "title": "Install Python",
                        "description": "The Python Extension requires Python to be installed. Install Python 3 through the terminal.\n[Open Terminal](workbench.action.terminal.new)\n",
                        "media": {
                            "markdown": "resources/walkthrough/install-python-macos.md"
                        },
                        "when": "isMac",
                        "command": "workbench.action.terminal.new"
                    },
                    {
                        "id": "python.installPythonLinux",
                        "title": "Install Python",
                        "description": "The Python Extension requires Python to be installed. Install Python 3 through the terminal.\n[Open Terminal](workbench.action.terminal.new)\n",
                        "media": {
                            "markdown": "resources/walkthrough/install-python-linux.md"
                        },
                        "when": "isLinux",
                        "command": "workbench.action.terminal.new"
                    },
                    {
                        "id": "python.selectInterpreter",
                        "title": "Select a Python Interpreter",
                        "description": "Choose which Python interpreter/environment you want to use for your Python project.\n[Select Python Interpreter](command:python.setInterpreter)\nTip: Reload the window (Ctrl + R) if you installed Python but don't see it in the interpreters list.",
                        "media": {
                            "image": "resources/walkthrough/change-python-interpreter-dark.gif",
                            "altText": "selecting a python interpreter from the status bar"
                        },
                        "when": ""
                    },
                    {
                        "id": "python.runAndDebug",
                        "title": "Run and debug your Python file",
                        "description": "Open your Python file, press F5 and select 'Python File' to start running and debugging. \n[Learn more](https://code.visualstudio.com/docs/python/python-tutorial#_run-hello-world)",
                        "media": {
                            "markdown": "resources/walkthrough/run-and-debug-python-file.md"
                        },
                        "when": ""
                    },
                    {
                        "id": "python.learnMore",
                        "title": "Learn more",
                        "description": "• [Explore](command:pythonCommands) all the features the Python extension has to offer.\n• [Signup](https://aka.ms/AAAbopxr) for tips and tutorials through our mailing list.\n• Explore more features in our [Tutorials](https://aka.ms/AA8dqti) or check [Documentation](https://aka.ms/AA8dxwy) for tips and troubleshooting.\n• Take a look at our [Release Notes](https://aka.ms/AA8dxtb) to learn more about the latest features.",
                        "media": {
                            "path": "images/OpenOrCreateNotebook.gif",
                            "altText": "opening the command palette to look at python commands"
                        }
                    }
                ]
            },
            {
                "id": "pythonDataScienceWelcome",
                "title": "Get started with Python Data Science",
                "description": "Your first steps to getting started with a Python Data Science project!",
                "steps": [
                    {
                        "id": "python.installPython",
                        "title": "Install Python",
                        "description": "The Python Extension requires Python to be installed. Install Python from [Anaconda](https://www.anaconda.com) to use the Python extension.\n \n[Install Python with Anaconda](command:workbench.action.reloadWindow)",
                        "media": {
                            "path": "images/OpenOrCreateNotebook.gif",
                            "altText": "open a folder or create a python project"
                        },
                        "when": ""
                    },
                    {
                        "id": "python.openFolderMac",
                        "title": "Open or Create a new Python project",
                        "description": "If you already have an existing Python project on your machine:\n[Open Folder](command:workbench.action.files.openFileFolder)\n \nIf you want to create a new Python project from scratch:\n[Create new Project](command:python.createProject)\n \nIf you would like to clone a Python project from GitHub:\n[Clone a Git repository](command:git.clone)",
                        "media": {
                            "path": "images/OpenOrCreateNotebook.gif",
                            "altText": "open a folder or create a python project"
                        },
                        "doneOn": {
                            "command": "workbench.action.files.openFileFolder"
                        },
                        "when": "isMac && workspaceFolderCount == 0"
                    },
                    {
                        "id": "python.openFolder",
                        "title": "Open or create a new Python project",
                        "description": "To start, open a Python folder/project.\nIf you already have an existing Python project on your machine:\n[Open Folder](command:workbench.action.files.openFolder)\n \nIf you want to create a new Python project from scratch:\n[Create new Project](command:python.createProject)\n \nIf you would like to clone a Python project from GitHub:\n[Clone a Git repository](command:git.clone)",
                        "media": {
                            "path": "images/OpenOrCreateNotebook.gif",
                            "altText": "open a folder or create a python project"
                        },
                        "doneOn": {
                            "command": "workbench.action.files.openFolder"
                        },
                        "when": "!isMac && workspaceFolderCount == 0"
                    },
                    {
                        "id": "python.createNewNotebook",
                        "title": "Create a new Jupyter Notebook",
                        "description": "To create a new Jupyter Notebook, you can right click in the file explorer and create a new file with an .ipynb extension anytime.\n \nAlternatively, you can open the [Command Palette](command:workbench.action.showCommands) and run the command \n``Jupyter: Create New Blank Notebook``.\n[Create new Jupyter Notebook](command:toSide:jupyter.createnewnotebook)",
                        "media": {
                            "path": "images/OpenOrCreateNotebook.gif",
                            "altText": "creating a new jupyter notebook"
                        },
                        "doneOn": {
                            "command": "jupyter.createnewnotebook"
                        }
                    },
                    {
                        "id": "python.openInteractiveWindow",
                        "title": "Open the Python Interactive Window",
                        "description": "The Python Interactive Window is a Python shell where you can execute and view the results of your Python code. You can create cells on a Python file by typing ``#%%``.\n \nTo open the interactive window anytime, open the [Command Palette](command:workbench.action.showCommands) and run the command \n``Jupyter: Create Interactive Window``.\n[Open Interactive Window](command:toSide:jupyter.createnewinteractive)",
                        "media": {
                            "path": "images/OpenOrCreateNotebook.gif",
                            "altText": "opening python interactive window"
                        },
                        "doneOn": {
                            "command": "jupyter.createnewinteractive"
                        }
                    },
                    {
                        "id": "python.learnMore",
                        "title": "Learn more",
                        "description": "• [Explore](command:pythonCommands) all the features the Python extension has to offer.\n• [Signup](https://aka.ms/AAAbopxr) for tips and tutorials through our mailing list.\n• Explore more features in our [Tutorials](https://aka.ms/AA8dqti) or check [Documentation](https://aka.ms/AA8dxwy) for tips and troubleshooting.\n• Take a look at our [Release Notes](https://aka.ms/AA8dxtb) to learn more about the latest features.",
                        "media": {
                            "path": "images/OpenOrCreateNotebook.gif",
                            "altText": "opening the command palette to look at python commands"
                        }
                    }
                ]
            }
        ],
        "snippets": [
            {
                "language": "python",
                "path": "./snippets/python.json"
            }
        ],
        "keybindings": [
            {
                "command": "python.execSelectionInTerminal",
                "key": "shift+enter",
                "when": "editorTextFocus && editorLangId == python && !findInputFocussed && !replaceInputFocussed && !jupyter.ownsSelection && !notebookEditorFocused"
            }
        ],
        "commands": [
            {
                "command": "python.enableSourceMapSupport",
                "title": "%python.command.python.enableSourceMapSupport.title%",
                "category": "Python"
            },
            {
                "command": "python.sortImports",
                "title": "%python.command.python.sortImports.title%",
                "category": "Python Refactor"
            },
            {
                "command": "python.startREPL",
                "title": "%python.command.python.startREPL.title%",
                "category": "Python"
            },
            {
                "command": "python.createTerminal",
                "title": "%python.command.python.createTerminal.title%",
                "category": "Python"
            },
            {
                "command": "python.buildWorkspaceSymbols",
                "title": "%python.command.python.buildWorkspaceSymbols.title%",
                "category": "Python"
            },
            {
                "command": "python.openTestNodeInEditor",
                "title": "Open",
                "icon": {
                    "light": "resources/light/open-file.svg",
                    "dark": "resources/dark/open-file.svg"
                }
            },
            {
                "command": "python.runTestNode",
                "title": "Run",
                "icon": {
                    "light": "resources/light/start.svg",
                    "dark": "resources/dark/start.svg"
                }
            },
            {
                "command": "python.debugTestNode",
                "title": "Debug",
                "icon": {
                    "light": "resources/light/debug.svg",
                    "dark": "resources/dark/debug.svg"
                }
            },
            {
                "command": "python.runtests",
                "title": "%python.command.python.runtests.title%",
                "category": "Python",
                "icon": {
                    "light": "resources/light/run-tests.svg",
                    "dark": "resources/dark/run-tests.svg"
                }
            },
            {
                "command": "python.debugtests",
                "title": "%python.command.python.debugtests.title%",
                "category": "Python",
                "icon": {
                    "light": "resources/light/debug.svg",
                    "dark": "resources/dark/debug.svg"
                }
            },
            {
                "command": "python.execInTerminal",
                "title": "%python.command.python.execInTerminal.title%",
                "category": "Python"
            },
            {
                "command": "python.execInTerminal-icon",
                "title": "%python.command.python.execInTerminal.title%",
                "category": "Python",
                "icon": {
                    "light": "resources/light/run-file.svg",
                    "dark": "resources/dark/run-file.svg"
                }
            },
            {
                "command": "python.setInterpreter",
                "title": "%python.command.python.setInterpreter.title%",
                "category": "Python"
            },
            {
                "command": "python.switchOffInsidersChannel",
                "title": "%python.command.python.switchOffInsidersChannel.title%",
                "category": "Python"
            },
            {
                "command": "python.switchToDailyChannel",
                "title": "%python.command.python.switchToDailyChannel.title%",
                "category": "Python"
            },
            {
                "command": "python.switchToWeeklyChannel",
                "title": "%python.command.python.switchToWeeklyChannel.title%",
                "category": "Python"
            },
            {
                "command": "python.clearWorkspaceInterpreter",
                "title": "%python.command.python.clearWorkspaceInterpreter.title%",
                "category": "Python"
            },
            {
                "command": "python.resetInterpreterSecurityStorage",
                "title": "%python.command.python.resetInterpreterSecurityStorage.title%",
                "category": "Python"
            },
            {
                "command": "python.refactorExtractVariable",
                "title": "%python.command.python.refactorExtractVariable.title%",
                "category": "Python Refactor"
            },
            {
                "command": "python.refactorExtractMethod",
                "title": "%python.command.python.refactorExtractMethod.title%",
                "category": "Python Refactor"
            },
            {
                "command": "python.viewTestOutput",
                "title": "%python.command.python.viewTestOutput.title%",
                "category": "Python",
                "icon": {
                    "light": "resources/light/repl.svg",
                    "dark": "resources/dark/repl.svg"
                }
            },
            {
                "command": "python.viewLanguageServerOutput",
                "title": "%python.command.python.viewLanguageServerOutput.title%",
                "category": "Python",
                "enablement": "python.hasLanguageServerOutputChannel"
            },
            {
                "command": "python.viewOutput",
                "title": "%python.command.python.viewOutput.title%",
                "category": "Python",
                "icon": {
                    "light": "resources/light/repl.svg",
                    "dark": "resources/dark/repl.svg"
                }
            },
            {
                "command": "python.selectAndRunTestMethod",
                "title": "%python.command.python.selectAndRunTestMethod.title%",
                "category": "Python"
            },
            {
                "command": "python.selectAndDebugTestMethod",
                "title": "%python.command.python.selectAndDebugTestMethod.title%",
                "category": "Python"
            },
            {
                "command": "python.selectAndRunTestFile",
                "title": "%python.command.python.selectAndRunTestFile.title%",
                "category": "Python"
            },
            {
                "command": "python.runCurrentTestFile",
                "title": "%python.command.python.runCurrentTestFile.title%",
                "category": "Python"
            },
            {
                "command": "python.runFailedTests",
                "title": "%python.command.python.runFailedTests.title%",
                "category": "Python",
                "icon": {
                    "light": "resources/light/run-failed-tests.svg",
                    "dark": "resources/dark/run-failed-tests.svg"
                }
            },
            {
                "command": "python.discoverTests",
                "title": "%python.command.python.discoverTests.title%",
                "category": "Python",
                "icon": {
                    "light": "resources/light/refresh.svg",
                    "dark": "resources/dark/refresh.svg"
                }
            },
            {
                "command": "python.discoveringTests",
                "title": "%python.command.python.discoveringTests.title%",
                "category": "Python",
                "icon": {
                    "light": "resources/light/discovering-tests.svg",
                    "dark": "resources/dark/discovering-tests.svg"
                }
            },
            {
                "command": "python.stopTests",
                "title": "%python.command.python.stopTests.title%",
                "category": "Python",
                "icon": {
                    "light": "resources/light/stop.svg",
                    "dark": "resources/dark/stop.svg"
                }
            },
            {
                "command": "python.configureTests",
                "title": "%python.command.python.configureTests.title%",
                "category": "Python"
            },
            {
                "command": "python.execSelectionInTerminal",
                "title": "%python.command.python.execSelectionInTerminal.title%",
                "category": "Python"
            },
            {
                "command": "python.execSelectionInDjangoShell",
                "title": "%python.command.python.execSelectionInDjangoShell.title%",
                "category": "Python"
            },
            {
                "command": "python.goToPythonObject",
                "title": "%python.command.python.goToPythonObject.title%",
                "category": "Python"
            },
            {
                "command": "python.setLinter",
                "title": "%python.command.python.setLinter.title%",
                "category": "Python"
            },
            {
                "command": "python.enableLinting",
                "title": "%python.command.python.enableLinting.title%",
                "category": "Python"
            },
            {
                "command": "python.runLinting",
                "title": "%python.command.python.runLinting.title%",
                "category": "Python"
            },
            {
                "command": "python.startPage.open",
                "title": "%python.command.python.startPage.open.title%",
                "category": "Python"
            },
            {
                "command": "python.analysis.clearCache",
                "title": "%python.command.python.analysis.clearCache.title%",
                "category": "Python"
            },
            {
                "command": "python.analysis.restartLanguageServer",
                "title": "%python.command.python.analysis.restartLanguageServer.title%",
                "category": "Python"
            },
            {
                "command": "python.launchTensorBoard",
                "title": "%python.command.python.launchTensorBoard.title%",
                "category": "Python"
            }
        ],
        "menus": {
            "editor/context": [
                {
                    "command": "python.refactorExtractVariable",
                    "title": "Refactor: Extract Variable",
                    "group": "Refactor",
                    "when": "editorHasSelection && editorLangId == python && !notebookEditorFocused"
                },
                {
                    "command": "python.refactorExtractMethod",
                    "title": "Refactor: Extract Method",
                    "group": "Refactor",
                    "when": "editorHasSelection && editorLangId == python && !notebookEditorFocused"
                },
                {
                    "command": "python.sortImports",
                    "title": "Refactor: Sort Imports",
                    "group": "Refactor",
                    "when": "editorLangId == python && !notebookEditorFocused"
                },
                {
                    "command": "python.execSelectionInTerminal",
                    "group": "Python",
                    "when": "editorFocus && editorLangId == python"
                },
                {
                    "command": "python.execSelectionInDjangoShell",
                    "group": "Python",
                    "when": "editorHasSelection && editorLangId == python && python.isDjangoProject"
                },
                {
                    "when": "resourceLangId == python",
                    "command": "python.execInTerminal",
                    "group": "Python"
                },
                {
                    "when": "resourceLangId == python",
                    "command": "python.runCurrentTestFile",
                    "group": "Python"
                }
            ],
            "editor/title": [
                {
                    "command": "python.execInTerminal-icon",
                    "title": "%python.command.python.execInTerminal.title%",
                    "group": "navigation",
                    "when": "resourceLangId == python && python.showPlayIcon && !isInDiffEditor"
                }
            ],
            "explorer/context": [
                {
                    "when": "resourceLangId == python && !busyTests && !notebookEditorFocused",
                    "command": "python.runtests",
                    "group": "Python"
                },
                {
                    "when": "resourceLangId == python && !busyTests && !notebookEditorFocused",
                    "command": "python.debugtests",
                    "group": "Python"
                },
                {
                    "when": "resourceLangId == python",
                    "command": "python.execInTerminal",
                    "group": "Python"
                }
            ],
            "commandPalette": [
                {
                    "command": "python.switchOffInsidersChannel",
                    "title": "%python.command.python.switchOffInsidersChannel.title%",
                    "category": "Python",
                    "when": "config.python.insidersChannel != 'default'"
                },
                {
                    "command": "python.switchToDailyChannel",
                    "title": "%python.command.python.switchToDailyChannel.title%",
                    "category": "Python",
                    "when": "config.python.insidersChannel != 'daily'"
                },
                {
                    "command": "python.switchToWeeklyChannel",
                    "title": "%python.command.python.switchToWeeklyChannel.title%",
                    "category": "Python",
                    "when": "config.python.insidersChannel != 'weekly'"
                },
                {
                    "command": "python.clearWorkspaceInterpreter",
                    "title": "%python.command.python.clearWorkspaceInterpreter.title%",
                    "category": "Python"
                },
                {
                    "command": "python.resetInterpreterSecurityStorage",
                    "title": "%python.command.python.resetInterpreterSecurityStorage.title%",
                    "category": "Python"
                },
                {
                    "command": "python.viewOutput",
                    "title": "%python.command.python.viewOutput.title%",
                    "category": "Python"
                },
                {
                    "command": "python.runTestNode",
                    "title": "Run",
                    "category": "Python",
                    "when": "config.noExists"
                },
                {
                    "command": "python.discoveringTests",
                    "category": "Python",
                    "when": "config.noExists"
                },
                {
                    "command": "python.stopTests",
                    "category": "Python",
                    "when": "config.noExists"
                },
                {
                    "command": "python.debugTestNode",
                    "title": "Debug",
                    "category": "Python",
                    "when": "config.noExists"
                },
                {
                    "command": "python.openTestNodeInEditor",
                    "title": "Open",
                    "category": "Python",
                    "when": "config.noExists"
                },
                {
                    "command": "python.startPage.open",
                    "title": "%python.command.python.startPage.open.title%",
                    "category": "Python"
                },
                {
                    "command": "python.launchTensorBoard",
                    "category": "Python",
                    "when": "python.isInNativeTensorBoardExperiment"
                }
            ],
            "view/title": [
                {
                    "command": "python.debugtests",
                    "when": "view == python_tests && !busyTests",
                    "group": "navigation@3"
                },
                {
                    "command": "python.runtests",
                    "when": "view == python_tests && !busyTests",
                    "group": "navigation@1"
                },
                {
                    "command": "python.stopTests",
                    "when": "view == python_tests && busyTests",
                    "group": "navigation@1"
                },
                {
                    "command": "python.discoverTests",
                    "when": "view == python_tests && !busyTests",
                    "group": "navigation@4"
                },
                {
                    "command": "python.discoveringTests",
                    "when": "view == python_tests && discoveringTests",
                    "group": "navigation@4"
                },
                {
                    "command": "python.runFailedTests",
                    "when": "view == python_tests && hasFailedTests && !busyTests",
                    "group": "navigation@2"
                },
                {
                    "command": "python.viewTestOutput",
                    "when": "view == python_tests",
                    "group": "navigation@5"
                }
            ],
            "view/item/context": [
                {
                    "command": "python.runtests",
                    "when": "view == python_tests && viewItem == testWorkspaceFolder && !busyTests",
                    "group": "inline@0"
                },
                {
                    "command": "python.debugtests",
                    "when": "view == python_tests && viewItem == testWorkspaceFolder && !busyTests",
                    "group": "inline@1"
                },
                {
                    "command": "python.discoverTests",
                    "when": "view == python_tests && viewItem == testWorkspaceFolder && !busyTests",
                    "group": "inline@2"
                },
                {
                    "command": "python.openTestNodeInEditor",
                    "when": "view == python_tests && viewItem == function",
                    "group": "inline@2"
                },
                {
                    "command": "python.debugTestNode",
                    "when": "view == python_tests && viewItem == function && !busyTests",
                    "group": "inline@1"
                },
                {
                    "command": "python.runTestNode",
                    "when": "view == python_tests && viewItem == function && !busyTests",
                    "group": "inline@0"
                },
                {
                    "command": "python.openTestNodeInEditor",
                    "when": "view == python_tests && viewItem == file",
                    "group": "inline@2"
                },
                {
                    "command": "python.debugTestNode",
                    "when": "view == python_tests && viewItem == file && !busyTests",
                    "group": "inline@1"
                },
                {
                    "command": "python.runTestNode",
                    "when": "view == python_tests && viewItem == file && !busyTests",
                    "group": "inline@0"
                },
                {
                    "command": "python.openTestNodeInEditor",
                    "when": "view == python_tests && viewItem == suite",
                    "group": "inline@2"
                },
                {
                    "command": "python.debugTestNode",
                    "when": "view == python_tests && viewItem == suite && !busyTests",
                    "group": "inline@1"
                },
                {
                    "command": "python.runTestNode",
                    "when": "view == python_tests && viewItem == suite && !busyTests",
                    "group": "inline@0"
                }
            ]
        },
        "breakpoints": [
            {
                "language": "python"
            },
            {
                "language": "html"
            },
            {
                "language": "jinja"
            }
        ],
        "debuggers": [
            {
                "type": "python",
                "label": "Python",
                "languages": [
                    "python"
                ],
                "variables": {
                    "pickProcess": "python.pickLocalProcess"
                },
                "configurationSnippets": [],
                "configurationAttributes": {
                    "launch": {
                        "properties": {
                            "module": {
                                "type": "string",
                                "description": "Name of the module to be debugged.",
                                "default": ""
                            },
                            "program": {
                                "type": "string",
                                "description": "Absolute path to the program.",
                                "default": "${file}"
                            },
                            "python": {
                                "type": "string",
                                "description": "Absolute path to the Python interpreter executable; overrides workspace configuration if set.",
                                "default": "${command:python.interpreterPath}"
                            },
                            "pythonArgs": {
                                "type": "array",
                                "description": "Command-line arguments passed to the Python interpreter. To pass arguments to the debug target, use \"args\".",
                                "default": [],
                                "items": {
                                    "type": "string"
                                }
                            },
                            "args": {
                                "type": "array",
                                "description": "Command line arguments passed to the program",
                                "default": [],
                                "items": {
                                    "type": "string"
                                }
                            },
                            "stopOnEntry": {
                                "type": "boolean",
                                "description": "Automatically stop after launch.",
                                "default": false
                            },
                            "showReturnValue": {
                                "type": "boolean",
                                "description": "Show return value of functions when stepping.",
                                "default": true
                            },
                            "console": {
                                "enum": [
                                    "internalConsole",
                                    "integratedTerminal",
                                    "externalTerminal"
                                ],
                                "description": "Where to launch the debug target: internal console, integrated terminal, or external terminal.",
                                "default": "integratedTerminal"
                            },
                            "cwd": {
                                "type": "string",
                                "description": "Absolute path to the working directory of the program being debugged. Default is the root directory of the file (leave empty).",
                                "default": "${workspaceFolder}"
                            },
                            "env": {
                                "type": "object",
                                "description": "Environment variables defined as a key value pair. Property ends up being the Environment Variable and the value of the property ends up being the value of the Env Variable.",
                                "default": {},
                                "additionalProperties": {
                                    "type": "string"
                                }
                            },
                            "envFile": {
                                "type": "string",
                                "description": "Absolute path to a file containing environment variable definitions.",
                                "default": "${workspaceFolder}/.env"
                            },
                            "port": {
                                "type": "number",
                                "description": "Debug port (default is 0, resulting in the use of a dynamic port).",
                                "default": 0
                            },
                            "host": {
                                "type": "string",
                                "description": "IP address of the of the local debug server (default is localhost).",
                                "default": "localhost"
                            },
                            "pathMappings": {
                                "type": "array",
                                "label": "Path mappings.",
                                "items": {
                                    "type": "object",
                                    "label": "Path mapping",
                                    "required": [
                                        "localRoot",
                                        "remoteRoot"
                                    ],
                                    "properties": {
                                        "localRoot": {
                                            "type": "string",
                                            "label": "Local source root.",
                                            "default": "${workspaceFolder}"
                                        },
                                        "remoteRoot": {
                                            "type": "string",
                                            "label": "Remote source root.",
                                            "default": ""
                                        }
                                    }
                                },
                                "default": []
                            },
                            "logToFile": {
                                "type": "boolean",
                                "description": "Enable logging of debugger events to a log file.",
                                "default": false
                            },
                            "redirectOutput": {
                                "type": "boolean",
                                "description": "Redirect output.",
                                "default": true
                            },
                            "justMyCode": {
                                "type": "boolean",
                                "description": "Debug only user-written code.",
                                "default": true
                            },
                            "gevent": {
                                "type": "boolean",
                                "description": "Enable debugging of gevent monkey-patched code.",
                                "default": false
                            },
                            "django": {
                                "type": "boolean",
                                "description": "Django debugging.",
                                "default": false
                            },
                            "jinja": {
                                "enum": [
                                    true,
                                    false,
                                    null
                                ],
                                "description": "Jinja template debugging (e.g. Flask).",
                                "default": null
                            },
                            "sudo": {
                                "type": "boolean",
                                "description": "Running debug program under elevated permissions (on Unix).",
                                "default": false
                            },
                            "pyramid": {
                                "type": "boolean",
                                "description": "Whether debugging Pyramid applications",
                                "default": false
                            },
                            "subProcess": {
                                "type": "boolean",
                                "description": "Whether to enable Sub Process debugging",
                                "default": false
                            }
                        }
                    },
                    "test": {
                        "properties": {
                            "pythonPath": {
                                "type": "string",
                                "description": "Path (fully qualified) to python executable. Defaults to the value in settings",
                                "default": "${command:python.interpreterPath}"
                            },
                            "stopOnEntry": {
                                "type": "boolean",
                                "description": "Automatically stop after launch.",
                                "default": false
                            },
                            "showReturnValue": {
                                "type": "boolean",
                                "description": "Show return value of functions when stepping.",
                                "default": true
                            },
                            "console": {
                                "enum": [
                                    "internalConsole",
                                    "integratedTerminal",
                                    "externalTerminal"
                                ],
                                "description": "Where to launch the debug target: internal console, integrated terminal, or external terminal.",
                                "default": "internalConsole"
                            },
                            "cwd": {
                                "type": "string",
                                "description": "Absolute path to the working directory of the program being debugged. Default is the root directory of the file (leave empty).",
                                "default": "${workspaceFolder}"
                            },
                            "env": {
                                "type": "object",
                                "description": "Environment variables defined as a key value pair. Property ends up being the Environment Variable and the value of the property ends up being the value of the Env Variable.",
                                "default": {},
                                "additionalProperties": {
                                    "type": "string"
                                }
                            },
                            "envFile": {
                                "type": "string",
                                "description": "Absolute path to a file containing environment variable definitions.",
                                "default": "${workspaceFolder}/.env"
                            },
                            "redirectOutput": {
                                "type": "boolean",
                                "description": "Redirect output.",
                                "default": true
                            },
                            "justMyCode": {
                                "type": "boolean",
                                "description": "Debug only user-written code.",
                                "default": true
                            }
                        }
                    },
                    "attach": {
                        "properties": {
                            "connect": {
                                "type": "object",
                                "label": "Attach by connecting to debugpy over a socket.",
                                "properties": {
                                    "port": {
                                        "type": "number",
                                        "description": "Port to connect to."
                                    },
                                    "host": {
                                        "type": "string",
                                        "description": "Hostname or IP address to connect to.",
                                        "default": "127.0.0.1"
                                    }
                                },
                                "required": [
                                    "port"
                                ]
                            },
                            "listen": {
                                "type": "object",
                                "label": "Attach by listening for incoming socket connection from debugpy",
                                "properties": {
                                    "port": {
                                        "type": "number",
                                        "description": "Port to listen on."
                                    },
                                    "host": {
                                        "type": "string",
                                        "description": "Hostname or IP address of the interface to listen on.",
                                        "default": "127.0.0.1"
                                    }
                                },
                                "required": [
                                    "port"
                                ]
                            },
                            "port": {
                                "type": "number",
                                "description": "Port to connect to."
                            },
                            "host": {
                                "type": "string",
                                "description": "Hostname or IP address to connect to.",
                                "default": "127.0.0.1"
                            },
                            "pathMappings": {
                                "type": "array",
                                "label": "Path mappings.",
                                "items": {
                                    "type": "object",
                                    "label": "Path mapping",
                                    "required": [
                                        "localRoot",
                                        "remoteRoot"
                                    ],
                                    "properties": {
                                        "localRoot": {
                                            "type": "string",
                                            "label": "Local source root.",
                                            "default": "${workspaceFolder}"
                                        },
                                        "remoteRoot": {
                                            "type": "string",
                                            "label": "Remote source root.",
                                            "default": ""
                                        }
                                    }
                                },
                                "default": []
                            },
                            "logToFile": {
                                "type": "boolean",
                                "description": "Enable logging of debugger events to a log file.",
                                "default": false
                            },
                            "redirectOutput": {
                                "type": "boolean",
                                "description": "Redirect output.",
                                "default": true
                            },
                            "justMyCode": {
                                "type": "boolean",
                                "description": "Debug only user-written code.",
                                "default": true
                            },
                            "django": {
                                "type": "boolean",
                                "description": "Django debugging.",
                                "default": false
                            },
                            "jinja": {
                                "enum": [
                                    true,
                                    false,
                                    null
                                ],
                                "description": "Jinja template debugging (e.g. Flask).",
                                "default": null
                            },
                            "subProcess": {
                                "type": "boolean",
                                "description": "Whether to enable Sub Process debugging",
                                "default": false
                            },
                            "showReturnValue": {
                                "type": "boolean",
                                "description": "Show return value of functions when stepping.",
                                "default": true
                            },
                            "processId": {
                                "anyOf": [
                                    {
                                        "enum": [
                                            "${command:pickProcess}"
                                        ],
                                        "description": "Use process picker to select a process to attach, or Process ID as integer.",
                                        "default": "${command:pickProcess}"
                                    },
                                    {
                                        "type": "integer",
                                        "description": "ID of the local process to attach to."
                                    }
                                ]
                            }
                        }
                    }
                }
            }
        ],
        "configuration": {
            "type": "object",
            "title": "Python",
            "properties": {
                "python.diagnostics.sourceMapsEnabled": {
                    "type": "boolean",
                    "default": false,
                    "description": "Enable source map support for meaningful stack traces in error logs.",
                    "scope": "application"
                },
                "python.autoComplete.addBrackets": {
                    "type": "boolean",
                    "default": false,
                    "description": "Automatically add brackets for functions.",
                    "scope": "resource"
                },
                "python.autoComplete.extraPaths": {
                    "type": "array",
                    "default": [],
                    "description": "List of paths to libraries and the like that need to be imported by auto complete engine. E.g. when using Google App SDK, the paths are not in system path, hence need to be added into this list.",
                    "scope": "resource"
                },
                "python.autoComplete.showAdvancedMembers": {
                    "type": "boolean",
                    "default": true,
                    "description": "Controls appearance of methods with double underscores in the completion list.",
                    "scope": "resource"
                },
                "python.autoComplete.typeshedPaths": {
                    "type": "array",
                    "items": {
                        "type": "string"
                    },
                    "default": [],
                    "description": "Specifies paths to local typeshed repository clone(s) for the Python language server.",
                    "scope": "resource"
                },
                "python.autoUpdateLanguageServer": {
                    "type": "boolean",
                    "default": true,
                    "description": "Automatically update the language server.",
                    "scope": "application"
                },
                "python.logging.level": {
                    "type": "string",
                    "default": "error",
                    "enum": [
                        "off",
                        "error",
                        "warn",
                        "info",
                        "debug"
                    ],
                    "description": "The logging level the extension logs at, defaults to 'error'",
                    "scope": "machine"
                },
                "python.experiments.enabled": {
                    "type": "boolean",
                    "default": true,
                    "description": "Enables/disables A/B tests.",
                    "scope": "machine"
                },
                "python.defaultInterpreterPath": {
                    "type": "string",
                    "default": "python",
                    "description": "Path to Python, you can use a custom version of Python by modifying this setting to include the full path.",
                    "scope": "machine"
                },
                "python.experiments.optInto": {
                    "type": "array",
                    "default": [],
                    "items": {
                        "enum": [
<<<<<<< HEAD
                            "AlwaysDisplayTestExplorer - experiment",
                            "ShowExtensionSurveyPrompt - enabled",
                            "Reload - experiment",
                            "AA_testing - experiment",
                            "LocalZMQKernel - experiment",
                            "NativeNotebook - experiment",
                            "CustomEditorSupport - experiment",
                            "UseTerminalToGetActivatedEnvVars - experiment",
                            "CollectLSRequestTiming - experiment",
                            "CollectNodeLSRequestTiming - experiment",
                            "DeprecatePythonPath - experiment",
                            "RunByLine - experiment",
                            "tryPylance",
                            "jediLSP",
                            "debuggerDataViewer",
                            "pythonSendEntireLineToREPL",
                            "nativeTensorBoard",
=======
                            "pythonDeprecatePythonPath",
                            "pythonTensorboardExperiment",
                            "pythonDiscoveryModule",
                            "pythonDiscoveryModuleWithoutWatcher",
                            "pythonJediLSP",
                            "pythonSurveyNotification",
                            "pythonSortEnvs",
>>>>>>> 0a82e6b3
                            "All"
                        ]
                    },
                    "description": "List of experiment to opt into. If empty, user is assigned the default experiment groups. See https://github.com/microsoft/vscode-python/wiki/Experiments for more details.",
                    "scope": "machine"
                },
                "python.experiments.optOutFrom": {
                    "type": "array",
                    "default": [],
                    "items": {
                        "enum": [
<<<<<<< HEAD
                            "AlwaysDisplayTestExplorer - experiment",
                            "ShowExtensionSurveyPrompt - enabled",
                            "Reload - experiment",
                            "AA_testing - experiment",
                            "LocalZMQKernel - experiment",
                            "NativeNotebook - experiment",
                            "CustomEditorSupport - experiment",
                            "UseTerminalToGetActivatedEnvVars - experiment",
                            "CollectLSRequestTiming - experiment",
                            "CollectNodeLSRequestTiming - experiment",
                            "DeprecatePythonPath - experiment",
                            "RunByLine - experiment",
                            "tryPylance",
                            "jediLSP",
                            "debuggerDataViewer",
                            "pythonSendEntireLineToREPL",
                            "nativeTensorBoard",
=======
                            "pythonDeprecatePythonPath",
                            "pythonTensorboardExperiment",
                            "pythonDiscoveryModule",
                            "pythonDiscoveryModuleWithoutWatcher",
                            "pythonJediLSP",
                            "pythonSurveyNotification",
                            "pythonSortEnvs",
>>>>>>> 0a82e6b3
                            "All"
                        ]
                    },
                    "description": "List of experiment to opt out of. If empty, user is assigned the default experiment groups. See https://github.com/microsoft/vscode-python/wiki/Experiments for more details.",
                    "scope": "machine"
                },
                "python.disableInstallationCheck": {
                    "type": "boolean",
                    "default": false,
                    "description": "Whether to check if Python is installed (also warn when using the macOS-installed Python).",
                    "scope": "resource"
                },
                "python.envFile": {
                    "type": "string",
                    "description": "Absolute path to a file containing environment variable definitions.",
                    "default": "${workspaceFolder}/.env",
                    "scope": "resource"
                },
                "python.formatting.autopep8Args": {
                    "type": "array",
                    "description": "Arguments passed in. Each argument is a separate item in the array.",
                    "default": [],
                    "items": {
                        "type": "string"
                    },
                    "scope": "resource"
                },
                "python.formatting.autopep8Path": {
                    "type": "string",
                    "default": "autopep8",
                    "description": "Path to autopep8, you can use a custom version of autopep8 by modifying this setting to include the full path.",
                    "scope": "resource"
                },
                "python.formatting.provider": {
                    "type": "string",
                    "default": "autopep8",
                    "description": "Provider for formatting. Possible options include 'autopep8', 'black', and 'yapf'.",
                    "enum": [
                        "autopep8",
                        "black",
                        "yapf",
                        "none"
                    ],
                    "scope": "resource"
                },
                "python.formatting.blackArgs": {
                    "type": "array",
                    "description": "Arguments passed in. Each argument is a separate item in the array.",
                    "default": [],
                    "items": {
                        "type": "string"
                    },
                    "scope": "resource"
                },
                "python.formatting.blackPath": {
                    "type": "string",
                    "default": "black",
                    "description": "Path to Black, you can use a custom version of Black by modifying this setting to include the full path.",
                    "scope": "resource"
                },
                "python.formatting.yapfArgs": {
                    "type": "array",
                    "description": "Arguments passed in. Each argument is a separate item in the array.",
                    "default": [],
                    "items": {
                        "type": "string"
                    },
                    "scope": "resource"
                },
                "python.formatting.yapfPath": {
                    "type": "string",
                    "default": "yapf",
                    "description": "Path to yapf, you can use a custom version of yapf by modifying this setting to include the full path.",
                    "scope": "resource"
                },
                "python.globalModuleInstallation": {
                    "type": "boolean",
                    "default": false,
                    "description": "Whether to install Python modules globally when not using an environment.",
                    "scope": "resource"
                },
                "python.jediMemoryLimit": {
                    "type": "number",
                    "default": 0,
                    "description": "Memory limit for the Jedi completion engine in megabytes. Zero (default) means 1024 MB. -1 means unlimited (disable memory limit check)",
                    "scope": "resource"
                },
                "python.jediPath": {
                    "type": "string",
                    "default": "",
                    "description": "Path to directory containing the Jedi library (this path will contain the 'Jedi' sub directory). Note: since Jedi depends on Parso, if using this setting you will need to ensure a suitable version of Parso is available.",
                    "scope": "resource"
                },
                "python.languageServer": {
                    "type": "string",
                    "enum": [
                        "Jedi",
                        "Pylance",
                        "Microsoft",
                        "None"
                    ],
                    "default": "Jedi",
                    "description": "Defines type of the language server.",
                    "scope": "window"
                },
                "python.analysis.diagnosticPublishDelay": {
                    "type": "integer",
                    "default": 1000,
                    "description": "Delay before diagnostic messages are transferred to the problems list (in milliseconds).",
                    "scope": "resource"
                },
                "python.analysis.errors": {
                    "type": "array",
                    "default": [],
                    "items": {
                        "type": "string"
                    },
                    "description": "List of diagnostics messages to be shown as errors.",
                    "scope": "resource"
                },
                "python.analysis.warnings": {
                    "type": "array",
                    "default": [],
                    "items": {
                        "type": "string"
                    },
                    "description": "List of diagnostics messages to be shown as warnings.",
                    "scope": "resource"
                },
                "python.analysis.information": {
                    "type": "array",
                    "default": [],
                    "items": {
                        "type": "string"
                    },
                    "description": "List of diagnostics messages to be shown as information.",
                    "scope": "resource"
                },
                "python.analysis.disabled": {
                    "type": "array",
                    "default": [],
                    "items": {
                        "type": "string"
                    },
                    "description": "List of suppressed diagnostic messages.",
                    "scope": "resource"
                },
                "python.analysis.typeshedPaths": {
                    "type": "array",
                    "default": [],
                    "items": {
                        "type": "string"
                    },
                    "description": "Paths to Typeshed stub folders. Default is Typeshed installed with the language server. Change requires restart.",
                    "scope": "resource"
                },
                "python.analysis.cacheFolderPath": {
                    "type": "string",
                    "description": "Path to a writable folder where analyzer can cache its data. Change requires restart.",
                    "scope": "resource"
                },
                "python.analysis.memory.keepLibraryAst": {
                    "type": "boolean",
                    "default": false,
                    "description": "Allows code analysis to keep parser trees in memory. Increases memory consumption but may improve performance with large library analysis.",
                    "scope": "resource"
                },
                "python.analysis.logLevel": {
                    "type": "string",
                    "enum": [
                        "Error",
                        "Warning",
                        "Information",
                        "Trace"
                    ],
                    "default": "Error",
                    "description": "Defines type of log messages language server writes into the output window.",
                    "scope": "resource"
                },
                "python.analysis.symbolsHierarchyDepthLimit": {
                    "type": "integer",
                    "default": 10,
                    "description": "Limits depth of the symbol tree in the document outline.",
                    "scope": "resource"
                },
                "python.linting.enabled": {
                    "type": "boolean",
                    "default": true,
                    "description": "Whether to lint Python files.",
                    "scope": "resource"
                },
                "python.linting.flake8Args": {
                    "type": "array",
                    "description": "Arguments passed in. Each argument is a separate item in the array.",
                    "default": [],
                    "items": {
                        "type": "string"
                    },
                    "scope": "resource"
                },
                "python.linting.flake8CategorySeverity.E": {
                    "type": "string",
                    "default": "Error",
                    "description": "Severity of Flake8 message type 'E'.",
                    "enum": [
                        "Hint",
                        "Error",
                        "Information",
                        "Warning"
                    ],
                    "scope": "resource"
                },
                "python.linting.flake8CategorySeverity.F": {
                    "type": "string",
                    "default": "Error",
                    "description": "Severity of Flake8 message type 'F'.",
                    "enum": [
                        "Hint",
                        "Error",
                        "Information",
                        "Warning"
                    ],
                    "scope": "resource"
                },
                "python.linting.flake8CategorySeverity.W": {
                    "type": "string",
                    "default": "Warning",
                    "description": "Severity of Flake8 message type 'W'.",
                    "enum": [
                        "Hint",
                        "Error",
                        "Information",
                        "Warning"
                    ],
                    "scope": "resource"
                },
                "python.linting.flake8Enabled": {
                    "type": "boolean",
                    "default": false,
                    "description": "Whether to lint Python files using flake8",
                    "scope": "resource"
                },
                "python.linting.flake8Path": {
                    "type": "string",
                    "default": "flake8",
                    "description": "Path to flake8, you can use a custom version of flake8 by modifying this setting to include the full path.",
                    "scope": "resource"
                },
                "python.linting.ignorePatterns": {
                    "type": "array",
                    "description": "Patterns used to exclude files or folders from being linted.",
                    "default": [
                        ".vscode/*.py",
                        "**/site-packages/**/*.py"
                    ],
                    "items": {
                        "type": "string"
                    },
                    "scope": "resource"
                },
                "python.linting.lintOnSave": {
                    "type": "boolean",
                    "default": true,
                    "description": "Whether to lint Python files when saved.",
                    "scope": "resource"
                },
                "python.linting.maxNumberOfProblems": {
                    "type": "number",
                    "default": 100,
                    "description": "Controls the maximum number of problems produced by the server.",
                    "scope": "resource"
                },
                "python.linting.banditArgs": {
                    "type": "array",
                    "description": "Arguments passed in. Each argument is a separate item in the array.",
                    "default": [],
                    "items": {
                        "type": "string"
                    },
                    "scope": "resource"
                },
                "python.linting.banditEnabled": {
                    "type": "boolean",
                    "default": false,
                    "description": "Whether to lint Python files using bandit.",
                    "scope": "resource"
                },
                "python.linting.banditPath": {
                    "type": "string",
                    "default": "bandit",
                    "description": "Path to bandit, you can use a custom version of bandit by modifying this setting to include the full path.",
                    "scope": "resource"
                },
                "python.linting.mypyArgs": {
                    "type": "array",
                    "description": "Arguments passed in. Each argument is a separate item in the array.",
                    "default": [
                        "--ignore-missing-imports",
                        "--follow-imports=silent",
                        "--show-column-numbers"
                    ],
                    "items": {
                        "type": "string"
                    },
                    "scope": "resource"
                },
                "python.linting.mypyCategorySeverity.error": {
                    "type": "string",
                    "default": "Error",
                    "description": "Severity of Mypy message type 'Error'.",
                    "enum": [
                        "Hint",
                        "Error",
                        "Information",
                        "Warning"
                    ],
                    "scope": "resource"
                },
                "python.linting.mypyCategorySeverity.note": {
                    "type": "string",
                    "default": "Information",
                    "description": "Severity of Mypy message type 'Note'.",
                    "enum": [
                        "Hint",
                        "Error",
                        "Information",
                        "Warning"
                    ],
                    "scope": "resource"
                },
                "python.linting.mypyEnabled": {
                    "type": "boolean",
                    "default": false,
                    "description": "Whether to lint Python files using mypy.",
                    "scope": "resource"
                },
                "python.linting.mypyPath": {
                    "type": "string",
                    "default": "mypy",
                    "description": "Path to mypy, you can use a custom version of mypy by modifying this setting to include the full path.",
                    "scope": "resource"
                },
                "python.linting.pycodestyleArgs": {
                    "type": "array",
                    "description": "Arguments passed in. Each argument is a separate item in the array.",
                    "default": [],
                    "items": {
                        "type": "string"
                    },
                    "scope": "resource"
                },
                "python.linting.pycodestyleCategorySeverity.E": {
                    "type": "string",
                    "default": "Error",
                    "description": "Severity of pycodestyle message type 'E'.",
                    "enum": [
                        "Hint",
                        "Error",
                        "Information",
                        "Warning"
                    ],
                    "scope": "resource"
                },
                "python.linting.pycodestyleCategorySeverity.W": {
                    "type": "string",
                    "default": "Warning",
                    "description": "Severity of pycodestyle message type 'W'.",
                    "enum": [
                        "Hint",
                        "Error",
                        "Information",
                        "Warning"
                    ],
                    "scope": "resource"
                },
                "python.linting.pycodestyleEnabled": {
                    "type": "boolean",
                    "default": false,
                    "description": "Whether to lint Python files using pycodestyle",
                    "scope": "resource"
                },
                "python.linting.pycodestylePath": {
                    "type": "string",
                    "default": "pycodestyle",
                    "description": "Path to pycodestyle, you can use a custom version of pycodestyle by modifying this setting to include the full path.",
                    "scope": "resource"
                },
                "python.linting.prospectorArgs": {
                    "type": "array",
                    "description": "Arguments passed in. Each argument is a separate item in the array.",
                    "default": [],
                    "items": {
                        "type": "string"
                    },
                    "scope": "resource"
                },
                "python.linting.prospectorEnabled": {
                    "type": "boolean",
                    "default": false,
                    "description": "Whether to lint Python files using prospector.",
                    "scope": "resource"
                },
                "python.linting.prospectorPath": {
                    "type": "string",
                    "default": "prospector",
                    "description": "Path to Prospector, you can use a custom version of prospector by modifying this setting to include the full path.",
                    "scope": "resource"
                },
                "python.linting.pydocstyleArgs": {
                    "type": "array",
                    "description": "Arguments passed in. Each argument is a separate item in the array.",
                    "default": [],
                    "items": {
                        "type": "string"
                    },
                    "scope": "resource"
                },
                "python.linting.pydocstyleEnabled": {
                    "type": "boolean",
                    "default": false,
                    "description": "Whether to lint Python files using pydocstyle",
                    "scope": "resource"
                },
                "python.linting.pydocstylePath": {
                    "type": "string",
                    "default": "pydocstyle",
                    "description": "Path to pydocstyle, you can use a custom version of pydocstyle by modifying this setting to include the full path.",
                    "scope": "resource"
                },
                "python.linting.pylamaArgs": {
                    "type": "array",
                    "description": "Arguments passed in. Each argument is a separate item in the array.",
                    "default": [],
                    "items": {
                        "type": "string"
                    },
                    "scope": "resource"
                },
                "python.linting.pylamaEnabled": {
                    "type": "boolean",
                    "default": false,
                    "description": "Whether to lint Python files using pylama.",
                    "scope": "resource"
                },
                "python.linting.pylamaPath": {
                    "type": "string",
                    "default": "pylama",
                    "description": "Path to pylama, you can use a custom version of pylama by modifying this setting to include the full path.",
                    "scope": "resource"
                },
                "python.linting.pylintArgs": {
                    "type": "array",
                    "description": "Arguments passed in. Each argument is a separate item in the array.",
                    "default": [],
                    "items": {
                        "type": "string"
                    },
                    "scope": "resource"
                },
                "python.linting.pylintCategorySeverity.convention": {
                    "type": "string",
                    "default": "Information",
                    "description": "Severity of Pylint message type 'Convention/C'.",
                    "enum": [
                        "Hint",
                        "Error",
                        "Information",
                        "Warning"
                    ],
                    "scope": "resource"
                },
                "python.linting.pylintCategorySeverity.error": {
                    "type": "string",
                    "default": "Error",
                    "description": "Severity of Pylint message type 'Error/E'.",
                    "enum": [
                        "Hint",
                        "Error",
                        "Information",
                        "Warning"
                    ],
                    "scope": "resource"
                },
                "python.linting.pylintCategorySeverity.fatal": {
                    "type": "string",
                    "default": "Error",
                    "description": "Severity of Pylint message type 'Fatal/F'.",
                    "enum": [
                        "Hint",
                        "Error",
                        "Information",
                        "Warning"
                    ],
                    "scope": "resource"
                },
                "python.linting.pylintCategorySeverity.refactor": {
                    "type": "string",
                    "default": "Hint",
                    "description": "Severity of Pylint message type 'Refactor/R'.",
                    "enum": [
                        "Hint",
                        "Error",
                        "Information",
                        "Warning"
                    ],
                    "scope": "resource"
                },
                "python.linting.pylintCategorySeverity.warning": {
                    "type": "string",
                    "default": "Warning",
                    "description": "Severity of Pylint message type 'Warning/W'.",
                    "enum": [
                        "Hint",
                        "Error",
                        "Information",
                        "Warning"
                    ],
                    "scope": "resource"
                },
                "python.linting.pylintEnabled": {
                    "type": "boolean",
                    "default": true,
                    "description": "Whether to lint Python files using pylint.",
                    "scope": "resource"
                },
                "python.linting.pylintPath": {
                    "type": "string",
                    "default": "pylint",
                    "description": "Path to Pylint, you can use a custom version of pylint by modifying this setting to include the full path.",
                    "scope": "resource"
                },
                "python.linting.pylintUseMinimalCheckers": {
                    "type": "boolean",
                    "default": true,
                    "description": "Whether to run Pylint with minimal set of rules.",
                    "scope": "resource"
                },
                "python.pythonPath": {
                    "type": "string",
                    "default": "python",
                    "description": "Path to Python, you can use a custom version of Python by modifying this setting to include the full path.",
                    "scope": "resource"
                },
                "python.condaPath": {
                    "type": "string",
                    "default": "",
                    "description": "Path to the conda executable to use for activation (version 4.4+).",
                    "scope": "resource"
                },
                "python.pipenvPath": {
                    "type": "string",
                    "default": "pipenv",
                    "description": "Path to the pipenv executable to use for activation.",
                    "scope": "resource"
                },
                "python.poetryPath": {
                    "type": "string",
                    "default": "poetry",
                    "description": "Path to the poetry executable.",
                    "scope": "resource"
                },
                "python.sortImports.args": {
                    "type": "array",
                    "description": "Arguments passed in. Each argument is a separate item in the array.",
                    "default": [],
                    "items": {
                        "type": "string"
                    },
                    "scope": "resource"
                },
                "python.sortImports.path": {
                    "type": "string",
                    "description": "Path to isort script, default using inner version",
                    "default": "",
                    "scope": "resource"
                },
                "python.terminal.activateEnvironment": {
                    "type": "boolean",
                    "default": true,
                    "description": "Activate Python Environment in Terminal created using the Extension.",
                    "scope": "resource"
                },
                "python.terminal.executeInFileDir": {
                    "type": "boolean",
                    "default": false,
                    "description": "When executing a file in the terminal, whether to use execute in the file's directory, instead of the current open folder.",
                    "scope": "resource"
                },
                "python.terminal.launchArgs": {
                    "type": "array",
                    "default": [],
                    "description": "Python launch arguments to use when executing a file in the terminal.",
                    "scope": "resource"
                },
                "python.terminal.activateEnvInCurrentTerminal": {
                    "type": "boolean",
                    "default": false,
                    "description": "Activate Python Environment in the current Terminal on load of the Extension.",
                    "scope": "resource"
                },
                "python.testing.cwd": {
                    "type": "string",
                    "default": null,
                    "description": "Optional working directory for tests.",
                    "scope": "resource"
                },
                "python.testing.debugPort": {
                    "type": "number",
                    "default": 3000,
                    "description": "Port number used for debugging of tests.",
                    "scope": "resource"
                },
                "python.testing.nosetestArgs": {
                    "type": "array",
                    "description": "Arguments passed in. Each argument is a separate item in the array.",
                    "default": [],
                    "items": {
                        "type": "string"
                    },
                    "scope": "resource"
                },
                "python.testing.nosetestsEnabled": {
                    "type": "boolean",
                    "default": false,
                    "description": "Enable testing using nosetests.",
                    "scope": "resource"
                },
                "python.testing.nosetestPath": {
                    "type": "string",
                    "default": "nosetests",
                    "description": "Path to nosetests, you can use a custom version of nosetests by modifying this setting to include the full path.",
                    "scope": "resource"
                },
                "python.testing.promptToConfigure": {
                    "type": "boolean",
                    "default": true,
                    "description": "Prompt to configure a test framework if potential tests directories are discovered.",
                    "scope": "resource"
                },
                "python.testing.pytestArgs": {
                    "type": "array",
                    "description": "Arguments passed in. Each argument is a separate item in the array.",
                    "default": [],
                    "items": {
                        "type": "string"
                    },
                    "scope": "resource"
                },
                "python.testing.pytestEnabled": {
                    "type": "boolean",
                    "default": false,
                    "description": "Enable testing using pytest.",
                    "scope": "resource"
                },
                "python.testing.pytestPath": {
                    "type": "string",
                    "default": "pytest",
                    "description": "Path to pytest (pytest), you can use a custom version of pytest by modifying this setting to include the full path.",
                    "scope": "resource"
                },
                "python.testing.unittestArgs": {
                    "type": "array",
                    "description": "Arguments passed in. Each argument is a separate item in the array.",
                    "default": [
                        "-v",
                        "-s",
                        ".",
                        "-p",
                        "*test*.py"
                    ],
                    "items": {
                        "type": "string"
                    },
                    "scope": "resource"
                },
                "python.testing.unittestEnabled": {
                    "type": "boolean",
                    "default": false,
                    "description": "Enable testing using unittest.",
                    "scope": "resource"
                },
                "python.testing.autoTestDiscoverOnSaveEnabled": {
                    "type": "boolean",
                    "default": true,
                    "description": "Enable auto run test discovery when saving a test file.",
                    "scope": "resource"
                },
                "python.venvFolders": {
                    "type": "array",
                    "default": [],
                    "description": "Folders in your home directory to look into for virtual environments (supports pyenv, direnv and virtualenvwrapper by default).",
                    "scope": "resource",
                    "items": {
                        "type": "string"
                    }
                },
                "python.venvPath": {
                    "type": "string",
                    "default": "",
                    "description": "Path to folder with a list of Virtual Environments (e.g. ~/.pyenv, ~/Envs, ~/.virtualenvs).",
                    "scope": "resource"
                },
                "python.workspaceSymbols.ctagsPath": {
                    "type": "string",
                    "default": "ctags",
                    "description": "Fully qualified path to the ctags executable (else leave as ctags, assuming it is in current path).",
                    "scope": "resource"
                },
                "python.workspaceSymbols.enabled": {
                    "type": "boolean",
                    "default": false,
                    "description": "Set to 'true' to enable ctags to provide Workspace Symbols.",
                    "scope": "resource"
                },
                "python.workspaceSymbols.exclusionPatterns": {
                    "type": "array",
                    "default": [
                        "**/site-packages/**"
                    ],
                    "items": {
                        "type": "string"
                    },
                    "description": "Pattern used to exclude files and folders from ctags See http://ctags.sourceforge.net/ctags.html.",
                    "scope": "resource"
                },
                "python.workspaceSymbols.rebuildOnFileSave": {
                    "type": "boolean",
                    "default": true,
                    "description": "Whether to re-build the tags file on when changes made to python files are saved.",
                    "scope": "resource"
                },
                "python.workspaceSymbols.rebuildOnStart": {
                    "type": "boolean",
                    "default": true,
                    "description": "Whether to re-build the tags file on start (defaults to true).",
                    "scope": "resource"
                },
                "python.workspaceSymbols.tagFilePath": {
                    "type": "string",
                    "default": "${workspaceFolder}/.vscode/tags",
                    "description": "Fully qualified path to tag file (exuberant ctag file), used to provide workspace symbols.",
                    "scope": "resource"
                },
                "python.insidersChannel": {
                    "type": "string",
                    "default": "off",
                    "description": "Set to \"weekly\" or \"daily\" to automatically download and install the latest Insiders builds of the python extension, which include upcoming features and bug fixes.",
                    "enum": [
                        "off",
                        "weekly",
                        "daily"
                    ],
                    "scope": "application"
                },
                "python.showStartPage": {
                    "type": "boolean",
                    "default": true,
                    "description": "Show the Python Start Page when a new update is released.",
                    "scope": "application"
                }
            }
        },
        "languages": [
            {
                "id": "pip-requirements",
                "aliases": [
                    "pip requirements",
                    "requirements.txt"
                ],
                "filenames": [
                    "requirements.txt",
                    "constraints.txt",
                    "requirements.in"
                ],
                "filenamePatterns": [
                    "*-requirements.txt",
                    "requirements-*.txt",
                    "constraints-*.txt",
                    "*-constraints.txt",
                    "*-requirements.in",
                    "requirements-*.in"
                ],
                "configuration": "./languages/pip-requirements.json"
            },
            {
                "id": "yaml",
                "filenames": [
                    ".condarc"
                ]
            },
            {
                "id": "toml",
                "filenames": [
                    "poetry.lock",
                    "Pipfile"
                ]
            },
            {
                "id": "json",
                "filenames": [
                    "Pipfile.lock"
                ]
            },
            {
                "id": "ini",
                "filenames": [
                    ".flake8"
                ]
            },
            {
                "id": "jinja",
                "extensions": [
                    ".jinja2",
                    ".j2"
                ],
                "aliases": [
                    "Jinja"
                ]
            }
        ],
        "grammars": [
            {
                "language": "pip-requirements",
                "scopeName": "source.pip-requirements",
                "path": "./syntaxes/pip-requirements.tmLanguage.json"
            }
        ],
        "jsonValidation": [
            {
                "fileMatch": ".condarc",
                "url": "./schemas/condarc.json"
            },
            {
                "fileMatch": "environment.yml",
                "url": "./schemas/conda-environment.json"
            },
            {
                "fileMatch": "meta.yaml",
                "url": "./schemas/conda-meta.json"
            }
        ],
        "yamlValidation": [
            {
                "fileMatch": ".condarc",
                "url": "./schemas/condarc.json"
            },
            {
                "fileMatch": "environment.yml",
                "url": "./schemas/conda-environment.json"
            },
            {
                "fileMatch": "meta.yaml",
                "url": "./schemas/conda-meta.json"
            }
        ],
        "views": {
            "test": [
                {
                    "id": "python_tests",
                    "name": "Python",
                    "when": "testsDiscovered"
                }
            ]
        }
    },
    "scripts": {
        "package": "gulp clean && gulp prePublishBundle && vsce package -o ms-python-insiders.vsix",
        "prePublish": "gulp clean && gulp prePublishNonBundle",
        "compile": "tsc -watch -p ./",
        "compiled": "deemon npm run compile",
        "kill-compiled": "deemon --kill npm run compile",
        "compile-webviews-watch": "cross-env NODE_OPTIONS=--max_old_space_size=9096 webpack --config ./build/webpack/webpack.startPage-ui-viewers.config.js --watch",
        "compile-webviews-watchd": "deemon npm run compile-webviews-watch",
        "kill-compile-webviews-watchd": "deemon --kill npm run compile-webviews-watch",
        "checkDependencies": "gulp checkDependencies",
        "test": "node ./out/test/standardTest.js && node ./out/test/multiRootTest.js",
        "test:unittests": "mocha --config ./build/.mocha.unittests.js.json",
        "test:unittests:cover": "nyc --no-clean --nycrc-path build/.nycrc mocha --config ./build/.mocha.unittests.ts.json",
        "test:functional": "mocha --require source-map-support/register --config ./build/.mocha.functional.json",
        "test:functional:perf": "node --inspect-brk ./node_modules/mocha/bin/_mocha --require source-map-support/register --config ./build/.mocha.functional.perf.json",
        "test:functional:memleak": "node --inspect-brk ./node_modules/mocha/bin/_mocha --require source-map-support/register --config ./build/.mocha.functional.json",
        "test:functional:cover": "npm run test:functional",
        "test:cover:report": "nyc --nycrc-path build/.nycrc  report --reporter=text --reporter=html --reporter=text-summary --reporter=cobertura",
        "testDebugger": "node ./out/test/testBootstrap.js ./out/test/debuggerTest.js",
        "testSingleWorkspace": "node ./out/test/testBootstrap.js ./out/test/standardTest.js",
        "preTestJediLSP": "node ./out/test/languageServers/jedi/lspSetup.js",
        "testJediLSP": "node ./out/test/languageServers/jedi/lspSetup.js && cross-env CODE_TESTS_WORKSPACE=src/test VSC_PYTHON_CI_TEST_GREP='Language Server:' node ./out/test/testBootstrap.js ./out/test/standardTest.js && node ./out/test/languageServers/jedi/lspTeardown.js",
        "testMultiWorkspace": "node ./out/test/testBootstrap.js ./out/test/multiRootTest.js",
        "testPerformance": "node ./out/test/testBootstrap.js ./out/test/performanceTest.js",
        "testSmoke": "cross-env INSTALL_JUPYTER_EXTENSION=true \"node ./out/test/smokeTest.js\"",
        "testInsiders": "cross-env VSC_PYTHON_CI_TEST_VSC_CHANNEL=insiders INSTALL_PYLANCE_EXTENSION=true TEST_FILES_SUFFIX=insiders.test CODE_TESTS_WORKSPACE=src/testMultiRootWkspc/smokeTests \"node ./out/test/standardTest.js\"",
        "lint-staged": "node gulpfile.js",
        "lint": "tslint src/**/*.ts -t verbose",
        "prettier-fix": "prettier 'src/**/*.ts*' --write && prettier 'build/**/*.js' --write",
        "clean": "gulp clean",
        "addExtensionDependencies": "gulp addExtensionDependencies",
        "updateBuildNumber": "gulp updateBuildNumber",
        "verifyBundle": "gulp verifyBundle",
        "webpack": "webpack"
    },
    "dependencies": {
        "@fortawesome/fontawesome-svg-core": "^1.2.32",
        "@fortawesome/free-brands-svg-icons": "^5.15.1",
        "@fortawesome/free-regular-svg-icons": "^5.15.1",
        "@fortawesome/free-solid-svg-icons": "^5.15.1",
        "@fortawesome/react-fontawesome": "^0.1.13",
        "@material-ui/core": "^4.11.1",
        "@material-ui/lab": "^4.0.0-alpha.57",
        "arch": "^2.1.0",
        "azure-storage": "^2.10.3",
        "chokidar": "^3.4.3",
        "diff-match-patch": "^1.0.0",
        "fs-extra": "^4.0.3",
        "fuzzy": "^0.1.3",
        "get-port": "^3.2.0",
        "glob": "^7.1.2",
        "hash.js": "^1.1.7",
        "iconv-lite": "^0.4.21",
        "inversify": "^4.11.1",
        "jsonc-parser": "^2.0.3",
        "line-by-line": "^0.1.6",
        "lodash": "^4.17.19",
        "log4js": "^6.1.2",
        "md5": "^2.2.1",
        "minimatch": "^3.0.4",
        "named-js-regexp": "^1.3.3",
        "node-fetch": "^2.6.1",
        "node-stream-zip": "^1.6.0",
        "pidusage": "^1.2.0",
        "portfinder": "^1.0.25",
        "reflect-metadata": "^0.1.12",
        "request": "^2.87.0",
        "request-progress": "^3.0.0",
        "rxjs": "^6.5.4",
        "rxjs-compat": "^6.5.4",
        "semver": "^5.5.0",
        "stack-trace": "0.0.10",
        "string-argv": "^0.3.1",
        "strip-ansi": "^5.2.0",
        "sudo-prompt": "^8.2.0",
        "tmp": "^0.0.29",
        "tree-kill": "^1.2.2",
        "typescript-char": "^0.0.0",
        "uint64be": "^1.0.1",
        "unicode": "^10.0.0",
        "untildify": "^3.0.2",
        "vscode-debugadapter": "^1.28.0",
        "vscode-debugprotocol": "^1.28.0",
        "vscode-extension-telemetry": "0.1.4",
        "vscode-jsonrpc": "6.0.0-next.7",
        "vscode-languageclient": "7.0.0-next.14",
        "vscode-languageserver": "7.0.0-next.11",
        "vscode-languageserver-protocol": "3.16.0-next.11",
        "vscode-tas-client": "^0.1.15",
        "winreg": "^1.2.4",
        "winston": "^3.2.1",
        "xml2js": "^0.4.19"
    },
    "devDependencies": {
        "@enonic/fnv-plus": "^1.3.0",
        "@istanbuljs/nyc-config-typescript": "^0.1.3",
        "@sinonjs/fake-timers": "^6.0.1",
        "@types/ansi-regex": "^4.0.0",
        "@types/chai": "^4.1.2",
        "@types/chai-arrays": "^1.0.2",
        "@types/chai-as-promised": "^7.1.0",
        "@types/copy-webpack-plugin": "^4.4.2",
        "@types/cors": "^2.8.6",
        "@types/debug": "^4.1.5",
        "@types/dedent": "^0.7.0",
        "@types/del": "^3.0.0",
        "@types/diff-match-patch": "^1.0.32",
        "@types/download": "^6.2.2",
        "@types/enzyme": "^3.1.14",
        "@types/enzyme-adapter-react-16": "^1.0.3",
        "@types/event-stream": "^3.3.33",
        "@types/fs-extra": "^5.0.1",
        "@types/get-port": "^3.2.0",
        "@types/glob": "^5.0.35",
        "@types/html-webpack-plugin": "^3.2.0",
        "@types/iconv-lite": "^0.0.1",
        "@types/jsdom": "^11.12.0",
        "@types/lodash": "^4.14.104",
        "@types/md5": "^2.1.32",
        "@types/memoize-one": "^4.1.1",
        "@types/mocha": "^5.2.7",
        "@types/nock": "^10.0.3",
        "@types/node": "^10.14.18",
        "@types/promisify-node": "^0.4.0",
        "@types/react": "^16.4.14",
        "@types/react-dom": "^16.0.8",
        "@types/react-json-tree": "^0.6.8",
        "@types/request": "^2.47.0",
        "@types/semver": "^5.5.0",
        "@types/shortid": "^0.0.29",
        "@types/sinon": "^7.5.1",
        "@types/sinonjs__fake-timers": "^6.0.1",
        "@types/socket.io": "^2.1.4",
        "@types/stack-trace": "0.0.29",
        "@types/temp": "^0.8.32",
        "@types/tmp": "0.0.33",
        "@types/untildify": "^3.0.0",
        "@types/uuid": "^3.4.3",
        "@types/vscode": "^1.47.0",
        "@types/webpack-bundle-analyzer": "^2.13.0",
        "@types/winreg": "^1.2.30",
        "@types/xml2js": "^0.4.2",
        "@typescript-eslint/eslint-plugin": "^3.7.0",
        "@typescript-eslint/parser": "^3.7.0",
        "acorn": "^6.4.1",
        "ansi-to-html": "^0.6.7",
        "babel-loader": "^8.0.3",
        "babel-plugin-inline-json-import": "^0.3.1",
        "babel-plugin-transform-runtime": "^6.23.0",
        "babel-polyfill": "^6.26.0",
        "cache-loader": "^4.1.0",
        "canvas": "^2.6.0",
        "chai": "^4.1.2",
        "chai-arrays": "^2.0.0",
        "chai-as-promised": "^7.1.1",
        "chai-http": "^4.3.0",
        "codecov": "^3.7.1",
        "colors": "^1.2.1",
        "copy-webpack-plugin": "^5.1.1",
        "cors": "^2.8.5",
        "cross-env": "^6.0.3",
        "cross-spawn": "^6.0.5",
        "css-loader": "^1.0.1",
        "dedent": "^0.7.0",
        "deemon": "^1.4.0",
        "del": "^3.0.0",
        "download": "^7.0.0",
        "enzyme": "^3.7.0",
        "enzyme-adapter-react-16": "^1.6.0",
        "eslint": "^7.2.0",
        "eslint-config-airbnb": "^18.2.0",
        "eslint-config-prettier": "^6.9.0",
        "eslint-plugin-import": "^2.22.0",
        "eslint-plugin-jsx-a11y": "^6.3.1",
        "eslint-plugin-prettier": "^3.1.2",
        "eslint-plugin-react": "^7.20.3",
        "eslint-plugin-react-hooks": "^4.0.0",
        "event-stream": "3.3.4",
        "expose-loader": "^0.7.5",
        "express": "^4.17.1",
        "extract-zip": "^1.6.7",
        "fast-xml-parser": "^3.16.0",
        "file-loader": "^5.1.0",
        "filemanager-webpack-plugin-fixed": "^2.0.9",
        "flat": "^4.0.0",
        "fork-ts-checker-webpack-plugin": "^4.1.6",
        "gulp": "^4.0.0",
        "gulp-azure-storage": "^0.11.1",
        "gulp-chmod": "^2.0.0",
        "gulp-filter": "^5.1.0",
        "gulp-gunzip": "^1.1.0",
        "gulp-rename": "^1.4.0",
        "gulp-sourcemaps": "^2.6.4",
        "gulp-typescript": "^4.0.1",
        "gulp-untar": "0.0.8",
        "gulp-vinyl-zip": "^2.1.2",
        "html-webpack-plugin": "^3.2.0",
        "husky": "^1.1.2",
        "immutable": "^4.0.0-rc.12",
        "jsdom": "^15.0.0",
        "json-loader": "^0.5.7",
        "less": "^3.9.0",
        "less-loader": "^5.0.0",
        "less-plugin-inline-urls": "^1.2.0",
        "loader-utils": "^1.1.0",
        "lolex": "^5.1.2",
        "memoize-one": "^5.1.1",
        "mocha": "^8.1.1",
        "mocha-junit-reporter": "^1.17.0",
        "mocha-multi-reporters": "^1.1.7",
        "monaco-editor": "0.18.1",
        "monaco-editor-textmate": "^2.2.1",
        "monaco-editor-webpack-plugin": "^1.7.0",
        "monaco-textmate": "^3.0.1",
        "nocache": "^2.1.0",
        "nock": "^10.0.6",
        "node-has-native-dependencies": "^1.0.2",
        "node-html-parser": "^1.1.13",
        "node-loader": "^1.0.2",
        "nyc": "^15.0.0",
        "postcss": "^7.0.27",
        "postcss-cssnext": "^3.1.0",
        "postcss-import": "^12.0.1",
        "postcss-loader": "^3.0.0",
        "prettier": "^2.0.2",
        "range-inclusive": "^1.0.2",
        "raw-loader": "^0.5.1",
        "react": "^16.5.2",
        "react-dev-utils": "^5.0.2",
        "react-dom": "^16.5.2",
        "react-svgmt": "^1.1.8",
        "relative": "^3.0.2",
        "remove-files-webpack-plugin": "^1.4.0",
        "requirejs": "^2.3.6",
        "rewiremock": "^3.13.0",
        "rimraf": "^3.0.2",
        "serialize-javascript": "^3.1.0",
        "shortid": "^2.2.8",
        "sinon": "^8.0.1",
        "socket.io": "^2.3.0",
        "source-map-support": "^0.5.12",
        "style-loader": "^0.23.1",
        "styled-jsx": "^3.1.0",
        "svg-inline-loader": "^0.8.0",
        "svg-inline-react": "^3.1.0",
        "terser-webpack-plugin": "^3.1.0",
        "thread-loader": "^2.1.3",
        "transform-loader": "^0.2.4",
        "ts-loader": "^5.3.0",
        "ts-mock-imports": "^1.3.0",
        "ts-mockito": "^2.5.0",
        "ts-node": "^8.3.0",
        "tsconfig-paths-webpack-plugin": "^3.2.0",
        "tslint": "^5.20.1",
        "tslint-config-prettier": "^1.18.0",
        "tslint-eslint-rules": "^5.1.0",
        "tslint-microsoft-contrib": "^5.0.3",
        "tslint-plugin-prettier": "^2.1.0",
        "typed-react-markdown": "^0.1.0",
        "typemoq": "^2.1.0",
        "typescript": "^4.0.2",
        "typescript-formatter": "^7.1.0",
        "unicode-properties": "^1.3.1",
        "url-loader": "^1.1.2",
        "uuid": "^3.3.2",
        "vinyl-fs": "^3.0.3",
        "vsce": "^1.59.0",
        "vscode-debugadapter-testsupport": "^1.27.0",
        "vscode-test": "^1.2.3",
        "webpack": "^4.33.0",
        "webpack-bundle-analyzer": "^3.6.0",
        "webpack-cli": "^3.1.2",
        "webpack-fix-default-import-plugin": "^1.0.3",
        "webpack-merge": "^4.1.4",
        "webpack-node-externals": "^1.7.2",
        "webpack-require-from": "^1.8.0",
        "why-is-node-running": "^2.0.3",
        "wtfnode": "^0.8.0",
        "yargs": "^15.3.1"
    },
    "__metadata": {
        "id": "f1f59ae4-9318-4f3c-a9b5-81b2eaa5f8a5",
        "publisherDisplayName": "Microsoft",
        "publisherId": "998b010b-e2af-44a5-a6cd-0b5fd3b9b6f8"
    }
}<|MERGE_RESOLUTION|>--- conflicted
+++ resolved
@@ -1,13 +1,8 @@
 {
     "name": "python",
     "displayName": "Python",
-<<<<<<< HEAD
-    "description": "Linting, Debugging (multi-threaded, remote), Intellisense, Jupyter Notebooks, code formatting, refactoring, unit tests, snippets, and more.",
-    "version": "2020.12.0-dev",
-=======
     "description": "IntelliSense (Pylance), Linting, Debugging (multi-threaded, remote), Jupyter Notebooks, code formatting, refactoring, unit tests, and more.",
     "version": "2021.8.0-dev",
->>>>>>> 0a82e6b3
     "featureFlags": {
         "usingNewInterpreterStorage": true
     },
@@ -134,8 +129,12 @@
                         "title": "Select a Python Interpreter",
                         "description": "Choose which Python interpreter/environment you want to use for your Python project.\n[Select Python Interpreter](command:python.setInterpreter)\nTip: Reload the window (Ctrl + R) if you installed Python but don't see it in the interpreters list.",
                         "media": {
-                            "image": "resources/walkthrough/change-python-interpreter-dark.gif",
-                            "altText": "selecting a python interpreter from the status bar"
+                            "altText": "selecting a python interpreter from the status bar",
+                            "image": {
+                                "dark":"resources/walkthrough/change-python-interpreter-dark.gif",
+                                "light": "resources/walkthrough/change-python-interpreter-light.gif",
+                                "hc": "resources/walkthrough/change-python-interpreter-hc.gif"
+                            }
                         },
                         "when": ""
                     },
@@ -151,10 +150,9 @@
                     {
                         "id": "python.learnMore",
                         "title": "Learn more",
-                        "description": "• [Explore](command:pythonCommands) all the features the Python extension has to offer.\n• [Signup](https://aka.ms/AAAbopxr) for tips and tutorials through our mailing list.\n• Explore more features in our [Tutorials](https://aka.ms/AA8dqti) or check [Documentation](https://aka.ms/AA8dxwy) for tips and troubleshooting.\n• Take a look at our [Release Notes](https://aka.ms/AA8dxtb) to learn more about the latest features.",
+                        "description": "• [Explore](command:pythonCommands) all the features the Python extension has to offer.\n",
                         "media": {
-                            "path": "images/OpenOrCreateNotebook.gif",
-                            "altText": "opening the command palette to look at python commands"
+                            "markdown": "resources/walkthrough/learn-more.md"
                         }
                     }
                 ]
@@ -169,35 +167,31 @@
                         "title": "Install Python",
                         "description": "The Python Extension requires Python to be installed. Install Python from [Anaconda](https://www.anaconda.com) to use the Python extension.\n \n[Install Python with Anaconda](command:workbench.action.reloadWindow)",
                         "media": {
-                            "path": "images/OpenOrCreateNotebook.gif",
-                            "altText": "open a folder or create a python project"
+                            "image": "resources/walkthrough/anaconda_install.gif",
+                            "altText": "Screenshot of anaconda webpage"
                         },
                         "when": ""
                     },
                     {
                         "id": "python.openFolderMac",
-                        "title": "Open or Create a new Python project",
-                        "description": "If you already have an existing Python project on your machine:\n[Open Folder](command:workbench.action.files.openFileFolder)\n \nIf you want to create a new Python project from scratch:\n[Create new Project](command:python.createProject)\n \nIf you would like to clone a Python project from GitHub:\n[Clone a Git repository](command:git.clone)",
+                        "title": "Open an existing Python project",
+                        "description": "If you already have an existing Python project on your machine:\n[Open Folder](command:workbench.action.files.openFileFolder)\n \nIf you would like to clone a Python project from GitHub:\n[Clone a Git repository](command:git.clone)",
                         "media": {
-                            "path": "images/OpenOrCreateNotebook.gif",
-                            "altText": "open a folder or create a python project"
+                            "image": "images/OpenOrCreateNotebook.gif",
+                            "altText": "Open a folder"
                         },
-                        "doneOn": {
-                            "command": "workbench.action.files.openFileFolder"
-                        },
+                        "completionEvents": ["workbench.action.files.openFileFolder"],
                         "when": "isMac && workspaceFolderCount == 0"
                     },
                     {
                         "id": "python.openFolder",
-                        "title": "Open or create a new Python project",
-                        "description": "To start, open a Python folder/project.\nIf you already have an existing Python project on your machine:\n[Open Folder](command:workbench.action.files.openFolder)\n \nIf you want to create a new Python project from scratch:\n[Create new Project](command:python.createProject)\n \nIf you would like to clone a Python project from GitHub:\n[Clone a Git repository](command:git.clone)",
+                        "title": "Open an existing Python project",
+                        "description": "To start, open a Python folder/project.\nIf you already have an existing Python project on your machine:\n[Open Folder](command:workbench.action.files.openFolder)\n \nIf you would like to clone a Python project from GitHub:\n[Clone a Git repository](command:git.clone)",
                         "media": {
-                            "path": "images/OpenOrCreateNotebook.gif",
-                            "altText": "open a folder or create a python project"
+                            "image": "images/OpenOrCreateNotebook.gif",
+                            "altText": "Open a folder"
                         },
-                        "doneOn": {
-                            "command": "workbench.action.files.openFolder"
-                        },
+                        "completionEvents": ["workbench.action.files.openFolder"],
                         "when": "!isMac && workspaceFolderCount == 0"
                     },
                     {
@@ -205,37 +199,33 @@
                         "title": "Create a new Jupyter Notebook",
                         "description": "To create a new Jupyter Notebook, you can right click in the file explorer and create a new file with an .ipynb extension anytime.\n \nAlternatively, you can open the [Command Palette](command:workbench.action.showCommands) and run the command \n``Jupyter: Create New Blank Notebook``.\n[Create new Jupyter Notebook](command:toSide:jupyter.createnewnotebook)",
                         "media": {
-                            "path": "images/OpenOrCreateNotebook.gif",
-                            "altText": "creating a new jupyter notebook"
+                            "image": "resources/walkthrough/new_notebook.gif",
+                            "altText": "Creating a new Jupyter notebook"
                         },
-                        "doneOn": {
-                            "command": "jupyter.createnewnotebook"
-                        }
+                        "completionEvents": ["jupyter.createnewnotebook"]
                     },
                     {
                         "id": "python.openInteractiveWindow",
                         "title": "Open the Python Interactive Window",
                         "description": "The Python Interactive Window is a Python shell where you can execute and view the results of your Python code. You can create cells on a Python file by typing ``#%%``.\n \nTo open the interactive window anytime, open the [Command Palette](command:workbench.action.showCommands) and run the command \n``Jupyter: Create Interactive Window``.\n[Open Interactive Window](command:toSide:jupyter.createnewinteractive)",
                         "media": {
-                            "path": "images/OpenOrCreateNotebook.gif",
-                            "altText": "opening python interactive window"
+                            "image": "resources/walkthrough/interactive_window.gif",
+                            "altText": "Opening python interactive window"
                         },
-                        "doneOn": {
-                            "command": "jupyter.createnewinteractive"
-                        }
+                        "completionEvents": ["jupyter.createnewinteractive"]
                     },
                     {
                         "id": "python.learnMore",
                         "title": "Learn more",
                         "description": "• [Explore](command:pythonCommands) all the features the Python extension has to offer.\n• [Signup](https://aka.ms/AAAbopxr) for tips and tutorials through our mailing list.\n• Explore more features in our [Tutorials](https://aka.ms/AA8dqti) or check [Documentation](https://aka.ms/AA8dxwy) for tips and troubleshooting.\n• Take a look at our [Release Notes](https://aka.ms/AA8dxtb) to learn more about the latest features.",
                         "media": {
-                            "path": "images/OpenOrCreateNotebook.gif",
-                            "altText": "opening the command palette to look at python commands"
+                            "image": "resources/walkthrough/learn_more.gif",
+                            "altText": "Learning more from python visual studio code documentation"
                         }
                     }
                 ]
             }
-        ],
+    ],
         "snippets": [
             {
                 "language": "python",
@@ -1185,25 +1175,6 @@
                     "default": [],
                     "items": {
                         "enum": [
-<<<<<<< HEAD
-                            "AlwaysDisplayTestExplorer - experiment",
-                            "ShowExtensionSurveyPrompt - enabled",
-                            "Reload - experiment",
-                            "AA_testing - experiment",
-                            "LocalZMQKernel - experiment",
-                            "NativeNotebook - experiment",
-                            "CustomEditorSupport - experiment",
-                            "UseTerminalToGetActivatedEnvVars - experiment",
-                            "CollectLSRequestTiming - experiment",
-                            "CollectNodeLSRequestTiming - experiment",
-                            "DeprecatePythonPath - experiment",
-                            "RunByLine - experiment",
-                            "tryPylance",
-                            "jediLSP",
-                            "debuggerDataViewer",
-                            "pythonSendEntireLineToREPL",
-                            "nativeTensorBoard",
-=======
                             "pythonDeprecatePythonPath",
                             "pythonTensorboardExperiment",
                             "pythonDiscoveryModule",
@@ -1211,7 +1182,6 @@
                             "pythonJediLSP",
                             "pythonSurveyNotification",
                             "pythonSortEnvs",
->>>>>>> 0a82e6b3
                             "All"
                         ]
                     },
@@ -1223,25 +1193,6 @@
                     "default": [],
                     "items": {
                         "enum": [
-<<<<<<< HEAD
-                            "AlwaysDisplayTestExplorer - experiment",
-                            "ShowExtensionSurveyPrompt - enabled",
-                            "Reload - experiment",
-                            "AA_testing - experiment",
-                            "LocalZMQKernel - experiment",
-                            "NativeNotebook - experiment",
-                            "CustomEditorSupport - experiment",
-                            "UseTerminalToGetActivatedEnvVars - experiment",
-                            "CollectLSRequestTiming - experiment",
-                            "CollectNodeLSRequestTiming - experiment",
-                            "DeprecatePythonPath - experiment",
-                            "RunByLine - experiment",
-                            "tryPylance",
-                            "jediLSP",
-                            "debuggerDataViewer",
-                            "pythonSendEntireLineToREPL",
-                            "nativeTensorBoard",
-=======
                             "pythonDeprecatePythonPath",
                             "pythonTensorboardExperiment",
                             "pythonDiscoveryModule",
@@ -1249,7 +1200,6 @@
                             "pythonJediLSP",
                             "pythonSurveyNotification",
                             "pythonSortEnvs",
->>>>>>> 0a82e6b3
                             "All"
                         ]
                     },
