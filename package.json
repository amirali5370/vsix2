--- conflicted
+++ resolved
@@ -2,11 +2,7 @@
     "name": "python",
     "displayName": "Python",
     "description": "Linting, Debugging (multi-threaded, remote), Intellisense, Jupyter Notebooks, code formatting, refactoring, unit tests, snippets, and more.",
-<<<<<<< HEAD
     "version": "2020.7.0-dev",
-=======
-    "version": "2020.5.2",
->>>>>>> 94bc0612
     "featureFlags": {
         "usingNewInterpreterStorage": true
     },
@@ -95,7 +91,6 @@
         "onCommand:python.datascience.selectJupyterInterpreter",
         "onCommand:python.datascience.selectjupytercommandline",
         "onCommand:python.enableSourceMapSupport",
-        
         "onNotebookEditor:jupyter-notebook",
         "workspaceContains:**/mspythonconfig.json"
     ],
@@ -1840,12 +1835,6 @@
                     "type": "number",
                     "default": 400,
                     "description": "Maximum size (in pixels) of text output in the Notebook Editor before a scrollbar appears. First enable scrolling for cell outputs in settings.",
-                    "scope": "resource"
-                },
-                "python.dataScience.alwaysScrollOnNewCell": {
-                    "type": "boolean",
-                    "default": false,
-                    "description": "Automatically scroll the interactive window to show the output of the last statement executed. If false, the interactive window will only automatically scroll if the bottom of the prior cell is visible.",
                     "scope": "resource"
                 },
                 "python.dataScience.alwaysScrollOnNewCell": {
