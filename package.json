--- conflicted
+++ resolved
@@ -510,14 +510,9 @@
                 "category": "Python"
             },
             {
-<<<<<<< HEAD
-                "command": "python.datascience.openNotebookFolder",
-                "title": "Open Notebook Folder"
-=======
                 "command": "python.datascience.scrolltocell",
                 "title": "%python.command.python.datascience.scrolltocell.title%",
                 "category": "Python"
->>>>>>> 91a97e13
             }
         ],
         "menus": {
@@ -2682,10 +2677,6 @@
         "uuid": "^3.3.2",
         "vinyl-fs": "^3.0.3",
         "vsce": "^1.59.0",
-<<<<<<< HEAD
-        "vscode": "^1.1.34",
-=======
->>>>>>> 91a97e13
         "vscode-debugadapter-testsupport": "^1.27.0",
         "vscode-test": "^1.0.2",
         "webpack": "^4.33.0",
