{
    "name": "python",
    "displayName": "Python",
    "description": "Linting, Debugging (multi-threaded, remote), Intellisense, code formatting, refactoring, unit tests, snippets, and more.",
    "version": "2019.7.0-dev",
    "languageServerVersion": "0.2.82",
    "publisher": "ms-python",
    "author": {
        "name": "Microsoft Corporation"
    },
    "license": "MIT",
    "homepage": "https://github.com/Microsoft/vscode-python",
    "repository": {
        "type": "git",
        "url": "https://github.com/Microsoft/vscode-python"
    },
    "bugs": {
        "url": "https://github.com/Microsoft/vscode-python/issues"
    },
    "qna": "https://stackoverflow.com/questions/tagged/visual-studio-code+python",
    "icon": "icon.png",
    "galleryBanner": {
        "color": "#1e415e",
        "theme": "dark"
    },
    "engines": {
        "vscode": "^1.33.0"
    },
    "keywords": [
        "python",
        "django",
        "unittest",
        "multi-root ready"
    ],
    "categories": [
        "Programming Languages",
        "Debuggers",
        "Linters",
        "Snippets",
        "Formatters",
        "Other"
    ],
    "activationEvents": [
        "onLanguage:python",
        "onLanguage:jupyter",
        "onDebugResolve:python",
        "onCommand:python.execInTerminal",
        "onCommand:python.sortImports",
        "onCommand:python.runtests",
        "onCommand:python.debugtests",
        "onCommand:python.setInterpreter",
        "onCommand:python.setShebangInterpreter",
        "onCommand:python.viewTestUI",
        "onCommand:python.viewTestOutput",
        "onCommand:python.viewOutput",
        "onCommand:python.selectAndRunTestMethod",
        "onCommand:python.selectAndDebugTestMethod",
        "onCommand:python.selectAndRunTestFile",
        "onCommand:python.runCurrentTestFile",
        "onCommand:python.runFailedTests",
        "onCommand:python.execSelectionInTerminal",
        "onCommand:python.execSelectionInDjangoShell",
        "onCommand:python.buildWorkspaceSymbols",
        "onCommand:python.updateSparkLibrary",
        "onCommand:python.startREPL",
        "onCommand:python.goToPythonObject",
        "onCommand:python.setLinter",
        "onCommand:python.enableLinting",
        "onCommand:python.createTerminal",
        "onCommand:python.discoverTests",
        "onCommand:python.configureTests",
        "onCommand:python.datascience.showhistorypane",
        "onCommand:python.datascience.importnotebook",
        "onCommand:python.datascience.selectjupyteruri",
        "onCommand:python.datascience.exportfileasnotebook",
        "onCommand:python.datascience.exportfileandoutputasnotebook",
        "onCommand:python.enableSourceMapSupport"
    ],
    "main": "./out/client/extension",
    "contributes": {
        "snippets": [
            {
                "language": "python",
                "path": "./snippets/python.json"
            }
        ],
        "keybindings": [
            {
                "command": "python.execSelectionInTerminal",
                "key": "shift+enter",
                "when": "editorTextFocus && editorLangId == python && !findInputFocussed && !replaceInputFocussed && !python.datascience.ownsSelection"
            },
            {
                "command": "python.datascience.execSelectionInteractive",
                "key": "shift+enter",
                "when": "editorTextFocus && editorLangId == python && !findInputFocussed && !replaceInputFocussed && python.datascience.ownsSelection && python.datascience.featureenabled"
            },
            {
                "command": "python.datascience.runcurrentcelladvance",
                "key": "shift+enter",
                "when": "editorTextFocus && !editorHasSelection && python.datascience.hascodecells && python.datascience.featureenabled"
            },
            {
                "command": "python.datascience.runcurrentcell",
                "key": "ctrl+enter",
                "when": "editorTextFocus && !editorHasSelection && python.datascience.hascodecells && python.datascience.featureenabled"
            }
        ],
        "commands": [
            {
                "command": "python.enableSourceMapSupport",
                "title": "%python.command.python.enableSourceMapSupport.title%",
                "category": "Python"
            },
            {
                "command": "python.sortImports",
                "title": "%python.command.python.sortImports.title%",
                "category": "Python Refactor"
            },
            {
                "command": "python.startREPL",
                "title": "%python.command.python.startREPL.title%",
                "category": "Python"
            },
            {
                "command": "python.createTerminal",
                "title": "%python.command.python.createTerminal.title%",
                "category": "Python"
            },
            {
                "command": "python.buildWorkspaceSymbols",
                "title": "%python.command.python.buildWorkspaceSymbols.title%",
                "category": "Python"
            },
            {
                "command": "python.openTestNodeInEditor",
                "title": "Open",
                "icon": {
                    "light": "resources/light/open-file.svg",
                    "dark": "resources/dark/open-file.svg"
                }
            },
            {
                "command": "python.runTestNode",
                "title": "Run",
                "icon": {
                    "light": "resources/light/start.svg",
                    "dark": "resources/dark/start.svg"
                }
            },
            {
                "command": "python.debugTestNode",
                "title": "Debug",
                "icon": {
                    "light": "resources/light/debug.svg",
                    "dark": "resources/dark/debug.svg"
                }
            },
            {
                "command": "python.runtests",
                "title": "%python.command.python.runtests.title%",
                "category": "Python",
                "icon": {
                    "light": "resources/light/run-tests.svg",
                    "dark": "resources/dark/run-tests.svg"
                }
            },
            {
                "command": "python.debugtests",
                "title": "%python.command.python.debugtests.title%",
                "category": "Python",
                "icon": {
                    "light": "resources/light/debug.svg",
                    "dark": "resources/dark/debug.svg"
                }
            },
            {
                "command": "python.execInTerminal",
                "title": "%python.command.python.execInTerminal.title%",
                "category": "Python"
            },
            {
                "command": "python.setInterpreter",
                "title": "%python.command.python.setInterpreter.title%",
                "category": "Python"
            },
            {
                "command": "python.switchToStable",
                "title": "%python.command.python.switchToStable.title%",
                "category": "Python"
            },
            {
                "command": "python.switchToInsidersDaily",
                "title": "%python.command.python.switchToInsidersDaily.title%",
                "category": "Python"
            },
            {
                "command": "python.switchToInsidersWeekly",
                "title": "%python.command.python.switchToInsidersWeekly.title%",
                "category": "Python"
            },
            {
                "command": "python.updateSparkLibrary",
                "title": "%python.command.python.updateSparkLibrary.title%",
                "category": "Python"
            },
            {
                "command": "python.refactorExtractVariable",
                "title": "%python.command.python.refactorExtractVariable.title%",
                "category": "Python Refactor"
            },
            {
                "command": "python.refactorExtractMethod",
                "title": "%python.command.python.refactorExtractMethod.title%",
                "category": "Python Refactor"
            },
            {
                "command": "python.viewTestOutput",
                "title": "%python.command.python.viewTestOutput.title%",
                "category": "Python",
                "icon": {
                    "light": "resources/light/repl.svg",
                    "dark": "resources/dark/repl.svg"
                }
            },
            {
                "command": "python.viewOutput",
                "title": "%python.command.python.viewOutput.title%",
                "category": "Python",
                "icon": {
                    "light": "resources/light/repl.svg",
                    "dark": "resources/dark/repl.svg"
                }
            },
            {
                "command": "python.selectAndRunTestMethod",
                "title": "%python.command.python.selectAndRunTestMethod.title%",
                "category": "Python"
            },
            {
                "command": "python.selectAndDebugTestMethod",
                "title": "%python.command.python.selectAndDebugTestMethod.title%",
                "category": "Python"
            },
            {
                "command": "python.selectAndRunTestFile",
                "title": "%python.command.python.selectAndRunTestFile.title%",
                "category": "Python"
            },
            {
                "command": "python.runCurrentTestFile",
                "title": "%python.command.python.runCurrentTestFile.title%",
                "category": "Python"
            },
            {
                "command": "python.runFailedTests",
                "title": "%python.command.python.runFailedTests.title%",
                "category": "Python",
                "icon": {
                    "light": "resources/light/run-failed-tests.svg",
                    "dark": "resources/dark/run-failed-tests.svg"
                }
            },
            {
                "command": "python.discoverTests",
                "title": "%python.command.python.discoverTests.title%",
                "category": "Python",
                "icon": {
                    "light": "resources/light/refresh.svg",
                    "dark": "resources/dark/refresh.svg"
                }
            },
            {
                "command": "python.discoveringTests",
                "title": "%python.command.python.discoveringTests.title%",
                "category": "Python",
                "icon": {
                    "light": "resources/light/discovering-tests.svg",
                    "dark": "resources/dark/discovering-tests.svg"
                }
            },
            {
                "command": "python.stopTests",
                "title": "%python.command.python.stopTests.title%",
                "category": "Python",
                "icon": {
                    "light": "resources/light/stop.svg",
                    "dark": "resources/dark/stop.svg"
                }
            },
            {
                "command": "python.configureTests",
                "title": "%python.command.python.configureTests.title%",
                "category": "Python"
            },
            {
                "command": "python.execSelectionInTerminal",
                "title": "%python.command.python.execSelectionInTerminal.title%",
                "category": "Python"
            },
            {
                "command": "python.execSelectionInDjangoShell",
                "title": "%python.command.python.execSelectionInDjangoShell.title%",
                "category": "Python"
            },
            {
                "command": "python.goToPythonObject",
                "title": "%python.command.python.goToPythonObject.title%",
                "category": "Python"
            },
            {
                "command": "python.setLinter",
                "title": "%python.command.python.setLinter.title%",
                "category": "Python"
            },
            {
                "command": "python.enableLinting",
                "title": "%python.command.python.enableLinting.title%",
                "category": "Python"
            },
            {
                "command": "python.runLinting",
                "title": "%python.command.python.runLinting.title%",
                "category": "Python"
            },
            {
                "command": "python.datascience.runcurrentcell",
                "title": "%python.command.python.datascience.runcurrentcell.title%",
                "category": "Python"
            },
            {
                "command": "python.datascience.debugcell",
                "title": "%python.command.python.datascience.debugcell.title%",
                "category": "Python"
            },
            {
                "command": "python.datascience.runcurrentcelladvance",
                "title": "%python.command.python.datascience.runcurrentcelladvance.title%",
                "category": "Python"
            },
            {
                "command": "python.datascience.runcurrentcellandallbelow.palette",
                "title": "%python.command.python.datascience.runcurrentcellandallbelow.palette.title%",
                "category": "Python"
            },
            {
                "command": "python.datascience.runallcellsabove.palette",
                "title": "%python.command.python.datascience.runallcellsabove.palette.title%",
                "category": "Python"
            },
            {
                "command": "python.datascience.debugcurrentcell.palette",
                "title": "%python.command.python.datascience.debugcurrentcell.palette.title%",
                "category": "Python"
            },
            {
                "command": "python.datascience.execSelectionInteractive",
                "title": "%python.command.python.datascience.execSelectionInteractive.title%",
                "category": "Python"
            },
            {
                "command": "python.datascience.showhistorypane",
                "title": "%python.command.python.datascience.showhistorypane.title%",
                "category": "Python"
            },
            {
                "command": "python.datascience.runFileInteractive",
                "title": "%python.command.python.datascience.runFileInteractive.title%",
                "category": "Python"
            },
            {
                "command": "python.datascience.runallcells",
                "title": "%python.command.python.datascience.runallcells.title%",
                "category": "Python"
            },
            {
                "command": "python.datascience.runallcellsabove",
                "title": "%python.command.python.datascience.runallcellsabove.title%",
                "category": "Python"
            },
            {
                "command": "python.datascience.runcellandallbelow",
                "title": "%python.command.python.datascience.runcellandallbelow.title%",
                "category": "Python"
            },
            {
                "command": "python.datascience.runcell",
                "title": "%python.command.python.datascience.runcell.title%",
                "category": "Python"
            },
            {
                "command": "python.datascience.runtoline",
                "title": "%python.command.python.datascience.runtoline.title%",
                "category": "Python"
            },
            {
                "command": "python.datascience.runfromline",
                "title": "%python.command.python.datascience.runfromline.title%",
                "category": "Python"
            },
            {
                "command": "python.datascience.selectjupyteruri",
                "title": "%python.command.python.datascience.selectjupyteruri.title%",
                "category": "Python",
                "when": "python.datascience.featureenabled"
            },
            {
                "command": "python.datascience.importnotebook",
                "title": "%python.command.python.datascience.importnotebook.title%",
                "category": "Python"
            },
            {
                "command": "python.datascience.exportoutputasnotebook",
                "title": "%python.command.python.datascience.exportoutputasnotebook.title%",
                "category": "Python"
            },
            {
                "command": "python.datascience.exportfileasnotebook",
                "title": "%python.command.python.datascience.exportfileasnotebook.title%",
                "category": "Python"
            },
            {
                "command": "python.datascience.exportfileandoutputasnotebook",
                "title": "%python.command.python.datascience.exportfileandoutputasnotebook.title%",
                "category": "Python"
            },
            {
                "command": "python.datascience.undocells",
                "title": "%python.command.python.datascience.undocells.title%",
                "category": "Python"
            },
            {
                "command": "python.datascience.redocells",
                "title": "%python.command.python.datascience.redocells.title%",
                "category": "Python"
            },
            {
                "command": "python.datascience.removeallcells",
                "title": "%python.command.python.datascience.removeallcells.title%",
                "category": "Python"
            },
            {
                "command": "python.datascience.interruptkernel",
                "title": "%python.command.python.datascience.interruptkernel.title%",
                "category": "Python"
            },
            {
                "command": "python.datascience.restartkernel",
                "title": "%python.command.python.datascience.restartkernel.title%",
                "category": "Python"
            },
            {
                "command": "python.datascience.expandallcells",
                "title": "%python.command.python.datascience.expandallcells.title%",
                "category": "Python"
            },
            {
                "command": "python.datascience.collapseallcells",
                "title": "%python.command.python.datascience.collapseallcells.title%",
                "category": "Python"
            },
            {
                "command": "python.datascience.addcellbelow",
                "title": "%python.command.python.datascience.addcellbelow.title%",
                "category": "Python"
            }
        ],
        "menus": {
            "editor/context": [
                {
                    "command": "python.refactorExtractVariable",
                    "title": "Refactor: Extract Variable",
                    "group": "Refactor",
                    "when": "editorHasSelection && editorLangId == python"
                },
                {
                    "command": "python.refactorExtractMethod",
                    "title": "Refactor: Extract Method",
                    "group": "Refactor",
                    "when": "editorHasSelection && editorLangId == python"
                },
                {
                    "command": "python.sortImports",
                    "title": "Refactor: Sort Imports",
                    "group": "Refactor",
                    "when": "editorLangId == python"
                },
                {
                    "command": "python.execSelectionInTerminal",
                    "group": "Python",
                    "when": "editorFocus && editorLangId == python"
                },
                {
                    "command": "python.execSelectionInDjangoShell",
                    "group": "Python",
                    "when": "editorHasSelection && editorLangId == python && python.isDjangoProject"
                },
                {
                    "when": "resourceLangId == python",
                    "command": "python.execInTerminal",
                    "group": "Python"
                },
                {
                    "when": "resourceLangId == python",
                    "command": "python.runCurrentTestFile",
                    "group": "Python"
                },
                {
                    "when": "editorFocus && editorLangId == python && python.datascience.hascodecells && python.datascience.featureenabled",
                    "command": "python.datascience.runallcells",
                    "group": "Python2"
                },
                {
                    "when": "editorFocus && editorLangId == python && python.datascience.hascodecells && python.datascience.featureenabled",
                    "command": "python.datascience.runcurrentcell",
                    "group": "Python2"
                },
                {
                    "when": "editorFocus && editorLangId == python && python.datascience.hascodecells && python.datascience.featureenabled",
                    "command": "python.datascience.runcurrentcelladvance",
                    "group": "Python2"
                },
                {
                    "command": "python.datascience.runFileInteractive",
                    "group": "Python2",
                    "when": "editorFocus && editorLangId == python && python.datascience.featureenabled"
                },
                {
                    "command": "python.datascience.runfromline",
                    "group": "Python2",
                    "when": "editorFocus && editorLangId == python && python.datascience.ownsSelection && python.datascience.featureenabled"
                },
                {
                    "command": "python.datascience.runtoline",
                    "group": "Python2",
                    "when": "editorFocus && editorLangId == python && python.datascience.ownsSelection && python.datascience.featureenabled"
                },
                {
                    "command": "python.datascience.execSelectionInteractive",
                    "group": "Python2",
                    "when": "editorFocus && editorLangId == python &&  python.datascience.featureenabled && python.datascience.ownsSelection"
                },
                {
                    "when": "editorFocus && editorLangId == python && resourceLangId == jupyter && python.datascience.featureenabled",
                    "command": "python.datascience.importnotebook",
                    "group": "Python3@1"
                },
                {
                    "when": "editorFocus && editorLangId == python && python.datascience.hascodecells && python.datascience.featureenabled",
                    "command": "python.datascience.exportfileasnotebook",
                    "group": "Python3@2"
                },
                {
                    "when": "editorFocus && editorLangId == python && python.datascience.hascodecells && python.datascience.featureenabled",
                    "command": "python.datascience.exportfileandoutputasnotebook",
                    "group": "Python3@3"
                }
            ],
            "explorer/context": [
                {
                    "when": "resourceLangId == python && !busyTests",
                    "command": "python.runtests",
                    "group": "Python"
                },
                {
                    "when": "resourceLangId == python && !busyTests",
                    "command": "python.debugtests",
                    "group": "Python"
                },
                {
                    "when": "resourceLangId == python",
                    "command": "python.execInTerminal",
                    "group": "Python"
                },
                {
                    "when": "resourceLangId == python && python.datascience.featureenabled",
                    "command": "python.datascience.runFileInteractive",
                    "group": "Python2"
                },
                {
                    "when": "resourceLangId == jupyter",
                    "command": "python.datascience.importnotebook",
                    "group": "Python"
                }
            ],
            "commandPalette": [
                {
                    "command": "python.switchToStable",
                    "title": "%python.command.python.switchToStable.title%",
                    "category": "Python",
                    "when": "config.python.insidersChannel != 'Stable'"
                },
                {
                    "command": "python.switchToInsidersDaily",
                    "title": "%python.command.python.switchToInsidersDaily.title%",
                    "category": "Python",
                    "when": "config.python.insidersChannel != 'InsidersDaily'"
                },
                {
                    "command": "python.switchToInsidersWeekly",
                    "title": "%python.command.python.switchToInsidersWeekly.title%",
                    "category": "Python",
                    "when": "config.python.insidersChannel != 'InsidersWeekly'"
                },
                {
                    "command": "python.viewOutput",
                    "title": "%python.command.python.viewOutput.title%",
                    "category": "Python"
                },
                {
                    "command": "python.runTestNode",
                    "title": "Run",
                    "category": "Python",
                    "when": "config.noExists"
                },
                {
                    "command": "python.discoveringTests",
                    "category": "Python",
                    "when": "config.noExists"
                },
                {
                    "command": "python.stopTests",
                    "category": "Python",
                    "when": "config.noExists"
                },
                {
                    "command": "python.debugTestNode",
                    "title": "Debug",
                    "category": "Python",
                    "when": "config.noExists"
                },
                {
                    "command": "python.openTestNodeInEditor",
                    "title": "Open",
                    "category": "Python",
                    "when": "config.noExists"
                },
                {
                    "command": "python.datascience.runcurrentcell",
                    "title": "%python.command.python.datascience.runcurrentcell.title%",
                    "category": "Python",
                    "when": "python.datascience.hascodecells && python.datascience.featureenabled"
                },
                {
                    "command": "python.datascience.runcurrentcelladvance",
                    "title": "%python.command.python.datascience.runcurrentcelladvance.title%",
                    "category": "Python",
                    "when": "python.datascience.hascodecells && python.datascience.featureenabled"
                },
                {
                    "command": "python.datascience.runcurrentcellandallbelow.palette",
                    "title": "%python.command.python.datascience.runcurrentcellandallbelow.palette.title%",
                    "category": "Python",
                    "when": "python.datascience.hascodecells && python.datascience.featureenabled"
                },
                {
                    "command": "python.datascience.runallcellsabove.palette",
                    "title": "%python.command.python.datascience.runallcellsabove.palette.title%",
                    "category": "Python",
                    "when": "python.datascience.hascodecells && python.datascience.featureenabled"
                },
                {
                    "command": "python.datascience.debugcurrentcell.palette",
                    "title": "%python.command.python.datascience.debugcurrentcell.palette.title%",
                    "category": "Python",
                    "when": "python.datascience.hascodecells && python.datascience.featureenabled"
                },
                {
                    "command": "python.datascience.showhistorypane",
                    "title": "%python.command.python.datascience.showhistorypane.title%",
                    "category": "Python",
                    "when": "python.datascience.featureenabled"
                },
                {
                    "command": "python.datascience.runallcells",
                    "title": "%python.command.python.datascience.runallcells.title%",
                    "category": "Python",
                    "when": "python.datascience.featureenabled"
                },
                {
                    "command": "python.datascience.runcell",
                    "title": "%python.command.python.datascience.runcell.title%",
                    "category": "Python",
                    "when": "python.datascience.featureenabled"
                },
                {
                    "command": "python.datascience.runFileInteractive",
                    "title": "%python.command.python.datascience.runFileInteractive.title%",
                    "category": "Python",
                    "when": "python.datascience.featureenabled"
                },
                {
                    "command": "python.datascience.importnotebook",
                    "title": "%python.command.python.datascience.importnotebook.title%",
                    "category": "Python"
                },
                {
                    "command": "python.datascience.exportfileasnotebook",
                    "title": "%python.command.python.datascience.exportfileasnotebook.title%",
                    "category": "Python",
                    "when": "python.datascience.hascodecells && python.datascience.featureenabled"
                },
                {
                    "command": "python.datascience.exportfileandoutputasnotebook",
                    "title": "%python.command.python.datascience.exportfileandoutputasnotebook.title%",
                    "category": "Python",
                    "when": "python.datascience.hascodecells && python.datascience.featureenabled"
                },
                {
                    "command": "python.datascience.undocells",
                    "title": "%python.command.python.datascience.undocells.title%",
                    "category": "Python",
                    "when": "python.datascience.haveinteractivecells && python.datascience.featureenabled"
                },
                {
                    "command": "python.datascience.redocells",
                    "title": "%python.command.python.datascience.redocells.title%",
                    "category": "Python",
                    "when": "python.datascience.haveredoablecells && python.datascience.featureenabled"
                },
                {
                    "command": "python.datascience.removeallcells",
                    "title": "%python.command.python.datascience.removeallcells.title%",
                    "category": "Python",
                    "when": "python.datascience.haveinteractivecells && python.datascience.featureenabled"
                },
                {
                    "command": "python.datascience.interruptkernel",
                    "title": "%python.command.python.datascience.interruptkernel.title%",
                    "category": "Python",
                    "when": "python.datascience.haveinteractive && python.datascience.featureenabled"
                },
                {
                    "command": "python.datascience.restartkernel",
                    "title": "%python.command.python.datascience.restartkernel.title%",
                    "category": "Python",
                    "when": "python.datascience.haveinteractive && python.datascience.featureenabled"
                },
                {
                    "command": "python.datascience.expandallcells",
                    "title": "%python.command.python.datascience.expandallcells.title%",
                    "category": "Python",
                    "when": "python.datascience.haveinteractive && python.datascience.featureenabled"
                },
                {
                    "command": "python.datascience.collapseallcells",
                    "title": "%python.command.python.datascience.collapseallcells.title%",
                    "category": "Python",
                    "when": "python.datascience.haveinteractive && python.datascience.featureenabled"
                },
                {
                    "command": "python.datascience.exportoutputasnotebook",
                    "title": "%python.command.python.datascience.exportoutputasnotebook.title%",
                    "category": "Python",
                    "when": "python.datascience.haveinteractive && python.datascience.featureenabled"
                },
                {
                    "command": "python.datascience.runcellandallbelow",
                    "category": "Python",
                    "when": "config.noExists"
                },
                {
                    "command": "python.datascience.runallcellsabove",
                    "category": "Python",
                    "when": "config.noExists"
                },
                {
                    "command": "python.datascience.addcellbelow",
                    "title": "%python.command.python.datascience.addcellbelow.title%",
                    "category": "Python",
                    "when": "python.datascience.featureenabled"
                }
            ],
            "view/title": [
                {
                    "command": "python.debugtests",
                    "when": "view == python_tests && !busyTests",
                    "group": "navigation@3"
                },
                {
                    "command": "python.runtests",
                    "when": "view == python_tests && !busyTests",
                    "group": "navigation@1"
                },
                {
                    "command": "python.stopTests",
                    "when": "view == python_tests && busyTests",
                    "group": "navigation@1"
                },
                {
                    "command": "python.discoverTests",
                    "when": "view == python_tests && !busyTests",
                    "group": "navigation@4"
                },
                {
                    "command": "python.discoveringTests",
                    "when": "view == python_tests && discoveringTests",
                    "group": "navigation@4"
                },
                {
                    "command": "python.runFailedTests",
                    "when": "view == python_tests && hasFailedTests && !busyTests",
                    "group": "navigation@2"
                },
                {
                    "command": "python.viewTestOutput",
                    "when": "view == python_tests",
                    "group": "navigation@5"
                }
            ],
            "view/item/context": [
                {
                    "command": "python.runtests",
                    "when": "view == python_tests && viewItem == testWorkspaceFolder && !busyTests",
                    "group": "inline@0"
                },
                {
                    "command": "python.debugtests",
                    "when": "view == python_tests && viewItem == testWorkspaceFolder && !busyTests",
                    "group": "inline@1"
                },
                {
                    "command": "python.discoverTests",
                    "when": "view == python_tests && viewItem == testWorkspaceFolder && !busyTests",
                    "group": "inline@2"
                },
                {
                    "command": "python.openTestNodeInEditor",
                    "when": "view == python_tests && viewItem == testFunction",
                    "group": "inline@2"
                },
                {
                    "command": "python.debugTestNode",
                    "when": "view == python_tests && viewItem == testFunction && !busyTests",
                    "group": "inline@1"
                },
                {
                    "command": "python.runTestNode",
                    "when": "view == python_tests && viewItem == testFunction && !busyTests",
                    "group": "inline@0"
                },
                {
                    "command": "python.openTestNodeInEditor",
                    "when": "view == python_tests && viewItem == testFile",
                    "group": "inline@2"
                },
                {
                    "command": "python.debugTestNode",
                    "when": "view == python_tests && viewItem == testFile && !busyTests",
                    "group": "inline@1"
                },
                {
                    "command": "python.runTestNode",
                    "when": "view == python_tests && viewItem == testFile && !busyTests",
                    "group": "inline@0"
                },
                {
                    "command": "python.openTestNodeInEditor",
                    "when": "view == python_tests && viewItem == testSuite",
                    "group": "inline@2"
                },
                {
                    "command": "python.debugTestNode",
                    "when": "view == python_tests && viewItem == testSuite && !busyTests",
                    "group": "inline@1"
                },
                {
                    "command": "python.runTestNode",
                    "when": "view == python_tests && viewItem == testSuite && !busyTests",
                    "group": "inline@0"
                }
            ]
        },
        "debuggers": [
            {
                "type": "python",
                "label": "Python",
                "languages": [
                    "python"
                ],
                "enableBreakpointsFor": {
                    "languageIds": [
                        "python",
                        "html",
                        "jinja"
                    ]
                },
                "aiKey": "AIF-d9b70cd4-b9f9-4d70-929b-a071c400b217",
                "program": "./out/client/debugger/debugAdapter/main.js",
                "runtime": "node",
                "configurationSnippets": [],
                "configurationAttributes": {
                    "launch": {
                        "properties": {
                            "module": {
                                "type": "string",
                                "description": "Name of the module to be debugged.",
                                "default": ""
                            },
                            "program": {
                                "type": "string",
                                "description": "Absolute path to the program.",
                                "default": "${file}"
                            },
                            "pythonPath": {
                                "type": "string",
                                "description": "Path (fully qualified) to python executable. Defaults to the value in settings.json",
                                "default": "${config:python.pythonPath}"
                            },
                            "args": {
                                "type": "array",
                                "description": "Command line arguments passed to the program",
                                "default": [],
                                "items": {
                                    "type": "string"
                                }
                            },
                            "stopOnEntry": {
                                "type": "boolean",
                                "description": "Automatically stop after launch.",
                                "default": false
                            },
                            "showReturnValue": {
                                "type": "boolean",
                                "description": "Show return value of functions when stepping.",
                                "default": true
                            },
                            "console": {
                                "enum": [
                                    "internalConsole",
                                    "integratedTerminal",
                                    "externalTerminal"
                                ],
                                "description": "Where to launch the debug target: internal console, integrated terminal, or external terminal.",
                                "default": "integratedTerminal"
                            },
                            "cwd": {
                                "type": "string",
                                "description": "Absolute path to the working directory of the program being debugged. Default is the root directory of the file (leave empty).",
                                "default": "${workspaceFolder}"
                            },
                            "env": {
                                "type": "object",
                                "description": "Environment variables defined as a key value pair. Property ends up being the Environment Variable and the value of the property ends up being the value of the Env Variable.",
                                "default": {}
                            },
                            "envFile": {
                                "type": "string",
                                "description": "Absolute path to a file containing environment variable definitions.",
                                "default": "${workspaceFolder}/.env"
                            },
                            "port": {
                                "type": "number",
                                "description": "Debug port (default is 0, resulting in the use of a dynamic port).",
                                "default": 0
                            },
                            "host": {
                                "type": "string",
                                "description": "IP address of the of the local debug server (default is localhost).",
                                "default": "localhost"
                            },
                            "logToFile": {
                                "type": "boolean",
                                "description": "Enable logging of debugger events to a log file.",
                                "default": false
                            },
                            "redirectOutput": {
                                "type": "boolean",
                                "description": "Redirect output.",
                                "default": true
                            },
                            "justMyCode": {
                                "type": "boolean",
                                "description": "Debug only user-written code.",
                                "default": true
                            },
                            "gevent": {
                                "type": "boolean",
                                "description": "Enable debugging of gevent monkey-patched code.",
                                "default": false
                            },
                            "django": {
                                "type": "boolean",
                                "description": "Django debugging.",
                                "default": false
                            },
                            "jinja": {
                                "enum": [
                                    true,
                                    false,
                                    null
                                ],
                                "description": "Jinja template debugging (e.g. Flask).",
                                "default": null
                            },
                            "sudo": {
                                "type": "boolean",
                                "description": "Running debug program under elevated permissions (on Unix).",
                                "default": false
                            },
                            "pyramid": {
                                "type": "boolean",
                                "description": "Whether debugging Pyramid applications",
                                "default": false
                            },
                            "subProcess": {
                                "type": "boolean",
                                "description": "Whether to enable Sub Process debugging",
                                "default": false
                            }
                        }
                    },
                    "test": {
                        "properties": {
                            "pythonPath": {
                                "type": "string",
                                "description": "Path (fully qualified) to python executable. Defaults to the value in settings.json",
                                "default": "${config:python.pythonPath}"
                            },
                            "stopOnEntry": {
                                "type": "boolean",
                                "description": "Automatically stop after launch.",
                                "default": false
                            },
                            "showReturnValue": {
                                "type": "boolean",
                                "description": "Show return value of functions when stepping.",
                                "default": true
                            },
                            "console": {
                                "enum": [
                                    "none",
                                    "integratedTerminal",
                                    "externalTerminal"
                                ],
                                "description": "Where to launch the debug target: internal console, integrated terminal, or external terminal.",
                                "default": "none"
                            },
                            "cwd": {
                                "type": "string",
                                "description": "Absolute path to the working directory of the program being debugged. Default is the root directory of the file (leave empty).",
                                "default": "${workspaceFolder}"
                            },
                            "env": {
                                "type": "object",
                                "description": "Environment variables defined as a key value pair. Property ends up being the Environment Variable and the value of the property ends up being the value of the Env Variable.",
                                "default": {}
                            },
                            "envFile": {
                                "type": "string",
                                "description": "Absolute path to a file containing environment variable definitions.",
                                "default": "${workspaceFolder}/.env"
                            },
                            "redirectOutput": {
                                "type": "boolean",
                                "description": "Redirect output.",
                                "default": true
                            },
                            "justMyCode": {
                                "type": "boolean",
                                "description": "Debug only user-written code.",
                                "default": true
                            }
                        }
                    },
                    "attach": {
                        "required": [
                            "port"
                        ],
                        "properties": {
                            "port": {
                                "type": "number",
                                "description": "Debug port to attach",
                                "default": 0
                            },
                            "host": {
                                "type": "string",
                                "description": "IP Address of the of remote server (default is localhost or use 127.0.0.1).",
                                "default": "localhost"
                            },
                            "pathMappings": {
                                "type": "array",
                                "label": "Path mappings.",
                                "items": {
                                    "type": "object",
                                    "label": "Path mapping",
                                    "required": [
                                        "localRoot",
                                        "remoteRoot"
                                    ],
                                    "properties": {
                                        "localRoot": {
                                            "type": "string",
                                            "label": "Local source root.",
                                            "default": "${workspaceFolder}"
                                        },
                                        "remoteRoot": {
                                            "type": "string",
                                            "label": "Remote source root.",
                                            "default": ""
                                        }
                                    }
                                },
                                "default": []
                            },
                            "logToFile": {
                                "type": "boolean",
                                "description": "Enable logging of debugger events to a log file.",
                                "default": false
                            },
                            "redirectOutput": {
                                "type": "boolean",
                                "description": "Redirect output.",
                                "default": true
                            },
                            "justMyCode": {
                                "type": "boolean",
                                "description": "Debug only user-written code.",
                                "default": true
                            },
                            "django": {
                                "type": "boolean",
                                "description": "Django debugging.",
                                "default": false
                            },
                            "jinja": {
                                "enum": [
                                    true,
                                    false,
                                    null
                                ],
                                "description": "Jinja template debugging (e.g. Flask).",
                                "default": null
                            },
                            "subProcess": {
                                "type": "boolean",
                                "description": "Whether to enable Sub Process debugging",
                                "default": false
                            },
                            "showReturnValue": {
                                "type": "boolean",
                                "description": "Show return value of functions when stepping.",
                                "default": true
                            }
                        }
                    }
                }
            }
        ],
        "configuration": {
            "type": "object",
            "title": "Python",
            "properties": {
                "python.diagnostics.sourceMapsEnabled": {
                    "type": "boolean",
                    "default": false,
                    "description": "Enable source map support for meaningful stack traces in error logs.",
                    "scope": "application"
                },
                "python.autoComplete.addBrackets": {
                    "type": "boolean",
                    "default": false,
                    "description": "Automatically add brackets for functions.",
                    "scope": "resource"
                },
                "python.autoComplete.extraPaths": {
                    "type": "array",
                    "default": [],
                    "description": "List of paths to libraries and the like that need to be imported by auto complete engine. E.g. when using Google App SDK, the paths are not in system path, hence need to be added into this list.",
                    "scope": "resource"
                },
                "python.autoComplete.showAdvancedMembers": {
                    "type": "boolean",
                    "default": true,
                    "description": "Controls appearance of methods with double underscores in the completion list.",
                    "scope": "resource"
                },
                "python.autoComplete.typeshedPaths": {
                    "type": "array",
                    "items": {
                        "type": "string"
                    },
                    "default": [],
                    "description": "Specifies paths to local typeshed repository clone(s) for the Python language server.",
                    "scope": "resource"
                },
                "python.autoUpdateLanguageServer": {
                    "type": "boolean",
                    "default": true,
                    "description": "Automatically update the language server.",
                    "scope": "application"
                },
                "python.dataScience.allowImportFromNotebook": {
                    "type": "boolean",
                    "default": true,
                    "description": "Allows a user to import a jupyter notebook into a python file anytime one is opened.",
                    "scope": "resource"
                },
                "python.dataScience.askForLargeDataFrames": {
                    "type": "boolean",
                    "default": true,
                    "description": "Warn the user before trying to open really large data frames.",
                    "scope": "application"
                },
                "python.dataScience.askForKernelRestart": {
                    "type": "boolean",
                    "default": true,
                    "description": "Warn the user before restarting a kernel.",
                    "scope": "application"
                },
                "python.dataScience.enabled": {
                    "type": "boolean",
                    "default": true,
                    "description": "Enable the experimental data science features in the python extension.",
                    "scope": "resource"
                },
                "python.dataScience.exportWithOutputEnabled": {
                    "type": "boolean",
                    "default": false,
                    "description": "Enable exporting a python file into a jupyter notebook and run all cells when doing so.",
                    "scope": "resource"
                },
                "python.dataScience.jupyterLaunchTimeout": {
                    "type": "number",
                    "default": 60000,
                    "description": "Amount of time (in ms) to wait for the Jupyter Notebook server to start.",
                    "scope": "resource"
                },
                "python.dataScience.jupyterLaunchRetries": {
                    "type": "number",
                    "default": 3,
                    "description": "Number of times to attempt to connect to the Jupyter Notebook",
                    "scope": "resource"
                },
                "python.dataScience.jupyterServerURI": {
                    "type": "string",
                    "default": "local",
                    "description": "Select the Jupyter server URI to connect to. Select 'local' to launch a new Juypter server on the local machine.",
                    "scope": "resource"
                },
                "python.dataScience.notebookFileRoot": {
                    "type": "string",
                    "default": "${workspaceFolder}",
                    "description": "Set the root directory for loading files for the Python Interactive window.",
                    "scope": "resource"
                },
                "python.dataScience.searchForJupyter": {
                    "type": "boolean",
                    "default": true,
                    "description": "Search all installed Python interpreters for a Jupyter installation when starting the Python Interactive window",
                    "scope": "resource"
                },
                "python.dataScience.changeDirOnImportExport": {
                    "type": "boolean",
                    "default": true,
                    "description": "When importing or exporting a Jupyter Notebook add a directory change command to allow relative path loading to work.",
                    "scope": "resource"
                },
                "python.dataScience.useDefaultConfigForJupyter": {
                    "type": "boolean",
                    "default": true,
                    "description": "When running Jupyter locally, create a default empty Jupyter config for the Python Interactive window",
                    "scope": "resource"
                },
                "python.dataScience.jupyterInterruptTimeout": {
                    "type": "number",
                    "default": 10000,
                    "description": "Amount of time (in ms) to wait for an interrupt before asking to restart the Jupyter kernel.",
                    "scope": "resource"
                },
                "python.dataScience.allowInput": {
                    "type": "boolean",
                    "default": true,
                    "description": "Allow the inputting of python code directly into the Python Interactive window"
                },
                "python.dataScience.showCellInputCode": {
                    "type": "boolean",
                    "default": true,
                    "description": "Show cell input code.",
                    "scope": "resource"
                },
                "python.dataScience.collapseCellInputCodeByDefault": {
                    "type": "boolean",
                    "default": true,
                    "description": "Collapse cell input code by default.",
                    "scope": "resource"
                },
                "python.dataScience.maxOutputSize": {
                    "type": "number",
                    "default": 400,
                    "description": "Maximum size (in pixels) of text output in the Python Interactive window before a scrollbar appears. Set to -1 for infinity.",
                    "scope": "resource"
                },
                "python.dataScience.errorBackgroundColor": {
                    "type": "string",
                    "default": "#FFFFFF",
                    "description": "Background color (in hex) for exception messages in the Python Interactive window.",
                    "scope": "resource",
                    "deprecationMessage": "No longer necessary as the theme colors are used for error messages"
                },
                "python.dataScience.sendSelectionToInteractiveWindow": {
                    "type": "boolean",
                    "default": false,
                    "description": "Determines if selected code in a python file will go to the terminal or the Python Interactive window when hitting shift+enter",
                    "scope": "resource"
                },
                "python.dataScience.showJupyterVariableExplorer": {
                    "type": "boolean",
                    "default": true,
                    "description": "Show the variable explorer in the Python Interactive window.",
                    "scope": "resource"
                },
                "python.dataScience.variableExplorerExclude": {
                    "type": "string",
                    "default": "module;function;builtin_function_or_method",
                    "description": "Types to exclude from showing in the Python Interactive variable explorer",
                    "scope": "resource"
                },
                "python.dataScience.codeRegularExpression": {
                    "type": "string",
                    "default": "^(#\\s*%%|#\\s*\\<codecell\\>|#\\s*In\\[\\d*?\\]|#\\s*In\\[ \\])",
                    "description": "Regular expression used to identify code cells. All code until the next match is considered part of this cell. \nDefaults to '^(#\\s*%%|#\\s*\\<codecell\\>|#\\s*In\\[\\d*?\\]|#\\s*In\\[ \\])' if left blank",
                    "scope": "resource"
                },
                "python.dataScience.markdownRegularExpression": {
                    "type": "string",
                    "default": "^(#\\s*%%\\s*\\[markdown\\]|#\\s*\\<markdowncell\\>)",
                    "description": "Regular expression used to identify markdown cells. All comments after this expression are considered part of the markdown. \nDefaults to '^(#\\s*%%\\s*\\[markdown\\]|#\\s*\\<markdowncell\\>)' if left blank",
                    "scope": "resource"
                },
                "python.dataScience.allowLiveShare": {
                    "type": "boolean",
                    "default": true,
                    "description": "Allow the Python Interactive window to be shared during a Live Share session",
                    "scope": "resource"
                },
                "python.dataScience.ignoreVscodeTheme": {
                    "type": "boolean",
                    "default": false,
                    "description": "Don't use the VS Code theme in the Python Interactive window (requires reload of VS Code). This forces the Python Interactive window to use 'Light +(default light)' and disables matplotlib defaults.",
                    "scope": "resource"
                },
                "python.dataScience.liveShareConnectionTimeout": {
                    "type": "number",
                    "default": 1000,
                    "description": "Amount of time to wait for guest connections to verify they have the Python extension installed.",
                    "scope": "application"
                },
                "python.dataScience.decorateCells": {
                    "type": "boolean",
                    "default": true,
                    "description": "Draw a highlight behind the currently active cell.",
                    "scope": "resource"
                },
                "python.dataScience.enableCellCodeLens": {
                    "type": "boolean",
                    "default": true,
                    "description": "Enables code lens for 'cells' in a python file.",
                    "scope": "resource"
                },
                "python.dataScience.enableAutoMoveToNextCell": {
                    "type": "boolean",
                    "default": true,
                    "description": "Enables moving to the next cell when clicking on a 'Run Cell' code lens.",
                    "scope": "resource"
                },
                "python.dataScience.autoPreviewNotebooksInInteractivePane": {
                    "type": "boolean",
                    "default": false,
                    "description": "When opening ipynb files, automatically preview the contents in the Python Interactive window.",
                    "scope": "resource"
                },
                "python.dataScience.allowUnauthorizedRemoteConnection": {
                    "type": "boolean",
                    "default": false,
                    "description": "Allow for connecting the Python Interactive window to a https Jupyter server that does not have valid certificates. This can be a security risk, so only use for known and trusted servers.",
                    "scope": "resource"
                },
                "python.dataScience.enablePlotViewer": {
                    "type": "boolean",
                    "default": true,
                    "description": "Modify plot output so that it can be expanded into a plot viewer window.",
                    "scope": "resource"
                },
                "python.dataScience.codeLenses": {
                    "type": "string",
                    "default": "python.datascience.runcell,  python.datascience.runallcellsabove, python.datascience.debugcell",
                    "description": "Set of commands to put as code lens above a cell. Defaults to 'python.datascience.runcell,  python.datascience.runallcellsabove, python.datascience.debugcell'",
                    "scope": "resource"
                },
                "python.dataScience.ptvsdDistPath": {
                    "type": "string",
                    "default": "",
                    "description": "Path to ptsvd experimental bits for debugging cells.",
                    "scope": "resource"
                },
                "python.dataScience.stopOnFirstLineWhileDebugging": {
                    "type": "boolean",
                    "default": true,
                    "description": "When debugging a cell, stop on the first line if no other breakpoints in the current cell.",
                    "scope": "resource"
                },
<<<<<<< HEAD
                "python.dataScience.remoteDebuggerPort": {
                    "type": "number",
                    "default": -1,
                    "description": "When debugging a cell, open this port on the remote box. If -1 is specified, a random port between 8889 and 9000 will be attempted.",
=======
                "python.dataScience.textOutputLineLimit": {
                    "type": "number",
                    "default": 10000,
                    "description": "Limit the amount of lines in Python Interactive cell text output to this value. 0 to allow any amount of lines.",
>>>>>>> e19dba8c
                    "scope": "resource"
                },
                "python.disableInstallationCheck": {
                    "type": "boolean",
                    "default": false,
                    "description": "Whether to check if Python is installed (also warn when using the macOS-installed Python).",
                    "scope": "resource"
                },
                "python.envFile": {
                    "type": "string",
                    "description": "Absolute path to a file containing environment variable definitions.",
                    "default": "${workspaceFolder}/.env",
                    "scope": "resource"
                },
                "python.formatting.autopep8Args": {
                    "type": "array",
                    "description": "Arguments passed in. Each argument is a separate item in the array.",
                    "default": [],
                    "items": {
                        "type": "string"
                    },
                    "scope": "resource"
                },
                "python.formatting.autopep8Path": {
                    "type": "string",
                    "default": "autopep8",
                    "description": "Path to autopep8, you can use a custom version of autopep8 by modifying this setting to include the full path.",
                    "scope": "resource"
                },
                "python.formatting.provider": {
                    "type": "string",
                    "default": "autopep8",
                    "description": "Provider for formatting. Possible options include 'autopep8', 'black', and 'yapf'.",
                    "enum": [
                        "autopep8",
                        "black",
                        "yapf",
                        "none"
                    ],
                    "scope": "resource"
                },
                "python.formatting.blackArgs": {
                    "type": "array",
                    "description": "Arguments passed in. Each argument is a separate item in the array.",
                    "default": [],
                    "items": {
                        "type": "string"
                    },
                    "scope": "resource"
                },
                "python.formatting.blackPath": {
                    "type": "string",
                    "default": "black",
                    "description": "Path to Black, you can use a custom version of Black by modifying this setting to include the full path.",
                    "scope": "resource"
                },
                "python.formatting.yapfArgs": {
                    "type": "array",
                    "description": "Arguments passed in. Each argument is a separate item in the array.",
                    "default": [],
                    "items": {
                        "type": "string"
                    },
                    "scope": "resource"
                },
                "python.formatting.yapfPath": {
                    "type": "string",
                    "default": "yapf",
                    "description": "Path to yapf, you can use a custom version of yapf by modifying this setting to include the full path.",
                    "scope": "resource"
                },
                "python.globalModuleInstallation": {
                    "type": "boolean",
                    "default": false,
                    "description": "Whether to install Python modules globally when not using an environment.",
                    "scope": "resource"
                },
                "python.jediEnabled": {
                    "type": "boolean",
                    "default": true,
                    "description": "Enables Jedi as IntelliSense engine instead of Microsoft Python Analysis Engine.",
                    "scope": "resource"
                },
                "python.jediMemoryLimit": {
                    "type": "number",
                    "default": 0,
                    "description": "Memory limit for the Jedi completion engine in megabytes. Zero (default) means 1024 MB. -1 means unlimited (disable memory limit check)",
                    "scope": "resource"
                },
                "python.jediPath": {
                    "type": "string",
                    "default": "",
                    "description": "Path to directory containing the Jedi library (this path will contain the 'Jedi' sub directory).",
                    "scope": "resource"
                },
                "python.analysis.openFilesOnly": {
                    "type": "boolean",
                    "default": true,
                    "description": "Only show errors and warnings for open files rather than for the entire workspace.",
                    "scope": "resource"
                },
                "python.analysis.diagnosticPublishDelay": {
                    "type": "integer",
                    "default": 1000,
                    "description": "Delay before diagnostic messages are transferred to the problems list (in milliseconds).",
                    "scope": "resource"
                },
                "python.analysis.errors": {
                    "type": "array",
                    "default": [],
                    "items": {
                        "type": "string"
                    },
                    "description": "List of diagnostics messages to be shown as errors.",
                    "scope": "resource"
                },
                "python.analysis.warnings": {
                    "type": "array",
                    "default": [],
                    "items": {
                        "type": "string"
                    },
                    "description": "List of diagnostics messages to be shown as warnings.",
                    "scope": "resource"
                },
                "python.analysis.information": {
                    "type": "array",
                    "default": [],
                    "items": {
                        "type": "string"
                    },
                    "description": "List of diagnostics messages to be shown as information.",
                    "scope": "resource"
                },
                "python.analysis.disabled": {
                    "type": "array",
                    "default": [],
                    "items": {
                        "type": "string"
                    },
                    "description": "List of suppressed diagnostic messages.",
                    "scope": "resource"
                },
                "python.analysis.typeshedPaths": {
                    "type": "array",
                    "default": [],
                    "items": {
                        "type": "string"
                    },
                    "description": "Paths to Typeshed stub folders. Default is Typeshed installed with the language server. Change requires restart.",
                    "scope": "resource"
                },
                "python.analysis.cacheFolderPath": {
                    "type": "string",
                    "description": "Path to a writable folder where analyzer can cache its data. Change requires restart.",
                    "scope": "resource"
                },
                "python.analysis.memory.keepLibraryAst": {
                    "type": "boolean",
                    "default": false,
                    "description": "Allows code analysis to keep parser trees in memory. Increases memory consumption but may improve performance with large library analysis.",
                    "scope": "resource"
                },
                "python.analysis.memory.keepLibraryLocalVariables": {
                    "type": "boolean",
                    "default": false,
                    "description": "Allows code analysis to keep library function local variables. Allows code navigation in Python libraries function bodies. Increases memory consumption.",
                    "scope": "resource"
                },
                "python.analysis.logLevel": {
                    "type": "string",
                    "enum": [
                        "Error",
                        "Warning",
                        "Information",
                        "Trace"
                    ],
                    "default": "Error",
                    "description": "Defines type of log messages language server writes into the output window.",
                    "scope": "resource"
                },
                "python.analysis.symbolsHierarchyDepthLimit": {
                    "type": "integer",
                    "default": 10,
                    "description": "Limits depth of the symbol tree in the document outline.",
                    "scope": "resource"
                },
                "python.linting.enabled": {
                    "type": "boolean",
                    "default": true,
                    "description": "Whether to lint Python files.",
                    "scope": "resource"
                },
                "python.linting.flake8Args": {
                    "type": "array",
                    "description": "Arguments passed in. Each argument is a separate item in the array.",
                    "default": [],
                    "items": {
                        "type": "string"
                    },
                    "scope": "resource"
                },
                "python.linting.flake8CategorySeverity.E": {
                    "type": "string",
                    "default": "Error",
                    "description": "Severity of Flake8 message type 'E'.",
                    "enum": [
                        "Hint",
                        "Error",
                        "Information",
                        "Warning"
                    ],
                    "scope": "resource"
                },
                "python.linting.flake8CategorySeverity.F": {
                    "type": "string",
                    "default": "Error",
                    "description": "Severity of Flake8 message type 'F'.",
                    "enum": [
                        "Hint",
                        "Error",
                        "Information",
                        "Warning"
                    ],
                    "scope": "resource"
                },
                "python.linting.flake8CategorySeverity.W": {
                    "type": "string",
                    "default": "Warning",
                    "description": "Severity of Flake8 message type 'W'.",
                    "enum": [
                        "Hint",
                        "Error",
                        "Information",
                        "Warning"
                    ],
                    "scope": "resource"
                },
                "python.linting.flake8Enabled": {
                    "type": "boolean",
                    "default": false,
                    "description": "Whether to lint Python files using flake8",
                    "scope": "resource"
                },
                "python.linting.flake8Path": {
                    "type": "string",
                    "default": "flake8",
                    "description": "Path to flake8, you can use a custom version of flake8 by modifying this setting to include the full path.",
                    "scope": "resource"
                },
                "python.linting.ignorePatterns": {
                    "type": "array",
                    "description": "Patterns used to exclude files or folders from being linted.",
                    "default": [
                        ".vscode/*.py",
                        "**/site-packages/**/*.py"
                    ],
                    "items": {
                        "type": "string"
                    },
                    "scope": "resource"
                },
                "python.linting.lintOnSave": {
                    "type": "boolean",
                    "default": true,
                    "description": "Whether to lint Python files when saved.",
                    "scope": "resource"
                },
                "python.linting.maxNumberOfProblems": {
                    "type": "number",
                    "default": 100,
                    "description": "Controls the maximum number of problems produced by the server.",
                    "scope": "resource"
                },
                "python.linting.banditArgs": {
                    "type": "array",
                    "description": "Arguments passed in. Each argument is a separate item in the array.",
                    "default": [],
                    "items": {
                        "type": "string"
                    },
                    "scope": "resource"
                },
                "python.linting.banditEnabled": {
                    "type": "boolean",
                    "default": false,
                    "description": "Whether to lint Python files using bandit.",
                    "scope": "resource"
                },
                "python.linting.banditPath": {
                    "type": "string",
                    "default": "bandit",
                    "description": "Path to bandit, you can use a custom version of bandit by modifying this setting to include the full path.",
                    "scope": "resource"
                },
                "python.linting.mypyArgs": {
                    "type": "array",
                    "description": "Arguments passed in. Each argument is a separate item in the array.",
                    "default": [
                        "--ignore-missing-imports",
                        "--follow-imports=silent",
                        "--show-column-numbers"
                    ],
                    "items": {
                        "type": "string"
                    },
                    "scope": "resource"
                },
                "python.linting.mypyCategorySeverity.error": {
                    "type": "string",
                    "default": "Error",
                    "description": "Severity of Mypy message type 'Error'.",
                    "enum": [
                        "Hint",
                        "Error",
                        "Information",
                        "Warning"
                    ],
                    "scope": "resource"
                },
                "python.linting.mypyCategorySeverity.note": {
                    "type": "string",
                    "default": "Information",
                    "description": "Severity of Mypy message type 'Note'.",
                    "enum": [
                        "Hint",
                        "Error",
                        "Information",
                        "Warning"
                    ],
                    "scope": "resource"
                },
                "python.linting.mypyEnabled": {
                    "type": "boolean",
                    "default": false,
                    "description": "Whether to lint Python files using mypy.",
                    "scope": "resource"
                },
                "python.linting.mypyPath": {
                    "type": "string",
                    "default": "mypy",
                    "description": "Path to mypy, you can use a custom version of mypy by modifying this setting to include the full path.",
                    "scope": "resource"
                },
                "python.linting.pep8Args": {
                    "type": "array",
                    "description": "Arguments passed in. Each argument is a separate item in the array.",
                    "default": [],
                    "items": {
                        "type": "string"
                    },
                    "scope": "resource"
                },
                "python.linting.pep8CategorySeverity.E": {
                    "type": "string",
                    "default": "Error",
                    "description": "Severity of Pep8 message type 'E'.",
                    "enum": [
                        "Hint",
                        "Error",
                        "Information",
                        "Warning"
                    ],
                    "scope": "resource"
                },
                "python.linting.pep8CategorySeverity.W": {
                    "type": "string",
                    "default": "Warning",
                    "description": "Severity of Pep8 message type 'W'.",
                    "enum": [
                        "Hint",
                        "Error",
                        "Information",
                        "Warning"
                    ],
                    "scope": "resource"
                },
                "python.linting.pep8Enabled": {
                    "type": "boolean",
                    "default": false,
                    "description": "Whether to lint Python files using pep8",
                    "scope": "resource"
                },
                "python.linting.pep8Path": {
                    "type": "string",
                    "default": "pep8",
                    "description": "Path to pep8, you can use a custom version of pep8 by modifying this setting to include the full path.",
                    "scope": "resource"
                },
                "python.linting.prospectorArgs": {
                    "type": "array",
                    "description": "Arguments passed in. Each argument is a separate item in the array.",
                    "default": [],
                    "items": {
                        "type": "string"
                    },
                    "scope": "resource"
                },
                "python.linting.prospectorEnabled": {
                    "type": "boolean",
                    "default": false,
                    "description": "Whether to lint Python files using prospector.",
                    "scope": "resource"
                },
                "python.linting.prospectorPath": {
                    "type": "string",
                    "default": "prospector",
                    "description": "Path to Prospector, you can use a custom version of prospector by modifying this setting to include the full path.",
                    "scope": "resource"
                },
                "python.linting.pydocstyleArgs": {
                    "type": "array",
                    "description": "Arguments passed in. Each argument is a separate item in the array.",
                    "default": [],
                    "items": {
                        "type": "string"
                    },
                    "scope": "resource"
                },
                "python.linting.pydocstyleEnabled": {
                    "type": "boolean",
                    "default": false,
                    "description": "Whether to lint Python files using pydocstyle",
                    "scope": "resource"
                },
                "python.linting.pydocstylePath": {
                    "type": "string",
                    "default": "pydocstyle",
                    "description": "Path to pydocstyle, you can use a custom version of pydocstyle by modifying this setting to include the full path.",
                    "scope": "resource"
                },
                "python.linting.pylamaArgs": {
                    "type": "array",
                    "description": "Arguments passed in. Each argument is a separate item in the array.",
                    "default": [],
                    "items": {
                        "type": "string"
                    },
                    "scope": "resource"
                },
                "python.linting.pylamaEnabled": {
                    "type": "boolean",
                    "default": false,
                    "description": "Whether to lint Python files using pylama.",
                    "scope": "resource"
                },
                "python.linting.pylamaPath": {
                    "type": "string",
                    "default": "pylama",
                    "description": "Path to pylama, you can use a custom version of pylama by modifying this setting to include the full path.",
                    "scope": "resource"
                },
                "python.linting.pylintArgs": {
                    "type": "array",
                    "description": "Arguments passed in. Each argument is a separate item in the array.",
                    "default": [],
                    "items": {
                        "type": "string"
                    },
                    "scope": "resource"
                },
                "python.linting.pylintCategorySeverity.convention": {
                    "type": "string",
                    "default": "Information",
                    "description": "Severity of Pylint message type 'Convention/C'.",
                    "enum": [
                        "Hint",
                        "Error",
                        "Information",
                        "Warning"
                    ],
                    "scope": "resource"
                },
                "python.linting.pylintCategorySeverity.error": {
                    "type": "string",
                    "default": "Error",
                    "description": "Severity of Pylint message type 'Error/E'.",
                    "enum": [
                        "Hint",
                        "Error",
                        "Information",
                        "Warning"
                    ],
                    "scope": "resource"
                },
                "python.linting.pylintCategorySeverity.fatal": {
                    "type": "string",
                    "default": "Error",
                    "description": "Severity of Pylint message type 'Fatal/F'.",
                    "enum": [
                        "Hint",
                        "Error",
                        "Information",
                        "Warning"
                    ],
                    "scope": "resource"
                },
                "python.linting.pylintCategorySeverity.refactor": {
                    "type": "string",
                    "default": "Hint",
                    "description": "Severity of Pylint message type 'Refactor/R'.",
                    "enum": [
                        "Hint",
                        "Error",
                        "Information",
                        "Warning"
                    ],
                    "scope": "resource"
                },
                "python.linting.pylintCategorySeverity.warning": {
                    "type": "string",
                    "default": "Warning",
                    "description": "Severity of Pylint message type 'Warning/W'.",
                    "enum": [
                        "Hint",
                        "Error",
                        "Information",
                        "Warning"
                    ],
                    "scope": "resource"
                },
                "python.linting.pylintEnabled": {
                    "type": "boolean",
                    "default": true,
                    "description": "Whether to lint Python files using pylint.",
                    "scope": "resource"
                },
                "python.linting.pylintPath": {
                    "type": "string",
                    "default": "pylint",
                    "description": "Path to Pylint, you can use a custom version of pylint by modifying this setting to include the full path.",
                    "scope": "resource"
                },
                "python.linting.pylintUseMinimalCheckers": {
                    "type": "boolean",
                    "default": true,
                    "description": "Whether to run Pylint with minimal set of rules.",
                    "scope": "resource"
                },
                "python.pythonPath": {
                    "type": "string",
                    "default": "python",
                    "description": "Path to Python, you can use a custom version of Python by modifying this setting to include the full path.",
                    "scope": "resource"
                },
                "python.condaPath": {
                    "type": "string",
                    "default": "",
                    "description": "Path to the conda executable to use for activation (version 4.4+).",
                    "scope": "resource"
                },
                "python.pipenvPath": {
                    "type": "string",
                    "default": "pipenv",
                    "description": "Path to the pipenv executable to use for activation.",
                    "scope": "resource"
                },
                "python.poetryPath": {
                    "type": "string",
                    "default": "poetry",
                    "description": "Path to the poetry executable.",
                    "scope": "resource"
                },
                "python.sortImports.args": {
                    "type": "array",
                    "description": "Arguments passed in. Each argument is a separate item in the array.",
                    "default": [],
                    "items": {
                        "type": "string"
                    },
                    "scope": "resource"
                },
                "python.sortImports.path": {
                    "type": "string",
                    "description": "Path to isort script, default using inner version",
                    "default": "",
                    "scope": "resource"
                },
                "python.terminal.activateEnvironment": {
                    "type": "boolean",
                    "default": true,
                    "description": "Activate Python Environment in Terminal created using the Extension.",
                    "scope": "resource"
                },
                "python.terminal.executeInFileDir": {
                    "type": "boolean",
                    "default": false,
                    "description": "When executing a file in the terminal, whether to use execute in the file's directory, instead of the current open folder.",
                    "scope": "resource"
                },
                "python.terminal.launchArgs": {
                    "type": "array",
                    "default": [],
                    "description": "Python launch arguments to use when executing a file in the terminal.",
                    "scope": "resource"
                },
                "python.testing.cwd": {
                    "type": "string",
                    "default": null,
                    "description": "Optional working directory for tests.",
                    "scope": "resource"
                },
                "python.testing.debugPort": {
                    "type": "number",
                    "default": 3000,
                    "description": "Port number used for debugging of tests.",
                    "scope": "resource"
                },
                "python.testing.nosetestArgs": {
                    "type": "array",
                    "description": "Arguments passed in. Each argument is a separate item in the array.",
                    "default": [],
                    "items": {
                        "type": "string"
                    },
                    "scope": "resource"
                },
                "python.testing.nosetestsEnabled": {
                    "type": "boolean",
                    "default": false,
                    "description": "Enable testing using nosetests.",
                    "scope": "resource"
                },
                "python.testing.nosetestPath": {
                    "type": "string",
                    "default": "nosetests",
                    "description": "Path to nosetests, you can use a custom version of nosetests by modifying this setting to include the full path.",
                    "scope": "resource"
                },
                "python.testing.promptToConfigure": {
                    "type": "boolean",
                    "default": true,
                    "description": "Prompt to configure a test framework if potential tests directories are discovered.",
                    "scope": "resource"
                },
                "python.testing.pytestArgs": {
                    "type": "array",
                    "description": "Arguments passed in. Each argument is a separate item in the array.",
                    "default": [],
                    "items": {
                        "type": "string"
                    },
                    "scope": "resource"
                },
                "python.testing.pytestEnabled": {
                    "type": "boolean",
                    "default": false,
                    "description": "Enable testing using pytest.",
                    "scope": "resource"
                },
                "python.testing.pytestPath": {
                    "type": "string",
                    "default": "pytest",
                    "description": "Path to pytest (pytest), you can use a custom version of pytest by modifying this setting to include the full path.",
                    "scope": "resource"
                },
                "python.testing.unittestArgs": {
                    "type": "array",
                    "description": "Arguments passed in. Each argument is a separate item in the array.",
                    "default": [
                        "-v",
                        "-s",
                        ".",
                        "-p",
                        "*test*.py"
                    ],
                    "items": {
                        "type": "string"
                    },
                    "scope": "resource"
                },
                "python.testing.unittestEnabled": {
                    "type": "boolean",
                    "default": false,
                    "description": "Enable testing using unittest.",
                    "scope": "resource"
                },
                "python.testing.autoTestDiscoverOnSaveEnabled": {
                    "type": "boolean",
                    "default": true,
                    "description": "Enable auto run test discovery when saving a test file.",
                    "scope": "resource"
                },
                "python.venvFolders": {
                    "type": "array",
                    "default": [],
                    "description": "Folders in your home directory to look into for virtual environments (supports pyenv, direnv and virtualenvwrapper by default).",
                    "scope": "resource",
                    "items": {
                        "type": "string"
                    }
                },
                "python.venvPath": {
                    "type": "string",
                    "default": "",
                    "description": "Path to folder with a list of Virtual Environments (e.g. ~/.pyenv, ~/Envs, ~/.virtualenvs).",
                    "scope": "resource"
                },
                "python.workspaceSymbols.ctagsPath": {
                    "type": "string",
                    "default": "ctags",
                    "description": "Fully qualified path to the ctags executable (else leave as ctags, assuming it is in current path).",
                    "scope": "resource"
                },
                "python.workspaceSymbols.enabled": {
                    "type": "boolean",
                    "default": true,
                    "description": "Set to 'false' to disable Workspace Symbol provider using ctags.",
                    "scope": "resource"
                },
                "python.workspaceSymbols.exclusionPatterns": {
                    "type": "array",
                    "default": [
                        "**/site-packages/**"
                    ],
                    "items": {
                        "type": "string"
                    },
                    "description": "Pattern used to exclude files and folders from ctags See http://ctags.sourceforge.net/ctags.html.",
                    "scope": "resource"
                },
                "python.workspaceSymbols.rebuildOnFileSave": {
                    "type": "boolean",
                    "default": true,
                    "description": "Whether to re-build the tags file on when changes made to python files are saved.",
                    "scope": "resource"
                },
                "python.workspaceSymbols.rebuildOnStart": {
                    "type": "boolean",
                    "default": true,
                    "description": "Whether to re-build the tags file on start (defaults to true).",
                    "scope": "resource"
                },
                "python.workspaceSymbols.tagFilePath": {
                    "type": "string",
                    "default": "${workspaceFolder}/.vscode/tags",
                    "description": "Fully qualified path to tag file (exuberant ctag file), used to provide workspace symbols.",
                    "scope": "resource"
                },
                "python.dataScience.magicCommandsAsComments": {
                    "type": "boolean",
                    "default": false,
                    "description": "Uncomment shell assignments (#!), line magic (#!%) and cell magic (#!%%) when parsing code cells.",
                    "scope": "resource"
                },
                "python.insidersChannel": {
                    "type": "string",
                    "default": "Stable",
                    "description": "Set to \"Insiders\" to automatically download and install the latest Insiders builds of the extension, which include upcoming features and bug fixes.",
                    "enum": [
                        "Stable",
                        "InsidersWeekly",
                        "InsidersDaily"
                    ],
                    "scope": "application"
                }
            }
        },
        "languages": [
            {
                "id": "pip-requirements",
                "aliases": [
                    "pip requirements",
                    "requirements.txt"
                ],
                "filenames": [
                    "requirements.txt",
                    "constraints.txt",
                    "requirements.in"
                ],
                "filenamePatterns": [
                    "*-requirements.txt",
                    "requirements-*.txt",
                    "constraints-*.txt",
                    "*-constraints.txt",
                    "*-requirements.in",
                    "requirements-*.in"
                ],
                "configuration": "./languages/pip-requirements.json"
            },
            {
                "id": "yaml",
                "filenames": [
                    ".condarc"
                ]
            },
            {
                "id": "toml",
                "filenames": [
                    "Pipfile"
                ]
            },
            {
                "id": "json",
                "filenames": [
                    "Pipfile.lock"
                ]
            },
            {
                "id": "jinja",
                "extensions": [
                    ".jinja2",
                    ".j2"
                ],
                "aliases": [
                    "Jinja"
                ]
            },
            {
                "id": "jupyter",
                "extensions": [
                    ".ipynb"
                ]
            }
        ],
        "grammars": [
            {
                "language": "pip-requirements",
                "scopeName": "source.pip-requirements",
                "path": "./syntaxes/pip-requirements.tmLanguage.json"
            }
        ],
        "jsonValidation": [
            {
                "fileMatch": ".condarc",
                "url": "./schemas/condarc.json"
            },
            {
                "fileMatch": "environment.yml",
                "url": "./schemas/conda-environment.json"
            },
            {
                "fileMatch": "meta.yaml",
                "url": "./schemas/conda-meta.json"
            }
        ],
        "yamlValidation": [
            {
                "fileMatch": ".condarc",
                "url": "./schemas/condarc.json"
            },
            {
                "fileMatch": "environment.yml",
                "url": "./schemas/conda-environment.json"
            },
            {
                "fileMatch": "meta.yaml",
                "url": "./schemas/conda-meta.json"
            }
        ],
        "views": {
            "test": [
                {
                    "id": "python_tests",
                    "name": "PYTHON",
                    "when": "testsDiscovered"
                }
            ]
        }
    },
    "scripts": {
        "package": "gulp clean && gulp prePublishBundle && vsce package -o ms-python-insiders.vsix",
        "compile": "tsc -watch -p ./",
        "compile-webviews-watch": "npx npx -n --max_old_space_size=4096 webpack --config webpack.datascience-ui.config.js --watch",
        "dump-datascience-webpack-stats": "npx -n --max_old_space_size=4096 webpack --config webpack.datascience-ui.config.js --profile --json > tmp/ds-stats.json",
        "compile-webviews": "gulp compile-webviews",
        "compile-webviews-verbose": "npx webpack --config webpack.datascience-ui.config.js",
        "postinstall": "node ./node_modules/vscode/bin/install && node ./build/ci/postInstall.js",
        "test": "node ./out/test/standardTest.js && node ./out/test/multiRootTest.js",
        "test:unittests": "mocha --opts ./build/.mocha.unittests.js.opts",
        "test:unittests:cover": "nyc --silent --no-clean --nycrc-path build/.nycrc mocha --opts ./build/.mocha.unittests.ts.opts",
        "test:functional": "mocha --require source-map-support/register --opts ./build/.mocha.functional.opts",
        "test:functional:cover": "npm run test:functional",
        "test:cover:report": "nyc --nycrc-path build/.nycrc  report --reporter=lcov --reporter=text --reporter=html --reporter=text-summary --reporter=cobertura",
        "testDebugger": "node ./out/test/testBootstrap.js ./out/test/debuggerTest.js",
        "testSingleWorkspace": "node ./out/test/testBootstrap.js ./out/test/standardTest.js",
        "testMultiWorkspace": "node ./out/test/testBootstrap.js ./out/test/multiRootTest.js",
        "testPerformance": "node ./out/test/testBootstrap.js ./out/test/performanceTest.js",
        "lint-staged": "node gulpfile.js",
        "lint": "tslint src/**/*.ts -t verbose",
        "clean": "gulp clean",
        "updateBuildNumber": "gulp updateBuildNumber",
        "verifyBundle": "gulp verifyBundle"
    },
    "dependencies": {
        "@jupyterlab/services": "^3.2.1",
        "arch": "^2.1.0",
        "azure-storage": "^2.10.1",
        "diff-match-patch": "^1.0.0",
        "fs-extra": "^4.0.3",
        "fuzzy": "^0.1.3",
        "get-port": "^3.2.0",
        "glob": "^7.1.2",
        "hash.js": "^1.1.7",
        "iconv-lite": "^0.4.21",
        "inversify": "^4.11.1",
        "jsonc-parser": "^2.0.3",
        "less-plugin-inline-urls": "^1.2.0",
        "line-by-line": "^0.1.6",
        "lodash": "^4.17.11",
        "md5": "^2.2.1",
        "minimatch": "^3.0.4",
        "monaco-editor-textmate": "^2.1.1",
        "monaco-textmate": "^3.0.0",
        "named-js-regexp": "^1.3.3",
        "node-fetch": "^1.0.0",
        "node-stream-zip": "^1.6.0",
        "onigasm": "^2.2.2",
        "pdfkit": "^0.10.0",
        "pidusage": "^1.2.0",
        "react-svg-pan-zoom": "^3.1.0",
        "react-svgmt": "^1.1.8",
        "react-virtualized": "^9.21.1",
        "reflect-metadata": "^0.1.12",
        "request": "^2.87.0",
        "request-progress": "^3.0.0",
        "rxjs": "^5.5.9",
        "semver": "^5.5.0",
        "slickgrid": "^2.4.7",
        "stack-trace": "0.0.10",
        "strip-ansi": "^5.2.0",
        "strip-json-comments": "^2.0.1",
        "sudo-prompt": "^8.2.0",
        "svg-to-pdfkit": "^0.1.7",
        "tmp": "^0.0.29",
        "tree-kill": "^1.2.0",
        "tslint": "^5.14.0",
        "typescript-char": "^0.0.0",
        "uint64be": "^1.0.1",
        "unicode": "^10.0.0",
        "untildify": "^3.0.2",
        "vscode-debugadapter": "^1.28.0",
        "vscode-debugprotocol": "^1.28.0",
        "vscode-extension-telemetry": "^0.1.0",
        "vscode-languageclient": "^5.2.1",
        "vscode-languageserver": "^5.2.1",
        "vscode-languageserver-protocol": "^3.14.1",
        "vsls": "^0.3.1291",
        "winreg": "^1.2.4",
        "winston": "^3.2.1",
        "ws": "^6.0.0",
        "xml2js": "^0.4.19"
    },
    "devDependencies": {
        "@babel/cli": "^7.4.4",
        "@babel/core": "^7.4.4",
        "@babel/plugin-transform-runtime": "^7.4.4",
        "@babel/polyfill": "^7.4.4",
        "@babel/preset-env": "^7.1.0",
        "@babel/preset-react": "^7.0.0",
        "@babel/register": "^7.4.4",
        "@istanbuljs/nyc-config-typescript": "^0.1.3",
        "@nteract/plotly": "^1.48.3",
        "@nteract/transform-dataresource": "^4.3.5",
        "@nteract/transform-geojson": "^3.2.3",
        "@nteract/transform-model-debug": "^3.2.3",
        "@nteract/transform-plotly": "^5.0.0",
        "@nteract/transforms": "^4.4.4",
        "@types/chai": "^4.1.2",
        "@types/chai-arrays": "^1.0.2",
        "@types/chai-as-promised": "^7.1.0",
        "@types/copy-webpack-plugin": "^4.4.2",
        "@types/del": "^3.0.0",
        "@types/diff-match-patch": "^1.0.32",
        "@types/download": "^6.2.2",
        "@types/enzyme": "^3.1.14",
        "@types/enzyme-adapter-react-16": "^1.0.3",
        "@types/event-stream": "^3.3.33",
        "@types/fs-extra": "^5.0.1",
        "@types/get-port": "^3.2.0",
        "@types/glob": "^5.0.35",
        "@types/html-webpack-plugin": "^3.2.0",
        "@types/iconv-lite": "^0.0.1",
        "@types/jsdom": "^11.12.0",
        "@types/loader-utils": "^1.1.3",
        "@types/lodash": "^4.14.104",
        "@types/md5": "^2.1.32",
        "@types/mocha": "^5.2.6",
        "@types/nock": "^10.0.3",
        "@types/node": "9.4.7",
        "@types/node-fetch": "^2.3.4",
        "@types/pdfkit": "^0.7.36",
        "@types/promisify-node": "^0.4.0",
        "@types/react": "^16.4.14",
        "@types/react-dom": "^16.0.8",
        "@types/react-json-tree": "^0.6.8",
        "@types/react-virtualized": "^9.21.2",
        "@types/request": "^2.47.0",
        "@types/semver": "^5.5.0",
        "@types/shortid": "^0.0.29",
        "@types/sinon": "^7.0.13",
        "@types/slickgrid": "^2.1.27",
        "@types/stack-trace": "0.0.29",
        "@types/strip-json-comments": "0.0.30",
        "@types/temp": "^0.8.32",
        "@types/tmp": "0.0.33",
        "@types/untildify": "^3.0.0",
        "@types/uuid": "^3.4.3",
        "@types/webpack-bundle-analyzer": "^2.13.0",
        "@types/winreg": "^1.2.30",
        "@types/ws": "^6.0.1",
        "@types/xml2js": "^0.4.2",
        "JSONStream": "^1.3.2",
        "ansi-to-html": "^0.6.7",
        "awesome-typescript-loader": "^5.2.1",
        "babel-loader": "^8.0.3",
        "babel-plugin-inline-json-import": "^0.3.1",
        "babel-plugin-transform-runtime": "^6.23.0",
        "babel-polyfill": "^6.26.0",
        "bootstrap": "^4.3.1",
        "bootstrap-less": "^3.3.8",
        "brfs": "^2.0.2",
        "canvas": "2.0.1",
        "chai": "^4.1.2",
        "chai-arrays": "^2.0.0",
        "chai-as-promised": "^7.1.1",
        "codecov": "^3.5.0",
        "colors": "^1.2.1",
        "copy-webpack-plugin": "^4.6.0",
        "coveralls": "^3.0.4",
        "cross-spawn": "^6.0.5",
        "css-loader": "^1.0.1",
        "cucumber-html-reporter": "^4.0.5",
        "decache": "^4.4.0",
        "del": "^3.0.0",
        "download": "^7.0.0",
        "electron-download": "^4.1.1",
        "enzyme": "^3.7.0",
        "enzyme-adapter-react-16": "^1.6.0",
        "event-stream": "3.3.4",
        "expose-loader": "^0.7.5",
        "extract-zip": "^1.6.7",
        "file-loader": "^2.0.0",
        "filemanager-webpack-plugin": "^2.0.5",
        "flat": "^4.0.0",
        "gulp": "^4.0.0",
        "gulp-azure-storage": "^0.9.0",
        "gulp-chmod": "^2.0.0",
        "gulp-filter": "^5.1.0",
        "gulp-gunzip": "^1.1.0",
        "gulp-rename": "^1.4.0",
        "gulp-sourcemaps": "^2.6.4",
        "gulp-typescript": "^4.0.1",
        "gulp-untar": "0.0.8",
        "gulp-vinyl-zip": "^2.1.2",
        "html-webpack-plugin": "^3.2.0",
        "husky": "^1.1.2",
        "immutable": "^4.0.0-rc.12",
        "is-running": "^2.1.0",
        "jsdom": "^15.0.0",
        "json-loader": "^0.5.7",
        "less": "^3.9.0",
        "less-loader": "^5.0.0",
        "loader-utils": "^1.1.0",
        "mocha": "^6.1.4",
        "mocha-junit-reporter": "^1.17.0",
        "mocha-multi-reporters": "^1.1.7",
        "monaco-editor": "0.16.2",
        "monaco-editor-webpack-plugin": "^1.7.0",
        "nock": "^10.0.6",
        "node-has-native-dependencies": "^1.0.2",
        "node-html-parser": "^1.1.13",
        "nyc": "^14.1.1",
        "raw-loader": "^0.5.1",
        "react": "^16.5.2",
        "react-data-grid": "^6.0.2-0",
        "react-data-grid-addons": "^6.0.2-0",
        "react-dev-utils": "^5.0.2",
        "react-dom": "^16.5.2",
        "react-json-tree": "^0.11.0",
        "relative": "^3.0.2",
        "retyped-diff-match-patch-tsd-ambient": "^1.0.0-0",
        "rewiremock": "^3.13.0",
        "sass-loader": "^7.1.0",
        "shortid": "^2.2.8",
        "sinon": "^7.3.2",
        "source-map-support": "^0.5.12",
        "style-loader": "^0.23.1",
        "styled-jsx": "^3.1.0",
        "svg-inline-loader": "^0.8.0",
        "svg-inline-react": "^3.1.0",
        "terser-webpack-plugin": "^1.2.3",
        "transform-loader": "^0.2.4",
        "ts-loader": "^5.3.0",
        "ts-mockito": "^2.3.1",
        "ts-node": "^8.3.0",
        "tsconfig-paths-webpack-plugin": "^3.2.0",
        "tslint-eslint-rules": "^5.1.0",
        "tslint-microsoft-contrib": "^5.0.3",
        "typed-react-markdown": "^0.1.0",
        "typemoq": "^2.1.0",
        "typescript": "^3.5.2",
        "typescript-formatter": "^7.1.0",
        "unicode-properties": "1.1.0",
        "url-loader": "^1.1.2",
        "uuid": "^3.3.2",
        "vinyl-fs": "^3.0.3",
        "vsce": "^1.59.0",
        "vscode": "^1.1.33",
        "vscode-debugadapter-testsupport": "^1.27.0",
        "webpack": "^4.33.0",
        "webpack-bundle-analyzer": "^3.3.2",
        "webpack-cli": "^3.1.2",
        "webpack-fix-default-import-plugin": "^1.0.3",
        "webpack-merge": "^4.1.4",
        "webpack-node-externals": "^1.7.2",
        "why-is-node-running": "^2.0.3",
        "wtfnode": "^0.8.0",
        "yargs": "^12.0.2"
    },
    "__metadata": {
        "id": "f1f59ae4-9318-4f3c-a9b5-81b2eaa5f8a5",
        "publisherDisplayName": "Microsoft",
        "publisherId": "998b010b-e2af-44a5-a6cd-0b5fd3b9b6f8"
    }
}<|MERGE_RESOLUTION|>--- conflicted
+++ resolved
@@ -1400,17 +1400,16 @@
                     "description": "When debugging a cell, stop on the first line if no other breakpoints in the current cell.",
                     "scope": "resource"
                 },
-<<<<<<< HEAD
                 "python.dataScience.remoteDebuggerPort": {
                     "type": "number",
                     "default": -1,
                     "description": "When debugging a cell, open this port on the remote box. If -1 is specified, a random port between 8889 and 9000 will be attempted.",
-=======
+                    "scope": "resource"
+                },
                 "python.dataScience.textOutputLineLimit": {
                     "type": "number",
                     "default": 10000,
                     "description": "Limit the amount of lines in Python Interactive cell text output to this value. 0 to allow any amount of lines.",
->>>>>>> e19dba8c
                     "scope": "resource"
                 },
                 "python.disableInstallationCheck": {
