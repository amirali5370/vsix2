--- conflicted
+++ resolved
@@ -2986,11 +2986,7 @@
         "@babel/polyfill": "^7.4.4",
         "@babel/preset-env": "^7.1.0",
         "@babel/preset-react": "^7.0.0",
-<<<<<<< HEAD
-        "@babel/register": "^7.8.6",
-=======
         "@babel/register": "^7.9.0",
->>>>>>> 9a4fab2e
         "@blueprintjs/select": "^3.11.2",
         "@enonic/fnv-plus": "^1.3.0",
         "@istanbuljs/nyc-config-typescript": "^0.1.3",
