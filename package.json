--- conflicted
+++ resolved
@@ -989,12 +989,11 @@
                     "description": "Amount of time (in ms) to wait for an interrupt before asking to restart the Jupyter kernel.",
                     "scope": "resource"
                 },
-<<<<<<< HEAD
                 "python.dataScience.allowInput": {
                     "type": "boolean",
                     "default": false,
-                    "description": "Allow the inputting of python code directly into the Python Interactive window",
-=======
+                    "description": "Allow the inputting of python code directly into the Python Interactive window"
+                },
                 "python.dataScience.showCellInputCode": {
                     "type": "boolean",
                     "default": true,
@@ -1005,7 +1004,6 @@
                     "type": "boolean",
                     "default": true,
                     "description": "Collapse cell input code by default.",
->>>>>>> 20e4d322
                     "scope": "resource"
                 },
                 "python.disableInstallationCheck": {
