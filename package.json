{
    "name": "python",
    "displayName": "Python",
    "description": "Linting, Debugging (multi-threaded, remote), Intellisense, code formatting, refactoring, unit tests, snippets, and more.",
    "version": "2018.10.0-alpha",
    "publisher": "ms-python",
    "author": {
        "name": "Microsoft Corporation"
    },
    "license": "MIT",
    "homepage": "https://github.com/Microsoft/vscode-python",
    "repository": {
        "type": "git",
        "url": "https://github.com/Microsoft/vscode-python"
    },
    "bugs": {
        "url": "https://github.com/Microsoft/vscode-python/issues"
    },
    "qna": "https://stackoverflow.com/questions/tagged/visual-studio-code+python",
    "badges": [
        {
            "url": "https://vscode-python.visualstudio.com/VSCode-Python/_apis/build/status/VSCode-Python-Rolling-CI?branchName=master",
            "href": "https://vscode-python.visualstudio.com/VSCode-Python/VSCode-Python%20Team/_build/index?context=allDefinitions&path=&definitionId=9",
            "description": "Continuous integration (VSTS)"
        },
        {
            "url": "https://travis-ci.org/Microsoft/vscode-python.svg?branch=master",
            "href": "https://travis-ci.org/Microsoft/vscode-python",
            "description": "Continuous integration (Travis)"
        },
        {
            "url": "https://codecov.io/gh/Microsoft/vscode-python/branch/master/graph/badge.svg",
            "href": "https://codecov.io/gh/Microsoft/vscode-python",
            "description": "Test coverage"
        }
    ],
    "icon": "icon.png",
    "galleryBanner": {
        "color": "#1e415e",
        "theme": "dark"
    },
    "engines": {
        "vscode": "^1.26.0"
    },
    "recommendations": [
        "donjayamanne.jupyter"
    ],
    "keywords": [
        "python",
        "django",
        "unittest",
        "multi-root ready"
    ],
    "categories": [
        "Programming Languages",
        "Debuggers",
        "Linters",
        "Snippets",
        "Formatters",
        "Other"
    ],
    "activationEvents": [
        "onLanguage:python",
        "onDebugResolve:python",
        "onDebugResolve:python",
        "onCommand:python.execInTerminal",
        "onCommand:python.sortImports",
        "onCommand:python.runtests",
        "onCommand:python.debugtests",
        "onCommand:python.setInterpreter",
        "onCommand:python.setShebangInterpreter",
        "onCommand:python.viewTestUI",
        "onCommand:python.viewTestOutput",
        "onCommand:python.selectAndRunTestMethod",
        "onCommand:python.selectAndDebugTestMethod",
        "onCommand:python.selectAndRunTestFile",
        "onCommand:python.runCurrentTestFile",
        "onCommand:python.runFailedTests",
        "onCommand:python.execSelectionInTerminal",
        "onCommand:python.execSelectionInDjangoShell",
        "onCommand:python.buildWorkspaceSymbols",
        "onCommand:python.updateSparkLibrary",
        "onCommand:python.startREPL",
        "onCommand:python.goToPythonObject",
        "onCommand:python.setLinter",
        "onCommand:python.enableLinting",
        "onCommand:python.createTerminal",
        "onCommand:python.discoverTests",
        "onCommand:python.datascience.showhistorypane",
        "onCommand:python.datascience.importnotebook"
    ],
    "main": "./out/client/extension",
    "contributes": {
        "snippets": [
            {
                "language": "python",
                "path": "./snippets/python.json"
            }
        ],
        "keybindings": [
            {
                "command": "python.execSelectionInTerminal",
                "key": "shift+enter",
                "when": "editorFocus && editorLangId == python && !findInputFocussed && !replaceInputFocussed"
            },
            {
                "command": "python.datascience.runcurrentcell",
                "key": "ctrl+shift+enter",
                "when": "python.datascience.hascodecells"
            }
        ],
        "commands": [
            {
                "command": "python.sortImports",
                "title": "%python.command.python.sortImports.title%",
                "category": "Python Refactor"
            },
            {
                "command": "python.startREPL",
                "title": "%python.command.python.startREPL.title%",
                "category": "Python"
            },
            {
                "command": "python.createTerminal",
                "title": "%python.command.python.createTerminal.title%",
                "category": "Python"
            },
            {
                "command": "python.buildWorkspaceSymbols",
                "title": "%python.command.python.buildWorkspaceSymbols.title%",
                "category": "Python"
            },
            {
                "command": "python.runtests",
                "title": "%python.command.python.runtests.title%",
                "category": "Python"
            },
            {
                "command": "python.debugtests",
                "title": "%python.command.python.debugtests.title%",
                "category": "Python"
            },
            {
                "command": "python.execInTerminal",
                "title": "%python.command.python.execInTerminal.title%",
                "category": "Python"
            },
            {
                "command": "python.setInterpreter",
                "title": "%python.command.python.setInterpreter.title%",
                "category": "Python"
            },
            {
                "command": "python.updateSparkLibrary",
                "title": "%python.command.python.updateSparkLibrary.title%",
                "category": "Python"
            },
            {
                "command": "python.refactorExtractVariable",
                "title": "%python.command.python.refactorExtractVariable.title%",
                "category": "Python Refactor"
            },
            {
                "command": "python.refactorExtractMethod",
                "title": "%python.command.python.refactorExtractMethod.title%",
                "category": "Python Refactor"
            },
            {
                "command": "python.viewTestOutput",
                "title": "%python.command.python.viewTestOutput.title%",
                "category": "Python"
            },
            {
                "command": "python.selectAndRunTestMethod",
                "title": "%python.command.python.selectAndRunTestMethod.title%",
                "category": "Python"
            },
            {
                "command": "python.selectAndDebugTestMethod",
                "title": "%python.command.python.selectAndDebugTestMethod.title%",
                "category": "Python"
            },
            {
                "command": "python.selectAndRunTestFile",
                "title": "%python.command.python.selectAndRunTestFile.title%",
                "category": "Python"
            },
            {
                "command": "python.runCurrentTestFile",
                "title": "%python.command.python.runCurrentTestFile.title%",
                "category": "Python"
            },
            {
                "command": "python.runFailedTests",
                "title": "%python.command.python.runFailedTests.title%",
                "category": "Python"
            },
            {
                "command": "python.discoverTests",
                "title": "%python.command.python.discoverTests.title%",
                "category": "Python"
            },
            {
                "command": "python.execSelectionInTerminal",
                "title": "%python.command.python.execSelectionInTerminal.title%",
                "category": "Python"
            },
            {
                "command": "python.execSelectionInDjangoShell",
                "title": "%python.command.python.execSelectionInDjangoShell.title%",
                "category": "Python"
            },
            {
                "command": "python.goToPythonObject",
                "title": "%python.command.python.goToPythonObject.title%",
                "category": "Python"
            },
            {
                "command": "python.setLinter",
                "title": "%python.command.python.setLinter.title%",
                "category": "Python"
            },
            {
                "command": "python.enableLinting",
                "title": "%python.command.python.enableLinting.title%",
                "category": "Python"
            },
            {
                "command": "python.runLinting",
                "title": "%python.command.python.runLinting.title%",
                "category": "Python"
            },
            {
                "command": "python.datascience.runcurrentcell",
                "title": "%python.command.python.datascience.runcurrentcell.title%",
                "category": "Python",
                "when": "python.datascience.hascodecells"
            },
            {
                "command": "python.datascience.showhistorypane",
                "title": "%python.command.python.datascience.showhistorypane.title%",
                "category": "Python"
            },
            {
                "command": "python.datascience.runallcells",
                "title": "%python.command.python.datascience.runallcells.title%",
                "category": "Python"
            },
            {
                "command": "python.datascience.runcell",
                "title": "%python.command.python.datascience.runcell.title%",
                "category": "Python"
            },
            {
                "command": "python.datascience.importnotebook",
                "title": "%python.command.python.datascience.importnotebook.title%",
                "category": "Python"
            }
        ],
        "menus": {
            "editor/context": [
                {
                    "command": "python.refactorExtractVariable",
                    "title": "Refactor: Extract Variable",
                    "group": "Refactor",
                    "when": "editorHasSelection && editorLangId == python"
                },
                {
                    "command": "python.refactorExtractMethod",
                    "title": "Refactor: Extract Method",
                    "group": "Refactor",
                    "when": "editorHasSelection && editorLangId == python"
                },
                {
                    "command": "python.sortImports",
                    "title": "Refactor: Sort Imports",
                    "group": "Refactor",
                    "when": "editorLangId == python"
                },
                {
                    "command": "python.execSelectionInTerminal",
                    "group": "Python",
                    "when": "editorFocus && editorLangId == python"
                },
                {
                    "command": "python.execSelectionInDjangoShell",
                    "group": "Python",
                    "when": "editorHasSelection && editorLangId == python && python.isDjangoProject"
                },
                {
                    "when": "resourceLangId == python",
                    "command": "python.execInTerminal",
                    "group": "Python"
                },
                {
                    "when": "resourceLangId == python",
                    "command": "python.runCurrentTestFile",
                    "group": "Python"
                },
                {
                    "when": "python.datascience.hascodecells",
                    "command": "python.datascience.runcurrentcell",
                    "group": "Python"
                },
                {
                    "when": "resourceLangId == jupyter",
                    "command": "python.datascience.importnotebook",
                    "group": "Python"
                }
            ],
            "explorer/context": [
                {
                    "when": "resourceLangId == python",
                    "command": "python.runtests",
                    "group": "Python"
                },
                {
                    "when": "resourceLangId == python",
                    "command": "python.debugtests",
                    "group": "Python"
                },
                {
                    "when": "resourceLangId == python",
                    "command": "python.execInTerminal",
                    "group": "Python"
                },
                {
                    "when": "resourceLangId == jupyter",
                    "command": "python.datascience.importnotebook",
                    "group": "Python"
                }
            ]
        },
        "debuggers": [
            {
                "type": "python",
                "label": "Python",
                "languages": [
                    "python"
                ],
                "enableBreakpointsFor": {
                    "languageIds": [
                        "python",
                        "html",
                        "jinja"
                    ]
                },
                "aiKey": "AIF-d9b70cd4-b9f9-4d70-929b-a071c400b217",
                "program": "./out/client/debugger/debugAdapter/main.js",
                "runtime": "node",
                "configurationSnippets": [
                    {
                        "label": "Python: Terminal (integrated)",
                        "description": "%python.snippet.launch.terminal.description%",
                        "body": {
                            "name": "Python: Terminal (integrated)",
                            "type": "python",
                            "request": "launch",
                            "program": "^\"\\${file}\"",
                            "console": "integratedTerminal"
                        }
                    },
                    {
                        "label": "Python: Terminal (external)",
                        "description": "%python.snippet.launch.externalTerminal.description%",
                        "body": {
                            "name": "Python: Terminal (external)",
                            "type": "python",
                            "request": "launch",
                            "program": "^\"\\${file}\"",
                            "console": "externalTerminal"
                        }
                    },
                    {
                        "label": "Python: Module",
                        "description": "%python.snippet.launch.module.description%",
                        "body": {
                            "name": "Python: Module",
                            "type": "python",
                            "request": "launch",
                            "module": "enter-your-module-name-here",
                            "console": "integratedTerminal"
                        }
                    },
                    {
                        "label": "Python: Django",
                        "description": "%python.snippet.launch.django.description%",
                        "body": {
                            "name": "Django",
                            "type": "python",
                            "request": "launch",
                            "program": "^\"\\${workspaceFolder}/manage.py\"",
                            "args": [
                                "runserver",
                                "--nothreading"
                            ],
                            "django": true,
                            "subProcess": true
                        }
                    },
                    {
                        "label": "Python: Flask",
                        "description": "%python.snippet.launch.flask.description%",
                        "body": {
                            "name": "Flask",
                            "type": "python",
                            "request": "launch",
                            "module": "flask",
                            "env": {
                                "FLASK_APP": "app.py",
                                "FLASK_ENV": "development",
                                "FLASK_DEBUG": "1"
                            },
                            "args": [
                                "run"
                            ],
                            "jinja": true,
                            "subProcess": true
                        }
                    },
                    {
                        "label": "Python: Gevent",
                        "description": "%python.snippet.launch.gevent.description%",
                        "body": {
                            "name": "Gevent",
                            "type": "python",
                            "request": "launch",
                            "program": "^\"\\${file}\"",
                            "gevent": true
                        }
                    },
                    {
                        "label": "Python: PySpark",
                        "description": "%python.snippet.launch.pyspark.description%",
                        "body": {
                            "name": "PySpark",
                            "type": "python",
                            "request": "launch",
                            "osx": {
                                "pythonPath": "^\"\\${env:SPARK_HOME}/bin/spark-submit\""
                            },
                            "windows": {
                                "pythonPath": "^\"\\${env:SPARK_HOME}/bin/spark-submit.cmd\""
                            },
                            "linux": {
                                "pythonPath": "^\"\\${env:SPARK_HOME}/bin/spark-submit\""
                            },
                            "program": "^\"\\${file}\""
                        }
                    },
                    {
                        "label": "Python: Watson",
                        "description": "%python.snippet.launch.watson.description%",
                        "body": {
                            "name": "Watson",
                            "type": "python",
                            "request": "launch",
                            "program": "^\"\\${workspaceFolder}/console.py\"",
                            "args": [
                                "dev",
                                "runserver",
                                "--noreload=True"
                            ],
                            "jinja": true
                        }
                    },
                    {
                        "label": "Python: Scrapy",
                        "description": "%python.snippet.launch.scrapy.description%",
                        "body": {
                            "name": "Scrapy",
                            "type": "python",
                            "request": "launch",
                            "module": "scrapy",
                            "args": [
                                "crawl",
                                "specs",
                                "-o",
                                "bikes.json"
                            ]
                        }
                    },
                    {
                        "label": "Python: Pyramid",
                        "description": "%python.snippet.launch.pyramid.description%",
                        "body": {
                            "name": "Pyramid",
                            "type": "python",
                            "request": "launch",
                            "args": [
                                "^\"\\${workspaceFolder}/development.ini\""
                            ],
                            "pyramid": true,
                            "jinja": true
                        }
                    },
                    {
                        "label": "Python: Attach",
                        "description": "%python.snippet.launch.attach.description%",
                        "body": {
                            "name": "Attach (Remote Debug)",
                            "type": "python",
                            "request": "attach",
                            "port": 5678,
                            "host": "localhost"
                        }
                    }
                ],
                "configurationAttributes": {
                    "launch": {
                        "properties": {
                            "module": {
                                "type": "string",
                                "description": "Name of the module to be debugged.",
                                "default": ""
                            },
                            "program": {
                                "type": "string",
                                "description": "Absolute path to the program.",
                                "default": "${file}"
                            },
                            "pythonPath": {
                                "type": "string",
                                "description": "Path (fully qualified) to python executable. Defaults to the value in settings.json",
                                "default": "${config:python.pythonPath}"
                            },
                            "args": {
                                "type": "array",
                                "description": "Command line arguments passed to the program",
                                "default": [],
                                "items": {
                                    "type": "string"
                                }
                            },
                            "stopOnEntry": {
                                "type": "boolean",
                                "description": "Automatically stop after launch.",
                                "default": false
                            },
                            "showReturnValue": {
                                "type": "boolean",
                                "description": "Show return value of functions when stepping.",
                                "default": false
                            },
                            "console": {
                                "enum": [
                                    "none",
                                    "integratedTerminal",
                                    "externalTerminal"
                                ],
                                "description": "Where to launch the debug target: internal console, integrated terminal, or external terminal.",
                                "default": "integratedTerminal"
                            },
                            "cwd": {
                                "type": "string",
                                "description": "Absolute path to the working directory of the program being debugged. Default is the root directory of the file (leave empty).",
                                "default": "${workspaceFolder}"
                            },
                            "env": {
                                "type": "object",
                                "description": "Environment variables defined as a key value pair. Property ends up being the Environment Variable and the value of the property ends up being the value of the Env Variable.",
                                "default": {}
                            },
                            "envFile": {
                                "type": "string",
                                "description": "Absolute path to a file containing environment variable definitions.",
                                "default": "${workspaceFolder}/.env"
                            },
                            "port": {
                                "type": "number",
                                "description": "Debug port (default is 0, resulting in the use of a dynamic port).",
                                "default": 0
                            },
                            "host": {
                                "type": "string",
                                "description": "IP address of the of the local debug server (default is localhost).",
                                "default": "localhost"
                            },
                            "logToFile": {
                                "type": "boolean",
                                "description": "Enable logging of debugger events to a log file.",
                                "default": false
                            },
                            "redirectOutput": {
                                "type": "boolean",
                                "description": "Redirect output.",
                                "default": true
                            },
                            "debugStdLib": {
                                "type": "boolean",
                                "description": "Debug standard library code.",
                                "default": false
                            },
                            "gevent": {
                                "type": "boolean",
                                "description": "Enable debugging of gevent monkey-patched code.",
                                "default": false
                            },
                            "django": {
                                "type": "boolean",
                                "description": "Django debugging.",
                                "default": false
                            },
                            "jinja": {
                                "enum": [
                                    true,
                                    false,
                                    null
                                ],
                                "description": "Jinja template debugging (e.g. Flask).",
                                "default": null
                            },
                            "sudo": {
                                "type": "boolean",
                                "description": "Running debug program under elevated permissions (on Unix).",
                                "default": false
                            },
                            "pyramid": {
                                "type": "boolean",
                                "description": "Whether debugging Pyramid applications",
                                "default": false
                            },
                            "subProcess": {
                                "type": "boolean",
                                "description": "Whether to enable Sub Process debugging",
                                "default": false
                            }
                        }
                    },
                    "attach": {
                        "required": [
                            "port"
                        ],
                        "properties": {
                            "port": {
                                "type": "number",
                                "description": "Debug port to attach",
                                "default": 0
                            },
                            "host": {
                                "type": "string",
                                "description": "IP Address of the of remote server (default is localhost or use 127.0.0.1).",
                                "default": "localhost"
                            },
                            "pathMappings": {
                                "type": "array",
                                "label": "Path mappings.",
                                "items": {
                                    "type": "object",
                                    "label": "Path mapping",
                                    "required": [
                                        "localRoot",
                                        "remoteRoot"
                                    ],
                                    "properties": {
                                        "localRoot": {
                                            "type": "string",
                                            "label": "Local source root.",
                                            "default": "${workspaceFolder}"
                                        },
                                        "remoteRoot": {
                                            "type": "string",
                                            "label": "Remote source root.",
                                            "default": ""
                                        }
                                    }
                                },
                                "default": []
                            },
                            "logToFile": {
                                "type": "boolean",
                                "description": "Enable logging of debugger events to a log file.",
                                "default": false
                            },
                            "redirectOutput": {
                                "type": "boolean",
                                "description": "Redirect output.",
                                "default": true
                            },
                            "debugStdLib": {
                                "type": "boolean",
                                "description": "Debug standard library code.",
                                "default": false
                            },
                            "django": {
                                "type": "boolean",
                                "description": "Django debugging.",
                                "default": false
                            },
                            "jinja": {
                                "enum": [
                                    true,
                                    false,
                                    null
                                ],
                                "description": "Jinja template debugging (e.g. Flask).",
                                "default": null
                            },
                            "subProcess": {
                                "type": "boolean",
                                "description": "Whether to enable Sub Process debugging",
                                "default": false
                            }
                        }
                    }
                },
                "initialConfigurations": [
                    {
                        "name": "Python: Current File (Integrated Terminal)",
                        "type": "python",
                        "request": "launch",
                        "program": "${file}",
                        "console": "integratedTerminal"
                    },
                    {
                        "name": "Python: Attach",
                        "type": "python",
                        "request": "attach",
                        "port": 5678,
                        "host": "localhost"
                    },
                    {
                        "name": "Python: Module",
                        "type": "python",
                        "request": "launch",
                        "module": "enter-your-module-name-here",
                        "console": "integratedTerminal"
                    },
                    {
                        "name": "Python: Django",
                        "type": "python",
                        "request": "launch",
                        "program": "${workspaceFolder}/manage.py",
                        "console": "integratedTerminal",
                        "args": [
                            "runserver",
                            "--nothreading"
                        ],
                        "django": true,
                        "subProcess": true
                    },
                    {
                        "name": "Python: Flask",
                        "type": "python",
                        "request": "launch",
                        "module": "flask",
                        "env": {
                            "FLASK_APP": "app.py",
                            "FLASK_ENV": "development",
                            "FLASK_DEBUG": "1"
                        },
                        "args": [
                            "run"
                        ],
                        "jinja": true,
                        "subProcess": true
                    },
                    {
                        "name": "Python: Current File (External Terminal)",
                        "type": "python",
                        "request": "launch",
                        "program": "${file}",
                        "console": "externalTerminal"
                    }
                ]
            }
        ],
        "configuration": {
            "type": "object",
            "title": "Python Configuration",
            "properties": {
                "python.autoComplete.addBrackets": {
                    "type": "boolean",
                    "default": false,
                    "description": "Automatically add brackets for functions.",
                    "scope": "resource"
                },
                "python.autoComplete.extraPaths": {
                    "type": "array",
                    "default": [],
                    "description": "List of paths to libraries and the like that need to be imported by auto complete engine. E.g. when using Google App SDK, the paths are not in system path, hence need to be added into this list.",
                    "scope": "resource"
                },
                "python.autoComplete.showAdvancedMembers": {
                    "type": "boolean",
                    "default": true,
                    "description": "Controls appearance of methods with double underscores in the completion list.",
                    "scope": "resource"
                },
                "python.autoComplete.typeshedPaths": {
                    "type": "array",
                    "items": {
                        "type": "string"
                    },
                    "default": [],
                    "description": "Specifies paths to local typeshed repository clone(s) for the Python language server.",
                    "scope": "resource"
                },
                "python.autoUpdateLanguageServer": {
                    "type": "boolean",
                    "default": true,
                    "description": "Automatically update the language server.",
                    "scope": "application"
                },
                "python.dataScience.allowImportFromNotebook": {
                    "type": "boolean",
                    "default": true,
                    "description": "Allows a user to import a jupyter notebook into a python file anytime one is opened.",
                    "scope": "resource"
                },
                "python.disableInstallationCheck": {
                    "type": "boolean",
                    "default": false,
                    "description": "Whether to check if Python is installed (also warn when using the macOS-installed Python).",
                    "scope": "resource"
                },
                "python.envFile": {
                    "type": "string",
                    "description": "Absolute path to a file containing environment variable definitions.",
                    "default": "${workspaceFolder}/.env",
                    "scope": "resource"
                },
                "python.formatting.autopep8Args": {
                    "type": "array",
                    "description": "Arguments passed in. Each argument is a separate item in the array.",
                    "default": [],
                    "items": {
                        "type": "string"
                    },
                    "scope": "resource"
                },
                "python.formatting.autopep8Path": {
                    "type": "string",
                    "default": "autopep8",
                    "description": "Path to autopep8, you can use a custom version of autopep8 by modifying this setting to include the full path.",
                    "scope": "resource"
                },
                "python.formatting.provider": {
                    "type": "string",
                    "default": "autopep8",
                    "description": "Provider for formatting. Possible options include 'autopep8', 'black', and 'yapf'.",
                    "enum": [
                        "autopep8",
                        "black",
                        "yapf",
                        "none"
                    ],
                    "scope": "resource"
                },
                "python.formatting.blackArgs": {
                    "type": "array",
                    "description": "Arguments passed in. Each argument is a separate item in the array.",
                    "default": [],
                    "items": {
                        "type": "string"
                    },
                    "scope": "resource"
                },
                "python.formatting.blackPath": {
                    "type": "string",
                    "default": "black",
                    "description": "Path to Black, you can use a custom version of Black by modifying this setting to include the full path.",
                    "scope": "resource"
                },
                "python.formatting.yapfArgs": {
                    "type": "array",
                    "description": "Arguments passed in. Each argument is a separate item in the array.",
                    "default": [],
                    "items": {
                        "type": "string"
                    },
                    "scope": "resource"
                },
                "python.formatting.yapfPath": {
                    "type": "string",
                    "default": "yapf",
                    "description": "Path to yapf, you can use a custom version of yapf by modifying this setting to include the full path.",
                    "scope": "resource"
                },
                "python.globalModuleInstallation": {
                    "type": "boolean",
                    "default": false,
                    "description": "Whether to install Python modules globally when not using an environment.",
                    "scope": "resource"
                },
                "python.jediEnabled": {
                    "type": "boolean",
                    "default": true,
                    "description": "Enables Jedi as IntelliSense engine instead of Microsoft Python Analysis Engine.",
                    "scope": "resource"
                },
                "python.jediMemoryLimit": {
                    "type": "number",
                    "default": 0,
                    "description": "Memory limit for the Jedi completion engine in megabytes. Zero (default) means 1024 MB. -1 means unlimited (disable memory limit check)",
                    "scope": "resource"
                },
                "python.jediPath": {
                    "type": "string",
                    "default": "",
                    "description": "Path to directory containing the Jedi library (this path will contain the 'Jedi' sub directory).",
                    "scope": "resource"
                },
                "python.analysis.openFilesOnly": {
                    "type": "boolean",
                    "default": true,
                    "description": "Only show errors and warnings for open files rather than for the entire workspace.",
                    "scope": "resource"
                },
                "python.analysis.diagnosticPublishDelay": {
                    "type": "integer",
                    "default": 1000,
                    "description": "Delay before diagnostic messages are transferred to the problems list (in milliseconds).",
                    "scope": "resource"
                },
                "python.analysis.typeshedPaths": {
                    "type": "array",
                    "default": [],
                    "items": {
                        "type": "string"
                    },
                    "description": "Paths to look for typeshed modules.",
                    "scope": "resource"
                },
                "python.analysis.errors": {
                    "type": "array",
                    "default": [],
                    "items": {
                        "type": "string"
                    },
                    "description": "List of diagnostics messages to be shown as errors.",
                    "scope": "resource"
                },
                "python.analysis.warnings": {
                    "type": "array",
                    "default": [],
                    "items": {
                        "type": "string"
                    },
                    "description": "List of diagnostics messages to be shown as warnings.",
                    "scope": "resource"
                },
                "python.analysis.information": {
                    "type": "array",
                    "default": [],
                    "items": {
                        "type": "string"
                    },
                    "description": "List of diagnostics messages to be shown as information.",
                    "scope": "resource"
                },
                "python.analysis.disabled": {
                    "type": "array",
                    "default": [],
                    "items": {
                        "type": "string"
                    },
                    "description": "List of suppressed diagnostic messages.",
                    "scope": "resource"
                },
                "python.analysis.logLevel": {
                    "type": "string",
                    "enum": [
                        "Error",
                        "Warning",
                        "Information",
                        "Trace"
                    ],
                    "default": "Error",
                    "description": "Defines type of log messages language server writes into the output window.",
                    "scope": "resource"
                },
                "python.analysis.symbolsHierarchyDepthLimit": {
                    "type": "integer",
                    "default": 10,
                    "description": "Limits depth of the symbol tree in the document outline.",
                    "scope": "resource"
                },
                "python.linting.enabled": {
                    "type": "boolean",
                    "default": true,
                    "description": "Whether to lint Python files.",
                    "scope": "resource"
                },
                "python.linting.flake8Args": {
                    "type": "array",
                    "description": "Arguments passed in. Each argument is a separate item in the array.",
                    "default": [],
                    "items": {
                        "type": "string"
                    },
                    "scope": "resource"
                },
                "python.linting.flake8CategorySeverity.E": {
                    "type": "string",
                    "default": "Error",
                    "description": "Severity of Flake8 message type 'E'.",
                    "enum": [
                        "Hint",
                        "Error",
                        "Information",
                        "Warning"
                    ],
                    "scope": "resource"
                },
                "python.linting.flake8CategorySeverity.F": {
                    "type": "string",
                    "default": "Error",
                    "description": "Severity of Flake8 message type 'F'.",
                    "enum": [
                        "Hint",
                        "Error",
                        "Information",
                        "Warning"
                    ],
                    "scope": "resource"
                },
                "python.linting.flake8CategorySeverity.W": {
                    "type": "string",
                    "default": "Warning",
                    "description": "Severity of Flake8 message type 'W'.",
                    "enum": [
                        "Hint",
                        "Error",
                        "Information",
                        "Warning"
                    ],
                    "scope": "resource"
                },
                "python.linting.flake8Enabled": {
                    "type": "boolean",
                    "default": false,
                    "description": "Whether to lint Python files using flake8",
                    "scope": "resource"
                },
                "python.linting.flake8Path": {
                    "type": "string",
                    "default": "flake8",
                    "description": "Path to flake8, you can use a custom version of flake8 by modifying this setting to include the full path.",
                    "scope": "resource"
                },
                "python.linting.ignorePatterns": {
                    "type": "array",
                    "description": "Patterns used to exclude files or folders from being linted.",
                    "default": [
                        ".vscode/*.py",
                        "**/site-packages/**/*.py"
                    ],
                    "items": {
                        "type": "string"
                    },
                    "scope": "resource"
                },
                "python.linting.lintOnSave": {
                    "type": "boolean",
                    "default": true,
                    "description": "Whether to lint Python files when saved.",
                    "scope": "resource"
                },
                "python.linting.maxNumberOfProblems": {
                    "type": "number",
                    "default": 100,
                    "description": "Controls the maximum number of problems produced by the server.",
                    "scope": "resource"
                },
                "python.linting.banditArgs": {
                    "type": "array",
                    "description": "Arguments passed in. Each argument is a separate item in the array.",
                    "default": [],
                    "items": {
                        "type": "string"
                    },
                    "scope": "resource"
                },
                "python.linting.banditEnabled": {
                    "type": "boolean",
                    "default": false,
                    "description": "Whether to lint Python files using bandit.",
                    "scope": "resource"
                },
                "python.linting.banditPath": {
                    "type": "string",
                    "default": "bandit",
                    "description": "Path to bandit, you can use a custom version of bandit by modifying this setting to include the full path.",
                    "scope": "resource"
                },
                "python.linting.mypyArgs": {
                    "type": "array",
                    "description": "Arguments passed in. Each argument is a separate item in the array.",
                    "default": [
                        "--ignore-missing-imports",
                        "--follow-imports=silent"
                    ],
                    "items": {
                        "type": "string"
                    },
                    "scope": "resource"
                },
                "python.linting.mypyCategorySeverity.error": {
                    "type": "string",
                    "default": "Error",
                    "description": "Severity of Mypy message type 'Error'.",
                    "enum": [
                        "Hint",
                        "Error",
                        "Information",
                        "Warning"
                    ],
                    "scope": "resource"
                },
                "python.linting.mypyCategorySeverity.note": {
                    "type": "string",
                    "default": "Information",
                    "description": "Severity of Mypy message type 'Note'.",
                    "enum": [
                        "Hint",
                        "Error",
                        "Information",
                        "Warning"
                    ],
                    "scope": "resource"
                },
                "python.linting.mypyEnabled": {
                    "type": "boolean",
                    "default": false,
                    "description": "Whether to lint Python files using mypy.",
                    "scope": "resource"
                },
                "python.linting.mypyPath": {
                    "type": "string",
                    "default": "mypy",
                    "description": "Path to mypy, you can use a custom version of mypy by modifying this setting to include the full path.",
                    "scope": "resource"
                },
                "python.linting.pep8Args": {
                    "type": "array",
                    "description": "Arguments passed in. Each argument is a separate item in the array.",
                    "default": [],
                    "items": {
                        "type": "string"
                    },
                    "scope": "resource"
                },
                "python.linting.pep8CategorySeverity.E": {
                    "type": "string",
                    "default": "Error",
                    "description": "Severity of Pep8 message type 'E'.",
                    "enum": [
                        "Hint",
                        "Error",
                        "Information",
                        "Warning"
                    ],
                    "scope": "resource"
                },
                "python.linting.pep8CategorySeverity.W": {
                    "type": "string",
                    "default": "Warning",
                    "description": "Severity of Pep8 message type 'W'.",
                    "enum": [
                        "Hint",
                        "Error",
                        "Information",
                        "Warning"
                    ],
                    "scope": "resource"
                },
                "python.linting.pep8Enabled": {
                    "type": "boolean",
                    "default": false,
                    "description": "Whether to lint Python files using pep8",
                    "scope": "resource"
                },
                "python.linting.pep8Path": {
                    "type": "string",
                    "default": "pep8",
                    "description": "Path to pep8, you can use a custom version of pep8 by modifying this setting to include the full path.",
                    "scope": "resource"
                },
                "python.linting.prospectorArgs": {
                    "type": "array",
                    "description": "Arguments passed in. Each argument is a separate item in the array.",
                    "default": [],
                    "items": {
                        "type": "string"
                    },
                    "scope": "resource"
                },
                "python.linting.prospectorEnabled": {
                    "type": "boolean",
                    "default": false,
                    "description": "Whether to lint Python files using prospector.",
                    "scope": "resource"
                },
                "python.linting.prospectorPath": {
                    "type": "string",
                    "default": "prospector",
                    "description": "Path to Prospector, you can use a custom version of prospector by modifying this setting to include the full path.",
                    "scope": "resource"
                },
                "python.linting.pydocstyleArgs": {
                    "type": "array",
                    "description": "Arguments passed in. Each argument is a separate item in the array.",
                    "default": [],
                    "items": {
                        "type": "string"
                    },
                    "scope": "resource"
                },
                "python.linting.pydocstyleEnabled": {
                    "type": "boolean",
                    "default": false,
                    "description": "Whether to lint Python files using pydocstyle",
                    "scope": "resource"
                },
                "python.linting.pydocstylePath": {
                    "type": "string",
                    "default": "pydocstyle",
                    "description": "Path to pydocstyle, you can use a custom version of pydocstyle by modifying this setting to include the full path.",
                    "scope": "resource"
                },
                "python.linting.pylamaArgs": {
                    "type": "array",
                    "description": "Arguments passed in. Each argument is a separate item in the array.",
                    "default": [],
                    "items": {
                        "type": "string"
                    },
                    "scope": "resource"
                },
                "python.linting.pylamaEnabled": {
                    "type": "boolean",
                    "default": false,
                    "description": "Whether to lint Python files using pylama.",
                    "scope": "resource"
                },
                "python.linting.pylamaPath": {
                    "type": "string",
                    "default": "pylama",
                    "description": "Path to pylama, you can use a custom version of pylama by modifying this setting to include the full path.",
                    "scope": "resource"
                },
                "python.linting.pylintArgs": {
                    "type": "array",
                    "description": "Arguments passed in. Each argument is a separate item in the array.",
                    "default": [],
                    "items": {
                        "type": "string"
                    },
                    "scope": "resource"
                },
                "python.linting.pylintCategorySeverity.convention": {
                    "type": "string",
                    "default": "Information",
                    "description": "Severity of Pylint message type 'Convention/C'.",
                    "enum": [
                        "Hint",
                        "Error",
                        "Information",
                        "Warning"
                    ],
                    "scope": "resource"
                },
                "python.linting.pylintCategorySeverity.error": {
                    "type": "string",
                    "default": "Error",
                    "description": "Severity of Pylint message type 'Error/E'.",
                    "enum": [
                        "Hint",
                        "Error",
                        "Information",
                        "Warning"
                    ],
                    "scope": "resource"
                },
                "python.linting.pylintCategorySeverity.fatal": {
                    "type": "string",
                    "default": "Error",
                    "description": "Severity of Pylint message type 'Fatal/F'.",
                    "enum": [
                        "Hint",
                        "Error",
                        "Information",
                        "Warning"
                    ],
                    "scope": "resource"
                },
                "python.linting.pylintCategorySeverity.refactor": {
                    "type": "string",
                    "default": "Hint",
                    "description": "Severity of Pylint message type 'Refactor/R'.",
                    "enum": [
                        "Hint",
                        "Error",
                        "Information",
                        "Warning"
                    ],
                    "scope": "resource"
                },
                "python.linting.pylintCategorySeverity.warning": {
                    "type": "string",
                    "default": "Warning",
                    "description": "Severity of Pylint message type 'Warning/W'.",
                    "enum": [
                        "Hint",
                        "Error",
                        "Information",
                        "Warning"
                    ],
                    "scope": "resource"
                },
                "python.linting.pylintEnabled": {
                    "type": "boolean",
                    "default": true,
                    "description": "Whether to lint Python files using pylint.",
                    "scope": "resource"
                },
                "python.linting.pylintPath": {
                    "type": "string",
                    "default": "pylint",
                    "description": "Path to Pylint, you can use a custom version of pylint by modifying this setting to include the full path.",
                    "scope": "resource"
                },
                "python.linting.pylintUseMinimalCheckers": {
                    "type": "boolean",
                    "default": true,
                    "description": "Whether to run Pylint with minimal set of rules.",
                    "scope": "resource"
                },
                "python.pythonPath": {
                    "type": "string",
                    "default": "python",
                    "description": "Path to Python, you can use a custom version of Python by modifying this setting to include the full path.",
                    "scope": "resource"
                },
                "python.condaPath": {
                    "type": "string",
                    "default": "",
                    "description": "Path to the conda executable to use for activation (version 4.4+).",
                    "scope": "resource"
                },
                "python.sortImports.args": {
                    "type": "array",
                    "description": "Arguments passed in. Each argument is a separate item in the array.",
                    "default": [],
                    "items": {
                        "type": "string"
                    },
                    "scope": "resource"
                },
                "python.sortImports.path": {
                    "type": "string",
                    "description": "Path to isort script, default using inner version",
                    "default": "",
                    "scope": "resource"
                },
                "python.terminal.activateEnvironment": {
                    "type": "boolean",
                    "default": true,
                    "description": "Activate Python Environment in Terminal created using the Extension.",
                    "scope": "resource"
                },
                "python.terminal.executeInFileDir": {
                    "type": "boolean",
                    "default": false,
                    "description": "When executing a file in the terminal, whether to use execute in the file's directory, instead of the current open folder.",
                    "scope": "resource"
                },
                "python.terminal.launchArgs": {
                    "type": "array",
                    "default": [],
                    "description": "Python launch arguments to use when executing a file in the terminal.",
                    "scope": "resource"
                },
                "python.unitTest.cwd": {
                    "type": "string",
                    "default": null,
                    "description": "Optional working directory for unit tests.",
                    "scope": "resource"
                },
                "python.unitTest.debugPort": {
                    "type": "number",
                    "default": 3000,
                    "description": "Port number used for debugging of unittests.",
                    "scope": "resource"
                },
                "python.unitTest.nosetestArgs": {
                    "type": "array",
                    "description": "Arguments passed in. Each argument is a separate item in the array.",
                    "default": [],
                    "items": {
                        "type": "string"
                    },
                    "scope": "resource"
                },
                "python.unitTest.nosetestsEnabled": {
                    "type": "boolean",
                    "default": false,
                    "description": "Whether to enable or disable unit testing using nosetests.",
                    "scope": "resource"
                },
                "python.unitTest.nosetestPath": {
                    "type": "string",
                    "default": "nosetests",
                    "description": "Path to nosetests, you can use a custom version of nosetests by modifying this setting to include the full path.",
                    "scope": "resource"
                },
                "python.unitTest.promptToConfigure": {
                    "type": "boolean",
                    "default": true,
                    "description": "Where to prompt to configure a test framework if potential tests directories are discovered.",
                    "scope": "resource"
                },
                "python.unitTest.pyTestArgs": {
                    "type": "array",
                    "description": "Arguments passed in. Each argument is a separate item in the array.",
                    "default": [],
                    "items": {
                        "type": "string"
                    },
                    "scope": "resource"
                },
                "python.unitTest.pyTestEnabled": {
                    "type": "boolean",
                    "default": false,
                    "description": "Whether to enable or disable unit testing using pytest.",
                    "scope": "resource"
                },
                "python.unitTest.pyTestPath": {
                    "type": "string",
                    "default": "pytest",
                    "description": "Path to pytest (pytest), you can use a custom version of pytest by modifying this setting to include the full path.",
                    "scope": "resource"
                },
                "python.unitTest.unittestArgs": {
                    "type": "array",
                    "description": "Arguments passed in. Each argument is a separate item in the array.",
                    "default": [
                        "-v",
                        "-s",
                        ".",
                        "-p",
                        "*test*.py"
                    ],
                    "items": {
                        "type": "string"
                    },
                    "scope": "resource"
                },
                "python.unitTest.unittestEnabled": {
                    "type": "boolean",
                    "default": false,
                    "description": "Whether to enable or disable unit testing using unittest.",
                    "scope": "resource"
                },
                "python.unitTest.autoTestDiscoverOnSaveEnabled": {
                    "type": "boolean",
                    "default": true,
                    "description": "Whether to enable or disable auto run test discovery when saving a unit test file.",
                    "scope": "resource"
                },
                "python.venvFolders": {
                    "type": "array",
                    "default": [
                        "envs",
                        ".pyenv",
                        ".direnv"
                    ],
                    "description": "Folders in your home directory to look into for virtual environments.",
                    "scope": "resource",
                    "items": {
                        "type": "string"
                    }
                },
                "python.venvPath": {
                    "type": "string",
                    "default": "",
                    "description": "Path to folder with a list of Virtual Environments (e.g. ~/.pyenv, ~/Envs, ~/.virtualenvs).",
                    "scope": "resource"
                },
                "python.workspaceSymbols.ctagsPath": {
                    "type": "string",
                    "default": "ctags",
                    "description": "Fully qualified path to the ctags executable (else leave as ctags, assuming it is in current path).",
                    "scope": "resource"
                },
                "python.workspaceSymbols.enabled": {
                    "type": "boolean",
                    "default": true,
                    "description": "Set to 'false' to disable Workspace Symbol provider using ctags.",
                    "scope": "resource"
                },
                "python.workspaceSymbols.exclusionPatterns": {
                    "type": "array",
                    "default": [
                        "**/site-packages/**"
                    ],
                    "items": {
                        "type": "string"
                    },
                    "description": "Pattern used to exclude files and folders from ctags See http://ctags.sourceforge.net/ctags.html.",
                    "scope": "resource"
                },
                "python.workspaceSymbols.rebuildOnFileSave": {
                    "type": "boolean",
                    "default": true,
                    "description": "Whether to re-build the tags file on when changes made to python files are saved.",
                    "scope": "resource"
                },
                "python.workspaceSymbols.rebuildOnStart": {
                    "type": "boolean",
                    "default": true,
                    "description": "Whether to re-build the tags file on start (defaults to true).",
                    "scope": "resource"
                },
                "python.workspaceSymbols.tagFilePath": {
                    "type": "string",
                    "default": "${workspaceFolder}/.vscode/tags",
                    "description": "Fully qualified path to tag file (exuberant ctag file), used to provide workspace symbols.",
                    "scope": "resource"
                }
            }
        },
        "languages": [
            {
                "id": "pip-requirements",
                "aliases": [
                    "pip requirements",
                    "requirements.txt"
                ],
                "filenames": [
                    "requirements.txt",
                    "constraints.txt",
                    "requirements.in"
                ],
                "filenamePatterns": [
                    "*-requirements.txt",
                    "requirements-*.txt",
                    "constraints-*.txt",
                    "*-constraints.txt",
                    "*-requirements.in",
                    "requirements-*.in"
                ],
                "configuration": "./languages/pip-requirements.json"
            },
            {
                "id": "yaml",
                "filenames": [
                    ".condarc"
                ]
            },
            {
                "id": "toml",
                "filenames": [
                    "Pipfile"
                ]
            },
            {
                "id": "json",
                "filenames": [
                    "Pipfile.lock"
                ]
            },
            {
                "id": "jinja",
                "extensions": [
                    ".jinja2",
                    ".j2"
                ],
                "aliases": [
                    "Jinja"
                ]
            },
            {
                "id": "jupyter",
                "extensions": [
                    ".ipynb"
                ]
            }
        ],
        "grammars": [
            {
                "language": "pip-requirements",
                "scopeName": "source.pip-requirements",
                "path": "./syntaxes/pip-requirements.tmLanguage.json"
            }
        ],
        "jsonValidation": [
            {
                "fileMatch": ".condarc",
                "url": "./schemas/condarc.json"
            },
            {
                "fileMatch": "environment.yml",
                "url": "./schemas/conda-environment.json"
            },
            {
                "fileMatch": "meta.yaml",
                "url": "./schemas/conda-meta.json"
            }
        ],
        "yamlValidation": [
            {
                "fileMatch": ".condarc",
                "url": "./schemas/condarc.json"
            },
            {
                "fileMatch": "environment.yml",
                "url": "./schemas/conda-environment.json"
            },
            {
                "fileMatch": "meta.yaml",
                "url": "./schemas/conda-meta.json"
            }
        ]
    },
    "scripts": {
        "vscode:prepublish": "gulp checkNativeDependencies && tsc -p ./ && npm run compile-webviews",
        "compile": "tsc -watch -p ./",
        "compile-webviews-watch": "gulp compile-webviews-watch",
        "compile-webviews": "gulp compile-webviews",
        "postinstall": "node ./node_modules/vscode/bin/install",
        "test": "node ./out/test/standardTest.js && node ./out/test/multiRootTest.js",
        "test:unittests": "node ./out/test/unittests.js",
        "testDebugger": "node ./out/test/debuggerTest.js",
        "testSingleWorkspace": "node ./out/test/standardTest.js",
        "testMultiWorkspace": "node ./out/test/multiRootTest.js",
        "testAnalysisEngine": "node ./out/test/analysisEngineTest.js",
        "testPerformance": "node ./out/test/performanceTest.js",
        "precommit": "node gulpfile.js precommit=true",
        "lint-staged": "node gulpfile.js",
        "lint": "tslint src/**/*.ts -t verbose",
        "clean": "gulp clean",
        "clean:ptvsd": "gulp clean:ptvsd",
        "cover:enable": "gulp cover:enable",
        "debugger-coverage": "gulp debugger-coverage",
        "cover:inlinesource": "gulp inlinesource"
    },
    "dependencies": {
        "@jupyterlab/services": "^3.1.4",
        "@nteract/transform-dataresource": "^4.3.5",
        "@nteract/transform-geojson": "^3.2.3",
        "@nteract/transform-model-debug": "^3.2.3",
        "@nteract/transform-plotly": "^3.2.3",
        "@nteract/transforms": "^4.4.4",
        "@types/prismjs": "^1.9.0",
        "ansi-to-html": "^0.6.7",
        "arch": "^2.1.0",
        "azure-storage": "^2.10.1",
        "diff-match-patch": "^1.0.0",
        "dotenv": "^5.0.1",
        "fs-extra": "^4.0.3",
        "fuzzy": "^0.1.3",
        "get-port": "^3.2.0",
        "getos": "^3.1.0",
        "glob": "^7.1.2",
        "iconv-lite": "^0.4.21",
        "inversify": "^4.11.1",
        "line-by-line": "^0.1.6",
        "lodash": "^4.17.5",
        "md5": "^2.2.1",
        "minimatch": "^3.0.4",
        "named-js-regexp": "^1.3.3",
        "node-stream-zip": "^1.6.0",
        "opn": "^5.3.0",
        "pidusage": "^1.2.0",
        "prismjs": "^1.15.0",
        "promisify-node": "^0.5.0",
        "react-json-tree": "^0.11.0",
        "reflect-metadata": "^0.1.12",
        "request": "^2.87.0",
        "request-progress": "^3.0.0",
        "rxjs": "^5.5.9",
        "semver": "^5.5.0",
        "styled-jsx": "^3.1.0",
        "sudo-prompt": "^8.2.0",
        "temp": "^0.8.3",
        "tmp": "^0.0.29",
        "tree-kill": "^1.2.0",
        "typed-promisify": "^0.4.0",
        "typed-react-markdown": "^0.1.0",
        "typescript-char": "^0.0.0",
        "uint64be": "^1.0.1",
        "unicode": "^10.0.0",
        "uninstall": "^0.0.0",
        "untildify": "^3.0.2",
        "vscode-debugadapter": "^1.28.0",
        "vscode-debugprotocol": "^1.28.0",
        "vscode-extension-telemetry": "^0.1.0",
        "vscode-languageclient": "^4.4.0",
        "vscode-languageserver": "^4.4.0",
        "vscode-languageserver-protocol": "^3.10.3",
        "winreg": "^1.2.4",
        "xml2js": "^0.4.19"
    },
    "devDependencies": {
        "@babel/core": "^7.1.0",
        "@babel/preset-env": "^7.1.0",
        "@babel/preset-react": "^7.0.0",
        "@types/chai": "^4.1.2",
        "@types/chai-arrays": "^1.0.2",
        "@types/chai-as-promised": "^7.1.0",
        "@types/del": "^3.0.0",
        "@types/dotenv": "^4.0.3",
        "@types/download": "^6.2.2",
        "@types/enzyme": "^3.1.14",
        "@types/enzyme-adapter-react-16": "^1.0.3",
        "@types/event-stream": "^3.3.33",
        "@types/fs-extra": "^5.0.1",
        "@types/get-port": "^3.2.0",
        "@types/glob": "^5.0.35",
        "@types/iconv-lite": "^0.0.1",
        "@types/istanbul": "^0.4.29",
        "@types/jsdom": "^11.12.0",
        "@types/lodash": "^4.14.104",
        "@types/md5": "^2.1.32",
        "@types/mocha": "^2.2.48",
        "@types/node": "9.4.7",
        "@types/promisify-node": "^0.4.0",
        "@types/react": "^16.4.14",
        "@types/react-dom": "^16.0.8",
        "@types/react-json-tree": "^0.6.8",
        "@types/request": "^2.47.0",
        "@types/semver": "^5.5.0",
        "@types/shortid": "^0.0.29",
        "@types/sinon": "^4.3.0",
        "@types/temp": "^0.8.32",
        "@types/tmp": "0.0.33",
        "@types/untildify": "^3.0.0",
        "@types/uuid": "^3.4.3",
        "@types/winreg": "^1.2.30",
        "@types/xml2js": "^0.4.2",
        "JSONStream": "^1.3.2",
        "babel-loader": "^8.0.3",
        "babel-plugin-inline-json-import": "^0.3.1",
        "babel-plugin-prismjs": "^1.0.2",
        "babel-plugin-transform-runtime": "^6.23.0",
        "babel-polyfill": "^6.26.0",
        "chai": "^4.1.2",
        "chai-arrays": "^2.0.0",
        "chai-as-promised": "^7.1.1",
        "codecov": "^3.0.0",
        "colors": "^1.2.1",
        "cross-spawn": "^6.0.5",
        "css-loader": "^1.0.0",
        "debounce": "^1.1.0",
        "decache": "^4.4.0",
        "del": "^3.0.0",
        "download": "^7.0.0",
        "enzyme": "^3.7.0",
        "enzyme-adapter-react-16": "^1.6.0",
        "event-stream": "^3.3.4",
        "file-loader": "^2.0.0",
        "flat": "^4.0.0",
        "gulp": "^4.0.0",
        "gulp-debounced-watch": "^1.0.4",
        "gulp-filter": "^5.1.0",
        "gulp-gitmodified": "^1.1.1",
        "gulp-inline-source": "^3.2.0",
        "gulp-json-editor": "^2.2.2",
        "gulp-sourcemaps": "^2.6.4",
        "gulp-typescript": "^4.0.1",
        "gulp-watch": "^5.0.0",
<<<<<<< HEAD
        "html-webpack-plugin": "^3.2.0",
        "husky": "^0.14.3",
=======
        "husky": "^1.1.2",
>>>>>>> 724bcce3
        "is-running": "^2.1.0",
        "istanbul": "^0.4.5",
        "jsdom": "^12.2.0",
        "json-loader": "^0.5.7",
        "mocha": "^5.0.4",
        "mocha-junit-reporter": "^1.17.0",
        "node-has-native-dependencies": "^1.0.2",
        "raw-loader": "^0.5.1",
        "react": "^16.5.2",
        "react-dev-utils": "^5.0.2",
        "react-dom": "^16.5.2",
        "relative": "^3.0.2",
        "remap-istanbul": "^0.10.1",
        "retyped-diff-match-patch-tsd-ambient": "^1.0.0-0",
        "shortid": "^2.2.8",
        "sinon": "^4.4.5",
        "style-loader": "^0.23.0",
        "svg-inline-loader": "^0.8.0",
        "ts-mockito": "^2.3.1",
        "tslint": "^5.9.1",
        "tslint-eslint-rules": "^5.1.0",
        "tslint-microsoft-contrib": "^5.0.3",
        "typemoq": "^2.1.0",
        "typescript": "^3.1.3",
        "typescript-formatter": "^7.1.0",
        "url-loader": "^1.1.1",
        "uuid": "^3.3.2",
        "vscode": "^1.1.21",
        "vscode-debugadapter-testsupport": "^1.27.0",
        "webpack": "^4.20.2",
        "webpack-fix-default-import-plugin": "^1.0.3",
        "yargs": "^12.0.2"
    },
    "__metadata": {
        "id": "f1f59ae4-9318-4f3c-a9b5-81b2eaa5f8a5",
        "publisherDisplayName": "Microsoft",
        "publisherId": "998b010b-e2af-44a5-a6cd-0b5fd3b9b6f8"
    }
}<|MERGE_RESOLUTION|>--- conflicted
+++ resolved
@@ -1761,12 +1761,8 @@
         "gulp-sourcemaps": "^2.6.4",
         "gulp-typescript": "^4.0.1",
         "gulp-watch": "^5.0.0",
-<<<<<<< HEAD
         "html-webpack-plugin": "^3.2.0",
-        "husky": "^0.14.3",
-=======
         "husky": "^1.1.2",
->>>>>>> 724bcce3
         "is-running": "^2.1.0",
         "istanbul": "^0.4.5",
         "jsdom": "^12.2.0",
