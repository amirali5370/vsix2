--- conflicted
+++ resolved
@@ -1532,13 +1532,12 @@
                 "url": "./schemas/condarc.json"
             },
             {
-<<<<<<< HEAD
+                "fileMatch": "environment.yml",
+                "url": "./schemas/conda-environment.json"
+            },
+            {
                 "fileMatch": "meta.yaml",
                 "url": "./schemas/conda-meta.json"
-=======
-                "fileMatch": "environment.yml",
-                "url": "./schemas/conda-environment.json"
->>>>>>> 0b287a51
             }
         ],
         "yamlValidation": [
@@ -1547,13 +1546,12 @@
                 "url": "./schemas/condarc.json"
             },
             {
-<<<<<<< HEAD
+                "fileMatch": "environment.yml",
+                "url": "./schemas/conda-environment.json"
+            },
+            {
                 "fileMatch": "meta.yaml",
                 "url": "./schemas/conda-meta.json"
-=======
-                "fileMatch": "environment.yml",
-                "url": "./schemas/conda-environment.json"
->>>>>>> 0b287a51
             }
         ]
     },
