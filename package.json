{
    "name": "python",
    "displayName": "Python",
    "description": "Linting, Debugging (multi-threaded, remote), Intellisense, Jupyter Notebooks, code formatting, refactoring, unit tests, and more.",
    "version": "2021.3.0-dev",
    "featureFlags": {
        "usingNewInterpreterStorage": true
    },
    "languageServerVersion": "0.5.30",
    "publisher": "ms-python",
    "enableProposedApi": true,
    "author": {
        "name": "Microsoft Corporation"
    },
    "license": "MIT",
    "homepage": "https://github.com/Microsoft/vscode-python",
    "repository": {
        "type": "git",
        "url": "https://github.com/Microsoft/vscode-python"
    },
    "bugs": {
        "url": "https://github.com/Microsoft/vscode-python/issues"
    },
    "qna": "https://stackoverflow.com/questions/tagged/visual-studio-code+python",
    "icon": "icon.png",
    "galleryBanner": {
        "color": "#1e415e",
        "theme": "dark"
    },
    "engines": {
        "vscode": "^1.53.0"
    },
    "keywords": [
        "python",
        "django",
        "unittest",
        "multi-root ready"
    ],
    "categories": [
        "Programming Languages",
        "Debuggers",
        "Linters",
        "Formatters",
        "Other",
        "Extension Packs",
        "Data Science",
        "Machine Learning",
        "Notebooks"
    ],
    "requiresWorkspaceTrust": "onStart",
    "activationEvents": [
        "onLanguage:python",
        "onDebugResolve:python",
        "onCommand:python.execInTerminal",
        "onCommand:python.sortImports",
        "onCommand:python.runtests",
        "onCommand:python.debugtests",
        "onCommand:python.setInterpreter",
        "onCommand:python.setShebangInterpreter",
        "onCommand:python.viewTestUI",
        "onCommand:python.viewLanguageServerOutput",
        "onCommand:python.viewTestOutput",
        "onCommand:python.viewOutput",
        "onCommand:python.selectAndRunTestMethod",
        "onCommand:python.selectAndDebugTestMethod",
        "onCommand:python.selectAndRunTestFile",
        "onCommand:python.runCurrentTestFile",
        "onCommand:python.runFailedTests",
        "onCommand:python.execSelectionInTerminal",
        "onCommand:python.execSelectionInDjangoShell",
        "onCommand:python.buildWorkspaceSymbols",
        "onCommand:python.startREPL",
        "onCommand:python.goToPythonObject",
        "onCommand:python.setLinter",
        "onCommand:python.enableLinting",
        "onCommand:python.createTerminal",
        "onCommand:python.discoverTests",
        "onCommand:python.configureTests",
        "onCommand:python.switchOffInsidersChannel",
        "onCommand:python.switchToDailyChannel",
        "onCommand:python.switchToWeeklyChannel",
        "onCommand:python.clearWorkspaceInterpreter",
        "onCommand:python.resetInterpreterSecurityStorage",
        "onCommand:python.startPage.open",
        "onCommand:python.enableSourceMapSupport",
        "onCommand:python.launchTensorBoard",
        "workspaceContains:mspythonconfig.json",
        "workspaceContains:pyproject.toml",
        "workspaceContains:Pipfile",
        "workspaceContains:setup.py",
        "workspaceContains:requirements.txt",
        "workspaceContains:manage.py",
        "workspaceContains:app.py"
    ],
    "main": "./out/client/extension",
    "contributes": {
        "keybindings": [
            {
                "command": "python.execSelectionInTerminal",
                "key": "shift+enter",
                "when": "editorTextFocus && editorLangId == python && !findInputFocussed && !replaceInputFocussed && !jupyter.ownsSelection && !notebookEditorFocused"
            }
        ],
        "commands": [
            {
                "command": "python.enableSourceMapSupport",
                "title": "%python.command.python.enableSourceMapSupport.title%",
                "category": "Python"
            },
            {
                "command": "python.sortImports",
                "title": "%python.command.python.sortImports.title%",
                "category": "Python Refactor"
            },
            {
                "command": "python.startREPL",
                "title": "%python.command.python.startREPL.title%",
                "category": "Python"
            },
            {
                "command": "python.createTerminal",
                "title": "%python.command.python.createTerminal.title%",
                "category": "Python"
            },
            {
                "command": "python.buildWorkspaceSymbols",
                "title": "%python.command.python.buildWorkspaceSymbols.title%",
                "category": "Python"
            },
            {
                "command": "python.openTestNodeInEditor",
                "title": "Open",
                "icon": {
                    "light": "resources/light/open-file.svg",
                    "dark": "resources/dark/open-file.svg"
                }
            },
            {
                "command": "python.runTestNode",
                "title": "Run",
                "icon": {
                    "light": "resources/light/start.svg",
                    "dark": "resources/dark/start.svg"
                }
            },
            {
                "command": "python.debugTestNode",
                "title": "Debug",
                "icon": {
                    "light": "resources/light/debug.svg",
                    "dark": "resources/dark/debug.svg"
                }
            },
            {
                "command": "python.runtests",
                "title": "%python.command.python.runtests.title%",
                "category": "Python",
                "icon": {
                    "light": "resources/light/run-tests.svg",
                    "dark": "resources/dark/run-tests.svg"
                }
            },
            {
                "command": "python.debugtests",
                "title": "%python.command.python.debugtests.title%",
                "category": "Python",
                "icon": {
                    "light": "resources/light/debug.svg",
                    "dark": "resources/dark/debug.svg"
                }
            },
            {
                "command": "python.execInTerminal",
                "title": "%python.command.python.execInTerminal.title%",
                "category": "Python"
            },
            {
                "command": "python.execInTerminal-icon",
                "title": "%python.command.python.execInTerminal.title%",
                "category": "Python",
                "icon": {
                    "light": "resources/light/run-file.svg",
                    "dark": "resources/dark/run-file.svg"
                }
            },
            {
                "command": "python.setInterpreter",
                "title": "%python.command.python.setInterpreter.title%",
                "category": "Python"
            },
            {
                "command": "python.switchOffInsidersChannel",
                "title": "%python.command.python.switchOffInsidersChannel.title%",
                "category": "Python"
            },
            {
                "command": "python.switchToDailyChannel",
                "title": "%python.command.python.switchToDailyChannel.title%",
                "category": "Python"
            },
            {
                "command": "python.switchToWeeklyChannel",
                "title": "%python.command.python.switchToWeeklyChannel.title%",
                "category": "Python"
            },
            {
                "command": "python.clearWorkspaceInterpreter",
                "title": "%python.command.python.clearWorkspaceInterpreter.title%",
                "category": "Python"
            },
            {
                "command": "python.resetInterpreterSecurityStorage",
                "title": "%python.command.python.resetInterpreterSecurityStorage.title%",
                "category": "Python"
            },
            {
                "command": "python.refactorExtractVariable",
                "title": "%python.command.python.refactorExtractVariable.title%",
                "category": "Python Refactor"
            },
            {
                "command": "python.refactorExtractMethod",
                "title": "%python.command.python.refactorExtractMethod.title%",
                "category": "Python Refactor"
            },
            {
                "command": "python.viewTestOutput",
                "title": "%python.command.python.viewTestOutput.title%",
                "category": "Python",
                "icon": {
                    "light": "resources/light/repl.svg",
                    "dark": "resources/dark/repl.svg"
                }
            },
            {
                "command": "python.viewLanguageServerOutput",
                "title": "%python.command.python.viewLanguageServerOutput.title%",
                "category": "Python",
                "enablement": "python.hasLanguageServerOutputChannel"
            },
            {
                "command": "python.viewOutput",
                "title": "%python.command.python.viewOutput.title%",
                "category": "Python",
                "icon": {
                    "light": "resources/light/repl.svg",
                    "dark": "resources/dark/repl.svg"
                }
            },
            {
                "command": "python.selectAndRunTestMethod",
                "title": "%python.command.python.selectAndRunTestMethod.title%",
                "category": "Python"
            },
            {
                "command": "python.selectAndDebugTestMethod",
                "title": "%python.command.python.selectAndDebugTestMethod.title%",
                "category": "Python"
            },
            {
                "command": "python.selectAndRunTestFile",
                "title": "%python.command.python.selectAndRunTestFile.title%",
                "category": "Python"
            },
            {
                "command": "python.runCurrentTestFile",
                "title": "%python.command.python.runCurrentTestFile.title%",
                "category": "Python"
            },
            {
                "command": "python.runFailedTests",
                "title": "%python.command.python.runFailedTests.title%",
                "category": "Python",
                "icon": {
                    "light": "resources/light/run-failed-tests.svg",
                    "dark": "resources/dark/run-failed-tests.svg"
                }
            },
            {
                "command": "python.discoverTests",
                "title": "%python.command.python.discoverTests.title%",
                "category": "Python",
                "icon": {
                    "light": "resources/light/refresh.svg",
                    "dark": "resources/dark/refresh.svg"
                }
            },
            {
                "command": "python.discoveringTests",
                "title": "%python.command.python.discoveringTests.title%",
                "category": "Python",
                "icon": {
                    "light": "resources/light/discovering-tests.svg",
                    "dark": "resources/dark/discovering-tests.svg"
                }
            },
            {
                "command": "python.stopTests",
                "title": "%python.command.python.stopTests.title%",
                "category": "Python",
                "icon": {
                    "light": "resources/light/stop.svg",
                    "dark": "resources/dark/stop.svg"
                }
            },
            {
                "command": "python.configureTests",
                "title": "%python.command.python.configureTests.title%",
                "category": "Python"
            },
            {
                "command": "python.execSelectionInTerminal",
                "title": "%python.command.python.execSelectionInTerminal.title%",
                "category": "Python"
            },
            {
                "command": "python.execSelectionInDjangoShell",
                "title": "%python.command.python.execSelectionInDjangoShell.title%",
                "category": "Python"
            },
            {
                "command": "python.goToPythonObject",
                "title": "%python.command.python.goToPythonObject.title%",
                "category": "Python"
            },
            {
                "command": "python.setLinter",
                "title": "%python.command.python.setLinter.title%",
                "category": "Python"
            },
            {
                "command": "python.enableLinting",
                "title": "%python.command.python.enableLinting.title%",
                "category": "Python"
            },
            {
                "command": "python.runLinting",
                "title": "%python.command.python.runLinting.title%",
                "category": "Python"
            },
            {
                "command": "python.startPage.open",
                "title": "%python.command.python.startPage.open.title%",
                "category": "Python"
            },
            {
                "command": "python.analysis.clearCache",
                "title": "%python.command.python.analysis.clearCache.title%",
                "category": "Python"
            },
            {
                "command": "python.analysis.restartLanguageServer",
                "title": "%python.command.python.analysis.restartLanguageServer.title%",
                "category": "Python"
            },
            {
                "command": "python.launchTensorBoard",
                "title": "%python.command.python.launchTensorBoard.title%",
                "category": "Python"
            }
        ],
        "menus": {
            "editor/context": [
                {
                    "command": "python.refactorExtractVariable",
                    "title": "Refactor: Extract Variable",
                    "group": "Refactor",
                    "when": "editorHasSelection && editorLangId == python && !notebookEditorFocused"
                },
                {
                    "command": "python.refactorExtractMethod",
                    "title": "Refactor: Extract Method",
                    "group": "Refactor",
                    "when": "editorHasSelection && editorLangId == python && !notebookEditorFocused"
                },
                {
                    "command": "python.sortImports",
                    "title": "Refactor: Sort Imports",
                    "group": "Refactor",
                    "when": "editorLangId == python && !notebookEditorFocused"
                },
                {
                    "command": "python.execSelectionInTerminal",
                    "group": "Python",
                    "when": "editorFocus && editorLangId == python"
                },
                {
                    "command": "python.execSelectionInDjangoShell",
                    "group": "Python",
                    "when": "editorHasSelection && editorLangId == python && python.isDjangoProject"
                },
                {
                    "when": "resourceLangId == python",
                    "command": "python.execInTerminal",
                    "group": "Python"
                },
                {
                    "when": "resourceLangId == python",
                    "command": "python.runCurrentTestFile",
                    "group": "Python"
                }
            ],
            "editor/title": [
                {
                    "command": "python.execInTerminal-icon",
                    "title": "%python.command.python.execInTerminal.title%",
                    "group": "navigation",
                    "when": "resourceLangId == python && python.showPlayIcon && !isInDiffEditor"
                }
            ],
            "explorer/context": [
                {
                    "when": "resourceLangId == python && !busyTests && !notebookEditorFocused",
                    "command": "python.runtests",
                    "group": "Python"
                },
                {
                    "when": "resourceLangId == python && !busyTests && !notebookEditorFocused",
                    "command": "python.debugtests",
                    "group": "Python"
                },
                {
                    "when": "resourceLangId == python",
                    "command": "python.execInTerminal",
                    "group": "Python"
                }
            ],
            "commandPalette": [
                {
                    "command": "python.switchOffInsidersChannel",
                    "title": "%python.command.python.switchOffInsidersChannel.title%",
                    "category": "Python",
                    "when": "config.python.insidersChannel != 'default'"
                },
                {
                    "command": "python.switchToDailyChannel",
                    "title": "%python.command.python.switchToDailyChannel.title%",
                    "category": "Python",
                    "when": "config.python.insidersChannel != 'daily'"
                },
                {
                    "command": "python.switchToWeeklyChannel",
                    "title": "%python.command.python.switchToWeeklyChannel.title%",
                    "category": "Python",
                    "when": "config.python.insidersChannel != 'weekly'"
                },
                {
                    "command": "python.clearWorkspaceInterpreter",
                    "title": "%python.command.python.clearWorkspaceInterpreter.title%",
                    "category": "Python"
                },
                {
                    "command": "python.resetInterpreterSecurityStorage",
                    "title": "%python.command.python.resetInterpreterSecurityStorage.title%",
                    "category": "Python"
                },
                {
                    "command": "python.viewOutput",
                    "title": "%python.command.python.viewOutput.title%",
                    "category": "Python"
                },
                {
                    "command": "python.runTestNode",
                    "title": "Run",
                    "category": "Python",
                    "when": "config.noExists"
                },
                {
                    "command": "python.discoveringTests",
                    "category": "Python",
                    "when": "config.noExists"
                },
                {
                    "command": "python.stopTests",
                    "category": "Python",
                    "when": "config.noExists"
                },
                {
                    "command": "python.debugTestNode",
                    "title": "Debug",
                    "category": "Python",
                    "when": "config.noExists"
                },
                {
                    "command": "python.openTestNodeInEditor",
                    "title": "Open",
                    "category": "Python",
                    "when": "config.noExists"
                },
                {
                    "command": "python.startPage.open",
                    "title": "%python.command.python.startPage.open.title%",
                    "category": "Python"
                },
                {
                    "command": "python.launchTensorBoard",
                    "category": "Python"
                }
            ],
            "view/title": [
                {
                    "command": "python.debugtests",
                    "when": "view == python_tests && !busyTests",
                    "group": "navigation@3"
                },
                {
                    "command": "python.runtests",
                    "when": "view == python_tests && !busyTests",
                    "group": "navigation@1"
                },
                {
                    "command": "python.stopTests",
                    "when": "view == python_tests && busyTests",
                    "group": "navigation@1"
                },
                {
                    "command": "python.discoverTests",
                    "when": "view == python_tests && !busyTests",
                    "group": "navigation@4"
                },
                {
                    "command": "python.discoveringTests",
                    "when": "view == python_tests && discoveringTests",
                    "group": "navigation@4"
                },
                {
                    "command": "python.runFailedTests",
                    "when": "view == python_tests && hasFailedTests && !busyTests",
                    "group": "navigation@2"
                },
                {
                    "command": "python.viewTestOutput",
                    "when": "view == python_tests",
                    "group": "navigation@5"
                }
            ],
            "view/item/context": [
                {
                    "command": "python.runtests",
                    "when": "view == python_tests && viewItem == testWorkspaceFolder && !busyTests",
                    "group": "inline@0"
                },
                {
                    "command": "python.debugtests",
                    "when": "view == python_tests && viewItem == testWorkspaceFolder && !busyTests",
                    "group": "inline@1"
                },
                {
                    "command": "python.discoverTests",
                    "when": "view == python_tests && viewItem == testWorkspaceFolder && !busyTests",
                    "group": "inline@2"
                },
                {
                    "command": "python.openTestNodeInEditor",
                    "when": "view == python_tests && viewItem == function",
                    "group": "inline@2"
                },
                {
                    "command": "python.debugTestNode",
                    "when": "view == python_tests && viewItem == function && !busyTests",
                    "group": "inline@1"
                },
                {
                    "command": "python.runTestNode",
                    "when": "view == python_tests && viewItem == function && !busyTests",
                    "group": "inline@0"
                },
                {
                    "command": "python.openTestNodeInEditor",
                    "when": "view == python_tests && viewItem == file",
                    "group": "inline@2"
                },
                {
                    "command": "python.debugTestNode",
                    "when": "view == python_tests && viewItem == file && !busyTests",
                    "group": "inline@1"
                },
                {
                    "command": "python.runTestNode",
                    "when": "view == python_tests && viewItem == file && !busyTests",
                    "group": "inline@0"
                },
                {
                    "command": "python.openTestNodeInEditor",
                    "when": "view == python_tests && viewItem == suite",
                    "group": "inline@2"
                },
                {
                    "command": "python.debugTestNode",
                    "when": "view == python_tests && viewItem == suite && !busyTests",
                    "group": "inline@1"
                },
                {
                    "command": "python.runTestNode",
                    "when": "view == python_tests && viewItem == suite && !busyTests",
                    "group": "inline@0"
                }
            ]
        },
        "breakpoints": [
            {
                "language": "python"
            },
            {
                "language": "html"
            },
            {
                "language": "jinja"
            }
        ],
        "debuggers": [
            {
                "type": "python",
                "label": "Python",
                "languages": [
                    "python"
                ],
                "variables": {
                    "pickProcess": "python.pickLocalProcess"
                },
                "configurationSnippets": [],
                "configurationAttributes": {
                    "launch": {
                        "properties": {
                            "module": {
                                "type": "string",
                                "description": "Name of the module to be debugged.",
                                "default": ""
                            },
                            "program": {
                                "type": "string",
                                "description": "Absolute path to the program.",
                                "default": "${file}"
                            },
                            "python": {
                                "type": "string",
                                "description": "Absolute path to the Python interpreter executable; overrides workspace configuration if set.",
                                "default": "${command:python.interpreterPath}"
                            },
                            "pythonArgs": {
                                "type": "array",
                                "description": "Command-line arguments passed to the Python interpreter. To pass arguments to the debug target, use \"args\".",
                                "default": [],
                                "items": {
                                    "type": "string"
                                }
                            },
                            "args": {
                                "type": "array",
                                "description": "Command line arguments passed to the program",
                                "default": [],
                                "items": {
                                    "type": "string"
                                }
                            },
                            "stopOnEntry": {
                                "type": "boolean",
                                "description": "Automatically stop after launch.",
                                "default": false
                            },
                            "showReturnValue": {
                                "type": "boolean",
                                "description": "Show return value of functions when stepping.",
                                "default": true
                            },
                            "console": {
                                "enum": [
                                    "internalConsole",
                                    "integratedTerminal",
                                    "externalTerminal"
                                ],
                                "description": "Where to launch the debug target: internal console, integrated terminal, or external terminal.",
                                "default": "integratedTerminal"
                            },
                            "cwd": {
                                "type": "string",
                                "description": "Absolute path to the working directory of the program being debugged. Default is the root directory of the file (leave empty).",
                                "default": "${workspaceFolder}"
                            },
                            "env": {
                                "type": "object",
                                "description": "Environment variables defined as a key value pair. Property ends up being the Environment Variable and the value of the property ends up being the value of the Env Variable.",
                                "default": {},
                                "additionalProperties": {
                                    "type": "string"
                                }
                            },
                            "envFile": {
                                "type": "string",
                                "description": "Absolute path to a file containing environment variable definitions.",
                                "default": "${workspaceFolder}/.env"
                            },
                            "port": {
                                "type": "number",
                                "description": "Debug port (default is 0, resulting in the use of a dynamic port).",
                                "default": 0
                            },
                            "host": {
                                "type": "string",
                                "description": "IP address of the of the local debug server (default is localhost).",
                                "default": "localhost"
                            },
                            "pathMappings": {
                                "type": "array",
                                "label": "Path mappings.",
                                "items": {
                                    "type": "object",
                                    "label": "Path mapping",
                                    "required": [
                                        "localRoot",
                                        "remoteRoot"
                                    ],
                                    "properties": {
                                        "localRoot": {
                                            "type": "string",
                                            "label": "Local source root.",
                                            "default": "${workspaceFolder}"
                                        },
                                        "remoteRoot": {
                                            "type": "string",
                                            "label": "Remote source root.",
                                            "default": ""
                                        }
                                    }
                                },
                                "default": []
                            },
                            "logToFile": {
                                "type": "boolean",
                                "description": "Enable logging of debugger events to a log file.",
                                "default": false
                            },
                            "redirectOutput": {
                                "type": "boolean",
                                "description": "Redirect output.",
                                "default": true
                            },
                            "justMyCode": {
                                "type": "boolean",
                                "description": "Debug only user-written code.",
                                "default": true
                            },
                            "gevent": {
                                "type": "boolean",
                                "description": "Enable debugging of gevent monkey-patched code.",
                                "default": false
                            },
                            "django": {
                                "type": "boolean",
                                "description": "Django debugging.",
                                "default": false
                            },
                            "jinja": {
                                "enum": [
                                    true,
                                    false,
                                    null
                                ],
                                "description": "Jinja template debugging (e.g. Flask).",
                                "default": null
                            },
                            "sudo": {
                                "type": "boolean",
                                "description": "Running debug program under elevated permissions (on Unix).",
                                "default": false
                            },
                            "pyramid": {
                                "type": "boolean",
                                "description": "Whether debugging Pyramid applications",
                                "default": false
                            },
                            "subProcess": {
                                "type": "boolean",
                                "description": "Whether to enable Sub Process debugging",
                                "default": false
                            }
                        }
                    },
                    "test": {
                        "properties": {
                            "pythonPath": {
                                "type": "string",
                                "description": "Path (fully qualified) to python executable. Defaults to the value in settings",
                                "default": "${command:python.interpreterPath}"
                            },
                            "stopOnEntry": {
                                "type": "boolean",
                                "description": "Automatically stop after launch.",
                                "default": false
                            },
                            "showReturnValue": {
                                "type": "boolean",
                                "description": "Show return value of functions when stepping.",
                                "default": true
                            },
                            "console": {
                                "enum": [
                                    "internalConsole",
                                    "integratedTerminal",
                                    "externalTerminal"
                                ],
                                "description": "Where to launch the debug target: internal console, integrated terminal, or external terminal.",
                                "default": "internalConsole"
                            },
                            "cwd": {
                                "type": "string",
                                "description": "Absolute path to the working directory of the program being debugged. Default is the root directory of the file (leave empty).",
                                "default": "${workspaceFolder}"
                            },
                            "env": {
                                "type": "object",
                                "description": "Environment variables defined as a key value pair. Property ends up being the Environment Variable and the value of the property ends up being the value of the Env Variable.",
                                "default": {},
                                "additionalProperties": {
                                    "type": "string"
                                }
                            },
                            "envFile": {
                                "type": "string",
                                "description": "Absolute path to a file containing environment variable definitions.",
                                "default": "${workspaceFolder}/.env"
                            },
                            "redirectOutput": {
                                "type": "boolean",
                                "description": "Redirect output.",
                                "default": true
                            },
                            "justMyCode": {
                                "type": "boolean",
                                "description": "Debug only user-written code.",
                                "default": true
                            }
                        }
                    },
                    "attach": {
                        "properties": {
                            "connect": {
                                "type": "object",
                                "label": "Attach by connecting to debugpy over a socket.",
                                "properties": {
                                    "port": {
                                        "type": "number",
                                        "description": "Port to connect to."
                                    },
                                    "host": {
                                        "type": "string",
                                        "description": "Hostname or IP address to connect to.",
                                        "default": "127.0.0.1"
                                    }
                                },
                                "required": [
                                    "port"
                                ]
                            },
                            "listen": {
                                "type": "object",
                                "label": "Attach by listening for incoming socket connection from debugpy",
                                "properties": {
                                    "port": {
                                        "type": "number",
                                        "description": "Port to listen on."
                                    },
                                    "host": {
                                        "type": "string",
                                        "description": "Hostname or IP address of the interface to listen on.",
                                        "default": "127.0.0.1"
                                    }
                                },
                                "required": [
                                    "port"
                                ]
                            },
                            "port": {
                                "type": "number",
                                "description": "Port to connect to."
                            },
                            "host": {
                                "type": "string",
                                "description": "Hostname or IP address to connect to.",
                                "default": "127.0.0.1"
                            },
                            "pathMappings": {
                                "type": "array",
                                "label": "Path mappings.",
                                "items": {
                                    "type": "object",
                                    "label": "Path mapping",
                                    "required": [
                                        "localRoot",
                                        "remoteRoot"
                                    ],
                                    "properties": {
                                        "localRoot": {
                                            "type": "string",
                                            "label": "Local source root.",
                                            "default": "${workspaceFolder}"
                                        },
                                        "remoteRoot": {
                                            "type": "string",
                                            "label": "Remote source root.",
                                            "default": ""
                                        }
                                    }
                                },
                                "default": []
                            },
                            "logToFile": {
                                "type": "boolean",
                                "description": "Enable logging of debugger events to a log file.",
                                "default": false
                            },
                            "redirectOutput": {
                                "type": "boolean",
                                "description": "Redirect output.",
                                "default": true
                            },
                            "justMyCode": {
                                "type": "boolean",
                                "description": "Debug only user-written code.",
                                "default": true
                            },
                            "django": {
                                "type": "boolean",
                                "description": "Django debugging.",
                                "default": false
                            },
                            "jinja": {
                                "enum": [
                                    true,
                                    false,
                                    null
                                ],
                                "description": "Jinja template debugging (e.g. Flask).",
                                "default": null
                            },
                            "subProcess": {
                                "type": "boolean",
                                "description": "Whether to enable Sub Process debugging",
                                "default": false
                            },
                            "showReturnValue": {
                                "type": "boolean",
                                "description": "Show return value of functions when stepping.",
                                "default": true
                            },
                            "processId": {
                                "anyOf": [
                                    {
                                        "enum": [
                                            "${command:pickProcess}"
                                        ],
                                        "description": "Use process picker to select a process to attach, or Process ID as integer.",
                                        "default": "${command:pickProcess}"
                                    },
                                    {
                                        "type": "integer",
                                        "description": "ID of the local process to attach to."
                                    }
                                ]
                            }
                        }
                    }
                }
            }
        ],
        "configuration": {
            "type": "object",
            "title": "Python",
            "properties": {
                "python.diagnostics.sourceMapsEnabled": {
                    "type": "boolean",
                    "default": false,
                    "description": "Enable source map support for meaningful stack traces in error logs.",
                    "scope": "application"
                },
                "python.autoComplete.addBrackets": {
                    "type": "boolean",
                    "default": false,
                    "description": "Automatically add brackets for functions.",
                    "scope": "resource"
                },
                "python.autoComplete.extraPaths": {
                    "type": "array",
                    "default": [],
                    "description": "List of paths to libraries and the like that need to be imported by auto complete engine. E.g. when using Google App SDK, the paths are not in system path, hence need to be added into this list.",
                    "scope": "resource"
                },
                "python.autoComplete.showAdvancedMembers": {
                    "type": "boolean",
                    "default": true,
                    "description": "Controls appearance of methods with double underscores in the completion list.",
                    "scope": "resource"
                },
                "python.autoComplete.typeshedPaths": {
                    "type": "array",
                    "items": {
                        "type": "string"
                    },
                    "default": [],
                    "description": "Specifies paths to local typeshed repository clone(s) for the Python language server.",
                    "scope": "resource"
                },
                "python.autoUpdateLanguageServer": {
                    "type": "boolean",
                    "default": true,
                    "description": "Automatically update the language server.",
                    "scope": "application"
                },
                "python.logging.level": {
                    "type": "string",
                    "default": "error",
                    "enum": [
                        "off",
                        "error",
                        "warn",
                        "info",
                        "debug"
                    ],
                    "description": "The logging level the extension logs at, defaults to 'error'",
                    "scope": "machine"
                },
                "python.experiments.enabled": {
                    "type": "boolean",
                    "default": true,
                    "description": "Enables/disables A/B tests.",
                    "scope": "machine"
                },
                "python.defaultInterpreterPath": {
                    "type": "string",
                    "default": "python",
                    "description": "Path to Python, you can use a custom version of Python by modifying this setting to include the full path.",
                    "scope": "machine"
                },
                "python.experiments.optInto": {
                    "type": "array",
                    "default": [],
                    "items": {
                        "enum": [
                            "ShowExtensionSurveyPrompt - enabled",
                            "Reload - experiment",
<<<<<<< HEAD
                            "LocalZMQKernel - experiment",
                            "NativeNotebook - experiment",
                            "CustomEditorSupport - experiment",
=======
                            "AA_testing - experiment",
>>>>>>> b670a88a
                            "UseTerminalToGetActivatedEnvVars - experiment",
                            "CollectLSRequestTiming - experiment",
                            "CollectNodeLSRequestTiming - experiment",
                            "DeprecatePythonPath - experiment",
                            "RunByLine - experiment",
                            "tryPylance",
                            "debuggerDataViewer",
                            "pythonSendEntireLineToREPL",
                            "pythonTensorboardExperiment",
                            "pythonDiscoveryModule",
                            "pythonJediLSP",
                            "All"
                        ]
                    },
                    "description": "List of experiment to opt into. If empty, user is assigned the default experiment groups. See https://github.com/microsoft/vscode-python/wiki/Experiments for more details.",
                    "scope": "machine"
                },
                "python.experiments.optOutFrom": {
                    "type": "array",
                    "default": [],
                    "items": {
                        "enum": [
                            "ShowExtensionSurveyPrompt - enabled",
                            "Reload - experiment",
<<<<<<< HEAD
                            "LocalZMQKernel - experiment",
                            "NativeNotebook - experiment",
                            "CustomEditorSupport - experiment",
=======
                            "AA_testing - experiment",
>>>>>>> b670a88a
                            "UseTerminalToGetActivatedEnvVars - experiment",
                            "CollectLSRequestTiming - experiment",
                            "CollectNodeLSRequestTiming - experiment",
                            "DeprecatePythonPath - experiment",
                            "RunByLine - experiment",
                            "tryPylance",
                            "debuggerDataViewer",
                            "pythonSendEntireLineToREPL",
                            "pythonTensorboardExperiment",
                            "pythonDiscoveryModule",
                            "pythonJediLSP",
                            "All"
                        ]
                    },
                    "description": "List of experiment to opt out of. If empty, user is assigned the default experiment groups. See https://github.com/microsoft/vscode-python/wiki/Experiments for more details.",
                    "scope": "machine"
                },
                "python.disableInstallationCheck": {
                    "type": "boolean",
                    "default": false,
                    "description": "Whether to check if Python is installed (also warn when using the macOS-installed Python).",
                    "scope": "resource"
                },
                "python.envFile": {
                    "type": "string",
                    "description": "Absolute path to a file containing environment variable definitions.",
                    "default": "${workspaceFolder}/.env",
                    "scope": "resource"
                },
                "python.formatting.autopep8Args": {
                    "type": "array",
                    "description": "Arguments passed in. Each argument is a separate item in the array.",
                    "default": [],
                    "items": {
                        "type": "string"
                    },
                    "scope": "resource"
                },
                "python.formatting.autopep8Path": {
                    "type": "string",
                    "default": "autopep8",
                    "description": "Path to autopep8, you can use a custom version of autopep8 by modifying this setting to include the full path.",
                    "scope": "resource"
                },
                "python.formatting.provider": {
                    "type": "string",
                    "default": "autopep8",
                    "description": "Provider for formatting. Possible options include 'autopep8', 'black', and 'yapf'.",
                    "enum": [
                        "autopep8",
                        "black",
                        "yapf",
                        "none"
                    ],
                    "scope": "resource"
                },
                "python.formatting.blackArgs": {
                    "type": "array",
                    "description": "Arguments passed in. Each argument is a separate item in the array.",
                    "default": [],
                    "items": {
                        "type": "string"
                    },
                    "scope": "resource"
                },
                "python.formatting.blackPath": {
                    "type": "string",
                    "default": "black",
                    "description": "Path to Black, you can use a custom version of Black by modifying this setting to include the full path.",
                    "scope": "resource"
                },
                "python.formatting.yapfArgs": {
                    "type": "array",
                    "description": "Arguments passed in. Each argument is a separate item in the array.",
                    "default": [],
                    "items": {
                        "type": "string"
                    },
                    "scope": "resource"
                },
                "python.formatting.yapfPath": {
                    "type": "string",
                    "default": "yapf",
                    "description": "Path to yapf, you can use a custom version of yapf by modifying this setting to include the full path.",
                    "scope": "resource"
                },
                "python.globalModuleInstallation": {
                    "type": "boolean",
                    "default": false,
                    "description": "Whether to install Python modules globally when not using an environment.",
                    "scope": "resource"
                },
                "python.jediMemoryLimit": {
                    "type": "number",
                    "default": 0,
                    "description": "Memory limit for the Jedi completion engine in megabytes. Zero (default) means 3072 MB. -1 means unlimited (disable memory limit check)",
                    "scope": "resource"
                },
                "python.jediPath": {
                    "type": "string",
                    "default": "",
                    "description": "Path to directory containing the Jedi library (this path will contain the 'Jedi' sub directory). Note: since Jedi depends on Parso, if using this setting you will need to ensure a suitable version of Parso is available. This setting only works with \"languageServer=Jedi\" and not JediLSP.",
                    "scope": "resource"
                },
                "python.languageServer": {
                    "type": "string",
                    "enum": [
                        "Jedi",
                        "JediLSP",
                        "Pylance",
                        "Microsoft",
                        "None"
                    ],
                    "default": "Jedi",
                    "description": "Defines type of the language server.",
                    "scope": "window"
                },
                "python.analysis.diagnosticPublishDelay": {
                    "type": "integer",
                    "default": 1000,
                    "description": "Delay before diagnostic messages are transferred to the problems list (in milliseconds).",
                    "scope": "resource"
                },
                "python.analysis.errors": {
                    "type": "array",
                    "default": [],
                    "items": {
                        "type": "string"
                    },
                    "description": "List of diagnostics messages to be shown as errors.",
                    "scope": "resource"
                },
                "python.analysis.warnings": {
                    "type": "array",
                    "default": [],
                    "items": {
                        "type": "string"
                    },
                    "description": "List of diagnostics messages to be shown as warnings.",
                    "scope": "resource"
                },
                "python.analysis.information": {
                    "type": "array",
                    "default": [],
                    "items": {
                        "type": "string"
                    },
                    "description": "List of diagnostics messages to be shown as information.",
                    "scope": "resource"
                },
                "python.analysis.disabled": {
                    "type": "array",
                    "default": [],
                    "items": {
                        "type": "string"
                    },
                    "description": "List of suppressed diagnostic messages.",
                    "scope": "resource"
                },
                "python.analysis.typeshedPaths": {
                    "type": "array",
                    "default": [],
                    "items": {
                        "type": "string"
                    },
                    "description": "Paths to Typeshed stub folders. Default is Typeshed installed with the language server. Change requires restart.",
                    "scope": "resource"
                },
                "python.analysis.cacheFolderPath": {
                    "type": "string",
                    "description": "Path to a writable folder where analyzer can cache its data. Change requires restart.",
                    "scope": "resource"
                },
                "python.analysis.memory.keepLibraryAst": {
                    "type": "boolean",
                    "default": false,
                    "description": "Allows code analysis to keep parser trees in memory. Increases memory consumption but may improve performance with large library analysis.",
                    "scope": "resource"
                },
                "python.analysis.logLevel": {
                    "type": "string",
                    "enum": [
                        "Error",
                        "Warning",
                        "Information",
                        "Trace"
                    ],
                    "default": "Error",
                    "description": "Defines type of log messages language server writes into the output window.",
                    "scope": "resource"
                },
                "python.analysis.symbolsHierarchyDepthLimit": {
                    "type": "integer",
                    "default": 10,
                    "description": "Limits depth of the symbol tree in the document outline.",
                    "scope": "resource"
                },
                "python.linting.enabled": {
                    "type": "boolean",
                    "default": true,
                    "description": "Whether to lint Python files.",
                    "scope": "resource"
                },
                "python.linting.flake8Args": {
                    "type": "array",
                    "description": "Arguments passed in. Each argument is a separate item in the array.",
                    "default": [],
                    "items": {
                        "type": "string"
                    },
                    "scope": "resource"
                },
                "python.linting.flake8CategorySeverity.E": {
                    "type": "string",
                    "default": "Error",
                    "description": "Severity of Flake8 message type 'E'.",
                    "enum": [
                        "Hint",
                        "Error",
                        "Information",
                        "Warning"
                    ],
                    "scope": "resource"
                },
                "python.linting.flake8CategorySeverity.F": {
                    "type": "string",
                    "default": "Error",
                    "description": "Severity of Flake8 message type 'F'.",
                    "enum": [
                        "Hint",
                        "Error",
                        "Information",
                        "Warning"
                    ],
                    "scope": "resource"
                },
                "python.linting.flake8CategorySeverity.W": {
                    "type": "string",
                    "default": "Warning",
                    "description": "Severity of Flake8 message type 'W'.",
                    "enum": [
                        "Hint",
                        "Error",
                        "Information",
                        "Warning"
                    ],
                    "scope": "resource"
                },
                "python.linting.flake8Enabled": {
                    "type": "boolean",
                    "default": false,
                    "description": "Whether to lint Python files using flake8",
                    "scope": "resource"
                },
                "python.linting.flake8Path": {
                    "type": "string",
                    "default": "flake8",
                    "description": "Path to flake8, you can use a custom version of flake8 by modifying this setting to include the full path.",
                    "scope": "resource"
                },
                "python.linting.ignorePatterns": {
                    "type": "array",
                    "description": "Patterns used to exclude files or folders from being linted.",
                    "default": [
                        ".vscode/*.py",
                        "**/site-packages/**/*.py"
                    ],
                    "items": {
                        "type": "string"
                    },
                    "scope": "resource"
                },
                "python.linting.lintOnSave": {
                    "type": "boolean",
                    "default": true,
                    "description": "Whether to lint Python files when saved.",
                    "scope": "resource"
                },
                "python.linting.maxNumberOfProblems": {
                    "type": "number",
                    "default": 100,
                    "description": "Controls the maximum number of problems produced by the server.",
                    "scope": "resource"
                },
                "python.linting.banditArgs": {
                    "type": "array",
                    "description": "Arguments passed in. Each argument is a separate item in the array.",
                    "default": [],
                    "items": {
                        "type": "string"
                    },
                    "scope": "resource"
                },
                "python.linting.banditEnabled": {
                    "type": "boolean",
                    "default": false,
                    "description": "Whether to lint Python files using bandit.",
                    "scope": "resource"
                },
                "python.linting.banditPath": {
                    "type": "string",
                    "default": "bandit",
                    "description": "Path to bandit, you can use a custom version of bandit by modifying this setting to include the full path.",
                    "scope": "resource"
                },
                "python.linting.mypyArgs": {
                    "type": "array",
                    "description": "Arguments passed in. Each argument is a separate item in the array.",
                    "default": [
                        "--ignore-missing-imports",
                        "--follow-imports=silent",
                        "--show-column-numbers"
                    ],
                    "items": {
                        "type": "string"
                    },
                    "scope": "resource"
                },
                "python.linting.mypyCategorySeverity.error": {
                    "type": "string",
                    "default": "Error",
                    "description": "Severity of Mypy message type 'Error'.",
                    "enum": [
                        "Hint",
                        "Error",
                        "Information",
                        "Warning"
                    ],
                    "scope": "resource"
                },
                "python.linting.mypyCategorySeverity.note": {
                    "type": "string",
                    "default": "Information",
                    "description": "Severity of Mypy message type 'Note'.",
                    "enum": [
                        "Hint",
                        "Error",
                        "Information",
                        "Warning"
                    ],
                    "scope": "resource"
                },
                "python.linting.mypyEnabled": {
                    "type": "boolean",
                    "default": false,
                    "description": "Whether to lint Python files using mypy.",
                    "scope": "resource"
                },
                "python.linting.mypyPath": {
                    "type": "string",
                    "default": "mypy",
                    "description": "Path to mypy, you can use a custom version of mypy by modifying this setting to include the full path.",
                    "scope": "resource"
                },
                "python.linting.pycodestyleArgs": {
                    "type": "array",
                    "description": "Arguments passed in. Each argument is a separate item in the array.",
                    "default": [],
                    "items": {
                        "type": "string"
                    },
                    "scope": "resource"
                },
                "python.linting.pycodestyleCategorySeverity.E": {
                    "type": "string",
                    "default": "Error",
                    "description": "Severity of pycodestyle message type 'E'.",
                    "enum": [
                        "Hint",
                        "Error",
                        "Information",
                        "Warning"
                    ],
                    "scope": "resource"
                },
                "python.linting.pycodestyleCategorySeverity.W": {
                    "type": "string",
                    "default": "Warning",
                    "description": "Severity of pycodestyle message type 'W'.",
                    "enum": [
                        "Hint",
                        "Error",
                        "Information",
                        "Warning"
                    ],
                    "scope": "resource"
                },
                "python.linting.pycodestyleEnabled": {
                    "type": "boolean",
                    "default": false,
                    "description": "Whether to lint Python files using pycodestyle",
                    "scope": "resource"
                },
                "python.linting.pycodestylePath": {
                    "type": "string",
                    "default": "pycodestyle",
                    "description": "Path to pycodestyle, you can use a custom version of pycodestyle by modifying this setting to include the full path.",
                    "scope": "resource"
                },
                "python.linting.prospectorArgs": {
                    "type": "array",
                    "description": "Arguments passed in. Each argument is a separate item in the array.",
                    "default": [],
                    "items": {
                        "type": "string"
                    },
                    "scope": "resource"
                },
                "python.linting.prospectorEnabled": {
                    "type": "boolean",
                    "default": false,
                    "description": "Whether to lint Python files using prospector.",
                    "scope": "resource"
                },
                "python.linting.prospectorPath": {
                    "type": "string",
                    "default": "prospector",
                    "description": "Path to Prospector, you can use a custom version of prospector by modifying this setting to include the full path.",
                    "scope": "resource"
                },
                "python.linting.pydocstyleArgs": {
                    "type": "array",
                    "description": "Arguments passed in. Each argument is a separate item in the array.",
                    "default": [],
                    "items": {
                        "type": "string"
                    },
                    "scope": "resource"
                },
                "python.linting.pydocstyleEnabled": {
                    "type": "boolean",
                    "default": false,
                    "description": "Whether to lint Python files using pydocstyle",
                    "scope": "resource"
                },
                "python.linting.pydocstylePath": {
                    "type": "string",
                    "default": "pydocstyle",
                    "description": "Path to pydocstyle, you can use a custom version of pydocstyle by modifying this setting to include the full path.",
                    "scope": "resource"
                },
                "python.linting.pylamaArgs": {
                    "type": "array",
                    "description": "Arguments passed in. Each argument is a separate item in the array.",
                    "default": [],
                    "items": {
                        "type": "string"
                    },
                    "scope": "resource"
                },
                "python.linting.pylamaEnabled": {
                    "type": "boolean",
                    "default": false,
                    "description": "Whether to lint Python files using pylama.",
                    "scope": "resource"
                },
                "python.linting.pylamaPath": {
                    "type": "string",
                    "default": "pylama",
                    "description": "Path to pylama, you can use a custom version of pylama by modifying this setting to include the full path.",
                    "scope": "resource"
                },
                "python.linting.pylintArgs": {
                    "type": "array",
                    "description": "Arguments passed in. Each argument is a separate item in the array.",
                    "default": [],
                    "items": {
                        "type": "string"
                    },
                    "scope": "resource"
                },
                "python.linting.pylintCategorySeverity.convention": {
                    "type": "string",
                    "default": "Information",
                    "description": "Severity of Pylint message type 'Convention/C'.",
                    "enum": [
                        "Hint",
                        "Error",
                        "Information",
                        "Warning"
                    ],
                    "scope": "resource"
                },
                "python.linting.pylintCategorySeverity.error": {
                    "type": "string",
                    "default": "Error",
                    "description": "Severity of Pylint message type 'Error/E'.",
                    "enum": [
                        "Hint",
                        "Error",
                        "Information",
                        "Warning"
                    ],
                    "scope": "resource"
                },
                "python.linting.pylintCategorySeverity.fatal": {
                    "type": "string",
                    "default": "Error",
                    "description": "Severity of Pylint message type 'Fatal/F'.",
                    "enum": [
                        "Hint",
                        "Error",
                        "Information",
                        "Warning"
                    ],
                    "scope": "resource"
                },
                "python.linting.pylintCategorySeverity.refactor": {
                    "type": "string",
                    "default": "Hint",
                    "description": "Severity of Pylint message type 'Refactor/R'.",
                    "enum": [
                        "Hint",
                        "Error",
                        "Information",
                        "Warning"
                    ],
                    "scope": "resource"
                },
                "python.linting.pylintCategorySeverity.warning": {
                    "type": "string",
                    "default": "Warning",
                    "description": "Severity of Pylint message type 'Warning/W'.",
                    "enum": [
                        "Hint",
                        "Error",
                        "Information",
                        "Warning"
                    ],
                    "scope": "resource"
                },
                "python.linting.pylintEnabled": {
                    "type": "boolean",
                    "default": true,
                    "description": "Whether to lint Python files using pylint.",
                    "scope": "resource"
                },
                "python.linting.pylintPath": {
                    "type": "string",
                    "default": "pylint",
                    "description": "Path to Pylint, you can use a custom version of pylint by modifying this setting to include the full path.",
                    "scope": "resource"
                },
                "python.linting.pylintUseMinimalCheckers": {
                    "type": "boolean",
                    "default": true,
                    "description": "Whether to run Pylint with minimal set of rules.",
                    "scope": "resource"
                },
                "python.pythonPath": {
                    "type": "string",
                    "default": "python",
                    "description": "Path to Python, you can use a custom version of Python by modifying this setting to include the full path.",
                    "scope": "resource"
                },
                "python.condaPath": {
                    "type": "string",
                    "default": "",
                    "description": "Path to the conda executable to use for activation (version 4.4+).",
                    "scope": "resource"
                },
                "python.pipenvPath": {
                    "type": "string",
                    "default": "pipenv",
                    "description": "Path to the pipenv executable to use for activation.",
                    "scope": "resource"
                },
                "python.poetryPath": {
                    "type": "string",
                    "default": "poetry",
                    "description": "Path to the poetry executable.",
                    "scope": "resource"
                },
                "python.sortImports.args": {
                    "type": "array",
                    "description": "Arguments passed in. Each argument is a separate item in the array.",
                    "default": [],
                    "items": {
                        "type": "string"
                    },
                    "scope": "resource"
                },
                "python.sortImports.path": {
                    "type": "string",
                    "description": "Path to isort script, default using inner version",
                    "default": "",
                    "scope": "resource"
                },
                "python.terminal.activateEnvironment": {
                    "type": "boolean",
                    "default": true,
                    "description": "Activate Python Environment in Terminal created using the Extension.",
                    "scope": "resource"
                },
                "python.terminal.executeInFileDir": {
                    "type": "boolean",
                    "default": false,
                    "description": "When executing a file in the terminal, whether to use execute in the file's directory, instead of the current open folder.",
                    "scope": "resource"
                },
                "python.terminal.launchArgs": {
                    "type": "array",
                    "default": [],
                    "description": "Python launch arguments to use when executing a file in the terminal.",
                    "scope": "resource"
                },
                "python.terminal.activateEnvInCurrentTerminal": {
                    "type": "boolean",
                    "default": false,
                    "description": "Activate Python Environment in the current Terminal on load of the Extension.",
                    "scope": "resource"
                },
                "python.testing.cwd": {
                    "type": "string",
                    "default": null,
                    "description": "Optional working directory for tests.",
                    "scope": "resource"
                },
                "python.testing.debugPort": {
                    "type": "number",
                    "default": 3000,
                    "description": "Port number used for debugging of tests.",
                    "scope": "resource"
                },
                "python.testing.nosetestArgs": {
                    "type": "array",
                    "description": "Arguments passed in. Each argument is a separate item in the array.",
                    "default": [],
                    "items": {
                        "type": "string"
                    },
                    "scope": "resource"
                },
                "python.testing.nosetestsEnabled": {
                    "type": "boolean",
                    "default": false,
                    "description": "Enable testing using nosetests.",
                    "scope": "resource"
                },
                "python.testing.nosetestPath": {
                    "type": "string",
                    "default": "nosetests",
                    "description": "Path to nosetests, you can use a custom version of nosetests by modifying this setting to include the full path.",
                    "scope": "resource"
                },
                "python.testing.promptToConfigure": {
                    "type": "boolean",
                    "default": true,
                    "description": "Prompt to configure a test framework if potential tests directories are discovered.",
                    "scope": "resource"
                },
                "python.testing.pytestArgs": {
                    "type": "array",
                    "description": "Arguments passed in. Each argument is a separate item in the array.",
                    "default": [],
                    "items": {
                        "type": "string"
                    },
                    "scope": "resource"
                },
                "python.testing.pytestEnabled": {
                    "type": "boolean",
                    "default": false,
                    "description": "Enable testing using pytest.",
                    "scope": "resource"
                },
                "python.testing.pytestPath": {
                    "type": "string",
                    "default": "pytest",
                    "description": "Path to pytest (pytest), you can use a custom version of pytest by modifying this setting to include the full path.",
                    "scope": "resource"
                },
                "python.testing.unittestArgs": {
                    "type": "array",
                    "description": "Arguments passed in. Each argument is a separate item in the array.",
                    "default": [
                        "-v",
                        "-s",
                        ".",
                        "-p",
                        "*test*.py"
                    ],
                    "items": {
                        "type": "string"
                    },
                    "scope": "resource"
                },
                "python.testing.unittestEnabled": {
                    "type": "boolean",
                    "default": false,
                    "description": "Enable testing using unittest.",
                    "scope": "resource"
                },
                "python.testing.autoTestDiscoverOnSaveEnabled": {
                    "type": "boolean",
                    "default": true,
                    "description": "Enable auto run test discovery when saving a test file.",
                    "scope": "resource"
                },
                "python.useIsolation": {
                    "type": "boolean",
                    "default": true,
                    "description": "Execute tools in isolation from the workspace.",
                    "scope": "machine"
                },
                "python.venvFolders": {
                    "type": "array",
                    "default": [],
                    "description": "Folders in your home directory to look into for virtual environments (supports pyenv, direnv and virtualenvwrapper by default).",
                    "scope": "resource",
                    "items": {
                        "type": "string"
                    }
                },
                "python.venvPath": {
                    "type": "string",
                    "default": "",
                    "description": "Path to folder with a list of Virtual Environments (e.g. ~/.pyenv, ~/Envs, ~/.virtualenvs).",
                    "scope": "resource"
                },
                "python.workspaceSymbols.ctagsPath": {
                    "type": "string",
                    "default": "ctags",
                    "description": "Fully qualified path to the ctags executable (else leave as ctags, assuming it is in current path).",
                    "scope": "resource"
                },
                "python.workspaceSymbols.enabled": {
                    "type": "boolean",
                    "default": false,
                    "description": "Set to 'true' to enable ctags to provide Workspace Symbols.",
                    "scope": "resource"
                },
                "python.workspaceSymbols.exclusionPatterns": {
                    "type": "array",
                    "default": [
                        "**/site-packages/**"
                    ],
                    "items": {
                        "type": "string"
                    },
                    "description": "Pattern used to exclude files and folders from ctags See http://ctags.sourceforge.net/ctags.html.",
                    "scope": "resource"
                },
                "python.workspaceSymbols.rebuildOnFileSave": {
                    "type": "boolean",
                    "default": true,
                    "description": "Whether to re-build the tags file on when changes made to python files are saved.",
                    "scope": "resource"
                },
                "python.workspaceSymbols.rebuildOnStart": {
                    "type": "boolean",
                    "default": true,
                    "description": "Whether to re-build the tags file on start (defaults to true).",
                    "scope": "resource"
                },
                "python.workspaceSymbols.tagFilePath": {
                    "type": "string",
                    "default": "${workspaceFolder}/.vscode/tags",
                    "description": "Fully qualified path to tag file (exuberant ctag file), used to provide workspace symbols.",
                    "scope": "resource"
                },
                "python.insidersChannel": {
                    "type": "string",
                    "default": "off",
                    "description": "Set to \"weekly\" or \"daily\" to automatically download and install the latest Insiders builds of the python extension, which include upcoming features and bug fixes.",
                    "enum": [
                        "off",
                        "weekly",
                        "daily"
                    ],
                    "scope": "application"
                },
                "python.showStartPage": {
                    "type": "boolean",
                    "default": true,
                    "description": "Show the Python Start Page when a new update is released.",
                    "scope": "application"
                }
            }
        },
        "languages": [
            {
                "id": "pip-requirements",
                "aliases": [
                    "pip requirements",
                    "requirements.txt"
                ],
                "filenames": [
                    "requirements.txt",
                    "constraints.txt",
                    "requirements.in"
                ],
                "filenamePatterns": [
                    "*-requirements.txt",
                    "requirements-*.txt",
                    "constraints-*.txt",
                    "*-constraints.txt",
                    "*-requirements.in",
                    "requirements-*.in"
                ],
                "configuration": "./languages/pip-requirements.json"
            },
            {
                "id": "yaml",
                "filenames": [
                    ".condarc"
                ]
            },
            {
                "id": "toml",
                "filenames": [
                    "poetry.lock",
                    "Pipfile"
                ]
            },
            {
                "id": "json",
                "filenames": [
                    "Pipfile.lock"
                ]
            },
            {
                "id": "ini",
                "filenames": [
                    ".flake8"
                ]
            },
            {
                "id": "jinja",
                "extensions": [
                    ".jinja2",
                    ".j2"
                ],
                "aliases": [
                    "Jinja"
                ]
            }
        ],
        "grammars": [
            {
                "language": "pip-requirements",
                "scopeName": "source.pip-requirements",
                "path": "./syntaxes/pip-requirements.tmLanguage.json"
            }
        ],
        "jsonValidation": [
            {
                "fileMatch": ".condarc",
                "url": "./schemas/condarc.json"
            },
            {
                "fileMatch": "environment.yml",
                "url": "./schemas/conda-environment.json"
            },
            {
                "fileMatch": "meta.yaml",
                "url": "./schemas/conda-meta.json"
            }
        ],
        "yamlValidation": [
            {
                "fileMatch": ".condarc",
                "url": "./schemas/condarc.json"
            },
            {
                "fileMatch": "environment.yml",
                "url": "./schemas/conda-environment.json"
            },
            {
                "fileMatch": "meta.yaml",
                "url": "./schemas/conda-meta.json"
            }
        ],
        "views": {
            "test": [
                {
                    "id": "python_tests",
                    "name": "Python",
                    "when": "testsDiscovered"
                }
            ]
        }
    },
    "scripts": {
        "package": "gulp clean && gulp prePublishBundle && vsce package -o ms-python-insiders.vsix",
        "prePublish": "gulp clean && gulp prePublishNonBundle",
        "compile": "tsc -watch -p ./",
        "compiled": "deemon npm run compile",
        "kill-compiled": "deemon --kill npm run compile",
        "compile-webviews-watch": "cross-env NODE_OPTIONS=--max_old_space_size=9096 webpack --config ./build/webpack/webpack.startPage-ui-viewers.config.js --watch",
        "compile-webviews-watchd": "deemon npm run compile-webviews-watch",
        "kill-compile-webviews-watchd": "deemon --kill npm run compile-webviews-watch",
        "checkDependencies": "gulp checkDependencies",
        "test": "node ./out/test/standardTest.js && node ./out/test/multiRootTest.js",
        "test:unittests": "mocha --config ./build/.mocha.unittests.js.json",
        "test:unittests:cover": "nyc --no-clean --nycrc-path build/.nycrc mocha --config ./build/.mocha.unittests.ts.json",
        "test:functional": "mocha --require source-map-support/register --config ./build/.mocha.functional.json",
        "test:functional:perf": "node --inspect-brk ./node_modules/mocha/bin/_mocha --require source-map-support/register --config ./build/.mocha.functional.perf.json",
        "test:functional:memleak": "node --inspect-brk ./node_modules/mocha/bin/_mocha --require source-map-support/register --config ./build/.mocha.functional.json",
        "test:functional:cover": "npm run test:functional",
        "test:cover:report": "nyc --nycrc-path build/.nycrc  report --reporter=text --reporter=html --reporter=text-summary --reporter=cobertura",
        "testDebugger": "node ./out/test/testBootstrap.js ./out/test/debuggerTest.js",
        "testSingleWorkspace": "node ./out/test/testBootstrap.js ./out/test/standardTest.js",
        "preTestJediLSP": "node ./out/test/languageServers/jedi/lspSetup.js",
        "testJediLSP": "node ./out/test/languageServers/jedi/lspSetup.js && cross-env CODE_TESTS_WORKSPACE=src/test VSC_PYTHON_CI_TEST_GREP='Language Server:' node ./out/test/testBootstrap.js ./out/test/standardTest.js && node ./out/test/languageServers/jedi/lspTeardown.js",
        "testMultiWorkspace": "node ./out/test/testBootstrap.js ./out/test/multiRootTest.js",
        "testPerformance": "node ./out/test/testBootstrap.js ./out/test/performanceTest.js",
        "testSmoke": "cross-env INSTALL_JUPYTER_EXTENSION=true \"node ./out/test/smokeTest.js\"",
        "testInsiders": "cross-env VSC_PYTHON_CI_TEST_VSC_CHANNEL=insiders INSTALL_PYLANCE_EXTENSION=true TEST_FILES_SUFFIX=insiders.test CODE_TESTS_WORKSPACE=src/testMultiRootWkspc/smokeTests \"node ./out/test/standardTest.js\"",
        "lint-staged": "node gulpfile.js",
        "lint": "eslint --ext .ts,.tsx,.js src build",
        "lint-fix": "eslint --fix --ext .ts,.tsx,.js src build gulpfile.js",
        "format-check": "prettier --check 'src/**/*.ts' 'src/**/*.tsx' 'build/**/*.js' '.github/**/*.yml' gulpfile.js",
        "format-fix": "prettier --write 'src/**/*.ts' 'src/**/*.tsx' 'build/**/*.js' '.github/**/*.yml' gulpfile.js",
        "clean": "gulp clean",
        "addExtensionDependencies": "gulp addExtensionDependencies",
        "updateBuildNumber": "gulp updateBuildNumber",
        "verifyBundle": "gulp verifyBundle",
        "webpack": "webpack"
    },
    "dependencies": {
        "arch": "^2.1.0",
        "azure-storage": "^2.10.3",
        "chokidar": "^3.4.3",
        "diff-match-patch": "^1.0.0",
        "fs-extra": "^9.1.0",
        "fuzzy": "^0.1.3",
        "get-port": "^3.2.0",
        "glob": "^7.1.2",
        "hash.js": "^1.1.7",
        "iconv-lite": "^0.4.21",
        "inversify": "^5.0.4",
        "jsonc-parser": "^2.0.3",
        "line-by-line": "^0.1.6",
        "lodash": "^4.17.19",
        "log4js": "^6.1.2",
        "md5": "^2.2.1",
        "minimatch": "^3.0.4",
        "named-js-regexp": "^1.3.3",
        "node-fetch": "^2.6.1",
        "node-stream-zip": "^1.6.0",
        "pidusage-tree": "^2.0.5",
        "portfinder": "^1.0.25",
        "reflect-metadata": "^0.1.12",
        "request": "^2.87.0",
        "request-progress": "^3.0.0",
        "rxjs": "^6.5.4",
        "rxjs-compat": "^6.5.4",
        "semver": "^5.5.0",
        "stack-trace": "0.0.10",
        "string-argv": "^0.3.1",
        "strip-ansi": "^5.2.0",
        "sudo-prompt": "^8.2.0",
        "tmp": "^0.0.29",
        "tree-kill": "^1.2.2",
        "typescript-char": "^0.0.0",
        "uint64be": "^1.0.1",
        "unicode": "^10.0.0",
        "untildify": "^3.0.2",
        "vscode-debugadapter": "^1.28.0",
        "vscode-debugprotocol": "^1.28.0",
        "vscode-extension-telemetry": "0.1.4",
        "vscode-jsonrpc": "6.0.0-next.7",
        "vscode-languageclient": "7.0.0-next.14",
        "vscode-languageserver": "7.0.0-next.11",
        "vscode-languageserver-protocol": "3.16.0-next.11",
        "vscode-tas-client": "^0.1.17",
        "winreg": "^1.2.4",
        "winston": "^3.2.1",
        "xml2js": "^0.4.19"
    },
    "devDependencies": {
        "@enonic/fnv-plus": "^1.3.0",
        "@istanbuljs/nyc-config-typescript": "^0.1.3",
        "@sinonjs/fake-timers": "^6.0.1",
        "@types/ansi-regex": "^4.0.0",
        "@types/chai": "^4.1.2",
        "@types/chai-arrays": "^1.0.2",
        "@types/chai-as-promised": "^7.1.0",
        "@types/copy-webpack-plugin": "^4.4.2",
        "@types/cors": "^2.8.6",
        "@types/debug": "^4.1.5",
        "@types/dedent": "^0.7.0",
        "@types/del": "^3.0.0",
        "@types/diff-match-patch": "^1.0.32",
        "@types/download": "^6.2.2",
        "@types/enzyme": "^3.1.14",
        "@types/enzyme-adapter-react-16": "^1.0.3",
        "@types/event-stream": "^3.3.33",
        "@types/fs-extra": "^5.0.1",
        "@types/get-port": "^3.2.0",
        "@types/glob": "^5.0.35",
        "@types/html-webpack-plugin": "^3.2.0",
        "@types/iconv-lite": "^0.0.1",
        "@types/jsdom": "^11.12.0",
        "@types/lodash": "^4.14.104",
        "@types/md5": "^2.1.32",
        "@types/memoize-one": "^4.1.1",
        "@types/mocha": "^5.2.7",
        "@types/nock": "^10.0.3",
        "@types/node": "^12.19.12",
        "@types/promisify-node": "^0.4.0",
        "@types/react": "^16.4.14",
        "@types/react-dom": "^16.0.8",
        "@types/react-json-tree": "^0.6.8",
        "@types/request": "^2.47.0",
        "@types/semver": "^5.5.0",
        "@types/shortid": "^0.0.29",
        "@types/sinon": "^7.5.1",
        "@types/sinonjs__fake-timers": "^6.0.1",
        "@types/socket.io": "^2.1.4",
        "@types/stack-trace": "0.0.29",
        "@types/temp": "^0.8.32",
        "@types/tmp": "0.0.33",
        "@types/untildify": "^3.0.0",
        "@types/uuid": "^3.4.3",
        "@types/vscode": "~1.53.0",
        "@types/webpack-bundle-analyzer": "^2.13.0",
        "@types/winreg": "^1.2.30",
        "@types/xml2js": "^0.4.2",
        "@typescript-eslint/eslint-plugin": "^3.7.0",
        "@typescript-eslint/parser": "^3.7.0",
        "acorn": "^6.4.1",
        "ansi-to-html": "^0.6.7",
        "babel-loader": "^8.0.3",
        "babel-plugin-inline-json-import": "^0.3.1",
        "babel-plugin-transform-runtime": "^6.23.0",
        "babel-polyfill": "^6.26.0",
        "cache-loader": "^4.1.0",
        "canvas": "^2.6.0",
        "chai": "^4.1.2",
        "chai-arrays": "^2.0.0",
        "chai-as-promised": "^7.1.1",
        "chai-http": "^4.3.0",
        "codecov": "^3.7.1",
        "copy-webpack-plugin": "^5.1.2",
        "cors": "^2.8.5",
        "cross-env": "^6.0.3",
        "cross-spawn": "^6.0.5",
        "css-loader": "^1.0.1",
        "dedent": "^0.7.0",
        "deemon": "^1.4.0",
        "del": "^3.0.0",
        "download": "^7.0.0",
        "enzyme": "^3.7.0",
        "enzyme-adapter-react-16": "^1.6.0",
        "eslint": "^7.2.0",
        "eslint-config-airbnb": "^18.2.0",
        "eslint-config-prettier": "^6.15.0",
        "eslint-plugin-import": "^2.22.0",
        "eslint-plugin-jsx-a11y": "^6.3.1",
        "eslint-plugin-react": "^7.20.3",
        "eslint-plugin-react-hooks": "^4.0.0",
        "expose-loader": "^0.7.5",
        "express": "^4.17.1",
        "extract-zip": "^1.6.7",
        "fast-xml-parser": "^3.16.0",
        "file-loader": "^5.1.0",
        "filemanager-webpack-plugin-fixed": "^2.0.9",
        "flat": "^4.0.0",
        "fork-ts-checker-webpack-plugin": "^4.1.6",
        "gulp": "^4.0.0",
        "gulp-azure-storage": "^0.11.1",
        "gulp-chmod": "^2.0.0",
        "gulp-gunzip": "^1.1.0",
        "gulp-rename": "^1.4.0",
        "gulp-sourcemaps": "^2.6.4",
        "gulp-typescript": "^4.0.1",
        "gulp-untar": "0.0.8",
        "gulp-vinyl-zip": "^2.1.2",
        "html-webpack-plugin": "^3.2.0",
        "husky": "^1.1.2",
        "immutable": "^4.0.0-rc.12",
        "jsdom": "^15.0.0",
        "json-loader": "^0.5.7",
        "less": "^3.9.0",
        "less-loader": "^5.0.0",
        "less-plugin-inline-urls": "^1.2.0",
        "loader-utils": "^1.1.0",
        "lolex": "^5.1.2",
        "memoize-one": "^5.1.1",
        "mocha": "^8.1.1",
        "mocha-junit-reporter": "^1.17.0",
        "mocha-multi-reporters": "^1.1.7",
        "monaco-editor": "0.18.1",
        "monaco-editor-textmate": "^2.2.1",
        "monaco-editor-webpack-plugin": "^1.7.0",
        "monaco-textmate": "^3.0.1",
        "nocache": "^2.1.0",
        "nock": "^10.0.6",
        "node-has-native-dependencies": "^1.0.2",
        "node-html-parser": "^1.1.13",
        "node-loader": "^1.0.2",
        "nyc": "^15.0.0",
        "postcss": "^7.0.27",
        "postcss-cssnext": "^3.1.0",
        "postcss-import": "^12.0.1",
        "postcss-loader": "^3.0.0",
        "prettier": "^2.0.2",
        "range-inclusive": "^1.0.2",
        "raw-loader": "^0.5.1",
        "react": "^16.5.2",
        "react-dev-utils": "^5.0.2",
        "react-dom": "^16.5.2",
        "react-svgmt": "^1.1.8",
        "remove-files-webpack-plugin": "^1.4.0",
        "requirejs": "^2.3.6",
        "rewiremock": "^3.13.0",
        "rimraf": "^3.0.2",
        "serialize-javascript": "^3.1.0",
        "shortid": "^2.2.8",
        "sinon": "^8.0.1",
        "socket.io": "^2.4.0",
        "source-map-support": "^0.5.12",
        "style-loader": "^0.23.1",
        "styled-jsx": "^3.1.0",
        "svg-inline-loader": "^0.8.0",
        "svg-inline-react": "^3.1.0",
        "terser-webpack-plugin": "^3.1.0",
        "thread-loader": "^2.1.3",
        "transform-loader": "^0.2.4",
        "ts-loader": "^5.3.0",
        "ts-mock-imports": "^1.3.0",
        "ts-mockito": "^2.5.0",
        "ts-node": "^8.3.0",
        "tsconfig-paths-webpack-plugin": "^3.2.0",
        "typed-react-markdown": "^0.1.0",
        "typemoq": "^2.1.0",
        "typescript": "^4.0.2",
        "typescript-formatter": "^7.1.0",
        "unicode-properties": "^1.3.1",
        "url-loader": "^1.1.2",
        "uuid": "^3.3.2",
        "vinyl-fs": "^3.0.3",
        "vsce": "^1.59.0",
        "vscode-debugadapter-testsupport": "^1.27.0",
        "vscode-test": "^1.2.3",
        "webpack": "^4.33.0",
        "webpack-bundle-analyzer": "^3.6.0",
        "webpack-cli": "^3.1.2",
        "webpack-fix-default-import-plugin": "^1.0.3",
        "webpack-merge": "^4.1.4",
        "webpack-node-externals": "^1.7.2",
        "webpack-require-from": "^1.8.0",
        "why-is-node-running": "^2.0.3",
        "wtfnode": "^0.8.0",
        "yargs": "^15.3.1"
    },
    "__metadata": {
        "id": "f1f59ae4-9318-4f3c-a9b5-81b2eaa5f8a5",
        "publisherDisplayName": "Microsoft",
        "publisherId": "998b010b-e2af-44a5-a6cd-0b5fd3b9b6f8"
    }
}<|MERGE_RESOLUTION|>--- conflicted
+++ resolved
@@ -1038,13 +1038,6 @@
                         "enum": [
                             "ShowExtensionSurveyPrompt - enabled",
                             "Reload - experiment",
-<<<<<<< HEAD
-                            "LocalZMQKernel - experiment",
-                            "NativeNotebook - experiment",
-                            "CustomEditorSupport - experiment",
-=======
-                            "AA_testing - experiment",
->>>>>>> b670a88a
                             "UseTerminalToGetActivatedEnvVars - experiment",
                             "CollectLSRequestTiming - experiment",
                             "CollectNodeLSRequestTiming - experiment",
@@ -1069,13 +1062,6 @@
                         "enum": [
                             "ShowExtensionSurveyPrompt - enabled",
                             "Reload - experiment",
-<<<<<<< HEAD
-                            "LocalZMQKernel - experiment",
-                            "NativeNotebook - experiment",
-                            "CustomEditorSupport - experiment",
-=======
-                            "AA_testing - experiment",
->>>>>>> b670a88a
                             "UseTerminalToGetActivatedEnvVars - experiment",
                             "CollectLSRequestTiming - experiment",
                             "CollectNodeLSRequestTiming - experiment",
