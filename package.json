--- conflicted
+++ resolved
@@ -84,218 +84,122 @@
         "commands": [
             {
                 "command": "python.sortImports",
-<<<<<<< HEAD
-                "title": "Sort Imports",
-=======
                 "title": "%python.command.python.sortImports.title%",
->>>>>>> 51b6c814
                 "category": "Python Refactor"
             },
             {
                 "command": "python.startREPL",
-<<<<<<< HEAD
-                "title": "Start REPL",
-=======
                 "title": "%python.command.python.startREPL.title%",
->>>>>>> 51b6c814
                 "category": "Python"
             },
             {
                 "command": "python.buildWorkspaceSymbols",
-<<<<<<< HEAD
-                "title": "Build Workspace Symbols",
-=======
                 "title": "%python.command.python.buildWorkspaceSymbols.title%",
->>>>>>> 51b6c814
                 "category": "Python"
             },
             {
                 "command": "python.runtests",
-<<<<<<< HEAD
-                "title": "Run All Unit Tests",
-=======
                 "title": "%python.command.python.runtests.title%",
->>>>>>> 51b6c814
                 "category": "Python"
             },
             {
                 "command": "python.debugtests",
-<<<<<<< HEAD
-                "title": "Debug All Unit Tests",
-=======
                 "title": "%python.command.python.debugtests.title%",
->>>>>>> 51b6c814
                 "category": "Python"
             },
             {
                 "command": "python.execInTerminal",
-<<<<<<< HEAD
-                "title": "Run Python File in Terminal",
-=======
                 "title": "%python.command.python.execInTerminal.title%",
->>>>>>> 51b6c814
                 "category": "Python"
             },
             {
                 "command": "python.setInterpreter",
-<<<<<<< HEAD
-                "title": "Select Interpreter",
-=======
                 "title": "%python.command.python.setInterpreter.title%",
->>>>>>> 51b6c814
                 "category": "Python"
             },
             {
                 "command": "python.updateSparkLibrary",
-<<<<<<< HEAD
-                "title": "Update Workspace PySpark Libraries",
-=======
                 "title": "%python.command.python.updateSparkLibrary.title%",
->>>>>>> 51b6c814
                 "category": "Python"
             },
             {
                 "command": "python.refactorExtractVariable",
-<<<<<<< HEAD
-                "title": "Extract Variable",
-=======
                 "title": "%python.command.python.refactorExtractVariable.title%",
->>>>>>> 51b6c814
                 "category": "Python Refactor"
             },
             {
                 "command": "python.refactorExtractMethod",
-<<<<<<< HEAD
-                "title": "Extract Method",
-=======
                 "title": "%python.command.python.refactorExtractMethod.title%",
->>>>>>> 51b6c814
                 "category": "Python Refactor"
             },
             {
                 "command": "python.viewTestOutput",
-<<<<<<< HEAD
-                "title": "Show Unit Test Output",
-=======
                 "title": "%python.command.python.viewTestOutput.title%",
->>>>>>> 51b6c814
                 "category": "Python"
             },
             {
                 "command": "python.selectAndRunTestMethod",
-<<<<<<< HEAD
-                "title": "Run Unit Test Method ...",
-=======
                 "title": "%python.command.python.selectAndRunTestMethod.title%",
->>>>>>> 51b6c814
                 "category": "Python"
             },
             {
                 "command": "python.selectAndDebugTestMethod",
-<<<<<<< HEAD
-                "title": "Debug Unit Test Method ...",
-=======
                 "title": "%python.command.python.selectAndDebugTestMethod.title%",
->>>>>>> 51b6c814
                 "category": "Python"
             },
             {
                 "command": "python.selectAndRunTestFile",
-<<<<<<< HEAD
-                "title": "Run Unit Test File ...",
-=======
                 "title": "%python.command.python.selectAndRunTestFile.title%",
->>>>>>> 51b6c814
                 "category": "Python"
             },
             {
                 "command": "python.runCurrentTestFile",
-<<<<<<< HEAD
-                "title": "Run Current Unit Test File",
-=======
                 "title": "%python.command.python.runCurrentTestFile.title%",
->>>>>>> 51b6c814
                 "category": "Python"
             },
             {
                 "command": "python.runFailedTests",
-<<<<<<< HEAD
-                "title": "Run Failed Unit Tests",
-=======
                 "title": "%python.command.python.runFailedTests.title%",
->>>>>>> 51b6c814
                 "category": "Python"
             },
             {
                 "command": "python.execSelectionInTerminal",
-<<<<<<< HEAD
-                "title": "Run Selection/Line in Python Terminal",
-=======
                 "title": "%python.command.python.execSelectionInTerminal.title%",
->>>>>>> 51b6c814
                 "category": "Python"
             },
             {
                 "command": "python.execSelectionInDjangoShell",
-<<<<<<< HEAD
-                "title": "Run Selection/Line in Django Shell",
-=======
                 "title": "%python.command.python.execSelectionInDjangoShell.title%",
->>>>>>> 51b6c814
                 "category": "Python"
             },
             {
                 "command": "jupyter.runSelectionLine",
-<<<<<<< HEAD
-                "title": "Run Selection/Line",
-=======
                 "title": "%python.command.jupyter.runSelectionLine.title%",
->>>>>>> 51b6c814
                 "category": "Jupyter"
             },
             {
                 "command": "jupyter.execCurrentCell",
-<<<<<<< HEAD
-                "title": "Run Cell",
-=======
                 "title": "%python.command.jupyter.execCurrentCell.title%",
->>>>>>> 51b6c814
                 "category": "Jupyter"
             },
             {
                 "command": "jupyter.execCurrentCellAndAdvance",
-<<<<<<< HEAD
-                "title": "Run Cell and Advance",
-=======
                 "title": "%python.command.jupyter.execCurrentCellAndAdvance.title%",
->>>>>>> 51b6c814
                 "category": "Jupyter"
             },
             {
                 "command": "jupyter.gotToPreviousCell",
-<<<<<<< HEAD
-                "title": "Go to Previous Cell",
-=======
                 "title": "%python.command.jupyter.gotToPreviousCell.title%",
->>>>>>> 51b6c814
                 "category": "Jupyter"
             },
             {
                 "command": "jupyter.gotToNextCell",
-<<<<<<< HEAD
-                "title": "Go to Next Cell",
-=======
                 "title": "%python.command.jupyter.gotToNextCell.title%",
->>>>>>> 51b6c814
                 "category": "Jupyter"
             },
             {
                 "command": "python.goToPythonObject",
-<<<<<<< HEAD
-                "title": "Go to Python Object",
-=======
                 "title": "%python.command.python.goToPythonObject.title%",
->>>>>>> 51b6c814
                 "category": "Python"
             }
         ],
@@ -1646,11 +1550,7 @@
         "xml2js": "^0.4.17"
     },
     "devDependencies": {
-<<<<<<< HEAD
         "@types/chai": "4.0.6",
-=======
-        "@types/chai": "^4.0.4",
->>>>>>> 51b6c814
         "@types/chai-as-promised": "^7.1.0",
         "@types/fs-extra": "^4.0.2",
         "@types/get-port": "^3.2.0",
@@ -1666,18 +1566,12 @@
         "chai": "^4.1.2",
         "chai-as-promised": "^7.1.1",
         "colors": "^1.1.2",
-<<<<<<< HEAD
         "debounce": "^1.1.0",
-=======
->>>>>>> 51b6c814
         "event-stream": "^3.3.4",
         "gulp": "^3.9.1",
         "gulp-debounced-watch": "^1.0.4",
         "gulp-filter": "^5.0.1",
-<<<<<<< HEAD
         "gulp-gitmodified": "^1.1.1",
-=======
->>>>>>> 51b6c814
         "gulp-typescript": "^3.2.2",
         "gulp-watch": "^4.3.11",
         "husky": "^0.14.3",
@@ -1688,11 +1582,7 @@
         "tslint": "^5.7.0",
         "tslint-eslint-rules": "^4.1.1",
         "tslint-microsoft-contrib": "^5.0.1",
-<<<<<<< HEAD
         "typescript": "^2.6.2",
-=======
-        "typescript": "^2.5.2",
->>>>>>> 51b6c814
         "typescript-formatter": "^6.0.0",
         "vscode": "^1.1.5"
     }
