--- conflicted
+++ resolved
@@ -88,11 +88,8 @@
         "onCommand:python.discoverTests",
         "onCommand:python.datascience.showhistorypane",
         "onCommand:python.datascience.importnotebook",
-<<<<<<< HEAD
-        "onCommand:python.datascience.selectjupyteruri"
-=======
+        "onCommand:python.datascience.selectjupyteruri",
         "onCommand:python.python.enableSourceMapSupport"
->>>>>>> b7082948
     ],
     "main": "./out/client/extension",
     "contributes": {
