{
    "name": "python",
    "displayName": "Python",
    "description": "Linting, Debugging (multi-threaded, remote), Intellisense, Jupyter Notebooks, code formatting, refactoring, unit tests, snippets, and more.",
    "version": "2020.11.0-dev",
    "featureFlags": {
        "usingNewInterpreterStorage": true
    },
    "languageServerVersion": "0.5.30",
    "publisher": "ms-python",
    "enableProposedApi": true,
    "author": {
        "name": "Microsoft Corporation"
    },
    "license": "MIT",
    "homepage": "https://github.com/Microsoft/vscode-python",
    "repository": {
        "type": "git",
        "url": "https://github.com/Microsoft/vscode-python"
    },
    "bugs": {
        "url": "https://github.com/Microsoft/vscode-python/issues"
    },
    "qna": "https://stackoverflow.com/questions/tagged/visual-studio-code+python",
    "icon": "icon.png",
    "galleryBanner": {
        "color": "#1e415e",
        "theme": "dark"
    },
    "engines": {
        "vscode": "^1.49.0"
    },
    "keywords": [
        "python",
        "django",
        "unittest",
        "multi-root ready"
    ],
    "categories": [
        "Programming Languages",
        "Debuggers",
        "Linters",
        "Snippets",
        "Formatters",
        "Other",
        "Extension Packs",
        "Data Science",
        "Machine Learning",
        "Notebooks"
    ],
    "activationEvents": [
        "onLanguage:python",
        "onDebugResolve:python",
        "onCommand:python.execInTerminal",
        "onCommand:python.sortImports",
        "onCommand:python.runtests",
        "onCommand:python.debugtests",
        "onCommand:python.setInterpreter",
        "onCommand:python.setShebangInterpreter",
        "onCommand:python.viewTestUI",
        "onCommand:python.viewLanguageServerOutput",
        "onCommand:python.viewTestOutput",
        "onCommand:python.viewOutput",
        "onCommand:python.selectAndRunTestMethod",
        "onCommand:python.selectAndDebugTestMethod",
        "onCommand:python.selectAndRunTestFile",
        "onCommand:python.runCurrentTestFile",
        "onCommand:python.runFailedTests",
        "onCommand:python.execSelectionInTerminal",
        "onCommand:python.execSelectionInDjangoShell",
        "onCommand:python.buildWorkspaceSymbols",
        "onCommand:python.startREPL",
        "onCommand:python.goToPythonObject",
        "onCommand:python.setLinter",
        "onCommand:python.enableLinting",
        "onCommand:python.createTerminal",
        "onCommand:python.discoverTests",
        "onCommand:python.configureTests",
        "onCommand:python.switchOffInsidersChannel",
        "onCommand:python.switchToDailyChannel",
        "onCommand:python.switchToWeeklyChannel",
        "onCommand:python.clearWorkspaceInterpreter",
        "onCommand:python.resetInterpreterSecurityStorage",
        "onCommand:python.startPage.open",
        "onCommand:python.enableSourceMapSupport",
        "workspaceContains:mspythonconfig.json",
        "workspaceContains:pyproject.toml"
    ],
    "main": "./out/client/extension",
    "contributes": {
        "snippets": [
            {
                "language": "python",
                "path": "./snippets/python.json"
            }
        ],
        "keybindings": [
            {
                "command": "python.execSelectionInTerminal",
                "key": "shift+enter",
                "when": "editorTextFocus && editorLangId == python && !findInputFocussed && !replaceInputFocussed && !jupyter.ownsSelection"
            }
        ],
        "commands": [
            {
                "command": "python.enableSourceMapSupport",
                "title": "%python.command.python.enableSourceMapSupport.title%",
                "category": "Python"
            },
            {
                "command": "python.sortImports",
                "title": "%python.command.python.sortImports.title%",
                "category": "Python Refactor"
            },
            {
                "command": "python.startREPL",
                "title": "%python.command.python.startREPL.title%",
                "category": "Python"
            },
            {
                "command": "python.createTerminal",
                "title": "%python.command.python.createTerminal.title%",
                "category": "Python"
            },
            {
                "command": "python.buildWorkspaceSymbols",
                "title": "%python.command.python.buildWorkspaceSymbols.title%",
                "category": "Python"
            },
            {
                "command": "python.openTestNodeInEditor",
                "title": "Open",
                "icon": {
                    "light": "resources/light/open-file.svg",
                    "dark": "resources/dark/open-file.svg"
                }
            },
            {
                "command": "python.runTestNode",
                "title": "Run",
                "icon": {
                    "light": "resources/light/start.svg",
                    "dark": "resources/dark/start.svg"
                }
            },
            {
                "command": "python.debugTestNode",
                "title": "Debug",
                "icon": {
                    "light": "resources/light/debug.svg",
                    "dark": "resources/dark/debug.svg"
                }
            },
            {
                "command": "python.runtests",
                "title": "%python.command.python.runtests.title%",
                "category": "Python",
                "icon": {
                    "light": "resources/light/run-tests.svg",
                    "dark": "resources/dark/run-tests.svg"
                }
            },
            {
                "command": "python.debugtests",
                "title": "%python.command.python.debugtests.title%",
                "category": "Python",
                "icon": {
                    "light": "resources/light/debug.svg",
                    "dark": "resources/dark/debug.svg"
                }
            },
            {
                "command": "python.execInTerminal",
                "title": "%python.command.python.execInTerminal.title%",
                "category": "Python"
            },
            {
                "command": "python.execInTerminal-icon",
                "title": "%python.command.python.execInTerminal.title%",
                "category": "Python",
                "icon": {
                    "light": "resources/light/run-file.svg",
                    "dark": "resources/dark/run-file.svg"
                }
            },
            {
                "command": "python.setInterpreter",
                "title": "%python.command.python.setInterpreter.title%",
                "category": "Python"
            },
            {
                "command": "python.switchOffInsidersChannel",
                "title": "%python.command.python.switchOffInsidersChannel.title%",
                "category": "Python"
            },
            {
                "command": "python.switchToDailyChannel",
                "title": "%python.command.python.switchToDailyChannel.title%",
                "category": "Python"
            },
            {
                "command": "python.switchToWeeklyChannel",
                "title": "%python.command.python.switchToWeeklyChannel.title%",
                "category": "Python"
            },
            {
                "command": "python.clearWorkspaceInterpreter",
                "title": "%python.command.python.clearWorkspaceInterpreter.title%",
                "category": "Python"
            },
            {
                "command": "python.resetInterpreterSecurityStorage",
                "title": "%python.command.python.resetInterpreterSecurityStorage.title%",
                "category": "Python"
            },
            {
                "command": "python.refactorExtractVariable",
                "title": "%python.command.python.refactorExtractVariable.title%",
                "category": "Python Refactor"
            },
            {
                "command": "python.refactorExtractMethod",
                "title": "%python.command.python.refactorExtractMethod.title%",
                "category": "Python Refactor"
            },
            {
                "command": "python.viewTestOutput",
                "title": "%python.command.python.viewTestOutput.title%",
                "category": "Python",
                "icon": {
                    "light": "resources/light/repl.svg",
                    "dark": "resources/dark/repl.svg"
                }
            },
            {
                "command": "python.viewLanguageServerOutput",
                "title": "%python.command.python.viewLanguageServerOutput.title%",
                "category": "Python",
                "enablement": "python.hasLanguageServerOutputChannel"
            },
            {
                "command": "python.viewOutput",
                "title": "%python.command.python.viewOutput.title%",
                "category": "Python",
                "icon": {
                    "light": "resources/light/repl.svg",
                    "dark": "resources/dark/repl.svg"
                }
            },
            {
                "command": "python.selectAndRunTestMethod",
                "title": "%python.command.python.selectAndRunTestMethod.title%",
                "category": "Python"
            },
            {
                "command": "python.selectAndDebugTestMethod",
                "title": "%python.command.python.selectAndDebugTestMethod.title%",
                "category": "Python"
            },
            {
                "command": "python.selectAndRunTestFile",
                "title": "%python.command.python.selectAndRunTestFile.title%",
                "category": "Python"
            },
            {
                "command": "python.runCurrentTestFile",
                "title": "%python.command.python.runCurrentTestFile.title%",
                "category": "Python"
            },
            {
                "command": "python.runFailedTests",
                "title": "%python.command.python.runFailedTests.title%",
                "category": "Python",
                "icon": {
                    "light": "resources/light/run-failed-tests.svg",
                    "dark": "resources/dark/run-failed-tests.svg"
                }
            },
            {
                "command": "python.discoverTests",
                "title": "%python.command.python.discoverTests.title%",
                "category": "Python",
                "icon": {
                    "light": "resources/light/refresh.svg",
                    "dark": "resources/dark/refresh.svg"
                }
            },
            {
                "command": "python.discoveringTests",
                "title": "%python.command.python.discoveringTests.title%",
                "category": "Python",
                "icon": {
                    "light": "resources/light/discovering-tests.svg",
                    "dark": "resources/dark/discovering-tests.svg"
                }
            },
            {
                "command": "python.stopTests",
                "title": "%python.command.python.stopTests.title%",
                "category": "Python",
                "icon": {
                    "light": "resources/light/stop.svg",
                    "dark": "resources/dark/stop.svg"
                }
            },
            {
                "command": "python.configureTests",
                "title": "%python.command.python.configureTests.title%",
                "category": "Python"
            },
            {
                "command": "python.execSelectionInTerminal",
                "title": "%python.command.python.execSelectionInTerminal.title%",
                "category": "Python"
            },
            {
                "command": "python.execSelectionInDjangoShell",
                "title": "%python.command.python.execSelectionInDjangoShell.title%",
                "category": "Python"
            },
            {
                "command": "python.goToPythonObject",
                "title": "%python.command.python.goToPythonObject.title%",
                "category": "Python"
            },
            {
                "command": "python.setLinter",
                "title": "%python.command.python.setLinter.title%",
                "category": "Python"
            },
            {
                "command": "python.enableLinting",
                "title": "%python.command.python.enableLinting.title%",
                "category": "Python"
            },
            {
                "command": "python.runLinting",
                "title": "%python.command.python.runLinting.title%",
                "category": "Python"
            },
            {
                "command": "python.startPage.open",
                "title": "%python.command.python.startPage.open.title%",
                "category": "Python"
            },
            {
                "command": "python.analysis.clearCache",
                "title": "%python.command.python.analysis.clearCache.title%",
                "category": "Python"
            },
            {
                "command": "python.analysis.restartLanguageServer",
                "title": "%python.command.python.analysis.restartLanguageServer.title%",
                "category": "Python"
            }
        ],
        "menus": {
            "editor/context": [
                {
                    "command": "python.refactorExtractVariable",
                    "title": "Refactor: Extract Variable",
                    "group": "Refactor",
                    "when": "editorHasSelection && editorLangId == python && !notebookEditorFocused"
                },
                {
                    "command": "python.refactorExtractMethod",
                    "title": "Refactor: Extract Method",
                    "group": "Refactor",
                    "when": "editorHasSelection && editorLangId == python && !notebookEditorFocused"
                },
                {
                    "command": "python.sortImports",
                    "title": "Refactor: Sort Imports",
                    "group": "Refactor",
                    "when": "editorLangId == python && !notebookEditorFocused"
                },
                {
                    "command": "python.execSelectionInTerminal",
                    "group": "Python",
                    "when": "editorFocus && editorLangId == python"
                },
                {
                    "command": "python.execSelectionInDjangoShell",
                    "group": "Python",
                    "when": "editorHasSelection && editorLangId == python && python.isDjangoProject"
                },
                {
                    "when": "resourceLangId == python",
                    "command": "python.execInTerminal",
                    "group": "Python"
                },
                {
                    "when": "resourceLangId == python",
                    "command": "python.runCurrentTestFile",
                    "group": "Python"
                }
            ],
            "editor/title": [
                {
                    "command": "python.execInTerminal-icon",
                    "title": "%python.command.python.execInTerminal.title%",
                    "group": "navigation",
                    "when": "resourceLangId == python && python.showPlayIcon"
                }
            ],
            "explorer/context": [
                {
                    "when": "resourceLangId == python && !busyTests && !notebookEditorFocused",
                    "command": "python.runtests",
                    "group": "Python"
                },
                {
                    "when": "resourceLangId == python && !busyTests && !notebookEditorFocused",
                    "command": "python.debugtests",
                    "group": "Python"
                },
                {
                    "when": "resourceLangId == python",
                    "command": "python.execInTerminal",
                    "group": "Python"
                }
            ],
            "commandPalette": [
                {
                    "command": "python.switchOffInsidersChannel",
                    "title": "%python.command.python.switchOffInsidersChannel.title%",
                    "category": "Python",
                    "when": "config.python.insidersChannel != 'default'"
                },
                {
                    "command": "python.switchToDailyChannel",
                    "title": "%python.command.python.switchToDailyChannel.title%",
                    "category": "Python",
                    "when": "config.python.insidersChannel != 'daily'"
                },
                {
                    "command": "python.switchToWeeklyChannel",
                    "title": "%python.command.python.switchToWeeklyChannel.title%",
                    "category": "Python",
                    "when": "config.python.insidersChannel != 'weekly'"
                },
                {
                    "command": "python.clearWorkspaceInterpreter",
                    "title": "%python.command.python.clearWorkspaceInterpreter.title%",
                    "category": "Python"
                },
                {
                    "command": "python.resetInterpreterSecurityStorage",
                    "title": "%python.command.python.resetInterpreterSecurityStorage.title%",
                    "category": "Python"
                },
                {
                    "command": "python.viewOutput",
                    "title": "%python.command.python.viewOutput.title%",
                    "category": "Python"
                },
                {
                    "command": "python.runTestNode",
                    "title": "Run",
                    "category": "Python",
                    "when": "config.noExists"
                },
                {
                    "command": "python.discoveringTests",
                    "category": "Python",
                    "when": "config.noExists"
                },
                {
                    "command": "python.stopTests",
                    "category": "Python",
                    "when": "config.noExists"
                },
                {
                    "command": "python.debugTestNode",
                    "title": "Debug",
                    "category": "Python",
                    "when": "config.noExists"
                },
                {
                    "command": "python.openTestNodeInEditor",
                    "title": "Open",
                    "category": "Python",
                    "when": "config.noExists"
                },
                {
                    "command": "python.startPage.open",
                    "title": "%python.command.python.startPage.open.title%",
                    "category": "Python"
                }
            ],
            "view/title": [
                {
                    "command": "python.debugtests",
                    "when": "view == python_tests && !busyTests",
                    "group": "navigation@3"
                },
                {
                    "command": "python.runtests",
                    "when": "view == python_tests && !busyTests",
                    "group": "navigation@1"
                },
                {
                    "command": "python.stopTests",
                    "when": "view == python_tests && busyTests",
                    "group": "navigation@1"
                },
                {
                    "command": "python.discoverTests",
                    "when": "view == python_tests && !busyTests",
                    "group": "navigation@4"
                },
                {
                    "command": "python.discoveringTests",
                    "when": "view == python_tests && discoveringTests",
                    "group": "navigation@4"
                },
                {
                    "command": "python.runFailedTests",
                    "when": "view == python_tests && hasFailedTests && !busyTests",
                    "group": "navigation@2"
                },
                {
                    "command": "python.viewTestOutput",
                    "when": "view == python_tests",
                    "group": "navigation@5"
                }
            ],
            "view/item/context": [
                {
                    "command": "python.runtests",
                    "when": "view == python_tests && viewItem == testWorkspaceFolder && !busyTests",
                    "group": "inline@0"
                },
                {
                    "command": "python.debugtests",
                    "when": "view == python_tests && viewItem == testWorkspaceFolder && !busyTests",
                    "group": "inline@1"
                },
                {
                    "command": "python.discoverTests",
                    "when": "view == python_tests && viewItem == testWorkspaceFolder && !busyTests",
                    "group": "inline@2"
                },
                {
                    "command": "python.openTestNodeInEditor",
                    "when": "view == python_tests && viewItem == function",
                    "group": "inline@2"
                },
                {
                    "command": "python.debugTestNode",
                    "when": "view == python_tests && viewItem == function && !busyTests",
                    "group": "inline@1"
                },
                {
                    "command": "python.runTestNode",
                    "when": "view == python_tests && viewItem == function && !busyTests",
                    "group": "inline@0"
                },
                {
                    "command": "python.openTestNodeInEditor",
                    "when": "view == python_tests && viewItem == file",
                    "group": "inline@2"
                },
                {
                    "command": "python.debugTestNode",
                    "when": "view == python_tests && viewItem == file && !busyTests",
                    "group": "inline@1"
                },
                {
                    "command": "python.runTestNode",
                    "when": "view == python_tests && viewItem == file && !busyTests",
                    "group": "inline@0"
                },
                {
                    "command": "python.openTestNodeInEditor",
                    "when": "view == python_tests && viewItem == suite",
                    "group": "inline@2"
                },
                {
                    "command": "python.debugTestNode",
                    "when": "view == python_tests && viewItem == suite && !busyTests",
                    "group": "inline@1"
                },
                {
                    "command": "python.runTestNode",
                    "when": "view == python_tests && viewItem == suite && !busyTests",
                    "group": "inline@0"
                }
<<<<<<< HEAD
=======
            ],
            "debug/variables/context": [
                {
                    "command": "python.datascience.showDataViewer",
                    "group": "1_view",
                    "when": "python.isDebuggerDataViewerExperimentEnabled && debugProtocolVariableMenuContext == 'viewableInDataViewer'"
                }
>>>>>>> 97cd4568
            ]
        },
        "breakpoints": [
            {
                "language": "python"
            },
            {
                "language": "html"
            },
            {
                "language": "jinja"
            }
        ],
        "debuggers": [
            {
                "type": "python",
                "label": "Python",
                "languages": [
                    "python"
                ],
                "variables": {
                    "pickProcess": "python.pickLocalProcess"
                },
                "configurationSnippets": [],
                "configurationAttributes": {
                    "launch": {
                        "properties": {
                            "module": {
                                "type": "string",
                                "description": "Name of the module to be debugged.",
                                "default": ""
                            },
                            "program": {
                                "type": "string",
                                "description": "Absolute path to the program.",
                                "default": "${file}"
                            },
                            "pythonPath": {
                                "type": "string",
                                "description": "Path (fully qualified) to python executable. Defaults to the value in settings",
                                "default": "${command:python.interpreterPath}"
                            },
                            "pythonArgs": {
                                "type": "array",
                                "description": "Command-line arguments passed to the Python interpreter. To pass arguments to the debug target, use \"args\".",
                                "default": [],
                                "items": {
                                    "type": "string"
                                }
                            },
                            "args": {
                                "type": "array",
                                "description": "Command line arguments passed to the program",
                                "default": [],
                                "items": {
                                    "type": "string"
                                }
                            },
                            "stopOnEntry": {
                                "type": "boolean",
                                "description": "Automatically stop after launch.",
                                "default": false
                            },
                            "showReturnValue": {
                                "type": "boolean",
                                "description": "Show return value of functions when stepping.",
                                "default": true
                            },
                            "console": {
                                "enum": [
                                    "internalConsole",
                                    "integratedTerminal",
                                    "externalTerminal"
                                ],
                                "description": "Where to launch the debug target: internal console, integrated terminal, or external terminal.",
                                "default": "integratedTerminal"
                            },
                            "cwd": {
                                "type": "string",
                                "description": "Absolute path to the working directory of the program being debugged. Default is the root directory of the file (leave empty).",
                                "default": "${workspaceFolder}"
                            },
                            "env": {
                                "type": "object",
                                "description": "Environment variables defined as a key value pair. Property ends up being the Environment Variable and the value of the property ends up being the value of the Env Variable.",
                                "default": {},
                                "additionalProperties": {
                                    "type": "string"
                                }
                            },
                            "envFile": {
                                "type": "string",
                                "description": "Absolute path to a file containing environment variable definitions.",
                                "default": "${workspaceFolder}/.env"
                            },
                            "port": {
                                "type": "number",
                                "description": "Debug port (default is 0, resulting in the use of a dynamic port).",
                                "default": 0
                            },
                            "host": {
                                "type": "string",
                                "description": "IP address of the of the local debug server (default is localhost).",
                                "default": "localhost"
                            },
                            "pathMappings": {
                                "type": "array",
                                "label": "Path mappings.",
                                "items": {
                                    "type": "object",
                                    "label": "Path mapping",
                                    "required": [
                                        "localRoot",
                                        "remoteRoot"
                                    ],
                                    "properties": {
                                        "localRoot": {
                                            "type": "string",
                                            "label": "Local source root.",
                                            "default": "${workspaceFolder}"
                                        },
                                        "remoteRoot": {
                                            "type": "string",
                                            "label": "Remote source root.",
                                            "default": ""
                                        }
                                    }
                                },
                                "default": []
                            },
                            "logToFile": {
                                "type": "boolean",
                                "description": "Enable logging of debugger events to a log file.",
                                "default": false
                            },
                            "redirectOutput": {
                                "type": "boolean",
                                "description": "Redirect output.",
                                "default": true
                            },
                            "justMyCode": {
                                "type": "boolean",
                                "description": "Debug only user-written code.",
                                "default": true
                            },
                            "gevent": {
                                "type": "boolean",
                                "description": "Enable debugging of gevent monkey-patched code.",
                                "default": false
                            },
                            "django": {
                                "type": "boolean",
                                "description": "Django debugging.",
                                "default": false
                            },
                            "jinja": {
                                "enum": [
                                    true,
                                    false,
                                    null
                                ],
                                "description": "Jinja template debugging (e.g. Flask).",
                                "default": null
                            },
                            "sudo": {
                                "type": "boolean",
                                "description": "Running debug program under elevated permissions (on Unix).",
                                "default": false
                            },
                            "pyramid": {
                                "type": "boolean",
                                "description": "Whether debugging Pyramid applications",
                                "default": false
                            },
                            "subProcess": {
                                "type": "boolean",
                                "description": "Whether to enable Sub Process debugging",
                                "default": false
                            }
                        }
                    },
                    "test": {
                        "properties": {
                            "pythonPath": {
                                "type": "string",
                                "description": "Path (fully qualified) to python executable. Defaults to the value in settings",
                                "default": "${command:python.interpreterPath}"
                            },
                            "stopOnEntry": {
                                "type": "boolean",
                                "description": "Automatically stop after launch.",
                                "default": false
                            },
                            "showReturnValue": {
                                "type": "boolean",
                                "description": "Show return value of functions when stepping.",
                                "default": true
                            },
                            "console": {
                                "enum": [
                                    "internalConsole",
                                    "integratedTerminal",
                                    "externalTerminal"
                                ],
                                "description": "Where to launch the debug target: internal console, integrated terminal, or external terminal.",
                                "default": "internalConsole"
                            },
                            "cwd": {
                                "type": "string",
                                "description": "Absolute path to the working directory of the program being debugged. Default is the root directory of the file (leave empty).",
                                "default": "${workspaceFolder}"
                            },
                            "env": {
                                "type": "object",
                                "description": "Environment variables defined as a key value pair. Property ends up being the Environment Variable and the value of the property ends up being the value of the Env Variable.",
                                "default": {},
                                "additionalProperties": {
                                    "type": "string"
                                }
                            },
                            "envFile": {
                                "type": "string",
                                "description": "Absolute path to a file containing environment variable definitions.",
                                "default": "${workspaceFolder}/.env"
                            },
                            "redirectOutput": {
                                "type": "boolean",
                                "description": "Redirect output.",
                                "default": true
                            },
                            "justMyCode": {
                                "type": "boolean",
                                "description": "Debug only user-written code.",
                                "default": true
                            }
                        }
                    },
                    "attach": {
                        "properties": {
                            "connect": {
                                "type": "object",
                                "label": "Attach by connecting to debugpy over a socket.",
                                "properties": {
                                    "port": {
                                        "type": "number",
                                        "description": "Port to connect to."
                                    },
                                    "host": {
                                        "type": "string",
                                        "description": "Hostname or IP address to connect to.",
                                        "default": "127.0.0.1"
                                    }
                                },
                                "required": [
                                    "port"
                                ]
                            },
                            "listen": {
                                "type": "object",
                                "label": "Attach by listening for incoming socket connection from debugpy",
                                "properties": {
                                    "port": {
                                        "type": "number",
                                        "description": "Port to listen on."
                                    },
                                    "host": {
                                        "type": "string",
                                        "description": "Hostname or IP address of the interface to listen on.",
                                        "default": "127.0.0.1"
                                    }
                                },
                                "required": [
                                    "port"
                                ]
                            },
                            "port": {
                                "type": "number",
                                "description": "Port to connect to."
                            },
                            "host": {
                                "type": "string",
                                "description": "Hostname or IP address to connect to.",
                                "default": "127.0.0.1"
                            },
                            "pathMappings": {
                                "type": "array",
                                "label": "Path mappings.",
                                "items": {
                                    "type": "object",
                                    "label": "Path mapping",
                                    "required": [
                                        "localRoot",
                                        "remoteRoot"
                                    ],
                                    "properties": {
                                        "localRoot": {
                                            "type": "string",
                                            "label": "Local source root.",
                                            "default": "${workspaceFolder}"
                                        },
                                        "remoteRoot": {
                                            "type": "string",
                                            "label": "Remote source root.",
                                            "default": ""
                                        }
                                    }
                                },
                                "default": []
                            },
                            "logToFile": {
                                "type": "boolean",
                                "description": "Enable logging of debugger events to a log file.",
                                "default": false
                            },
                            "redirectOutput": {
                                "type": "boolean",
                                "description": "Redirect output.",
                                "default": true
                            },
                            "justMyCode": {
                                "type": "boolean",
                                "description": "Debug only user-written code.",
                                "default": true
                            },
                            "django": {
                                "type": "boolean",
                                "description": "Django debugging.",
                                "default": false
                            },
                            "jinja": {
                                "enum": [
                                    true,
                                    false,
                                    null
                                ],
                                "description": "Jinja template debugging (e.g. Flask).",
                                "default": null
                            },
                            "subProcess": {
                                "type": "boolean",
                                "description": "Whether to enable Sub Process debugging",
                                "default": false
                            },
                            "showReturnValue": {
                                "type": "boolean",
                                "description": "Show return value of functions when stepping.",
                                "default": true
                            },
                            "processId": {
                                "anyOf": [
                                    {
                                        "enum": [
                                            "${command:pickProcess}"
                                        ],
                                        "description": "Use process picker to select a process to attach, or Process ID as integer.",
                                        "default": "${command:pickProcess}"
                                    },
                                    {
                                        "type": "integer",
                                        "description": "ID of the local process to attach to."
                                    }
                                ]
                            }
                        }
                    }
                }
            }
        ],
        "configuration": {
            "type": "object",
            "title": "Python",
            "properties": {
                "python.diagnostics.sourceMapsEnabled": {
                    "type": "boolean",
                    "default": false,
                    "description": "Enable source map support for meaningful stack traces in error logs.",
                    "scope": "application"
                },
                "python.autoComplete.addBrackets": {
                    "type": "boolean",
                    "default": false,
                    "description": "Automatically add brackets for functions.",
                    "scope": "resource"
                },
                "python.autoComplete.extraPaths": {
                    "type": "array",
                    "default": [],
                    "description": "List of paths to libraries and the like that need to be imported by auto complete engine. E.g. when using Google App SDK, the paths are not in system path, hence need to be added into this list.",
                    "scope": "resource"
                },
                "python.autoComplete.showAdvancedMembers": {
                    "type": "boolean",
                    "default": true,
                    "description": "Controls appearance of methods with double underscores in the completion list.",
                    "scope": "resource"
                },
                "python.autoComplete.typeshedPaths": {
                    "type": "array",
                    "items": {
                        "type": "string"
                    },
                    "default": [],
                    "description": "Specifies paths to local typeshed repository clone(s) for the Python language server.",
                    "scope": "resource"
                },
                "python.autoUpdateLanguageServer": {
                    "type": "boolean",
                    "default": true,
                    "description": "Automatically update the language server.",
                    "scope": "application"
                },
                "python.logging.level": {
                    "type": "string",
                    "default": "error",
                    "enum": [
                        "off",
                        "error",
                        "warn",
                        "info",
                        "debug"
                    ],
                    "description": "The logging level the extension logs at, defaults to 'error'",
                    "scope": "machine"
                },
                "python.experiments.enabled": {
                    "type": "boolean",
                    "default": true,
                    "description": "Enables/disables A/B tests.",
                    "scope": "machine"
                },
                "python.defaultInterpreterPath": {
                    "type": "string",
                    "default": "python",
                    "description": "Path to Python, you can use a custom version of Python by modifying this setting to include the full path.",
                    "scope": "machine"
                },
                "python.experiments.optInto": {
                    "type": "array",
                    "default": [],
                    "items": {
                        "enum": [
                            "AlwaysDisplayTestExplorer - experiment",
                            "ShowExtensionSurveyPrompt - enabled",
                            "Reload - experiment",
                            "AA_testing - experiment",
                            "LocalZMQKernel - experiment",
                            "NativeNotebook - experiment",
                            "CustomEditorSupport - experiment",
                            "UseTerminalToGetActivatedEnvVars - experiment",
                            "CollectLSRequestTiming - experiment",
                            "CollectNodeLSRequestTiming - experiment",
                            "DeprecatePythonPath - experiment",
                            "RunByLine - experiment",
                            "tryPylance",
                            "jediLSP",
                            "debuggerDataViewer",
                            "All"
                        ]
                    },
                    "description": "List of experiment to opt into. If empty, user is assigned the default experiment groups. See https://github.com/microsoft/vscode-python/wiki/Experiments for more details.",
                    "scope": "machine"
                },
                "python.experiments.optOutFrom": {
                    "type": "array",
                    "default": [],
                    "items": {
                        "enum": [
                            "AlwaysDisplayTestExplorer - experiment",
                            "ShowExtensionSurveyPrompt - enabled",
                            "Reload - experiment",
                            "AA_testing - experiment",
                            "LocalZMQKernel - experiment",
                            "NativeNotebook - experiment",
                            "CustomEditorSupport - experiment",
                            "UseTerminalToGetActivatedEnvVars - experiment",
                            "CollectLSRequestTiming - experiment",
                            "CollectNodeLSRequestTiming - experiment",
                            "DeprecatePythonPath - experiment",
                            "RunByLine - experiment",
                            "tryPylance",
                            "jediLSP",
                            "debuggerDataViewer",
                            "All"
                        ]
                    },
                    "description": "List of experiment to opt out of. If empty, user is assigned the default experiment groups. See https://github.com/microsoft/vscode-python/wiki/Experiments for more details.",
                    "scope": "machine"
                },
                "python.disableInstallationCheck": {
                    "type": "boolean",
                    "default": false,
                    "description": "Whether to check if Python is installed (also warn when using the macOS-installed Python).",
                    "scope": "resource"
                },
                "python.envFile": {
                    "type": "string",
                    "description": "Absolute path to a file containing environment variable definitions.",
                    "default": "${workspaceFolder}/.env",
                    "scope": "resource"
                },
                "python.formatting.autopep8Args": {
                    "type": "array",
                    "description": "Arguments passed in. Each argument is a separate item in the array.",
                    "default": [],
                    "items": {
                        "type": "string"
                    },
                    "scope": "resource"
                },
                "python.formatting.autopep8Path": {
                    "type": "string",
                    "default": "autopep8",
                    "description": "Path to autopep8, you can use a custom version of autopep8 by modifying this setting to include the full path.",
                    "scope": "resource"
                },
                "python.formatting.provider": {
                    "type": "string",
                    "default": "autopep8",
                    "description": "Provider for formatting. Possible options include 'autopep8', 'black', and 'yapf'.",
                    "enum": [
                        "autopep8",
                        "black",
                        "yapf",
                        "none"
                    ],
                    "scope": "resource"
                },
                "python.formatting.blackArgs": {
                    "type": "array",
                    "description": "Arguments passed in. Each argument is a separate item in the array.",
                    "default": [],
                    "items": {
                        "type": "string"
                    },
                    "scope": "resource"
                },
                "python.formatting.blackPath": {
                    "type": "string",
                    "default": "black",
                    "description": "Path to Black, you can use a custom version of Black by modifying this setting to include the full path.",
                    "scope": "resource"
                },
                "python.formatting.yapfArgs": {
                    "type": "array",
                    "description": "Arguments passed in. Each argument is a separate item in the array.",
                    "default": [],
                    "items": {
                        "type": "string"
                    },
                    "scope": "resource"
                },
                "python.formatting.yapfPath": {
                    "type": "string",
                    "default": "yapf",
                    "description": "Path to yapf, you can use a custom version of yapf by modifying this setting to include the full path.",
                    "scope": "resource"
                },
                "python.globalModuleInstallation": {
                    "type": "boolean",
                    "default": false,
                    "description": "Whether to install Python modules globally when not using an environment.",
                    "scope": "resource"
                },
                "python.jediMemoryLimit": {
                    "type": "number",
                    "default": 0,
                    "description": "Memory limit for the Jedi completion engine in megabytes. Zero (default) means 1024 MB. -1 means unlimited (disable memory limit check)",
                    "scope": "resource"
                },
                "python.jediPath": {
                    "type": "string",
                    "default": "",
                    "description": "Path to directory containing the Jedi library (this path will contain the 'Jedi' sub directory). Note: since Jedi depends on Parso, if using this setting you will need to ensure a suitable version of Parso is available.",
                    "scope": "resource"
                },
                "python.languageServer": {
                    "type": "string",
                    "enum": [
                        "Jedi",
                        "Pylance",
                        "Microsoft",
                        "None"
                    ],
                    "default": "Jedi",
                    "description": "Defines type of the language server.",
                    "scope": "window"
                },
                "python.analysis.diagnosticPublishDelay": {
                    "type": "integer",
                    "default": 1000,
                    "description": "Delay before diagnostic messages are transferred to the problems list (in milliseconds).",
                    "scope": "resource"
                },
                "python.analysis.errors": {
                    "type": "array",
                    "default": [],
                    "items": {
                        "type": "string"
                    },
                    "description": "List of diagnostics messages to be shown as errors.",
                    "scope": "resource"
                },
                "python.analysis.warnings": {
                    "type": "array",
                    "default": [],
                    "items": {
                        "type": "string"
                    },
                    "description": "List of diagnostics messages to be shown as warnings.",
                    "scope": "resource"
                },
                "python.analysis.information": {
                    "type": "array",
                    "default": [],
                    "items": {
                        "type": "string"
                    },
                    "description": "List of diagnostics messages to be shown as information.",
                    "scope": "resource"
                },
                "python.analysis.disabled": {
                    "type": "array",
                    "default": [],
                    "items": {
                        "type": "string"
                    },
                    "description": "List of suppressed diagnostic messages.",
                    "scope": "resource"
                },
                "python.analysis.typeshedPaths": {
                    "type": "array",
                    "default": [],
                    "items": {
                        "type": "string"
                    },
                    "description": "Paths to Typeshed stub folders. Default is Typeshed installed with the language server. Change requires restart.",
                    "scope": "resource"
                },
                "python.analysis.cacheFolderPath": {
                    "type": "string",
                    "description": "Path to a writable folder where analyzer can cache its data. Change requires restart.",
                    "scope": "resource"
                },
                "python.analysis.memory.keepLibraryAst": {
                    "type": "boolean",
                    "default": false,
                    "description": "Allows code analysis to keep parser trees in memory. Increases memory consumption but may improve performance with large library analysis.",
                    "scope": "resource"
                },
                "python.analysis.logLevel": {
                    "type": "string",
                    "enum": [
                        "Error",
                        "Warning",
                        "Information",
                        "Trace"
                    ],
                    "default": "Error",
                    "description": "Defines type of log messages language server writes into the output window.",
                    "scope": "resource"
                },
                "python.analysis.symbolsHierarchyDepthLimit": {
                    "type": "integer",
                    "default": 10,
                    "description": "Limits depth of the symbol tree in the document outline.",
                    "scope": "resource"
                },
                "python.linting.enabled": {
                    "type": "boolean",
                    "default": true,
                    "description": "Whether to lint Python files.",
                    "scope": "resource"
                },
                "python.linting.flake8Args": {
                    "type": "array",
                    "description": "Arguments passed in. Each argument is a separate item in the array.",
                    "default": [],
                    "items": {
                        "type": "string"
                    },
                    "scope": "resource"
                },
                "python.linting.flake8CategorySeverity.E": {
                    "type": "string",
                    "default": "Error",
                    "description": "Severity of Flake8 message type 'E'.",
                    "enum": [
                        "Hint",
                        "Error",
                        "Information",
                        "Warning"
                    ],
                    "scope": "resource"
                },
                "python.linting.flake8CategorySeverity.F": {
                    "type": "string",
                    "default": "Error",
                    "description": "Severity of Flake8 message type 'F'.",
                    "enum": [
                        "Hint",
                        "Error",
                        "Information",
                        "Warning"
                    ],
                    "scope": "resource"
                },
                "python.linting.flake8CategorySeverity.W": {
                    "type": "string",
                    "default": "Warning",
                    "description": "Severity of Flake8 message type 'W'.",
                    "enum": [
                        "Hint",
                        "Error",
                        "Information",
                        "Warning"
                    ],
                    "scope": "resource"
                },
                "python.linting.flake8Enabled": {
                    "type": "boolean",
                    "default": false,
                    "description": "Whether to lint Python files using flake8",
                    "scope": "resource"
                },
                "python.linting.flake8Path": {
                    "type": "string",
                    "default": "flake8",
                    "description": "Path to flake8, you can use a custom version of flake8 by modifying this setting to include the full path.",
                    "scope": "resource"
                },
                "python.linting.ignorePatterns": {
                    "type": "array",
                    "description": "Patterns used to exclude files or folders from being linted.",
                    "default": [
                        ".vscode/*.py",
                        "**/site-packages/**/*.py"
                    ],
                    "items": {
                        "type": "string"
                    },
                    "scope": "resource"
                },
                "python.linting.lintOnSave": {
                    "type": "boolean",
                    "default": true,
                    "description": "Whether to lint Python files when saved.",
                    "scope": "resource"
                },
                "python.linting.maxNumberOfProblems": {
                    "type": "number",
                    "default": 100,
                    "description": "Controls the maximum number of problems produced by the server.",
                    "scope": "resource"
                },
                "python.linting.banditArgs": {
                    "type": "array",
                    "description": "Arguments passed in. Each argument is a separate item in the array.",
                    "default": [],
                    "items": {
                        "type": "string"
                    },
                    "scope": "resource"
                },
                "python.linting.banditEnabled": {
                    "type": "boolean",
                    "default": false,
                    "description": "Whether to lint Python files using bandit.",
                    "scope": "resource"
                },
                "python.linting.banditPath": {
                    "type": "string",
                    "default": "bandit",
                    "description": "Path to bandit, you can use a custom version of bandit by modifying this setting to include the full path.",
                    "scope": "resource"
                },
                "python.linting.mypyArgs": {
                    "type": "array",
                    "description": "Arguments passed in. Each argument is a separate item in the array.",
                    "default": [
                        "--ignore-missing-imports",
                        "--follow-imports=silent",
                        "--show-column-numbers"
                    ],
                    "items": {
                        "type": "string"
                    },
                    "scope": "resource"
                },
                "python.linting.mypyCategorySeverity.error": {
                    "type": "string",
                    "default": "Error",
                    "description": "Severity of Mypy message type 'Error'.",
                    "enum": [
                        "Hint",
                        "Error",
                        "Information",
                        "Warning"
                    ],
                    "scope": "resource"
                },
                "python.linting.mypyCategorySeverity.note": {
                    "type": "string",
                    "default": "Information",
                    "description": "Severity of Mypy message type 'Note'.",
                    "enum": [
                        "Hint",
                        "Error",
                        "Information",
                        "Warning"
                    ],
                    "scope": "resource"
                },
                "python.linting.mypyEnabled": {
                    "type": "boolean",
                    "default": false,
                    "description": "Whether to lint Python files using mypy.",
                    "scope": "resource"
                },
                "python.linting.mypyPath": {
                    "type": "string",
                    "default": "mypy",
                    "description": "Path to mypy, you can use a custom version of mypy by modifying this setting to include the full path.",
                    "scope": "resource"
                },
                "python.linting.pycodestyleArgs": {
                    "type": "array",
                    "description": "Arguments passed in. Each argument is a separate item in the array.",
                    "default": [],
                    "items": {
                        "type": "string"
                    },
                    "scope": "resource"
                },
                "python.linting.pycodestyleCategorySeverity.E": {
                    "type": "string",
                    "default": "Error",
                    "description": "Severity of pycodestyle message type 'E'.",
                    "enum": [
                        "Hint",
                        "Error",
                        "Information",
                        "Warning"
                    ],
                    "scope": "resource"
                },
                "python.linting.pycodestyleCategorySeverity.W": {
                    "type": "string",
                    "default": "Warning",
                    "description": "Severity of pycodestyle message type 'W'.",
                    "enum": [
                        "Hint",
                        "Error",
                        "Information",
                        "Warning"
                    ],
                    "scope": "resource"
                },
                "python.linting.pycodestyleEnabled": {
                    "type": "boolean",
                    "default": false,
                    "description": "Whether to lint Python files using pycodestyle",
                    "scope": "resource"
                },
                "python.linting.pycodestylePath": {
                    "type": "string",
                    "default": "pycodestyle",
                    "description": "Path to pycodestyle, you can use a custom version of pycodestyle by modifying this setting to include the full path.",
                    "scope": "resource"
                },
                "python.linting.prospectorArgs": {
                    "type": "array",
                    "description": "Arguments passed in. Each argument is a separate item in the array.",
                    "default": [],
                    "items": {
                        "type": "string"
                    },
                    "scope": "resource"
                },
                "python.linting.prospectorEnabled": {
                    "type": "boolean",
                    "default": false,
                    "description": "Whether to lint Python files using prospector.",
                    "scope": "resource"
                },
                "python.linting.prospectorPath": {
                    "type": "string",
                    "default": "prospector",
                    "description": "Path to Prospector, you can use a custom version of prospector by modifying this setting to include the full path.",
                    "scope": "resource"
                },
                "python.linting.pydocstyleArgs": {
                    "type": "array",
                    "description": "Arguments passed in. Each argument is a separate item in the array.",
                    "default": [],
                    "items": {
                        "type": "string"
                    },
                    "scope": "resource"
                },
                "python.linting.pydocstyleEnabled": {
                    "type": "boolean",
                    "default": false,
                    "description": "Whether to lint Python files using pydocstyle",
                    "scope": "resource"
                },
                "python.linting.pydocstylePath": {
                    "type": "string",
                    "default": "pydocstyle",
                    "description": "Path to pydocstyle, you can use a custom version of pydocstyle by modifying this setting to include the full path.",
                    "scope": "resource"
                },
                "python.linting.pylamaArgs": {
                    "type": "array",
                    "description": "Arguments passed in. Each argument is a separate item in the array.",
                    "default": [],
                    "items": {
                        "type": "string"
                    },
                    "scope": "resource"
                },
                "python.linting.pylamaEnabled": {
                    "type": "boolean",
                    "default": false,
                    "description": "Whether to lint Python files using pylama.",
                    "scope": "resource"
                },
                "python.linting.pylamaPath": {
                    "type": "string",
                    "default": "pylama",
                    "description": "Path to pylama, you can use a custom version of pylama by modifying this setting to include the full path.",
                    "scope": "resource"
                },
                "python.linting.pylintArgs": {
                    "type": "array",
                    "description": "Arguments passed in. Each argument is a separate item in the array.",
                    "default": [],
                    "items": {
                        "type": "string"
                    },
                    "scope": "resource"
                },
                "python.linting.pylintCategorySeverity.convention": {
                    "type": "string",
                    "default": "Information",
                    "description": "Severity of Pylint message type 'Convention/C'.",
                    "enum": [
                        "Hint",
                        "Error",
                        "Information",
                        "Warning"
                    ],
                    "scope": "resource"
                },
                "python.linting.pylintCategorySeverity.error": {
                    "type": "string",
                    "default": "Error",
                    "description": "Severity of Pylint message type 'Error/E'.",
                    "enum": [
                        "Hint",
                        "Error",
                        "Information",
                        "Warning"
                    ],
                    "scope": "resource"
                },
                "python.linting.pylintCategorySeverity.fatal": {
                    "type": "string",
                    "default": "Error",
                    "description": "Severity of Pylint message type 'Fatal/F'.",
                    "enum": [
                        "Hint",
                        "Error",
                        "Information",
                        "Warning"
                    ],
                    "scope": "resource"
                },
                "python.linting.pylintCategorySeverity.refactor": {
                    "type": "string",
                    "default": "Hint",
                    "description": "Severity of Pylint message type 'Refactor/R'.",
                    "enum": [
                        "Hint",
                        "Error",
                        "Information",
                        "Warning"
                    ],
                    "scope": "resource"
                },
                "python.linting.pylintCategorySeverity.warning": {
                    "type": "string",
                    "default": "Warning",
                    "description": "Severity of Pylint message type 'Warning/W'.",
                    "enum": [
                        "Hint",
                        "Error",
                        "Information",
                        "Warning"
                    ],
                    "scope": "resource"
                },
                "python.linting.pylintEnabled": {
                    "type": "boolean",
                    "default": true,
                    "description": "Whether to lint Python files using pylint.",
                    "scope": "resource"
                },
                "python.linting.pylintPath": {
                    "type": "string",
                    "default": "pylint",
                    "description": "Path to Pylint, you can use a custom version of pylint by modifying this setting to include the full path.",
                    "scope": "resource"
                },
                "python.linting.pylintUseMinimalCheckers": {
                    "type": "boolean",
                    "default": true,
                    "description": "Whether to run Pylint with minimal set of rules.",
                    "scope": "resource"
                },
                "python.pythonPath": {
                    "type": "string",
                    "default": "python",
                    "description": "Path to Python, you can use a custom version of Python by modifying this setting to include the full path.",
                    "scope": "resource"
                },
                "python.condaPath": {
                    "type": "string",
                    "default": "",
                    "description": "Path to the conda executable to use for activation (version 4.4+).",
                    "scope": "resource"
                },
                "python.pipenvPath": {
                    "type": "string",
                    "default": "pipenv",
                    "description": "Path to the pipenv executable to use for activation.",
                    "scope": "resource"
                },
                "python.poetryPath": {
                    "type": "string",
                    "default": "poetry",
                    "description": "Path to the poetry executable.",
                    "scope": "resource"
                },
                "python.sortImports.args": {
                    "type": "array",
                    "description": "Arguments passed in. Each argument is a separate item in the array.",
                    "default": [],
                    "items": {
                        "type": "string"
                    },
                    "scope": "resource"
                },
                "python.sortImports.path": {
                    "type": "string",
                    "description": "Path to isort script, default using inner version",
                    "default": "",
                    "scope": "resource"
                },
                "python.terminal.activateEnvironment": {
                    "type": "boolean",
                    "default": true,
                    "description": "Activate Python Environment in Terminal created using the Extension.",
                    "scope": "resource"
                },
                "python.terminal.executeInFileDir": {
                    "type": "boolean",
                    "default": false,
                    "description": "When executing a file in the terminal, whether to use execute in the file's directory, instead of the current open folder.",
                    "scope": "resource"
                },
                "python.terminal.launchArgs": {
                    "type": "array",
                    "default": [],
                    "description": "Python launch arguments to use when executing a file in the terminal.",
                    "scope": "resource"
                },
                "python.terminal.activateEnvInCurrentTerminal": {
                    "type": "boolean",
                    "default": false,
                    "description": "Activate Python Environment in the current Terminal on load of the Extension.",
                    "scope": "resource"
                },
                "python.testing.cwd": {
                    "type": "string",
                    "default": null,
                    "description": "Optional working directory for tests.",
                    "scope": "resource"
                },
                "python.testing.debugPort": {
                    "type": "number",
                    "default": 3000,
                    "description": "Port number used for debugging of tests.",
                    "scope": "resource"
                },
                "python.testing.nosetestArgs": {
                    "type": "array",
                    "description": "Arguments passed in. Each argument is a separate item in the array.",
                    "default": [],
                    "items": {
                        "type": "string"
                    },
                    "scope": "resource"
                },
                "python.testing.nosetestsEnabled": {
                    "type": "boolean",
                    "default": false,
                    "description": "Enable testing using nosetests.",
                    "scope": "resource"
                },
                "python.testing.nosetestPath": {
                    "type": "string",
                    "default": "nosetests",
                    "description": "Path to nosetests, you can use a custom version of nosetests by modifying this setting to include the full path.",
                    "scope": "resource"
                },
                "python.testing.promptToConfigure": {
                    "type": "boolean",
                    "default": true,
                    "description": "Prompt to configure a test framework if potential tests directories are discovered.",
                    "scope": "resource"
                },
                "python.testing.pytestArgs": {
                    "type": "array",
                    "description": "Arguments passed in. Each argument is a separate item in the array.",
                    "default": [],
                    "items": {
                        "type": "string"
                    },
                    "scope": "resource"
                },
                "python.testing.pytestEnabled": {
                    "type": "boolean",
                    "default": false,
                    "description": "Enable testing using pytest.",
                    "scope": "resource"
                },
                "python.testing.pytestPath": {
                    "type": "string",
                    "default": "pytest",
                    "description": "Path to pytest (pytest), you can use a custom version of pytest by modifying this setting to include the full path.",
                    "scope": "resource"
                },
                "python.testing.unittestArgs": {
                    "type": "array",
                    "description": "Arguments passed in. Each argument is a separate item in the array.",
                    "default": [
                        "-v",
                        "-s",
                        ".",
                        "-p",
                        "*test*.py"
                    ],
                    "items": {
                        "type": "string"
                    },
                    "scope": "resource"
                },
                "python.testing.unittestEnabled": {
                    "type": "boolean",
                    "default": false,
                    "description": "Enable testing using unittest.",
                    "scope": "resource"
                },
                "python.testing.autoTestDiscoverOnSaveEnabled": {
                    "type": "boolean",
                    "default": true,
                    "description": "Enable auto run test discovery when saving a test file.",
                    "scope": "resource"
                },
                "python.venvFolders": {
                    "type": "array",
                    "default": [],
                    "description": "Folders in your home directory to look into for virtual environments (supports pyenv, direnv and virtualenvwrapper by default).",
                    "scope": "resource",
                    "items": {
                        "type": "string"
                    }
                },
                "python.venvPath": {
                    "type": "string",
                    "default": "",
                    "description": "Path to folder with a list of Virtual Environments (e.g. ~/.pyenv, ~/Envs, ~/.virtualenvs).",
                    "scope": "resource"
                },
                "python.workspaceSymbols.ctagsPath": {
                    "type": "string",
                    "default": "ctags",
                    "description": "Fully qualified path to the ctags executable (else leave as ctags, assuming it is in current path).",
                    "scope": "resource"
                },
                "python.workspaceSymbols.enabled": {
                    "type": "boolean",
                    "default": false,
                    "description": "Set to 'true' to enable ctags to provide Workspace Symbols.",
                    "scope": "resource"
                },
                "python.workspaceSymbols.exclusionPatterns": {
                    "type": "array",
                    "default": [
                        "**/site-packages/**"
                    ],
                    "items": {
                        "type": "string"
                    },
                    "description": "Pattern used to exclude files and folders from ctags See http://ctags.sourceforge.net/ctags.html.",
                    "scope": "resource"
                },
                "python.workspaceSymbols.rebuildOnFileSave": {
                    "type": "boolean",
                    "default": true,
                    "description": "Whether to re-build the tags file on when changes made to python files are saved.",
                    "scope": "resource"
                },
                "python.workspaceSymbols.rebuildOnStart": {
                    "type": "boolean",
                    "default": true,
                    "description": "Whether to re-build the tags file on start (defaults to true).",
                    "scope": "resource"
                },
                "python.workspaceSymbols.tagFilePath": {
                    "type": "string",
                    "default": "${workspaceFolder}/.vscode/tags",
                    "description": "Fully qualified path to tag file (exuberant ctag file), used to provide workspace symbols.",
                    "scope": "resource"
                },
                "python.insidersChannel": {
                    "type": "string",
                    "default": "off",
                    "description": "Set to \"weekly\" or \"daily\" to automatically download and install the latest Insiders builds of the python extension, which include upcoming features and bug fixes.",
                    "enum": [
                        "off",
                        "weekly",
                        "daily"
                    ],
                    "scope": "application"
                },
                "python.showStartPage": {
                    "type": "boolean",
                    "default": true,
                    "description": "Show the Python Start Page when a new update is released.",
                    "scope": "application"
                }
            }
        },
        "languages": [
            {
                "id": "pip-requirements",
                "aliases": [
                    "pip requirements",
                    "requirements.txt"
                ],
                "filenames": [
                    "requirements.txt",
                    "constraints.txt",
                    "requirements.in"
                ],
                "filenamePatterns": [
                    "*-requirements.txt",
                    "requirements-*.txt",
                    "constraints-*.txt",
                    "*-constraints.txt",
                    "*-requirements.in",
                    "requirements-*.in"
                ],
                "configuration": "./languages/pip-requirements.json"
            },
            {
                "id": "yaml",
                "filenames": [
                    ".condarc"
                ]
            },
            {
                "id": "toml",
                "filenames": [
                    "poetry.lock",
                    "Pipfile"
                ]
            },
            {
                "id": "json",
                "filenames": [
                    "Pipfile.lock"
                ]
            },
            {
                "id": "ini",
                "filenames": [
                    ".flake8"
                ]
            },
            {
                "id": "jinja",
                "extensions": [
                    ".jinja2",
                    ".j2"
                ],
                "aliases": [
                    "Jinja"
                ]
            }
        ],
        "grammars": [
            {
                "language": "pip-requirements",
                "scopeName": "source.pip-requirements",
                "path": "./syntaxes/pip-requirements.tmLanguage.json"
            }
        ],
        "jsonValidation": [
            {
                "fileMatch": ".condarc",
                "url": "./schemas/condarc.json"
            },
            {
                "fileMatch": "environment.yml",
                "url": "./schemas/conda-environment.json"
            },
            {
                "fileMatch": "meta.yaml",
                "url": "./schemas/conda-meta.json"
            }
        ],
        "yamlValidation": [
            {
                "fileMatch": ".condarc",
                "url": "./schemas/condarc.json"
            },
            {
                "fileMatch": "environment.yml",
                "url": "./schemas/conda-environment.json"
            },
            {
                "fileMatch": "meta.yaml",
                "url": "./schemas/conda-meta.json"
            }
        ],
        "views": {
            "test": [
                {
                    "id": "python_tests",
                    "name": "Python",
                    "when": "testsDiscovered"
                }
            ]
        }
    },
    "scripts": {
        "package": "gulp clean && gulp prePublishBundle && vsce package -o ms-python-insiders.vsix",
        "compile": "tsc -watch -p ./",
        "compiled": "deemon npm run compile",
        "kill-compiled": "deemon --kill npm run compile",
        "compile-webviews-watch": "cross-env NODE_OPTIONS=--max_old_space_size=9096 webpack --config ./build/webpack/webpack.startPage-ui-viewers.config.js --watch",
        "compile-webviews-watchd": "deemon npm run compile-webviews-watch",
        "kill-compile-webviews-watchd": "deemon --kill npm run compile-webviews-watch",
        "checkDependencies": "gulp checkDependencies",
        "test": "node ./out/test/standardTest.js && node ./out/test/multiRootTest.js",
        "test:unittests": "mocha --config ./build/.mocha.unittests.js.json",
        "test:unittests:cover": "nyc --no-clean --nycrc-path build/.nycrc mocha --config ./build/.mocha.unittests.ts.json",
        "test:functional": "mocha --require source-map-support/register --config ./build/.mocha.functional.json",
        "test:functional:perf": "node --inspect-brk ./node_modules/mocha/bin/_mocha --require source-map-support/register --config ./build/.mocha.functional.perf.json",
        "test:functional:memleak": "node --inspect-brk ./node_modules/mocha/bin/_mocha --require source-map-support/register --config ./build/.mocha.functional.json",
        "test:functional:cover": "npm run test:functional",
        "test:cover:report": "nyc --nycrc-path build/.nycrc  report --reporter=text --reporter=html --reporter=text-summary --reporter=cobertura",
        "testDebugger": "node ./out/test/testBootstrap.js ./out/test/debuggerTest.js",
        "testSingleWorkspace": "node ./out/test/testBootstrap.js ./out/test/standardTest.js",
        "preTestJediLSP": "node ./out/test/languageServers/jedi/lspSetup.js",
        "testJediLSP": "node ./out/test/languageServers/jedi/lspSetup.js && cross-env CODE_TESTS_WORKSPACE=src/test VSC_PYTHON_CI_TEST_GREP='Language Server:' node ./out/test/testBootstrap.js ./out/test/standardTest.js && node ./out/test/languageServers/jedi/lspTeardown.js",
        "testMultiWorkspace": "node ./out/test/testBootstrap.js ./out/test/multiRootTest.js",
        "testPerformance": "node ./out/test/testBootstrap.js ./out/test/performanceTest.js",
        "testSmoke": "node ./out/test/smokeTest.js",
        "lint-staged": "node gulpfile.js",
        "lint": "tslint src/**/*.ts -t verbose",
        "prettier-fix": "prettier 'src/**/*.ts*' --write && prettier 'build/**/*.js' --write",
        "clean": "gulp clean",
        "updateBuildNumber": "gulp updateBuildNumber",
        "verifyBundle": "gulp verifyBundle",
        "webpack": "webpack"
    },
    "dependencies": {
        "arch": "^2.1.0",
        "azure-storage": "^2.10.3",
        "diff-match-patch": "^1.0.0",
        "fs-extra": "^4.0.3",
        "fuzzy": "^0.1.3",
        "get-port": "^3.2.0",
        "glob": "^7.1.2",
        "hash.js": "^1.1.7",
        "iconv-lite": "^0.4.21",
        "inversify": "^4.11.1",
        "jsonc-parser": "^2.0.3",
        "line-by-line": "^0.1.6",
        "lodash": "^4.17.19",
        "log4js": "^6.1.2",
        "md5": "^2.2.1",
        "minimatch": "^3.0.4",
        "named-js-regexp": "^1.3.3",
        "node-fetch": "^2.6.1",
        "node-stream-zip": "^1.6.0",
        "pidusage": "^1.2.0",
        "portfinder": "^1.0.25",
        "reflect-metadata": "^0.1.12",
        "request": "^2.87.0",
        "request-progress": "^3.0.0",
        "rxjs": "^6.5.4",
        "rxjs-compat": "^6.5.4",
        "semver": "^5.5.0",
        "stack-trace": "0.0.10",
        "string-argv": "^0.3.1",
        "strip-ansi": "^5.2.0",
        "sudo-prompt": "^8.2.0",
        "tmp": "^0.0.29",
        "tree-kill": "^1.2.2",
        "typescript-char": "^0.0.0",
        "uint64be": "^1.0.1",
        "unicode": "^10.0.0",
        "untildify": "^3.0.2",
        "vscode-debugadapter": "^1.28.0",
        "vscode-debugprotocol": "^1.28.0",
        "vscode-extension-telemetry": "0.1.4",
        "vscode-jsonrpc": "6.0.0-next.5",
        "vscode-languageclient": "7.0.0-next.9",
        "vscode-languageserver": "7.0.0-next.7",
        "vscode-languageserver-protocol": "3.16.0-next.7",
        "vscode-tas-client": "^0.1.4",
        "winreg": "^1.2.4",
        "winston": "^3.2.1",
        "xml2js": "^0.4.19"
    },
    "devDependencies": {
        "@enonic/fnv-plus": "^1.3.0",
        "@istanbuljs/nyc-config-typescript": "^0.1.3",
        "@sinonjs/fake-timers": "^6.0.1",
        "@types/ansi-regex": "^4.0.0",
        "@types/chai": "^4.1.2",
        "@types/chai-arrays": "^1.0.2",
        "@types/chai-as-promised": "^7.1.0",
        "@types/copy-webpack-plugin": "^4.4.2",
        "@types/cors": "^2.8.6",
        "@types/debug": "^4.1.5",
        "@types/dedent": "^0.7.0",
        "@types/del": "^3.0.0",
        "@types/diff-match-patch": "^1.0.32",
        "@types/download": "^6.2.2",
        "@types/enzyme": "^3.1.14",
        "@types/enzyme-adapter-react-16": "^1.0.3",
        "@types/event-stream": "^3.3.33",
        "@types/fs-extra": "^5.0.1",
        "@types/get-port": "^3.2.0",
        "@types/glob": "^5.0.35",
        "@types/html-webpack-plugin": "^3.2.0",
        "@types/iconv-lite": "^0.0.1",
        "@types/jsdom": "^11.12.0",
        "@types/lodash": "^4.14.104",
        "@types/md5": "^2.1.32",
        "@types/memoize-one": "^4.1.1",
        "@types/mocha": "^5.2.7",
        "@types/nock": "^10.0.3",
        "@types/node": "^10.14.18",
        "@types/promisify-node": "^0.4.0",
        "@types/react": "^16.4.14",
        "@types/react-dom": "^16.0.8",
        "@types/react-json-tree": "^0.6.8",
        "@types/request": "^2.47.0",
        "@types/semver": "^5.5.0",
        "@types/shortid": "^0.0.29",
        "@types/sinon": "^7.5.1",
        "@types/sinonjs__fake-timers": "^6.0.1",
        "@types/socket.io": "^2.1.4",
        "@types/stack-trace": "0.0.29",
        "@types/temp": "^0.8.32",
        "@types/tmp": "0.0.33",
        "@types/untildify": "^3.0.0",
        "@types/uuid": "^3.4.3",
        "@types/vscode": "^1.47.0",
        "@types/webpack-bundle-analyzer": "^2.13.0",
        "@types/winreg": "^1.2.30",
        "@types/xml2js": "^0.4.2",
        "@typescript-eslint/eslint-plugin": "^3.7.0",
        "@typescript-eslint/parser": "^3.7.0",
        "acorn": "^6.4.1",
        "ansi-to-html": "^0.6.7",
        "babel-loader": "^8.0.3",
        "babel-plugin-inline-json-import": "^0.3.1",
        "babel-plugin-transform-runtime": "^6.23.0",
        "babel-polyfill": "^6.26.0",
        "cache-loader": "^4.1.0",
        "canvas": "^2.6.0",
        "chai": "^4.1.2",
        "chai-arrays": "^2.0.0",
        "chai-as-promised": "^7.1.1",
        "chai-http": "^4.3.0",
        "codecov": "^3.7.1",
        "colors": "^1.2.1",
        "copy-webpack-plugin": "^5.1.1",
        "cors": "^2.8.5",
        "cross-env": "^6.0.3",
        "cross-spawn": "^6.0.5",
        "css-loader": "^1.0.1",
        "dedent": "^0.7.0",
        "deemon": "^1.4.0",
        "del": "^3.0.0",
        "download": "^7.0.0",
        "enzyme": "^3.7.0",
        "enzyme-adapter-react-16": "^1.6.0",
        "eslint": "^7.2.0",
        "eslint-config-airbnb": "^18.2.0",
        "eslint-config-prettier": "^6.9.0",
        "eslint-plugin-import": "^2.22.0",
        "eslint-plugin-jsx-a11y": "^6.3.1",
        "eslint-plugin-prettier": "^3.1.2",
        "eslint-plugin-react": "^7.20.3",
        "eslint-plugin-react-hooks": "^4.0.0",
        "event-stream": "3.3.4",
        "expose-loader": "^0.7.5",
        "express": "^4.17.1",
        "extract-zip": "^1.6.7",
        "fast-xml-parser": "^3.16.0",
        "file-loader": "^5.1.0",
        "filemanager-webpack-plugin-fixed": "^2.0.9",
        "flat": "^4.0.0",
        "fork-ts-checker-webpack-plugin": "^4.1.6",
        "gulp": "^4.0.0",
        "gulp-azure-storage": "^0.11.1",
        "gulp-chmod": "^2.0.0",
        "gulp-filter": "^5.1.0",
        "gulp-gunzip": "^1.1.0",
        "gulp-rename": "^1.4.0",
        "gulp-sourcemaps": "^2.6.4",
        "gulp-typescript": "^4.0.1",
        "gulp-untar": "0.0.8",
        "gulp-vinyl-zip": "^2.1.2",
        "html-webpack-plugin": "^3.2.0",
        "husky": "^1.1.2",
        "immutable": "^4.0.0-rc.12",
        "jsdom": "^15.0.0",
        "json-loader": "^0.5.7",
        "less": "^3.9.0",
        "less-loader": "^5.0.0",
        "less-plugin-inline-urls": "^1.2.0",
        "loader-utils": "^1.1.0",
        "lolex": "^5.1.2",
        "memoize-one": "^5.1.1",
        "mocha": "^8.1.1",
        "mocha-junit-reporter": "^1.17.0",
        "mocha-multi-reporters": "^1.1.7",
        "monaco-editor": "0.18.1",
        "monaco-editor-textmate": "^2.2.1",
        "monaco-editor-webpack-plugin": "^1.7.0",
        "monaco-textmate": "^3.0.1",
        "nocache": "^2.1.0",
        "nock": "^10.0.6",
        "node-has-native-dependencies": "^1.0.2",
        "node-html-parser": "^1.1.13",
        "nyc": "^15.0.0",
        "postcss": "^7.0.27",
        "postcss-cssnext": "^3.1.0",
        "postcss-import": "^12.0.1",
        "postcss-loader": "^3.0.0",
        "prettier": "^2.0.2",
        "range-inclusive": "^1.0.2",
        "raw-loader": "^0.5.1",
        "react": "^16.5.2",
        "react-dev-utils": "^5.0.2",
        "react-dom": "^16.5.2",
        "react-svgmt": "^1.1.8",
        "relative": "^3.0.2",
        "remove-files-webpack-plugin": "^1.4.0",
        "requirejs": "^2.3.6",
        "rewiremock": "^3.13.0",
        "rimraf": "^3.0.2",
        "serialize-javascript": "^3.1.0",
        "shortid": "^2.2.8",
        "sinon": "^8.0.1",
        "socket.io": "^2.3.0",
        "source-map-support": "^0.5.12",
        "style-loader": "^0.23.1",
        "styled-jsx": "^3.1.0",
        "svg-inline-loader": "^0.8.0",
        "svg-inline-react": "^3.1.0",
        "terser-webpack-plugin": "^3.1.0",
        "thread-loader": "^2.1.3",
        "transform-loader": "^0.2.4",
        "ts-loader": "^5.3.0",
        "ts-mock-imports": "^1.3.0",
        "ts-mockito": "^2.5.0",
        "ts-node": "^8.3.0",
        "tsconfig-paths-webpack-plugin": "^3.2.0",
        "tslint": "^5.20.1",
        "tslint-config-prettier": "^1.18.0",
        "tslint-eslint-rules": "^5.1.0",
        "tslint-microsoft-contrib": "^5.0.3",
        "tslint-plugin-prettier": "^2.1.0",
        "typed-react-markdown": "^0.1.0",
        "typemoq": "^2.1.0",
        "typescript": "^4.0.2",
        "typescript-formatter": "^7.1.0",
        "unicode-properties": "^1.3.1",
        "url-loader": "^1.1.2",
        "uuid": "^3.3.2",
        "vinyl-fs": "^3.0.3",
        "vsce": "^1.59.0",
        "vscode-debugadapter-testsupport": "^1.27.0",
        "vscode-test": "^1.2.3",
        "webpack": "^4.33.0",
        "webpack-bundle-analyzer": "^3.6.0",
        "webpack-cli": "^3.1.2",
        "webpack-fix-default-import-plugin": "^1.0.3",
        "webpack-merge": "^4.1.4",
        "webpack-node-externals": "^1.7.2",
        "webpack-require-from": "^1.8.0",
        "why-is-node-running": "^2.0.3",
        "wtfnode": "^0.8.0",
        "yargs": "^15.3.1"
    },
    "__metadata": {
        "id": "f1f59ae4-9318-4f3c-a9b5-81b2eaa5f8a5",
        "publisherDisplayName": "Microsoft",
        "publisherId": "998b010b-e2af-44a5-a6cd-0b5fd3b9b6f8"
    }
}<|MERGE_RESOLUTION|>--- conflicted
+++ resolved
@@ -586,16 +586,6 @@
                     "when": "view == python_tests && viewItem == suite && !busyTests",
                     "group": "inline@0"
                 }
-<<<<<<< HEAD
-=======
-            ],
-            "debug/variables/context": [
-                {
-                    "command": "python.datascience.showDataViewer",
-                    "group": "1_view",
-                    "when": "python.isDebuggerDataViewerExperimentEnabled && debugProtocolVariableMenuContext == 'viewableInDataViewer'"
-                }
->>>>>>> 97cd4568
             ]
         },
         "breakpoints": [
