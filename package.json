{
    "name": "python",
    "displayName": "Python",
    "description": "Linting, Debugging (multi-threaded, remote), Intellisense, code formatting, refactoring, unit tests, snippets, and more.",
<<<<<<< HEAD
    "version": "2019.1.0-alpha",
=======
    "version": "2018.12.1",
>>>>>>> 3f88eed1
    "languageServerVersion": "0.1.72",
    "publisher": "ms-python",
    "author": {
        "name": "Microsoft Corporation"
    },
    "license": "MIT",
    "homepage": "https://github.com/Microsoft/vscode-python",
    "repository": {
        "type": "git",
        "url": "https://github.com/Microsoft/vscode-python"
    },
    "bugs": {
        "url": "https://github.com/Microsoft/vscode-python/issues"
    },
    "qna": "https://stackoverflow.com/questions/tagged/visual-studio-code+python",
    "badges": [
        {
            "url": "https://vscode-python.visualstudio.com/VSCode-Python/_apis/build/status/VSCode-Python-Rolling-CI?branchName=master",
            "href": "https://vscode-python.visualstudio.com/VSCode-Python/VSCode-Python%20Team/_build/index?context=allDefinitions&path=&definitionId=9",
            "description": "Continuous integration (VSTS)"
        },
        {
            "url": "https://travis-ci.org/Microsoft/vscode-python.svg?branch=master",
            "href": "https://travis-ci.org/Microsoft/vscode-python",
            "description": "Continuous integration (Travis)"
        },
        {
            "url": "https://codecov.io/gh/Microsoft/vscode-python/branch/master/graph/badge.svg",
            "href": "https://codecov.io/gh/Microsoft/vscode-python",
            "description": "Test coverage"
        }
    ],
    "icon": "icon.png",
    "galleryBanner": {
        "color": "#1e415e",
        "theme": "dark"
    },
    "engines": {
        "vscode": "^1.26.0"
    },
    "keywords": [
        "python",
        "django",
        "unittest",
        "multi-root ready"
    ],
    "categories": [
        "Programming Languages",
        "Debuggers",
        "Linters",
        "Snippets",
        "Formatters",
        "Other"
    ],
    "activationEvents": [
        "onLanguage:python",
        "onDebugResolve:python",
        "onCommand:python.execInTerminal",
        "onCommand:python.sortImports",
        "onCommand:python.runtests",
        "onCommand:python.debugtests",
        "onCommand:python.setInterpreter",
        "onCommand:python.setShebangInterpreter",
        "onCommand:python.viewTestUI",
        "onCommand:python.viewTestOutput",
        "onCommand:python.selectAndRunTestMethod",
        "onCommand:python.selectAndDebugTestMethod",
        "onCommand:python.selectAndRunTestFile",
        "onCommand:python.runCurrentTestFile",
        "onCommand:python.runFailedTests",
        "onCommand:python.execSelectionInTerminal",
        "onCommand:python.execSelectionInDjangoShell",
        "onCommand:python.buildWorkspaceSymbols",
        "onCommand:python.updateSparkLibrary",
        "onCommand:python.startREPL",
        "onCommand:python.goToPythonObject",
        "onCommand:python.setLinter",
        "onCommand:python.enableLinting",
        "onCommand:python.createTerminal",
        "onCommand:python.discoverTests",
        "onCommand:python.datascience.showhistorypane",
        "onCommand:python.datascience.importnotebook",
        "onCommand:python.datascience.selectjupyteruri",
        "onCommand:python.datascience.exportfileasnotebook",
        "onCommand:python.datascience.exportfileandoutputasnotebook",
        "onCommand:python.python.enableSourceMapSupport"
    ],
    "main": "./out/client/extension",
    "contributes": {
        "snippets": [
            {
                "language": "python",
                "path": "./snippets/python.json"
            }
        ],
        "keybindings": [
            {
                "command": "python.execSelectionInTerminal",
                "key": "shift+enter",
                "when": "editorFocus && editorLangId == python && !findInputFocussed && !replaceInputFocussed && !python.datascience.hascodecells"
            },
            {
                "command": "python.datascience.runcurrentcelladvance",
                "key": "shift+enter",
                "when": "editorFocus && python.datascience.hascodecells && python.datascience.featureenabled"
            }
        ],
        "commands": [
            {
                "command": "python.enableSourceMapSupport",
                "title": "%python.command.python.enableSourceMapSupport.title%",
                "category": "Python"
            },
            {
                "command": "python.sortImports",
                "title": "%python.command.python.sortImports.title%",
                "category": "Python Refactor"
            },
            {
                "command": "python.startREPL",
                "title": "%python.command.python.startREPL.title%",
                "category": "Python"
            },
            {
                "command": "python.createTerminal",
                "title": "%python.command.python.createTerminal.title%",
                "category": "Python"
            },
            {
                "command": "python.buildWorkspaceSymbols",
                "title": "%python.command.python.buildWorkspaceSymbols.title%",
                "category": "Python"
            },
            {
                "command": "python.runtests",
                "title": "%python.command.python.runtests.title%",
                "category": "Python"
            },
            {
                "command": "python.debugtests",
                "title": "%python.command.python.debugtests.title%",
                "category": "Python"
            },
            {
                "command": "python.execInTerminal",
                "title": "%python.command.python.execInTerminal.title%",
                "category": "Python"
            },
            {
                "command": "python.setInterpreter",
                "title": "%python.command.python.setInterpreter.title%",
                "category": "Python"
            },
            {
                "command": "python.updateSparkLibrary",
                "title": "%python.command.python.updateSparkLibrary.title%",
                "category": "Python"
            },
            {
                "command": "python.refactorExtractVariable",
                "title": "%python.command.python.refactorExtractVariable.title%",
                "category": "Python Refactor"
            },
            {
                "command": "python.refactorExtractMethod",
                "title": "%python.command.python.refactorExtractMethod.title%",
                "category": "Python Refactor"
            },
            {
                "command": "python.viewTestOutput",
                "title": "%python.command.python.viewTestOutput.title%",
                "category": "Python"
            },
            {
                "command": "python.selectAndRunTestMethod",
                "title": "%python.command.python.selectAndRunTestMethod.title%",
                "category": "Python"
            },
            {
                "command": "python.selectAndDebugTestMethod",
                "title": "%python.command.python.selectAndDebugTestMethod.title%",
                "category": "Python"
            },
            {
                "command": "python.selectAndRunTestFile",
                "title": "%python.command.python.selectAndRunTestFile.title%",
                "category": "Python"
            },
            {
                "command": "python.runCurrentTestFile",
                "title": "%python.command.python.runCurrentTestFile.title%",
                "category": "Python"
            },
            {
                "command": "python.runFailedTests",
                "title": "%python.command.python.runFailedTests.title%",
                "category": "Python"
            },
            {
                "command": "python.discoverTests",
                "title": "%python.command.python.discoverTests.title%",
                "category": "Python"
            },
            {
                "command": "python.execSelectionInTerminal",
                "title": "%python.command.python.execSelectionInTerminal.title%",
                "category": "Python"
            },
            {
                "command": "python.execSelectionInDjangoShell",
                "title": "%python.command.python.execSelectionInDjangoShell.title%",
                "category": "Python"
            },
            {
                "command": "python.goToPythonObject",
                "title": "%python.command.python.goToPythonObject.title%",
                "category": "Python"
            },
            {
                "command": "python.setLinter",
                "title": "%python.command.python.setLinter.title%",
                "category": "Python"
            },
            {
                "command": "python.enableLinting",
                "title": "%python.command.python.enableLinting.title%",
                "category": "Python"
            },
            {
                "command": "python.runLinting",
                "title": "%python.command.python.runLinting.title%",
                "category": "Python"
            },
            {
                "command": "python.datascience.runcurrentcell",
                "title": "%python.command.python.datascience.runcurrentcell.title%",
                "category": "Python"
            },
            {
                "command": "python.datascience.runcurrentcelladvance",
                "title": "%python.command.python.datascience.runcurrentcelladvance.title%",
                "category": "Python"
            },
            {
                "command": "python.datascience.showhistorypane",
                "title": "%python.command.python.datascience.showhistorypane.title%",
                "category": "Python"
            },
            {
                "command": "python.datascience.runallcells",
                "title": "%python.command.python.datascience.runallcells.title%",
                "category": "Python"
            },
            {
                "command": "python.datascience.runcell",
                "title": "%python.command.python.datascience.runcell.title%",
                "category": "Python"
            },
            {
                "command": "python.datascience.selectjupyteruri",
                "title": "%python.command.python.datascience.selectjupyteruri.title%",
                "category": "Python",
                "when": "python.datascience.featureenabled"
            },
            {
                "command": "python.datascience.importnotebook",
                "title": "%python.command.python.datascience.importnotebook.title%",
                "category": "Python"
            },
            {
                "command": "python.datascience.exportoutputasnotebook",
                "title": "%python.command.python.datascience.exportoutputasnotebook.title%",
                "category": "Python"
            },
            {
                "command": "python.datascience.exportfileasnotebook",
                "title": "%python.command.python.datascience.exportfileasnotebook.title%",
                "category": "Python"
            },
            {
                "command": "python.datascience.exportfileandoutputasnotebook",
                "title": "%python.command.python.datascience.exportfileandoutputasnotebook.title%",
                "category": "Python"
            },
            {
                "command": "python.datascience.undocells",
                "title": "%python.command.python.datascience.undocells.title%",
                "category": "Python"
            },
            {
                "command": "python.datascience.redocells",
                "title": "%python.command.python.datascience.redocells.title%",
                "category": "Python"
            },
            {
                "command": "python.datascience.removeallcells",
                "title": "%python.command.python.datascience.removeallcells.title%",
                "category": "Python"
            },
            {
                "command": "python.datascience.interruptkernel",
                "title": "%python.command.python.datascience.interruptkernel.title%",
                "category": "Python"
            },
            {
                "command": "python.datascience.restartkernel",
                "title": "%python.command.python.datascience.restartkernel.title%",
                "category": "Python"
            },
            {
                "command": "python.datascience.expandallcells",
                "title": "%python.command.python.datascience.expandallcells.title%",
                "category": "Python"
            },
            {
                "command": "python.datascience.collapseallcells",
                "title": "%python.command.python.datascience.collapseallcells.title%",
                "category": "Python"
            },
            {
                "command": "python.datascience.exportoutputasnotebook",
                "title": "%python.command.python.datascience.exportoutputasnotebook.title%",
                "category": "Python"
            }
        ],
        "menus": {
            "editor/context": [
                {
                    "command": "python.refactorExtractVariable",
                    "title": "Refactor: Extract Variable",
                    "group": "Refactor",
                    "when": "editorHasSelection && editorLangId == python"
                },
                {
                    "command": "python.refactorExtractMethod",
                    "title": "Refactor: Extract Method",
                    "group": "Refactor",
                    "when": "editorHasSelection && editorLangId == python"
                },
                {
                    "command": "python.sortImports",
                    "title": "Refactor: Sort Imports",
                    "group": "Refactor",
                    "when": "editorLangId == python"
                },
                {
                    "command": "python.execSelectionInTerminal",
                    "group": "Python",
                    "when": "editorFocus && editorLangId == python"
                },
                {
                    "command": "python.execSelectionInDjangoShell",
                    "group": "Python",
                    "when": "editorHasSelection && editorLangId == python && python.isDjangoProject"
                },
                {
                    "when": "resourceLangId == python",
                    "command": "python.execInTerminal",
                    "group": "Python"
                },
                {
                    "when": "resourceLangId == python",
                    "command": "python.runCurrentTestFile",
                    "group": "Python"
                },
                {
                    "when": "editorFocus && editorLangId == python && python.datascience.hascodecells && python.datascience.featureenabled",
                    "command": "python.datascience.runcurrentcell",
                    "group": "Python"
                },
                {
                    "when": "editorFocus && editorLangId == python && python.datascience.hascodecells && python.datascience.featureenabled",
                    "command": "python.datascience.runcurrentcelladvance",
                    "group": "Python"
                },
                {
                    "when": "editorFocus && editorLangId == python && resourceLangId == jupyter && python.datascience.featureenabled",
                    "command": "python.datascience.importnotebook",
                    "group": "Python"
                },
                {
                    "when": "editorFocus && editorLangId == python && python.datascience.hascodecells && python.datascience.featureenabled",
                    "command": "python.datascience.exportfileasnotebook",
                    "group": "Python2"
                },
                {
                    "when": "editorFocus && editorLangId == python && python.datascience.hascodecells && python.datascience.featureenabled",
                    "command": "python.datascience.exportfileandoutputasnotebook",
                    "group": "Python2@2"
                }
            ],
            "explorer/context": [
                {
                    "when": "resourceLangId == python",
                    "command": "python.runtests",
                    "group": "Python"
                },
                {
                    "when": "resourceLangId == python",
                    "command": "python.debugtests",
                    "group": "Python"
                },
                {
                    "when": "resourceLangId == python",
                    "command": "python.execInTerminal",
                    "group": "Python"
                },
                {
                    "when": "resourceLangId == jupyter",
                    "command": "python.datascience.importnotebook",
                    "group": "Python"
                }
            ],
            "commandPalette": [
                {
                    "command": "python.datascience.runcurrentcell",
                    "title": "%python.command.python.datascience.runcurrentcell.title%",
                    "category": "Python",
                    "when": "python.datascience.hascodecells && python.datascience.featureenabled"
                },
                {
                    "command": "python.datascience.runcurrentcelladvance",
                    "title": "%python.command.python.datascience.runcurrentcelladvance.title%",
                    "category": "Python",
                    "when": "python.datascience.hascodecells && python.datascience.featureenabled"
                },
                {
                    "command": "python.datascience.showhistorypane",
                    "title": "%python.command.python.datascience.showhistorypane.title%",
                    "category": "Python",
                    "when": "python.datascience.featureenabled"
                },
                {
                    "command": "python.datascience.runallcells",
                    "title": "%python.command.python.datascience.runallcells.title%",
                    "category": "Python",
                    "when": "python.datascience.featureenabled"
                },
                {
                    "command": "python.datascience.runcell",
                    "title": "%python.command.python.datascience.runcell.title%",
                    "category": "Python",
                    "when": "python.datascience.featureenabled"
                },
                {
                    "command": "python.datascience.importnotebook",
                    "title": "%python.command.python.datascience.importnotebook.title%",
                    "category": "Python"
                },
                {
                    "command": "python.datascience.exportfileasnotebook",
                    "title": "%python.command.python.datascience.exportfilesasnotebook.title%",
                    "category": "Python",
                    "when": "python.datascience.hascodecells && python.datascience.featureenabled"
                },
                {
                    "command": "python.datascience.exportfileandoutputasnotebook",
                    "title": "%python.command.python.datascience.exportfileandoutputasnotebook.title%",
                    "category": "Python",
                    "when": "python.datascience.hascodecells && python.datascience.featureenabled"
                },
                {
                    "command": "python.datascience.undocells",
                    "title": "%python.command.python.datascience.undocells.title%",
                    "category": "Python",
                    "when": "python.datascience.haveinteractivecells && python.datascience.featureenabled"
                },
                {
                    "command": "python.datascience.redocells",
                    "title": "%python.command.python.datascience.redocells.title%",
                    "category": "Python",
                    "when": "python.datascience.haveredoablecells && python.datascience.featureenabled"
                },
                {
                    "command": "python.datascience.removeallcells",
                    "title": "%python.command.python.datascience.removeallcells.title%",
                    "category": "Python",
                    "when": "python.datascience.haveinteractivecells && python.datascience.featureenabled"
                },
                {
                    "command": "python.datascience.interruptkernel",
                    "title": "%python.command.python.datascience.interruptkernel.title%",
                    "category": "Python",
                    "when": "python.datascience.haveinteractive && python.datascience.featureenabled"
                },
                {
                    "command": "python.datascience.restartkernel",
                    "title": "%python.command.python.datascience.restartkernel.title%",
                    "category": "Python",
                    "when": "python.datascience.haveinteractive && python.datascience.featureenabled"
                },
                {
                    "command": "python.datascience.expandallcells",
                    "title": "%python.command.python.datascience.expandallcells.title%",
                    "category": "Python",
                    "when": "python.datascience.haveinteractive && python.datascience.featureenabled"
                },
                {
                    "command": "python.datascience.collapseallcells",
                    "title": "%python.command.python.datascience.collapseallcells.title%",
                    "category": "Python",
                    "when": "python.datascience.haveinteractive && python.datascience.featureenabled"
                },
                {
                    "command": "python.datascience.exportoutputasnotebook",
                    "title": "%python.command.python.datascience.exportoutputasnotebook.title%",
                    "category": "Python",
                    "when": "python.datascience.haveinteractive && python.datascience.featureenabled"
                }
            ]
        },
        "debuggers": [
            {
                "type": "python",
                "label": "Python",
                "languages": [
                    "python"
                ],
                "enableBreakpointsFor": {
                    "languageIds": [
                        "python",
                        "html",
                        "jinja"
                    ]
                },
                "aiKey": "AIF-d9b70cd4-b9f9-4d70-929b-a071c400b217",
                "program": "./out/client/debugger/debugAdapter/main.js",
                "runtime": "node",
                "configurationSnippets": [
                    {
                        "label": "Python: Terminal (integrated)",
                        "description": "%python.snippet.launch.terminal.description%",
                        "body": {
                            "name": "Python: Terminal (integrated)",
                            "type": "python",
                            "request": "launch",
                            "program": "^\"\\${file}\"",
                            "console": "integratedTerminal"
                        }
                    },
                    {
                        "label": "Python: Terminal (external)",
                        "description": "%python.snippet.launch.externalTerminal.description%",
                        "body": {
                            "name": "Python: Terminal (external)",
                            "type": "python",
                            "request": "launch",
                            "program": "^\"\\${file}\"",
                            "console": "externalTerminal"
                        }
                    },
                    {
                        "label": "Python: Module",
                        "description": "%python.snippet.launch.module.description%",
                        "body": {
                            "name": "Python: Module",
                            "type": "python",
                            "request": "launch",
                            "module": "enter-your-module-name-here",
                            "console": "integratedTerminal"
                        }
                    },
                    {
                        "label": "Python: Django",
                        "description": "%python.snippet.launch.django.description%",
                        "body": {
                            "name": "Django",
                            "type": "python",
                            "request": "launch",
                            "program": "^\"\\${workspaceFolder}/manage.py\"",
                            "args": [
                                "runserver",
                                "--noreload",
                                "--nothreading"
                            ],
                            "django": true
                        }
                    },
                    {
                        "label": "Python: Flask",
                        "description": "%python.snippet.launch.flask.description%",
                        "body": {
                            "name": "Flask",
                            "type": "python",
                            "request": "launch",
                            "module": "flask",
                            "env": {
                                "FLASK_APP": "app.py",
                                "FLASK_ENV": "development",
                                "FLASK_DEBUG": "0"
                            },
                            "args": [
                                "run",
                                "--no-debugger",
                                "--no-reload"
                            ],
                            "jinja": true
                        }
                    },
                    {
                        "label": "Python: Gevent",
                        "description": "%python.snippet.launch.gevent.description%",
                        "body": {
                            "name": "Gevent",
                            "type": "python",
                            "request": "launch",
                            "program": "^\"\\${file}\"",
                            "gevent": true
                        }
                    },
                    {
                        "label": "Python: PySpark",
                        "description": "%python.snippet.launch.pyspark.description%",
                        "body": {
                            "name": "PySpark",
                            "type": "python",
                            "request": "launch",
                            "osx": {
                                "pythonPath": "^\"\\${env:SPARK_HOME}/bin/spark-submit\""
                            },
                            "windows": {
                                "pythonPath": "^\"\\${env:SPARK_HOME}/bin/spark-submit.cmd\""
                            },
                            "linux": {
                                "pythonPath": "^\"\\${env:SPARK_HOME}/bin/spark-submit\""
                            },
                            "program": "^\"\\${file}\""
                        }
                    },
                    {
                        "label": "Python: Watson",
                        "description": "%python.snippet.launch.watson.description%",
                        "body": {
                            "name": "Watson",
                            "type": "python",
                            "request": "launch",
                            "program": "^\"\\${workspaceFolder}/console.py\"",
                            "args": [
                                "dev",
                                "runserver",
                                "--noreload=True"
                            ],
                            "jinja": true
                        }
                    },
                    {
                        "label": "Python: Scrapy",
                        "description": "%python.snippet.launch.scrapy.description%",
                        "body": {
                            "name": "Scrapy",
                            "type": "python",
                            "request": "launch",
                            "module": "scrapy",
                            "args": [
                                "crawl",
                                "specs",
                                "-o",
                                "bikes.json"
                            ]
                        }
                    },
                    {
                        "label": "Python: Pyramid",
                        "description": "%python.snippet.launch.pyramid.description%",
                        "body": {
                            "name": "Pyramid",
                            "type": "python",
                            "request": "launch",
                            "args": [
                                "^\"\\${workspaceFolder}/development.ini\""
                            ],
                            "pyramid": true,
                            "jinja": true
                        }
                    },
                    {
                        "label": "Python: Attach",
                        "description": "%python.snippet.launch.attach.description%",
                        "body": {
                            "name": "Attach (Remote Debug)",
                            "type": "python",
                            "request": "attach",
                            "port": 5678,
                            "host": "localhost"
                        }
                    }
                ],
                "configurationAttributes": {
                    "launch": {
                        "properties": {
                            "module": {
                                "type": "string",
                                "description": "Name of the module to be debugged.",
                                "default": ""
                            },
                            "program": {
                                "type": "string",
                                "description": "Absolute path to the program.",
                                "default": "${file}"
                            },
                            "pythonPath": {
                                "type": "string",
                                "description": "Path (fully qualified) to python executable. Defaults to the value in settings.json",
                                "default": "${config:python.pythonPath}"
                            },
                            "args": {
                                "type": "array",
                                "description": "Command line arguments passed to the program",
                                "default": [],
                                "items": {
                                    "type": "string"
                                }
                            },
                            "stopOnEntry": {
                                "type": "boolean",
                                "description": "Automatically stop after launch.",
                                "default": false
                            },
                            "showReturnValue": {
                                "type": "boolean",
                                "description": "Show return value of functions when stepping.",
                                "default": false
                            },
                            "console": {
                                "enum": [
                                    "none",
                                    "integratedTerminal",
                                    "externalTerminal"
                                ],
                                "description": "Where to launch the debug target: internal console, integrated terminal, or external terminal.",
                                "default": "integratedTerminal"
                            },
                            "cwd": {
                                "type": "string",
                                "description": "Absolute path to the working directory of the program being debugged. Default is the root directory of the file (leave empty).",
                                "default": "${workspaceFolder}"
                            },
                            "env": {
                                "type": "object",
                                "description": "Environment variables defined as a key value pair. Property ends up being the Environment Variable and the value of the property ends up being the value of the Env Variable.",
                                "default": {}
                            },
                            "envFile": {
                                "type": "string",
                                "description": "Absolute path to a file containing environment variable definitions.",
                                "default": "${workspaceFolder}/.env"
                            },
                            "port": {
                                "type": "number",
                                "description": "Debug port (default is 0, resulting in the use of a dynamic port).",
                                "default": 0
                            },
                            "host": {
                                "type": "string",
                                "description": "IP address of the of the local debug server (default is localhost).",
                                "default": "localhost"
                            },
                            "logToFile": {
                                "type": "boolean",
                                "description": "Enable logging of debugger events to a log file.",
                                "default": false
                            },
                            "redirectOutput": {
                                "type": "boolean",
                                "description": "Redirect output.",
                                "default": true
                            },
                            "debugStdLib": {
                                "type": "boolean",
                                "description": "Debug standard library code.",
                                "default": false
                            },
                            "gevent": {
                                "type": "boolean",
                                "description": "Enable debugging of gevent monkey-patched code.",
                                "default": false
                            },
                            "django": {
                                "type": "boolean",
                                "description": "Django debugging.",
                                "default": false
                            },
                            "jinja": {
                                "enum": [
                                    true,
                                    false,
                                    null
                                ],
                                "description": "Jinja template debugging (e.g. Flask).",
                                "default": null
                            },
                            "sudo": {
                                "type": "boolean",
                                "description": "Running debug program under elevated permissions (on Unix).",
                                "default": false
                            },
                            "pyramid": {
                                "type": "boolean",
                                "description": "Whether debugging Pyramid applications",
                                "default": false
                            },
                            "subProcess": {
                                "type": "boolean",
                                "description": "Whether to enable Sub Process debugging",
                                "default": false
                            }
                        }
                    },
                    "attach": {
                        "required": [
                            "port"
                        ],
                        "properties": {
                            "port": {
                                "type": "number",
                                "description": "Debug port to attach",
                                "default": 0
                            },
                            "host": {
                                "type": "string",
                                "description": "IP Address of the of remote server (default is localhost or use 127.0.0.1).",
                                "default": "localhost"
                            },
                            "pathMappings": {
                                "type": "array",
                                "label": "Path mappings.",
                                "items": {
                                    "type": "object",
                                    "label": "Path mapping",
                                    "required": [
                                        "localRoot",
                                        "remoteRoot"
                                    ],
                                    "properties": {
                                        "localRoot": {
                                            "type": "string",
                                            "label": "Local source root.",
                                            "default": "${workspaceFolder}"
                                        },
                                        "remoteRoot": {
                                            "type": "string",
                                            "label": "Remote source root.",
                                            "default": ""
                                        }
                                    }
                                },
                                "default": []
                            },
                            "logToFile": {
                                "type": "boolean",
                                "description": "Enable logging of debugger events to a log file.",
                                "default": false
                            },
                            "redirectOutput": {
                                "type": "boolean",
                                "description": "Redirect output.",
                                "default": true
                            },
                            "debugStdLib": {
                                "type": "boolean",
                                "description": "Debug standard library code.",
                                "default": false
                            },
                            "django": {
                                "type": "boolean",
                                "description": "Django debugging.",
                                "default": false
                            },
                            "jinja": {
                                "enum": [
                                    true,
                                    false,
                                    null
                                ],
                                "description": "Jinja template debugging (e.g. Flask).",
                                "default": null
                            },
                            "subProcess": {
                                "type": "boolean",
                                "description": "Whether to enable Sub Process debugging",
                                "default": false
                            }
                        }
                    }
                },
                "initialConfigurations": [
                    {
                        "name": "Python: Current File (Integrated Terminal)",
                        "type": "python",
                        "request": "launch",
                        "program": "${file}",
                        "console": "integratedTerminal"
                    },
                    {
                        "name": "Python: Attach",
                        "type": "python",
                        "request": "attach",
                        "port": 5678,
                        "host": "localhost"
                    },
                    {
                        "name": "Python: Module",
                        "type": "python",
                        "request": "launch",
                        "module": "enter-your-module-name-here",
                        "console": "integratedTerminal"
                    },
                    {
                        "name": "Python: Django",
                        "type": "python",
                        "request": "launch",
                        "program": "${workspaceFolder}/manage.py",
                        "console": "integratedTerminal",
                        "args": [
                            "runserver",
                            "--noreload",
                            "--nothreading"
                        ],
                        "django": true
                    },
                    {
                        "name": "Python: Flask",
                        "type": "python",
                        "request": "launch",
                        "module": "flask",
                        "env": {
                            "FLASK_APP": "app.py"
                        },
                        "args": [
                            "run",
                            "--no-debugger",
                            "--no-reload"
                        ],
                        "jinja": true
                    },
                    {
                        "name": "Python: Current File (External Terminal)",
                        "type": "python",
                        "request": "launch",
                        "program": "${file}",
                        "console": "externalTerminal"
                    }
                ]
            }
        ],
        "configuration": {
            "type": "object",
            "title": "Python Configuration",
            "properties": {
                "python.diagnostics.sourceMapsEnabled": {
                    "type": "boolean",
                    "default": false,
                    "description": "Enable source map support for meaningful strack traces in error logs.",
                    "scope": "application"
                },
                "python.autoComplete.addBrackets": {
                    "type": "boolean",
                    "default": false,
                    "description": "Automatically add brackets for functions.",
                    "scope": "resource"
                },
                "python.autoComplete.extraPaths": {
                    "type": "array",
                    "default": [],
                    "description": "List of paths to libraries and the like that need to be imported by auto complete engine. E.g. when using Google App SDK, the paths are not in system path, hence need to be added into this list.",
                    "scope": "resource"
                },
                "python.autoComplete.showAdvancedMembers": {
                    "type": "boolean",
                    "default": true,
                    "description": "Controls appearance of methods with double underscores in the completion list.",
                    "scope": "resource"
                },
                "python.autoComplete.typeshedPaths": {
                    "type": "array",
                    "items": {
                        "type": "string"
                    },
                    "default": [],
                    "description": "Specifies paths to local typeshed repository clone(s) for the Python language server.",
                    "scope": "resource"
                },
                "python.autoUpdateLanguageServer": {
                    "type": "boolean",
                    "default": true,
                    "description": "Automatically update the language server.",
                    "scope": "application"
                },
                "python.dataScience.allowImportFromNotebook": {
                    "type": "boolean",
                    "default": true,
                    "description": "Allows a user to import a jupyter notebook into a python file anytime one is opened.",
                    "scope": "resource"
                },
                "python.dataScience.enabled": {
                    "type": "boolean",
                    "default": true,
                    "description": "Enable the experimental data science features in the python extension.",
                    "scope": "resource"
                },
                "python.dataScience.exportWithOutputEnabled": {
                    "type": "boolean",
                    "default": false,
                    "description": "Enable exporting a python file into a jupyter notebook and run all cells when doing so.",
                    "scope": "resource"
                },
                "python.dataScience.jupyterLaunchTimeout": {
                    "type": "number",
                    "default": 60000,
                    "description": "Amount of time (in ms) to wait for the Jupyter Notebook server to start.",
                    "scope": "resource"
                },
                "python.dataScience.jupyterServerURI": {
                    "type": "string",
                    "default": "local",
                    "description": "Select the Jupyter server URI to connect to. Select 'local' to launch a new Juypter server on the local machine.",
                    "scope": "resource"
                },
                "python.dataScience.notebookFileRoot": {
                    "type": "string",
                    "default": "${workspaceFolder}",
                    "description": "Set the root directory for loading files for the Python Interactive window.",
                    "scope": "resource"
                },
                "python.dataScience.changeDirOnImportExport": {
                    "type": "boolean",
                    "default": true,
                    "description": "When importing or exporting a Jupyter Notebook add a directory change command to allow relative path loading to work.",
                    "scope": "resource"
                },
                "python.dataScience.useDefaultConfigForJupyter": {
                    "type": "boolean",
                    "default": true,
                    "description": "When running Jupyter locally, create a default empty Jupyter config for the Python Interactive window",
                    "scope": "resource"
                },
                "python.dataScience.jupyterInterruptTimeout": {
                    "type": "number",
                    "default": 10000,
                    "description": "Amount of time (in ms) to wait for an interrupt before asking to restart the Jupyter kernel.",
                    "scope": "resource"
                },
                "python.disableInstallationCheck": {
                    "type": "boolean",
                    "default": false,
                    "description": "Whether to check if Python is installed (also warn when using the macOS-installed Python).",
                    "scope": "resource"
                },
                "python.envFile": {
                    "type": "string",
                    "description": "Absolute path to a file containing environment variable definitions.",
                    "default": "${workspaceFolder}/.env",
                    "scope": "resource"
                },
                "python.formatting.autopep8Args": {
                    "type": "array",
                    "description": "Arguments passed in. Each argument is a separate item in the array.",
                    "default": [],
                    "items": {
                        "type": "string"
                    },
                    "scope": "resource"
                },
                "python.formatting.autopep8Path": {
                    "type": "string",
                    "default": "autopep8",
                    "description": "Path to autopep8, you can use a custom version of autopep8 by modifying this setting to include the full path.",
                    "scope": "resource"
                },
                "python.formatting.provider": {
                    "type": "string",
                    "default": "autopep8",
                    "description": "Provider for formatting. Possible options include 'autopep8', 'black', and 'yapf'.",
                    "enum": [
                        "autopep8",
                        "black",
                        "yapf",
                        "none"
                    ],
                    "scope": "resource"
                },
                "python.formatting.blackArgs": {
                    "type": "array",
                    "description": "Arguments passed in. Each argument is a separate item in the array.",
                    "default": [],
                    "items": {
                        "type": "string"
                    },
                    "scope": "resource"
                },
                "python.formatting.blackPath": {
                    "type": "string",
                    "default": "black",
                    "description": "Path to Black, you can use a custom version of Black by modifying this setting to include the full path.",
                    "scope": "resource"
                },
                "python.formatting.yapfArgs": {
                    "type": "array",
                    "description": "Arguments passed in. Each argument is a separate item in the array.",
                    "default": [],
                    "items": {
                        "type": "string"
                    },
                    "scope": "resource"
                },
                "python.formatting.yapfPath": {
                    "type": "string",
                    "default": "yapf",
                    "description": "Path to yapf, you can use a custom version of yapf by modifying this setting to include the full path.",
                    "scope": "resource"
                },
                "python.globalModuleInstallation": {
                    "type": "boolean",
                    "default": false,
                    "description": "Whether to install Python modules globally when not using an environment.",
                    "scope": "resource"
                },
                "python.jediEnabled": {
                    "type": "boolean",
                    "default": true,
                    "description": "Enables Jedi as IntelliSense engine instead of Microsoft Python Analysis Engine.",
                    "scope": "resource"
                },
                "python.jediMemoryLimit": {
                    "type": "number",
                    "default": 0,
                    "description": "Memory limit for the Jedi completion engine in megabytes. Zero (default) means 1024 MB. -1 means unlimited (disable memory limit check)",
                    "scope": "resource"
                },
                "python.jediPath": {
                    "type": "string",
                    "default": "",
                    "description": "Path to directory containing the Jedi library (this path will contain the 'Jedi' sub directory).",
                    "scope": "resource"
                },
                "python.analysis.openFilesOnly": {
                    "type": "boolean",
                    "default": true,
                    "description": "Only show errors and warnings for open files rather than for the entire workspace.",
                    "scope": "resource"
                },
                "python.analysis.diagnosticPublishDelay": {
                    "type": "integer",
                    "default": 1000,
                    "description": "Delay before diagnostic messages are transferred to the problems list (in milliseconds).",
                    "scope": "resource"
                },
                "python.analysis.typeshedPaths": {
                    "type": "array",
                    "default": [],
                    "items": {
                        "type": "string"
                    },
                    "description": "Paths to look for typeshed modules.",
                    "scope": "resource"
                },
                "python.analysis.errors": {
                    "type": "array",
                    "default": [],
                    "items": {
                        "type": "string"
                    },
                    "description": "List of diagnostics messages to be shown as errors.",
                    "scope": "resource"
                },
                "python.analysis.warnings": {
                    "type": "array",
                    "default": [],
                    "items": {
                        "type": "string"
                    },
                    "description": "List of diagnostics messages to be shown as warnings.",
                    "scope": "resource"
                },
                "python.analysis.information": {
                    "type": "array",
                    "default": [],
                    "items": {
                        "type": "string"
                    },
                    "description": "List of diagnostics messages to be shown as information.",
                    "scope": "resource"
                },
                "python.analysis.disabled": {
                    "type": "array",
                    "default": [],
                    "items": {
                        "type": "string"
                    },
                    "description": "List of suppressed diagnostic messages.",
                    "scope": "resource"
                },
                "python.analysis.logLevel": {
                    "type": "string",
                    "enum": [
                        "Error",
                        "Warning",
                        "Information",
                        "Trace"
                    ],
                    "default": "Error",
                    "description": "Defines type of log messages language server writes into the output window.",
                    "scope": "resource"
                },
                "python.analysis.symbolsHierarchyDepthLimit": {
                    "type": "integer",
                    "default": 10,
                    "description": "Limits depth of the symbol tree in the document outline.",
                    "scope": "resource"
                },
                "python.linting.enabled": {
                    "type": "boolean",
                    "default": true,
                    "description": "Whether to lint Python files.",
                    "scope": "resource"
                },
                "python.linting.flake8Args": {
                    "type": "array",
                    "description": "Arguments passed in. Each argument is a separate item in the array.",
                    "default": [],
                    "items": {
                        "type": "string"
                    },
                    "scope": "resource"
                },
                "python.linting.flake8CategorySeverity.E": {
                    "type": "string",
                    "default": "Error",
                    "description": "Severity of Flake8 message type 'E'.",
                    "enum": [
                        "Hint",
                        "Error",
                        "Information",
                        "Warning"
                    ],
                    "scope": "resource"
                },
                "python.linting.flake8CategorySeverity.F": {
                    "type": "string",
                    "default": "Error",
                    "description": "Severity of Flake8 message type 'F'.",
                    "enum": [
                        "Hint",
                        "Error",
                        "Information",
                        "Warning"
                    ],
                    "scope": "resource"
                },
                "python.linting.flake8CategorySeverity.W": {
                    "type": "string",
                    "default": "Warning",
                    "description": "Severity of Flake8 message type 'W'.",
                    "enum": [
                        "Hint",
                        "Error",
                        "Information",
                        "Warning"
                    ],
                    "scope": "resource"
                },
                "python.linting.flake8Enabled": {
                    "type": "boolean",
                    "default": false,
                    "description": "Whether to lint Python files using flake8",
                    "scope": "resource"
                },
                "python.linting.flake8Path": {
                    "type": "string",
                    "default": "flake8",
                    "description": "Path to flake8, you can use a custom version of flake8 by modifying this setting to include the full path.",
                    "scope": "resource"
                },
                "python.linting.ignorePatterns": {
                    "type": "array",
                    "description": "Patterns used to exclude files or folders from being linted.",
                    "default": [
                        ".vscode/*.py",
                        "**/site-packages/**/*.py"
                    ],
                    "items": {
                        "type": "string"
                    },
                    "scope": "resource"
                },
                "python.linting.lintOnSave": {
                    "type": "boolean",
                    "default": true,
                    "description": "Whether to lint Python files when saved.",
                    "scope": "resource"
                },
                "python.linting.maxNumberOfProblems": {
                    "type": "number",
                    "default": 100,
                    "description": "Controls the maximum number of problems produced by the server.",
                    "scope": "resource"
                },
                "python.linting.banditArgs": {
                    "type": "array",
                    "description": "Arguments passed in. Each argument is a separate item in the array.",
                    "default": [],
                    "items": {
                        "type": "string"
                    },
                    "scope": "resource"
                },
                "python.linting.banditEnabled": {
                    "type": "boolean",
                    "default": false,
                    "description": "Whether to lint Python files using bandit.",
                    "scope": "resource"
                },
                "python.linting.banditPath": {
                    "type": "string",
                    "default": "bandit",
                    "description": "Path to bandit, you can use a custom version of bandit by modifying this setting to include the full path.",
                    "scope": "resource"
                },
                "python.linting.mypyArgs": {
                    "type": "array",
                    "description": "Arguments passed in. Each argument is a separate item in the array.",
                    "default": [
                        "--ignore-missing-imports",
                        "--follow-imports=silent"
                    ],
                    "items": {
                        "type": "string"
                    },
                    "scope": "resource"
                },
                "python.linting.mypyCategorySeverity.error": {
                    "type": "string",
                    "default": "Error",
                    "description": "Severity of Mypy message type 'Error'.",
                    "enum": [
                        "Hint",
                        "Error",
                        "Information",
                        "Warning"
                    ],
                    "scope": "resource"
                },
                "python.linting.mypyCategorySeverity.note": {
                    "type": "string",
                    "default": "Information",
                    "description": "Severity of Mypy message type 'Note'.",
                    "enum": [
                        "Hint",
                        "Error",
                        "Information",
                        "Warning"
                    ],
                    "scope": "resource"
                },
                "python.linting.mypyEnabled": {
                    "type": "boolean",
                    "default": false,
                    "description": "Whether to lint Python files using mypy.",
                    "scope": "resource"
                },
                "python.linting.mypyPath": {
                    "type": "string",
                    "default": "mypy",
                    "description": "Path to mypy, you can use a custom version of mypy by modifying this setting to include the full path.",
                    "scope": "resource"
                },
                "python.linting.pep8Args": {
                    "type": "array",
                    "description": "Arguments passed in. Each argument is a separate item in the array.",
                    "default": [],
                    "items": {
                        "type": "string"
                    },
                    "scope": "resource"
                },
                "python.linting.pep8CategorySeverity.E": {
                    "type": "string",
                    "default": "Error",
                    "description": "Severity of Pep8 message type 'E'.",
                    "enum": [
                        "Hint",
                        "Error",
                        "Information",
                        "Warning"
                    ],
                    "scope": "resource"
                },
                "python.linting.pep8CategorySeverity.W": {
                    "type": "string",
                    "default": "Warning",
                    "description": "Severity of Pep8 message type 'W'.",
                    "enum": [
                        "Hint",
                        "Error",
                        "Information",
                        "Warning"
                    ],
                    "scope": "resource"
                },
                "python.linting.pep8Enabled": {
                    "type": "boolean",
                    "default": false,
                    "description": "Whether to lint Python files using pep8",
                    "scope": "resource"
                },
                "python.linting.pep8Path": {
                    "type": "string",
                    "default": "pep8",
                    "description": "Path to pep8, you can use a custom version of pep8 by modifying this setting to include the full path.",
                    "scope": "resource"
                },
                "python.linting.prospectorArgs": {
                    "type": "array",
                    "description": "Arguments passed in. Each argument is a separate item in the array.",
                    "default": [],
                    "items": {
                        "type": "string"
                    },
                    "scope": "resource"
                },
                "python.linting.prospectorEnabled": {
                    "type": "boolean",
                    "default": false,
                    "description": "Whether to lint Python files using prospector.",
                    "scope": "resource"
                },
                "python.linting.prospectorPath": {
                    "type": "string",
                    "default": "prospector",
                    "description": "Path to Prospector, you can use a custom version of prospector by modifying this setting to include the full path.",
                    "scope": "resource"
                },
                "python.linting.pydocstyleArgs": {
                    "type": "array",
                    "description": "Arguments passed in. Each argument is a separate item in the array.",
                    "default": [],
                    "items": {
                        "type": "string"
                    },
                    "scope": "resource"
                },
                "python.linting.pydocstyleEnabled": {
                    "type": "boolean",
                    "default": false,
                    "description": "Whether to lint Python files using pydocstyle",
                    "scope": "resource"
                },
                "python.linting.pydocstylePath": {
                    "type": "string",
                    "default": "pydocstyle",
                    "description": "Path to pydocstyle, you can use a custom version of pydocstyle by modifying this setting to include the full path.",
                    "scope": "resource"
                },
                "python.linting.pylamaArgs": {
                    "type": "array",
                    "description": "Arguments passed in. Each argument is a separate item in the array.",
                    "default": [],
                    "items": {
                        "type": "string"
                    },
                    "scope": "resource"
                },
                "python.linting.pylamaEnabled": {
                    "type": "boolean",
                    "default": false,
                    "description": "Whether to lint Python files using pylama.",
                    "scope": "resource"
                },
                "python.linting.pylamaPath": {
                    "type": "string",
                    "default": "pylama",
                    "description": "Path to pylama, you can use a custom version of pylama by modifying this setting to include the full path.",
                    "scope": "resource"
                },
                "python.linting.pylintArgs": {
                    "type": "array",
                    "description": "Arguments passed in. Each argument is a separate item in the array.",
                    "default": [],
                    "items": {
                        "type": "string"
                    },
                    "scope": "resource"
                },
                "python.linting.pylintCategorySeverity.convention": {
                    "type": "string",
                    "default": "Information",
                    "description": "Severity of Pylint message type 'Convention/C'.",
                    "enum": [
                        "Hint",
                        "Error",
                        "Information",
                        "Warning"
                    ],
                    "scope": "resource"
                },
                "python.linting.pylintCategorySeverity.error": {
                    "type": "string",
                    "default": "Error",
                    "description": "Severity of Pylint message type 'Error/E'.",
                    "enum": [
                        "Hint",
                        "Error",
                        "Information",
                        "Warning"
                    ],
                    "scope": "resource"
                },
                "python.linting.pylintCategorySeverity.fatal": {
                    "type": "string",
                    "default": "Error",
                    "description": "Severity of Pylint message type 'Fatal/F'.",
                    "enum": [
                        "Hint",
                        "Error",
                        "Information",
                        "Warning"
                    ],
                    "scope": "resource"
                },
                "python.linting.pylintCategorySeverity.refactor": {
                    "type": "string",
                    "default": "Hint",
                    "description": "Severity of Pylint message type 'Refactor/R'.",
                    "enum": [
                        "Hint",
                        "Error",
                        "Information",
                        "Warning"
                    ],
                    "scope": "resource"
                },
                "python.linting.pylintCategorySeverity.warning": {
                    "type": "string",
                    "default": "Warning",
                    "description": "Severity of Pylint message type 'Warning/W'.",
                    "enum": [
                        "Hint",
                        "Error",
                        "Information",
                        "Warning"
                    ],
                    "scope": "resource"
                },
                "python.linting.pylintEnabled": {
                    "type": "boolean",
                    "default": true,
                    "description": "Whether to lint Python files using pylint.",
                    "scope": "resource"
                },
                "python.linting.pylintPath": {
                    "type": "string",
                    "default": "pylint",
                    "description": "Path to Pylint, you can use a custom version of pylint by modifying this setting to include the full path.",
                    "scope": "resource"
                },
                "python.linting.pylintUseMinimalCheckers": {
                    "type": "boolean",
                    "default": true,
                    "description": "Whether to run Pylint with minimal set of rules.",
                    "scope": "resource"
                },
                "python.pythonPath": {
                    "type": "string",
                    "default": "python",
                    "description": "Path to Python, you can use a custom version of Python by modifying this setting to include the full path.",
                    "scope": "resource"
                },
                "python.condaPath": {
                    "type": "string",
                    "default": "",
                    "description": "Path to the conda executable to use for activation (version 4.4+).",
                    "scope": "resource"
                },
                "python.sortImports.args": {
                    "type": "array",
                    "description": "Arguments passed in. Each argument is a separate item in the array.",
                    "default": [],
                    "items": {
                        "type": "string"
                    },
                    "scope": "resource"
                },
                "python.sortImports.path": {
                    "type": "string",
                    "description": "Path to isort script, default using inner version",
                    "default": "",
                    "scope": "resource"
                },
                "python.terminal.activateEnvironment": {
                    "type": "boolean",
                    "default": true,
                    "description": "Activate Python Environment in Terminal created using the Extension.",
                    "scope": "resource"
                },
                "python.terminal.executeInFileDir": {
                    "type": "boolean",
                    "default": false,
                    "description": "When executing a file in the terminal, whether to use execute in the file's directory, instead of the current open folder.",
                    "scope": "resource"
                },
                "python.terminal.launchArgs": {
                    "type": "array",
                    "default": [],
                    "description": "Python launch arguments to use when executing a file in the terminal.",
                    "scope": "resource"
                },
                "python.unitTest.cwd": {
                    "type": "string",
                    "default": null,
                    "description": "Optional working directory for unit tests.",
                    "scope": "resource"
                },
                "python.unitTest.debugPort": {
                    "type": "number",
                    "default": 3000,
                    "description": "Port number used for debugging of unittests.",
                    "scope": "resource"
                },
                "python.unitTest.nosetestArgs": {
                    "type": "array",
                    "description": "Arguments passed in. Each argument is a separate item in the array.",
                    "default": [],
                    "items": {
                        "type": "string"
                    },
                    "scope": "resource"
                },
                "python.unitTest.nosetestsEnabled": {
                    "type": "boolean",
                    "default": false,
                    "description": "Whether to enable or disable unit testing using nosetests.",
                    "scope": "resource"
                },
                "python.unitTest.nosetestPath": {
                    "type": "string",
                    "default": "nosetests",
                    "description": "Path to nosetests, you can use a custom version of nosetests by modifying this setting to include the full path.",
                    "scope": "resource"
                },
                "python.unitTest.promptToConfigure": {
                    "type": "boolean",
                    "default": true,
                    "description": "Where to prompt to configure a test framework if potential tests directories are discovered.",
                    "scope": "resource"
                },
                "python.unitTest.pyTestArgs": {
                    "type": "array",
                    "description": "Arguments passed in. Each argument is a separate item in the array.",
                    "default": [],
                    "items": {
                        "type": "string"
                    },
                    "scope": "resource"
                },
                "python.unitTest.pyTestEnabled": {
                    "type": "boolean",
                    "default": false,
                    "description": "Whether to enable or disable unit testing using pytest.",
                    "scope": "resource"
                },
                "python.unitTest.pyTestPath": {
                    "type": "string",
                    "default": "pytest",
                    "description": "Path to pytest (pytest), you can use a custom version of pytest by modifying this setting to include the full path.",
                    "scope": "resource"
                },
                "python.unitTest.unittestArgs": {
                    "type": "array",
                    "description": "Arguments passed in. Each argument is a separate item in the array.",
                    "default": [
                        "-v",
                        "-s",
                        ".",
                        "-p",
                        "*test*.py"
                    ],
                    "items": {
                        "type": "string"
                    },
                    "scope": "resource"
                },
                "python.unitTest.unittestEnabled": {
                    "type": "boolean",
                    "default": false,
                    "description": "Whether to enable or disable unit testing using unittest.",
                    "scope": "resource"
                },
                "python.unitTest.autoTestDiscoverOnSaveEnabled": {
                    "type": "boolean",
                    "default": true,
                    "description": "Whether to enable or disable auto run test discovery when saving a unit test file.",
                    "scope": "resource"
                },
                "python.venvFolders": {
                    "type": "array",
                    "default": [
                        "envs",
                        ".pyenv",
                        ".direnv"
                    ],
                    "description": "Folders in your home directory to look into for virtual environments.",
                    "scope": "resource",
                    "items": {
                        "type": "string"
                    }
                },
                "python.venvPath": {
                    "type": "string",
                    "default": "",
                    "description": "Path to folder with a list of Virtual Environments (e.g. ~/.pyenv, ~/Envs, ~/.virtualenvs).",
                    "scope": "resource"
                },
                "python.workspaceSymbols.ctagsPath": {
                    "type": "string",
                    "default": "ctags",
                    "description": "Fully qualified path to the ctags executable (else leave as ctags, assuming it is in current path).",
                    "scope": "resource"
                },
                "python.workspaceSymbols.enabled": {
                    "type": "boolean",
                    "default": true,
                    "description": "Set to 'false' to disable Workspace Symbol provider using ctags.",
                    "scope": "resource"
                },
                "python.workspaceSymbols.exclusionPatterns": {
                    "type": "array",
                    "default": [
                        "**/site-packages/**"
                    ],
                    "items": {
                        "type": "string"
                    },
                    "description": "Pattern used to exclude files and folders from ctags See http://ctags.sourceforge.net/ctags.html.",
                    "scope": "resource"
                },
                "python.workspaceSymbols.rebuildOnFileSave": {
                    "type": "boolean",
                    "default": true,
                    "description": "Whether to re-build the tags file on when changes made to python files are saved.",
                    "scope": "resource"
                },
                "python.workspaceSymbols.rebuildOnStart": {
                    "type": "boolean",
                    "default": true,
                    "description": "Whether to re-build the tags file on start (defaults to true).",
                    "scope": "resource"
                },
                "python.workspaceSymbols.tagFilePath": {
                    "type": "string",
                    "default": "${workspaceFolder}/.vscode/tags",
                    "description": "Fully qualified path to tag file (exuberant ctag file), used to provide workspace symbols.",
                    "scope": "resource"
                }
            }
        },
        "languages": [
            {
                "id": "pip-requirements",
                "aliases": [
                    "pip requirements",
                    "requirements.txt"
                ],
                "filenames": [
                    "requirements.txt",
                    "constraints.txt",
                    "requirements.in"
                ],
                "filenamePatterns": [
                    "*-requirements.txt",
                    "requirements-*.txt",
                    "constraints-*.txt",
                    "*-constraints.txt",
                    "*-requirements.in",
                    "requirements-*.in"
                ],
                "configuration": "./languages/pip-requirements.json"
            },
            {
                "id": "yaml",
                "filenames": [
                    ".condarc"
                ]
            },
            {
                "id": "toml",
                "filenames": [
                    "Pipfile"
                ]
            },
            {
                "id": "json",
                "filenames": [
                    "Pipfile.lock"
                ]
            },
            {
                "id": "jinja",
                "extensions": [
                    ".jinja2",
                    ".j2"
                ],
                "aliases": [
                    "Jinja"
                ]
            },
            {
                "id": "jupyter",
                "extensions": [
                    ".ipynb"
                ]
            }
        ],
        "grammars": [
            {
                "language": "pip-requirements",
                "scopeName": "source.pip-requirements",
                "path": "./syntaxes/pip-requirements.tmLanguage.json"
            }
        ],
        "jsonValidation": [
            {
                "fileMatch": ".condarc",
                "url": "./schemas/condarc.json"
            },
            {
                "fileMatch": "environment.yml",
                "url": "./schemas/conda-environment.json"
            },
            {
                "fileMatch": "meta.yaml",
                "url": "./schemas/conda-meta.json"
            }
        ],
        "yamlValidation": [
            {
                "fileMatch": ".condarc",
                "url": "./schemas/condarc.json"
            },
            {
                "fileMatch": "environment.yml",
                "url": "./schemas/conda-environment.json"
            },
            {
                "fileMatch": "meta.yaml",
                "url": "./schemas/conda-meta.json"
            }
        ]
    },
    "scripts": {
        "package": "gulp clean && gulp prePublishBundle && vsce package",
        "compile": "tsc -watch -p ./",
        "compile-webviews-watch": "npx webpack --config webpack.datascience-ui.config.js --watch",
        "dump-datascience-webpack-stats": "webpack --config webpack.datascience-ui.config.js --profile --json > tmp/ds-stats.json",
        "compile-webviews": "gulp compile-webviews",
        "compile-webviews-verbose": "npx webpack --config webpack.datascience-ui.config.js",
        "postinstall": "node ./node_modules/vscode/bin/install",
        "test": "node ./out/test/standardTest.js && node ./out/test/multiRootTest.js",
        "test:unittests": "mocha --opts ./build/.mocha.unittests.opts --grep='PlatformService'",
        "test:unittests:cover": "nyc --nycrc-path ./build/.nycrc npm run test:unittests",
        "test:functional": "mocha --opts ./build/.mocha.functional.opts",
        "test:functional:cover": "nyc--nycrc-path ./build/.nycrc npm run test:functional",
        "testDebugger": "node ./out/test/debuggerTest.js",
        "testSingleWorkspace": "node ./out/test/standardTest.js",
        "testMultiWorkspace": "node ./out/test/multiRootTest.js",
        "testPerformance": "node ./out/test/performanceTest.js",
        "testSmoke": "node ./out/test/smokeTest.js",
        "lint-staged": "node gulpfile.js",
        "lint": "tslint src/**/*.ts -t verbose",
        "clean": "gulp clean",
        "cover:enable": "gulp cover:enable",
        "debugger-coverage": "gulp debugger-coverage",
        "cover:inlinesource": "gulp inlinesource"
    },
    "dependencies": {
        "@jupyterlab/services": "^3.1.4",
        "arch": "^2.1.0",
        "azure-storage": "^2.10.1",
        "diff-match-patch": "^1.0.0",
        "dotenv": "^5.0.1",
        "file-matcher": "^1.3.0",
        "fs-extra": "^4.0.3",
        "fuzzy": "^0.1.3",
        "get-port": "^3.2.0",
        "glob": "^7.1.2",
        "iconv-lite": "^0.4.21",
        "inversify": "^4.11.1",
        "line-by-line": "^0.1.6",
        "lodash": "^4.17.11",
        "md5": "^2.2.1",
        "minimatch": "^3.0.4",
        "named-js-regexp": "^1.3.3",
        "node-stream-zip": "^1.6.0",
        "opn": "^5.3.0",
        "pidusage": "^1.2.0",
        "reflect-metadata": "^0.1.12",
        "request": "^2.87.0",
        "request-progress": "^3.0.0",
        "rxjs": "^5.5.9",
        "semver": "^5.5.0",
        "sudo-prompt": "^8.2.0",
        "tmp": "^0.0.29",
        "tree-kill": "^1.2.0",
        "typescript-char": "^0.0.0",
        "uint64be": "^1.0.1",
        "unicode": "^10.0.0",
        "untildify": "^3.0.2",
        "vscode-debugadapter": "^1.28.0",
        "vscode-debugprotocol": "^1.28.0",
        "vscode-extension-telemetry": "^0.1.0",
        "vscode-languageclient": "^4.4.0",
        "vscode-languageserver": "^4.4.0",
        "vscode-languageserver-protocol": "^3.10.3",
        "winreg": "^1.2.4",
        "xml2js": "^0.4.19"
    },
    "devDependencies": {
        "@babel/core": "^7.1.0",
        "@babel/preset-env": "^7.1.0",
        "@babel/preset-react": "^7.0.0",
        "@nteract/transform-dataresource": "^4.3.5",
        "@nteract/transform-geojson": "^3.2.3",
        "@nteract/transform-model-debug": "^3.2.3",
        "@nteract/transform-plotly": "^3.2.3",
        "@nteract/transforms": "^4.4.4",
        "@types/chai": "^4.1.2",
        "@types/chai-arrays": "^1.0.2",
        "@types/chai-as-promised": "^7.1.0",
        "@types/copy-webpack-plugin": "^4.4.2",
        "@types/del": "^3.0.0",
        "@types/dotenv": "^4.0.3",
        "@types/download": "^6.2.2",
        "@types/enzyme": "^3.1.14",
        "@types/enzyme-adapter-react-16": "^1.0.3",
        "@types/event-stream": "^3.3.33",
        "@types/fs-extra": "^5.0.1",
        "@types/get-port": "^3.2.0",
        "@types/glob": "^5.0.35",
        "@types/html-webpack-plugin": "^3.2.0",
        "@types/iconv-lite": "^0.0.1",
        "@types/istanbul": "^0.4.29",
        "@types/jsdom": "^11.12.0",
        "@types/loader-utils": "^1.1.3",
        "@types/lodash": "^4.14.104",
        "@types/md5": "^2.1.32",
        "@types/mocha": "^2.2.48",
        "@types/node": "9.4.7",
        "@types/prismjs": "^1.9.0",
        "@types/promisify-node": "^0.4.0",
        "@types/react": "^16.4.14",
        "@types/react-dom": "^16.0.8",
        "@types/react-json-tree": "^0.6.8",
        "@types/request": "^2.47.0",
        "@types/semver": "^5.5.0",
        "@types/shortid": "^0.0.29",
        "@types/sinon": "^4.3.0",
        "@types/temp": "^0.8.32",
        "@types/tmp": "0.0.33",
        "@types/untildify": "^3.0.0",
        "@types/uuid": "^3.4.3",
        "@types/webpack-bundle-analyzer": "^2.13.0",
        "@types/winreg": "^1.2.30",
        "@types/xml2js": "^0.4.2",
        "JSONStream": "^1.3.2",
        "ansi-to-html": "^0.6.7",
        "awesome-typescript-loader": "^5.2.1",
        "babel-loader": "^8.0.3",
        "babel-plugin-inline-json-import": "^0.3.1",
        "babel-plugin-prismjs": "^1.0.2",
        "babel-plugin-transform-runtime": "^6.23.0",
        "babel-polyfill": "^6.26.0",
        "chai": "^4.1.2",
        "chai-arrays": "^2.0.0",
        "chai-as-promised": "^7.1.1",
        "codecov": "^3.0.0",
        "colors": "^1.2.1",
        "copy-webpack-plugin": "^4.6.0",
        "cross-spawn": "^6.0.5",
        "css-loader": "^1.0.1",
        "decache": "^4.4.0",
        "del": "^3.0.0",
        "download": "^7.0.0",
        "enzyme": "^3.7.0",
        "enzyme-adapter-react-16": "^1.6.0",
        "event-stream": "3.3.4",
        "file-loader": "^2.0.0",
        "flat": "^4.0.0",
        "gulp": "^4.0.0",
        "gulp-debounced-watch": "^1.0.4",
        "gulp-filter": "^5.1.0",
        "gulp-inline-source": "^3.2.0",
        "gulp-json-editor": "^2.2.2",
        "gulp-sourcemaps": "^2.6.4",
        "gulp-typescript": "^4.0.1",
        "gulp-watch": "^5.0.0",
        "html-webpack-plugin": "^3.2.0",
        "husky": "^1.1.2",
        "is-running": "^2.1.0",
        "istanbul": "^0.4.5",
        "jsdom": "^12.2.0",
        "json-loader": "^0.5.7",
        "loader-utils": "^1.1.0",
        "mocha": "^5.0.4",
        "mocha-junit-reporter": "^1.17.0",
        "node-has-native-dependencies": "^1.0.2",
        "nyc": "^13.1.0",
        "prismjs": "^1.15.0",
        "raw-loader": "^0.5.1",
        "react": "^16.5.2",
        "react-dev-utils": "^5.0.2",
        "react-dom": "^16.5.2",
        "react-json-tree": "^0.11.0",
        "relative": "^3.0.2",
        "remap-istanbul": "^0.10.1",
        "retyped-diff-match-patch-tsd-ambient": "^1.0.0-0",
        "shortid": "^2.2.8",
        "source-map-support": "^0.5.9",
        "style-loader": "^0.23.1",
        "styled-jsx": "^3.1.0",
        "svg-inline-loader": "^0.8.0",
        "ts-loader": "^5.3.0",
        "ts-mockito": "^2.3.1",
        "tsconfig-paths-webpack-plugin": "^3.2.0",
        "tslint": "^5.9.1",
        "tslint-eslint-rules": "^5.1.0",
        "tslint-microsoft-contrib": "^5.0.3",
        "typed-react-markdown": "^0.1.0",
        "typemoq": "^2.1.0",
        "typescript": "^3.2.2",
        "typescript-formatter": "^7.1.0",
        "url-loader": "^1.1.1",
        "uuid": "^3.3.2",
        "vscode": "^1.1.22",
        "vscode-debugadapter-testsupport": "^1.27.0",
        "webpack": "^4.20.2",
        "webpack-bundle-analyzer": "^3.0.3",
        "webpack-cli": "^3.1.2",
        "webpack-fix-default-import-plugin": "^1.0.3",
        "webpack-merge": "^4.1.4",
        "webpack-node-externals": "^1.7.2",
        "wrapper-webpack-plugin": "^2.0.0",
        "yargs": "^12.0.2"
    },
    "__metadata": {
        "id": "f1f59ae4-9318-4f3c-a9b5-81b2eaa5f8a5",
        "publisherDisplayName": "Microsoft",
        "publisherId": "998b010b-e2af-44a5-a6cd-0b5fd3b9b6f8"
    }
}<|MERGE_RESOLUTION|>--- conflicted
+++ resolved
@@ -2,11 +2,7 @@
     "name": "python",
     "displayName": "Python",
     "description": "Linting, Debugging (multi-threaded, remote), Intellisense, code formatting, refactoring, unit tests, snippets, and more.",
-<<<<<<< HEAD
     "version": "2019.1.0-alpha",
-=======
-    "version": "2018.12.1",
->>>>>>> 3f88eed1
     "languageServerVersion": "0.1.72",
     "publisher": "ms-python",
     "author": {
@@ -1864,7 +1860,7 @@
         "compile-webviews-verbose": "npx webpack --config webpack.datascience-ui.config.js",
         "postinstall": "node ./node_modules/vscode/bin/install",
         "test": "node ./out/test/standardTest.js && node ./out/test/multiRootTest.js",
-        "test:unittests": "mocha --opts ./build/.mocha.unittests.opts --grep='PlatformService'",
+        "test:unittests": "mocha --opts ./build/.mocha.unittests.opts",
         "test:unittests:cover": "nyc --nycrc-path ./build/.nycrc npm run test:unittests",
         "test:functional": "mocha --opts ./build/.mocha.functional.opts",
         "test:functional:cover": "nyc--nycrc-path ./build/.nycrc npm run test:functional",
