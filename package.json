--- conflicted
+++ resolved
@@ -1528,24 +1528,22 @@
         ],
         "jsonValidation": [
             {
-<<<<<<< HEAD
+                "fileMatch": ".condarc",
+                "url": "./schemas/condarc.json"
+            },
+            {
                 "fileMatch": "environment.yml",
                 "url": "./schemas/conda-environment.json"
-=======
-                "fileMatch": ".condarc",
-                "url": "./schemas/condarc.json"
->>>>>>> 5006edab
             }
         ],
         "yamlValidation": [
             {
-<<<<<<< HEAD
+                "fileMatch": ".condarc",
+                "url": "./schemas/condarc.json"
+            },
+            {
                 "fileMatch": "environment.yml",
                 "url": "./schemas/conda-environment.json"
-=======
-                "fileMatch": ".condarc",
-                "url": "./schemas/condarc.json"
->>>>>>> 5006edab
             }
         ]
     },
