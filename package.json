{
    "name": "python",
    "displayName": "Python",
    "description": "Linting, Debugging (multi-threaded, remote), Intellisense, code formatting, refactoring, unit tests, snippets, and more.",
    "version": "2018.6.0-alpha",
    "publisher": "ms-python",
    "author": {
        "name": "Microsoft Corporation"
    },
    "license": "MIT",
    "homepage": "https://github.com/Microsoft/vscode-python",
    "repository": {
        "type": "git",
        "url": "https://github.com/Microsoft/vscode-python"
    },
    "bugs": {
        "url": "https://github.com/Microsoft/vscode-python/issues"
    },
    "qna": "https://stackoverflow.com/questions/tagged/visual-studio-code+python",
    "badges": [
        {
            "url": "https://travis-ci.org/Microsoft/vscode-python.svg?branch=master",
            "href": "https://travis-ci.org/Microsoft/vscode-python",
            "description": "Continuous integration (Travis)"
        },
        {
            "url": "https://ci.appveyor.com/api/projects/status/s0pt8d79gqw222j7?svg=true",
            "href": "https://ci.appveyor.com/project/DonJayamanne/vscode-python-v3vd6/branch/master",
            "description": "Continuous integration (AppVeyor)"
        },
        {
            "url": "https://codecov.io/gh/Microsoft/vscode-python/branch/master/graph/badge.svg",
            "href": "https://codecov.io/gh/Microsoft/vscode-python",
            "description": "Test coverage"
        }
    ],
    "icon": "icon.png",
    "galleryBanner": {
        "color": "#1e415e",
        "theme": "dark"
    },
    "engines": {
        "vscode": "^1.23.0"
    },
    "recommendations": [
        "donjayamanne.jupyter"
    ],
    "keywords": [
        "python",
        "django",
        "unittest",
        "multi-root ready"
    ],
    "categories": [
        "Programming Languages",
        "Debuggers",
        "Linters",
        "Snippets",
        "Formatters",
        "Other"
    ],
    "activationEvents": [
        "onLanguage:python",
        "onDebugResolve:python",
        "onDebugResolve:pythonExperimental",
        "onCommand:python.execInTerminal",
        "onCommand:python.sortImports",
        "onCommand:python.runtests",
        "onCommand:python.debugtests",
        "onCommand:python.setInterpreter",
        "onCommand:python.setShebangInterpreter",
        "onCommand:python.viewTestUI",
        "onCommand:python.viewTestOutput",
        "onCommand:python.selectAndRunTestMethod",
        "onCommand:python.selectAndDebugTestMethod",
        "onCommand:python.selectAndRunTestFile",
        "onCommand:python.runCurrentTestFile",
        "onCommand:python.runFailedTests",
        "onCommand:python.execSelectionInTerminal",
        "onCommand:python.execSelectionInDjangoShell",
        "onCommand:python.buildWorkspaceSymbols",
        "onCommand:python.updateSparkLibrary",
        "onCommand:python.startREPL",
        "onCommand:python.goToPythonObject",
        "onCommand:python.setLinter",
        "onCommand:python.enableLinting",
        "onCommand:python.createTerminal",
        "onCommand:python.discoverTests"
    ],
    "main": "./out/client/extension",
    "contributes": {
        "snippets": [
            {
                "language": "python",
                "path": "./snippets/python.json"
            }
        ],
        "keybindings": [
            {
                "command": "python.execSelectionInTerminal",
                "key": "ctrl+enter",
                "when": "editorFocus && editorHasSelection && editorLangId == python"
            }
        ],
        "commands": [
            {
                "command": "python.sortImports",
                "title": "%python.command.python.sortImports.title%",
                "category": "Python Refactor"
            },
            {
                "command": "python.startREPL",
                "title": "%python.command.python.startREPL.title%",
                "category": "Python"
            },
            {
                "command": "python.createTerminal",
                "title": "%python.command.python.createTerminal.title%",
                "category": "Python"
            },
            {
                "command": "python.buildWorkspaceSymbols",
                "title": "%python.command.python.buildWorkspaceSymbols.title%",
                "category": "Python"
            },
            {
                "command": "python.runtests",
                "title": "%python.command.python.runtests.title%",
                "category": "Python"
            },
            {
                "command": "python.debugtests",
                "title": "%python.command.python.debugtests.title%",
                "category": "Python"
            },
            {
                "command": "python.execInTerminal",
                "title": "%python.command.python.execInTerminal.title%",
                "category": "Python"
            },
            {
                "command": "python.setInterpreter",
                "title": "%python.command.python.setInterpreter.title%",
                "category": "Python"
            },
            {
                "command": "python.updateSparkLibrary",
                "title": "%python.command.python.updateSparkLibrary.title%",
                "category": "Python"
            },
            {
                "command": "python.refactorExtractVariable",
                "title": "%python.command.python.refactorExtractVariable.title%",
                "category": "Python Refactor"
            },
            {
                "command": "python.refactorExtractMethod",
                "title": "%python.command.python.refactorExtractMethod.title%",
                "category": "Python Refactor"
            },
            {
                "command": "python.viewTestOutput",
                "title": "%python.command.python.viewTestOutput.title%",
                "category": "Python"
            },
            {
                "command": "python.selectAndRunTestMethod",
                "title": "%python.command.python.selectAndRunTestMethod.title%",
                "category": "Python"
            },
            {
                "command": "python.selectAndDebugTestMethod",
                "title": "%python.command.python.selectAndDebugTestMethod.title%",
                "category": "Python"
            },
            {
                "command": "python.selectAndRunTestFile",
                "title": "%python.command.python.selectAndRunTestFile.title%",
                "category": "Python"
            },
            {
                "command": "python.runCurrentTestFile",
                "title": "%python.command.python.runCurrentTestFile.title%",
                "category": "Python"
            },
            {
                "command": "python.runFailedTests",
                "title": "%python.command.python.runFailedTests.title%",
                "category": "Python"
            },
            {
                "command": "python.discoverTests",
                "title": "%python.command.python.discoverTests.title%",
                "category": "Python"
            },
            {
                "command": "python.execSelectionInTerminal",
                "title": "%python.command.python.execSelectionInTerminal.title%",
                "category": "Python"
            },
            {
                "command": "python.execSelectionInDjangoShell",
                "title": "%python.command.python.execSelectionInDjangoShell.title%",
                "category": "Python"
            },
            {
                "command": "python.goToPythonObject",
                "title": "%python.command.python.goToPythonObject.title%",
                "category": "Python"
            },
            {
                "command": "python.setLinter",
                "title": "%python.command.python.setLinter.title%",
                "category": "Python"
            },
            {
                "command": "python.enableLinting",
                "title": "%python.command.python.enableLinting.title%",
                "category": "Python"
            },
            {
                "command": "python.runLinting",
                "title": "%python.command.python.runLinting.title%",
                "category": "Python"
            }
        ],
        "menus": {
            "editor/context": [
                {
                    "command": "python.refactorExtractVariable",
                    "title": "Refactor: Extract Variable",
                    "group": "Refactor",
                    "when": "editorHasSelection && editorLangId == python"
                },
                {
                    "command": "python.refactorExtractMethod",
                    "title": "Refactor: Extract Method",
                    "group": "Refactor",
                    "when": "editorHasSelection && editorLangId == python"
                },
                {
                    "command": "python.sortImports",
                    "title": "Refactor: Sort Imports",
                    "group": "Refactor",
                    "when": "editorLangId == python"
                },
                {
                    "command": "python.execSelectionInTerminal",
                    "group": "Python",
                    "when": "editorHasSelection && editorLangId == python"
                },
                {
                    "command": "python.execSelectionInDjangoShell",
                    "group": "Python",
                    "when": "editorHasSelection && editorLangId == python && python.isDjangoProject"
                },
                {
                    "when": "resourceLangId == python",
                    "command": "python.execInTerminal",
                    "group": "Python"
                },
                {
                    "when": "resourceLangId == python",
                    "command": "python.runCurrentTestFile",
                    "group": "Python"
                }
            ],
            "explorer/context": [
                {
                    "when": "resourceLangId == python",
                    "command": "python.runtests",
                    "group": "Python"
                },
                {
                    "when": "resourceLangId == python",
                    "command": "python.debugtests",
                    "group": "Python"
                },
                {
                    "when": "resourceLangId == python",
                    "command": "python.execInTerminal",
                    "group": "Python"
                }
            ]
        },
        "debuggers": [
            {
                "type": "python",
                "label": "Python",
                "languages": [
                    "python"
                ],
                "enableBreakpointsFor": {
                    "languageIds": [
                        "python",
                        "html"
                    ]
                },
                "aiKey": "AIF-d9b70cd4-b9f9-4d70-929b-a071c400b217",
                "program": "./out/client/debugger/Main.js",
                "runtime": "node",
                "configurationSnippets": [
                    {
                        "label": "%python.snippet.launch.standard.label%",
                        "description": "%python.snippet.launch.standard.description%",
                        "body": {
                            "name": "Python: Current File",
                            "type": "python",
                            "request": "launch",
                            "program": "^\"\\${file}\""
                        }
                    },
                    {
                        "label": "%python.snippet.launch.pyspark.label%",
                        "description": "%python.snippet.launch.pyspark.description%",
                        "body": {
                            "name": "PySpark",
                            "type": "python",
                            "request": "launch",
                            "osx": {
                                "pythonPath": "^\"\\${env:SPARK_HOME}/bin/spark-submit\""
                            },
                            "windows": {
                                "pythonPath": "^\"\\${env:SPARK_HOME}/bin/spark-submit.cmd\""
                            },
                            "linux": {
                                "pythonPath": "^\"\\${env:SPARK_HOME}/bin/spark-submit\""
                            },
                            "program": "^\"\\${file}\""
                        }
                    },
                    {
                        "label": "%python.snippet.launch.module.label%",
                        "description": "%python.snippet.launch.module.description%",
                        "body": {
                            "name": "Python Module",
                            "type": "python",
                            "request": "launch",
                            "module": "module.name"
                        }
                    },
                    {
                        "label": "%python.snippet.launch.terminal.label%",
                        "description": "%python.snippet.launch.terminal.description%",
                        "body": {
                            "name": "Integrated Terminal/Console",
                            "type": "python",
                            "request": "launch",
                            "program": "^\"\\${file}\"",
                            "console": "integratedTerminal"
                        }
                    },
                    {
                        "label": "%python.snippet.launch.externalTerminal.label%",
                        "description": "%python.snippet.launch.externalTerminal.description%",
                        "body": {
                            "name": "External Terminal/Console",
                            "type": "python",
                            "request": "launch",
                            "program": "^\"\\${file}\"",
                            "console": "externalTerminal"
                        }
                    },
                    {
                        "label": "%python.snippet.launch.django.label%",
                        "description": "%python.snippet.launch.django.description%",
                        "body": {
                            "name": "Django",
                            "type": "python",
                            "request": "launch",
                            "program": "^\"\\${workspaceFolder}/manage.py\"",
                            "args": [
                                "runserver",
                                "--noreload",
                                "--nothreading"
                            ],
                            "debugOptions": [
                                "RedirectOutput",
                                "Django"
                            ]
                        }
                    },
                    {
                        "label": "%python.snippet.launch.flask.label%",
                        "description": "%python.snippet.launch.flask.description%",
                        "body": {
                            "name": "Flask",
                            "type": "python",
                            "request": "launch",
                            "stopOnEntry": false,
                            "pythonPath": "^\"\\${config:python.pythonPath}\"",
                            "module": "flask",
                            "cwd": "^\"\\${workspaceFolder}\"",
                            "env": {
                                "FLASK_APP": "app.py"
                            },
                            "args": [
                                "run",
                                "--no-debugger",
                                "--no-reload"
                            ]
                        }
                    },
                    {
                        "label": "%python.snippet.launch.flaskOld.label%",
                        "description": "%python.snippet.launch.flaskOld.description%",
                        "body": {
                            "name": "Flask (0.10.x or earlier)",
                            "type": "python",
                            "request": "launch",
                            "program": "^\"\\${workspaceFolder}/run.py\""
                        }
                    },
                    {
                        "label": "%python.snippet.launch.pyramid.label%",
                        "description": "%python.snippet.launch.pyramid.description%",
                        "body": {
                            "name": "Pyramid",
                            "type": "python",
                            "request": "launch",
                            "args": [
                                "^\"\\${workspaceFolder}/development.ini\""
                            ],
                            "debugOptions": [
                                "RedirectOutput",
                                "Pyramid"
                            ]
                        }
                    },
                    {
                        "label": "%python.snippet.launch.watson.label%",
                        "description": "%python.snippet.launch.watson.description%",
                        "body": {
                            "name": "Watson",
                            "type": "python",
                            "request": "launch",
                            "program": "^\"\\${workspaceFolder}/console.py\"",
                            "args": [
                                "dev",
                                "runserver",
                                "--noreload=True"
                            ]
                        }
                    },
                    {
                        "label": "%python.snippet.launch.scrapy.label%",
                        "description": "%python.snippet.launch.scrapy.description%",
                        "body": {
                            "name": "Scrapy",
                            "type": "python",
                            "request": "launch",
                            "program": "~/.virtualenvs/scrapy/bin/scrapy",
                            "args": [
                                "crawl",
                                "specs",
                                "-o",
                                "bikes.json"
                            ],
                            "console": "integratedTerminal"
                        }
                    },
                    {
                        "label": "%python.snippet.launch.attach.label%",
                        "description": "%python.snippet.launch.attach.description%",
                        "body": {
                            "name": "Attach (Remote Debug)",
                            "type": "python",
                            "request": "attach",
                            "localRoot": "^\"\\${workspaceFolder}\"",
                            "remoteRoot": "^\"\\${workspaceFolder}\"",
                            "port": 3000,
                            "secret": "my_secret",
                            "host": "localhost"
                        }
                    }
                ],
                "configurationAttributes": {
                    "launch": {
                        "properties": {
                            "module": {
                                "type": "string",
                                "description": "Name of the module to be debugged.",
                                "default": ""
                            },
                            "program": {
                                "type": "string",
                                "description": "Absolute path to the program.",
                                "default": "${file}"
                            },
                            "pythonPath": {
                                "type": "string",
                                "description": "Path (fully qualified) to python executable. Defaults to the value in settings.json",
                                "default": "${config:python.pythonPath}"
                            },
                            "args": {
                                "type": "array",
                                "description": "Command line arguments passed to the program",
                                "default": [],
                                "items": {
                                    "type": "string"
                                }
                            },
                            "stopOnEntry": {
                                "type": "boolean",
                                "description": "Automatically stop after launch.",
                                "default": false
                            },
                            "console": {
                                "enum": [
                                    "none",
                                    "integratedTerminal",
                                    "externalTerminal"
                                ],
                                "description": "Where to launch the debug target: internal console, integrated terminal, or external terminal.",
                                "default": "integratedTerminal"
                            },
                            "cwd": {
                                "type": "string",
                                "description": "Absolute path to the working directory of the program being debugged. Default is the root directory of the file (leave empty).",
                                "default": "${workspaceFolder}"
                            },
                            "debugOptions": {
                                "type": "array",
                                "description": "Advanced options, view read me for further details.",
                                "items": {
                                    "type": "string",
                                    "enum": [
                                        "RedirectOutput",
                                        "DebugStdLib",
                                        "BreakOnSystemExitZero",
                                        "Django",
                                        "Sudo",
                                        "IgnoreDjangoTemplateWarnings",
                                        "Pyramid"
                                    ]
                                },
                                "default": [
                                    "RedirectOutput"
                                ]
                            },
                            "exceptionHandling": {
                                "description": "List of exception types and how they are handled during debugging (ignore, always break or break only if unhandled).",
                                "properties": {
                                    "ignore": {
                                        "type": "array",
                                        "description": "Never break into these exceptions, e.g. 'copy.Error'",
                                        "default": [],
                                        "items": {
                                            "type": "string"
                                        }
                                    },
                                    "always": {
                                        "type": "array",
                                        "description": "Always break into these exceptions, e.g. 'copy.Error'",
                                        "default": [],
                                        "items": {
                                            "type": "string"
                                        }
                                    },
                                    "unhandled": {
                                        "type": "array",
                                        "description": "Break into these exceptions if they aren't handled, e.g. 'copy.Error'",
                                        "default": [],
                                        "items": {
                                            "type": "string"
                                        }
                                    }
                                }
                            },
                            "env": {
                                "type": "object",
                                "description": "Environment variables defined as a key value pair. Property ends up being the Environment Variable and the value of the property ends up being the value of the Env Variable.",
                                "default": {}
                            },
                            "envFile": {
                                "type": "string",
                                "description": "Absolute path to a file containing environment variable definitions.",
                                "default": "${workspaceFolder}/.env"
                            },
                            "port": {
                                "type": "number",
                                "description": "Debug port (default is 0, resulting in the use of a dynamic port).",
                                "default": 0
                            },
                            "host": {
                                "type": "string",
                                "description": "IP address of the of the local debug server (default is localhost).",
                                "default": "localhost"
                            },
                            "logToFile": {
                                "type": "boolean",
                                "description": "Enable logging of debugger events to a log file.",
                                "default": false
                            }
                        }
                    },
                    "attach": {
                        "required": [
                            "localRoot",
                            "remoteRoot"
                        ],
                        "properties": {
                            "localRoot": {
                                "type": "string",
                                "description": "Local source root that corrresponds to the 'remoteRoot'.",
                                "default": "${workspaceFolder}"
                            },
                            "remoteRoot": {
                                "type": "string",
                                "description": "The source root of the remote host.",
                                "default": ""
                            },
                            "port": {
                                "type": "number",
                                "description": "Debug port to attach",
                                "default": 0
                            },
                            "host": {
                                "type": "string",
                                "description": "IP Address of the of remote server (default is localhost or use 127.0.0.1).",
                                "default": "localhost"
                            },
                            "secret": {
                                "type": "string",
                                "description": "Secret used to authenticate for remote debugging.",
                                "default": ""
                            },
                            "logToFile": {
                                "type": "boolean",
                                "description": "Enable logging of debugger events to a log file.",
                                "default": false
                            }
                        }
                    }
                },
                "initialConfigurations": [
                    {
                        "name": "Python: Current File",
                        "type": "python",
                        "request": "launch",
                        "program": "${file}"
                    },
                    {
                        "name": "Python: Attach",
                        "type": "python",
                        "request": "attach",
                        "localRoot": "${workspaceFolder}",
                        "remoteRoot": "${workspaceFolder}",
                        "port": 3000,
                        "secret": "my_secret",
                        "host": "localhost"
                    },
                    {
                        "name": "Python: Terminal (integrated)",
                        "type": "python",
                        "request": "launch",
                        "program": "${file}",
                        "console": "integratedTerminal"
                    },
                    {
                        "name": "Python: Terminal (external)",
                        "type": "python",
                        "request": "launch",
                        "program": "${file}",
                        "console": "externalTerminal"
                    },
                    {
                        "name": "Python: Django",
                        "type": "python",
                        "request": "launch",
                        "program": "${workspaceFolder}/manage.py",
                        "args": [
                            "runserver",
                            "--noreload",
                            "--nothreading"
                        ],
                        "debugOptions": [
                            "RedirectOutput",
                            "Django"
                        ]
                    },
                    {
                        "name": "Python: Flask (0.11.x or later)",
                        "type": "python",
                        "request": "launch",
                        "module": "flask",
                        "env": {
                            "FLASK_APP": "app.py"
                        },
                        "args": [
                            "run",
                            "--no-debugger",
                            "--no-reload"
                        ]
                    },
                    {
                        "name": "Python: Module",
                        "type": "python",
                        "request": "launch",
                        "module": "module.name"
                    },
                    {
                        "name": "Python: Pyramid",
                        "type": "python",
                        "request": "launch",
                        "args": [
                            "${workspaceFolder}/development.ini"
                        ],
                        "debugOptions": [
                            "RedirectOutput",
                            "Pyramid"
                        ]
                    },
                    {
                        "name": "Python: Watson",
                        "type": "python",
                        "request": "launch",
                        "program": "${workspaceFolder}/console.py",
                        "args": [
                            "dev",
                            "runserver",
                            "--noreload=True"
                        ]
                    },
                    {
                        "name": "Python: All debug Options",
                        "type": "python",
                        "request": "launch",
                        "pythonPath": "${config:python.pythonPath}",
                        "program": "${file}",
                        "module": "module.name",
                        "env": {
                            "VAR1": "1",
                            "VAR2": "2"
                        },
                        "envFile": "${workspaceFolder}/.env",
                        "args": [
                            "arg1",
                            "arg2"
                        ],
                        "debugOptions": [
                            "RedirectOutput"
                        ]
                    }
                ]
            },
            {
                "type": "pythonExperimental",
                "label": "Python Experimental",
                "languages": [
                    "python"
                ],
                "enableBreakpointsFor": {
                    "languageIds": [
                        "python",
                        "html",
                        "jinja"
                    ]
                },
                "aiKey": "AIF-d9b70cd4-b9f9-4d70-929b-a071c400b217",
                "program": "./out/client/debugger/mainV2.js",
                "runtime": "node",
                "configurationSnippets": [
                    {
                        "label": "Python Experimental: Terminal (integrated)",
                        "description": "%python.snippet.launch.terminal.description%",
                        "body": {
                            "name": "Python Experimental: Terminal (integrated)",
                            "type": "pythonExperimental",
                            "request": "launch",
                            "program": "^\"\\${file}\"",
                            "console": "integratedTerminal"
                        }
                    },
                    {
                        "label": "Python Experimental: Terminal (external)",
                        "description": "%python.snippet.launch.externalTerminal.description%",
                        "body": {
                            "name": "Python Experimental: Terminal (external)",
                            "type": "pythonExperimental",
                            "request": "launch",
                            "program": "^\"\\${file}\"",
                            "console": "externalTerminal"
                        }
                    },
                    {
                        "label": "Python Experimental: Django",
                        "description": "%python.snippet.launch.django.description%",
                        "body": {
                            "name": "Django",
                            "type": "pythonExperimental",
                            "request": "launch",
                            "program": "^\"\\${workspaceFolder}/manage.py\"",
                            "args": [
                                "runserver",
                                "--noreload",
                                "--nothreading"
                            ],
                            "django": true
                        }
                    },
                    {
                        "label": "Python Experimental: Flask",
                        "description": "%python.snippet.launch.flask.description%",
                        "body": {
                            "name": "Flask",
                            "type": "pythonExperimental",
                            "request": "launch",
                            "module": "flask",
                            "env": {
                                "FLASK_APP": "app.py"
                            },
                            "args": [
                                "run",
                                "--no-debugger",
                                "--no-reload"
                            ],
                            "jinja": true
                        }
                    },
                    {
                        "label": "Python Experimental: PySpark",
                        "description": "%python.snippet.launch.pyspark.description%",
                        "body": {
                            "name": "PySpark",
                            "type": "pythonExperimental",
                            "request": "launch",
                            "osx": {
                                "pythonPath": "^\"\\${env:SPARK_HOME}/bin/spark-submit\""
                            },
                            "windows": {
                                "pythonPath": "^\"\\${env:SPARK_HOME}/bin/spark-submit.cmd\""
                            },
                            "linux": {
                                "pythonPath": "^\"\\${env:SPARK_HOME}/bin/spark-submit\""
                            },
                            "program": "^\"\\${file}\""
                        }
                    },
                    {
                        "label": "Python Experimental: Watson",
                        "description": "%python.snippet.launch.watson.description%",
                        "body": {
                            "name": "Watson",
                            "type": "pythonExperimental",
                            "request": "launch",
                            "program": "^\"\\${workspaceFolder}/console.py\"",
                            "args": [
                                "dev",
                                "runserver",
                                "--noreload=True"
                            ],
                            "jinja": true
                        }
                    },
                    {
                        "label": "Python Experimental: Scrapy",
                        "description": "%python.snippet.launch.scrapy.description%",
                        "body": {
                            "name": "Scrapy",
                            "type": "pythonExperimental",
                            "request": "launch",
                            "module": "scrapy",
                            "args": [
                                "crawl",
                                "specs",
                                "-o",
                                "bikes.json"
                            ]
                        }
                    },
                    {
                        "label": "Python Experimental: Pyramid",
                        "description": "%python.snippet.launch.pyramid.description%",
                        "body": {
                            "name": "Pyramid",
                            "type": "pythonExperimental",
                            "request": "launch",
                            "args": [
                                "^\"\\${workspaceFolder}/development.ini\""
                            ],
                            "pyramid": true,
                            "jinja": true
                        }
                    },
                    {
                        "label": "Python Experimental: Attach",
                        "description": "%python.snippet.launch.attach.description%",
                        "body": {
                            "name": "Attach (Remote Debug)",
                            "type": "pythonExperimental",
                            "request": "attach",
                            "port": 3000,
                            "host": "localhost"
                        }
                    }
                ],
                "configurationAttributes": {
                    "launch": {
                        "properties": {
                            "module": {
                                "type": "string",
                                "description": "Name of the module to be debugged.",
                                "default": ""
                            },
                            "program": {
                                "type": "string",
                                "description": "Absolute path to the program.",
                                "default": "${file}"
                            },
                            "pythonPath": {
                                "type": "string",
                                "description": "Path (fully qualified) to python executable. Defaults to the value in settings.json",
                                "default": "${config:python.pythonPath}"
                            },
                            "args": {
                                "type": "array",
                                "description": "Command line arguments passed to the program",
                                "default": [],
                                "items": {
                                    "type": "string"
                                }
                            },
                            "stopOnEntry": {
                                "type": "boolean",
                                "description": "Automatically stop after launch.",
                                "default": false
                            },
                            "console": {
                                "enum": [
                                    "none",
                                    "integratedTerminal",
                                    "externalTerminal"
                                ],
                                "description": "Where to launch the debug target: internal console, integrated terminal, or external terminal.",
                                "default": "integratedTerminal"
                            },
                            "cwd": {
                                "type": "string",
                                "description": "Absolute path to the working directory of the program being debugged. Default is the root directory of the file (leave empty).",
                                "default": "${workspaceFolder}"
                            },
                            "env": {
                                "type": "object",
                                "description": "Environment variables defined as a key value pair. Property ends up being the Environment Variable and the value of the property ends up being the value of the Env Variable.",
                                "default": {}
                            },
                            "envFile": {
                                "type": "string",
                                "description": "Absolute path to a file containing environment variable definitions.",
                                "default": "${workspaceFolder}/.env"
                            },
                            "port": {
                                "type": "number",
                                "description": "Debug port (default is 0, resulting in the use of a dynamic port).",
                                "default": 0
                            },
                            "host": {
                                "type": "string",
                                "description": "IP address of the of the local debug server (default is localhost).",
                                "default": "localhost"
                            },
                            "logToFile": {
                                "type": "boolean",
                                "description": "Enable logging of debugger events to a log file.",
                                "default": false
                            },
                            "redirectOutput": {
                                "type": "boolean",
                                "description": "Redirect output.",
                                "default": true
                            },
                            "debugStdLib": {
                                "type": "boolean",
                                "description": "Debug standard library code.",
                                "default": false
                            },
                            "django": {
                                "type": "boolean",
                                "description": "Django debugging.",
                                "default": false
                            },
                            "jinja": {
                                "enum": [
                                    true,
                                    false,
                                    null
                                ],
                                "description": "Jinja template debugging (e.g. Flask).",
                                "default": null
                            },
                            "sudo": {
                                "type": "boolean",
                                "description": "Running debug program under elevated permissions (on Unix).",
                                "default": false
                            },
                            "pyramid": {
                                "type": "boolean",
                                "description": "Whether debugging Pyramid applications",
                                "default": false
                            }
                        }
                    },
                    "attach": {
                        "required": [
                            "port"
                        ],
                        "properties": {
                            "port": {
                                "type": "number",
                                "description": "Debug port to attach",
                                "default": 0
                            },
                            "host": {
                                "type": "string",
                                "description": "IP Address of the of remote server (default is localhost or use 127.0.0.1).",
                                "default": "localhost"
                            },
                            "pathMappings": {
                                "type": "array",
                                "label": "Path mappings.",
                                "items": {
                                    "type": "object",
                                    "label": "Path mapping",
                                    "required": [
                                        "localRoot",
                                        "remoteRoot"
                                    ],
                                    "properties": {
                                        "localRoot": {
                                            "type": "string",
                                            "label": "Local source root.",
                                            "default": "${workspaceFolder}"
                                        },
                                        "remoteRoot": {
                                            "type": "string",
                                            "label": "Remote source root.",
                                            "default": ""
                                        }
                                    }
                                },
                                "default": []
                            },
                            "logToFile": {
                                "type": "boolean",
                                "description": "Enable logging of debugger events to a log file.",
                                "default": false
                            },
                            "redirectOutput": {
                                "type": "boolean",
                                "description": "Redirect output.",
                                "default": true
                            },
                            "debugStdLib": {
                                "type": "boolean",
                                "description": "Debug standard library code.",
                                "default": false
                            },
                            "django": {
                                "type": "boolean",
                                "description": "Django debugging.",
                                "default": false
                            },
                            "jinja": {
                                "enum": [
                                    true,
                                    false,
                                    null
                                ],
                                "description": "Jinja template debugging (e.g. Flask).",
                                "default": null
                            }
                        }
                    }
                },
                "initialConfigurations": [
                    {
                        "name": "Python Experimental: Current File (Integrated Terminal)",
                        "type": "pythonExperimental",
                        "request": "launch",
                        "program": "${file}",
                        "console": "integratedTerminal"
                    },
                    {
                        "name": "Python Experimental: Attach",
                        "type": "pythonExperimental",
                        "request": "attach",
                        "port": 3000,
                        "host": "localhost"
                    },
                    {
                        "name": "Python Experimental: Django",
                        "type": "pythonExperimental",
                        "request": "launch",
                        "program": "${workspaceFolder}/manage.py",
                        "console": "integratedTerminal",
                        "args": [
                            "runserver",
                            "--noreload",
                            "--nothreading"
                        ],
                        "django": true
                    },
                    {
                        "name": "Python Experimental: Flask",
                        "type": "pythonExperimental",
                        "request": "launch",
                        "module": "flask",
                        "env": {
                            "FLASK_APP": "app.py"
                        },
                        "args": [
                            "run",
                            "--no-debugger",
                            "--no-reload"
                        ],
                        "jinja": true
                    },
                    {
                        "name": "Python Experimental: Current File (External Terminal)",
                        "type": "pythonExperimental",
                        "request": "launch",
                        "program": "${file}",
                        "console": "externalTerminal"
                    }
                ]
            }
        ],
        "configuration": {
            "type": "object",
            "title": "Python Configuration",
            "properties": {
                "python.autoComplete.addBrackets": {
                    "type": "boolean",
                    "default": false,
                    "description": "Automatically add brackets for functions.",
                    "scope": "resource"
                },
                "python.autoComplete.extraPaths": {
                    "type": "array",
                    "default": [],
                    "description": "List of paths to libraries and the like that need to be imported by auto complete engine. E.g. when using Google App SDK, the paths are not in system path, hence need to be added into this list.",
                    "scope": "resource"
                },
                "python.autoComplete.preloadModules": {
                    "type": "array",
                    "items": {
                        "type": "string"
                    },
                    "default": [],
                    "description": "Comma delimited list of modules preloaded to speed up Auto Complete (e.g. add Numpy, Pandas, etc, items slow to load when autocompleting).",
                    "scope": "resource"
                },
                "python.autoComplete.showAdvancedMembers": {
                    "type": "boolean",
                    "default": false,
                    "description": "Controls appearance of methods with double underscores in the completion list.",
                    "scope": "resource"
                },
                "python.disableInstallationCheck": {
                    "type": "boolean",
                    "default": false,
                    "description": "Whether to check if Python is installed (also warn when using the macOS-installed Python).",
                    "scope": "resource"
                },
                "python.envFile": {
                    "type": "string",
                    "description": "Absolute path to a file containing environment variable definitions.",
                    "default": "${workspaceFolder}/.env",
                    "scope": "resource"
                },
                "python.formatting.autopep8Args": {
                    "type": "array",
                    "description": "Arguments passed in. Each argument is a separate item in the array.",
                    "default": [],
                    "items": {
                        "type": "string"
                    },
                    "scope": "resource"
                },
                "python.formatting.autopep8Path": {
                    "type": "string",
                    "default": "autopep8",
                    "description": "Path to autopep8, you can use a custom version of autopep8 by modifying this setting to include the full path.",
                    "scope": "resource"
                },
                "python.formatting.provider": {
                    "type": "string",
                    "default": "autopep8",
                    "description": "Provider for formatting. Possible options include 'autopep8', 'black', and 'yapf'.",
                    "enum": [
                        "autopep8",
                        "black",
                        "yapf",
                        "none"
                    ],
                    "scope": "resource"
                },
                "python.formatting.blackArgs": {
                    "type": "array",
                    "description": "Arguments passed in. Each argument is a separate item in the array.",
                    "default": [],
                    "items": {
                        "type": "string"
                    },
                    "scope": "resource"
                },
                "python.formatting.blackPath": {
                    "type": "string",
                    "default": "black",
                    "description": "Path to Black, you can use a custom version of Black by modifying this setting to include the full path.",
                    "scope": "resource"
                },
                "python.formatting.yapfArgs": {
                    "type": "array",
                    "description": "Arguments passed in. Each argument is a separate item in the array.",
                    "default": [],
                    "items": {
                        "type": "string"
                    },
                    "scope": "resource"
                },
                "python.formatting.yapfPath": {
                    "type": "string",
                    "default": "yapf",
                    "description": "Path to yapf, you can use a custom version of yapf by modifying this setting to include the full path.",
                    "scope": "resource"
                },
                "python.globalModuleInstallation": {
                    "type": "boolean",
                    "default": false,
                    "description": "Whether to install Python modules globally when not using an environment.",
                    "scope": "resource"
                },
                "python.jediEnabled": {
                    "type": "boolean",
                    "default": true,
                    "description": "Enables Jedi as IntelliSense engine instead of Microsoft Python Analysis Engine.",
                    "scope": "resource"
                },
                "python.jediMemoryLimit": {
                    "type": "number",
                    "default": 0,
                    "description": "Memory limit for the Jedi completion engine in megabytes. Zero (default) means 1024 MB. -1 means unlimited (disable memory limit check)",
                    "scope": "resource"
                },
                "python.jediPath": {
                    "type": "string",
                    "default": "",
                    "description": "Path to directory containing the Jedi library (this path will contain the 'Jedi' sub directory).",
                    "scope": "resource"
                },
                "python.linting.enabled": {
                    "type": "boolean",
                    "default": true,
                    "description": "Whether to lint Python files.",
                    "scope": "resource"
                },
                "python.linting.flake8Args": {
                    "type": "array",
                    "description": "Arguments passed in. Each argument is a separate item in the array.",
                    "default": [],
                    "items": {
                        "type": "string"
                    },
                    "scope": "resource"
                },
                "python.linting.flake8CategorySeverity.E": {
                    "type": "string",
                    "default": "Error",
                    "description": "Severity of Flake8 message type 'E'.",
                    "enum": [
                        "Hint",
                        "Error",
                        "Information",
                        "Warning"
                    ],
                    "scope": "resource"
                },
                "python.linting.flake8CategorySeverity.F": {
                    "type": "string",
                    "default": "Error",
                    "description": "Severity of Flake8 message type 'F'.",
                    "enum": [
                        "Hint",
                        "Error",
                        "Information",
                        "Warning"
                    ],
                    "scope": "resource"
                },
                "python.linting.flake8CategorySeverity.W": {
                    "type": "string",
                    "default": "Warning",
                    "description": "Severity of Flake8 message type 'W'.",
                    "enum": [
                        "Hint",
                        "Error",
                        "Information",
                        "Warning"
                    ],
                    "scope": "resource"
                },
                "python.linting.flake8Enabled": {
                    "type": "boolean",
                    "default": false,
                    "description": "Whether to lint Python files using flake8",
                    "scope": "resource"
                },
                "python.linting.flake8Path": {
                    "type": "string",
                    "default": "flake8",
                    "description": "Path to flake8, you can use a custom version of flake8 by modifying this setting to include the full path.",
                    "scope": "resource"
                },
                "python.linting.ignorePatterns": {
                    "type": "array",
                    "description": "Patterns used to exclude files or folders from being linted.",
                    "default": [
                        ".vscode/*.py",
                        "**/site-packages/**/*.py"
                    ],
                    "items": {
                        "type": "string"
                    },
                    "scope": "resource"
                },
                "python.linting.lintOnSave": {
                    "type": "boolean",
                    "default": true,
                    "description": "Whether to lint Python files when saved.",
                    "scope": "resource"
                },
                "python.linting.maxNumberOfProblems": {
                    "type": "number",
                    "default": 100,
                    "description": "Controls the maximum number of problems produced by the server.",
                    "scope": "resource"
                },
                "python.linting.mypyArgs": {
                    "type": "array",
                    "description": "Arguments passed in. Each argument is a separate item in the array.",
                    "default": [
                        "--ignore-missing-imports",
                        "--follow-imports=silent"
                    ],
                    "items": {
                        "type": "string"
                    },
                    "scope": "resource"
                },
                "python.linting.mypyCategorySeverity.error": {
                    "type": "string",
                    "default": "Error",
                    "description": "Severity of Mypy message type 'Error'.",
                    "enum": [
                        "Hint",
                        "Error",
                        "Information",
                        "Warning"
                    ],
                    "scope": "resource"
                },
                "python.linting.mypyCategorySeverity.note": {
                    "type": "string",
                    "default": "Information",
                    "description": "Severity of Mypy message type 'Note'.",
                    "enum": [
                        "Hint",
                        "Error",
                        "Information",
                        "Warning"
                    ],
                    "scope": "resource"
                },
                "python.linting.mypyEnabled": {
                    "type": "boolean",
                    "default": false,
                    "description": "Whether to lint Python files using mypy.",
                    "scope": "resource"
                },
                "python.linting.mypyPath": {
                    "type": "string",
                    "default": "mypy",
                    "description": "Path to mypy, you can use a custom version of mypy by modifying this setting to include the full path.",
                    "scope": "resource"
                },
                "python.linting.pep8Args": {
                    "type": "array",
                    "description": "Arguments passed in. Each argument is a separate item in the array.",
                    "default": [],
                    "items": {
                        "type": "string"
                    },
                    "scope": "resource"
                },
                "python.linting.pep8CategorySeverity.E": {
                    "type": "string",
                    "default": "Error",
                    "description": "Severity of Pep8 message type 'E'.",
                    "enum": [
                        "Hint",
                        "Error",
                        "Information",
                        "Warning"
                    ],
                    "scope": "resource"
                },
                "python.linting.pep8CategorySeverity.W": {
                    "type": "string",
                    "default": "Warning",
                    "description": "Severity of Pep8 message type 'W'.",
                    "enum": [
                        "Hint",
                        "Error",
                        "Information",
                        "Warning"
                    ],
                    "scope": "resource"
                },
                "python.linting.pep8Enabled": {
                    "type": "boolean",
                    "default": false,
                    "description": "Whether to lint Python files using pep8",
                    "scope": "resource"
                },
                "python.linting.pep8Path": {
                    "type": "string",
                    "default": "pep8",
                    "description": "Path to pep8, you can use a custom version of pep8 by modifying this setting to include the full path.",
                    "scope": "resource"
                },
                "python.linting.prospectorArgs": {
                    "type": "array",
                    "description": "Arguments passed in. Each argument is a separate item in the array.",
                    "default": [],
                    "items": {
                        "type": "string"
                    },
                    "scope": "resource"
                },
                "python.linting.prospectorEnabled": {
                    "type": "boolean",
                    "default": false,
                    "description": "Whether to lint Python files using prospector.",
                    "scope": "resource"
                },
                "python.linting.prospectorPath": {
                    "type": "string",
                    "default": "prospector",
                    "description": "Path to Prospector, you can use a custom version of prospector by modifying this setting to include the full path.",
                    "scope": "resource"
                },
                "python.linting.pydocstyleArgs": {
                    "type": "array",
                    "description": "Arguments passed in. Each argument is a separate item in the array.",
                    "default": [],
                    "items": {
                        "type": "string"
                    },
                    "scope": "resource"
                },
                "python.linting.pydocstyleEnabled": {
                    "type": "boolean",
                    "default": false,
                    "description": "Whether to lint Python files using pydocstyle",
                    "scope": "resource"
                },
                "python.linting.pydocstylePath": {
                    "type": "string",
                    "default": "pydocstyle",
                    "description": "Path to pydocstyle, you can use a custom version of pydocstyle by modifying this setting to include the full path.",
                    "scope": "resource"
                },
                "python.linting.pylamaArgs": {
                    "type": "array",
                    "description": "Arguments passed in. Each argument is a separate item in the array.",
                    "default": [],
                    "items": {
                        "type": "string"
                    },
                    "scope": "resource"
                },
                "python.linting.pylamaEnabled": {
                    "type": "boolean",
                    "default": false,
                    "description": "Whether to lint Python files using pylama.",
                    "scope": "resource"
                },
                "python.linting.pylamaPath": {
                    "type": "string",
                    "default": "pylama",
                    "description": "Path to pylama, you can use a custom version of pylama by modifying this setting to include the full path.",
                    "scope": "resource"
                },
                "python.linting.pylintArgs": {
                    "type": "array",
                    "description": "Arguments passed in. Each argument is a separate item in the array.",
                    "default": [],
                    "items": {
                        "type": "string"
                    },
                    "scope": "resource"
                },
                "python.linting.pylintCategorySeverity.convention": {
                    "type": "string",
                    "default": "Information",
                    "description": "Severity of Pylint message type 'Convention/C'.",
                    "enum": [
                        "Hint",
                        "Error",
                        "Information",
                        "Warning"
                    ],
                    "scope": "resource"
                },
                "python.linting.pylintCategorySeverity.error": {
                    "type": "string",
                    "default": "Error",
                    "description": "Severity of Pylint message type 'Error/E'.",
                    "enum": [
                        "Hint",
                        "Error",
                        "Information",
                        "Warning"
                    ],
                    "scope": "resource"
                },
                "python.linting.pylintCategorySeverity.fatal": {
                    "type": "string",
                    "default": "Error",
                    "description": "Severity of Pylint message type 'Fatal/F'.",
                    "enum": [
                        "Hint",
                        "Error",
                        "Information",
                        "Warning"
                    ],
                    "scope": "resource"
                },
                "python.linting.pylintCategorySeverity.refactor": {
                    "type": "string",
                    "default": "Hint",
                    "description": "Severity of Pylint message type 'Refactor/R'.",
                    "enum": [
                        "Hint",
                        "Error",
                        "Information",
                        "Warning"
                    ],
                    "scope": "resource"
                },
                "python.linting.pylintCategorySeverity.warning": {
                    "type": "string",
                    "default": "Warning",
                    "description": "Severity of Pylint message type 'Warning/W'.",
                    "enum": [
                        "Hint",
                        "Error",
                        "Information",
                        "Warning"
                    ],
                    "scope": "resource"
                },
                "python.linting.pylintEnabled": {
                    "type": "boolean",
                    "default": true,
                    "description": "Whether to lint Python files using pylint.",
                    "scope": "resource"
                },
                "python.linting.pylintPath": {
                    "type": "string",
                    "default": "pylint",
                    "description": "Path to Pylint, you can use a custom version of pylint by modifying this setting to include the full path.",
                    "scope": "resource"
                },
                "python.linting.pylintUseMinimalCheckers": {
                    "type": "boolean",
                    "default": true,
                    "description": "Whether to run Pylint with minimal set of rules.",
                    "scope": "resource"
                },
                "python.pythonPath": {
                    "type": "string",
                    "default": "python",
                    "description": "Path to Python, you can use a custom version of Python by modifying this setting to include the full path.",
                    "scope": "resource"
                },
                "python.sortImports.args": {
                    "type": "array",
                    "description": "Arguments passed in. Each argument is a separate item in the array.",
                    "default": [],
                    "items": {
                        "type": "string"
                    },
                    "scope": "resource"
                },
                "python.sortImports.path": {
                    "type": "string",
                    "description": "Path to isort script, default using inner version",
                    "default": "",
                    "scope": "resource"
                },
                "python.terminal.activateEnvironment": {
                    "type": "boolean",
                    "default": true,
                    "description": "Activate Python Environment in Terminal created using the Extension.",
                    "scope": "resource"
                },
                "python.terminal.executeInFileDir": {
                    "type": "boolean",
                    "default": false,
                    "description": "When executing a file in the terminal, whether to use execute in the file's directory, instead of the current open folder.",
                    "scope": "resource"
                },
                "python.terminal.launchArgs": {
                    "type": "array",
                    "default": [],
                    "description": "Python launch arguments to use when executing a file in the terminal.",
                    "scope": "resource"
                },
                "python.unitTest.cwd": {
                    "type": "string",
                    "default": null,
                    "description": "Optional working directory for unit tests.",
                    "scope": "resource"
                },
                "python.unitTest.debugPort": {
                    "type": "number",
                    "default": 3000,
                    "description": "Port number used for debugging of unittests.",
                    "scope": "resource"
                },
                "python.unitTest.nosetestArgs": {
                    "type": "array",
                    "description": "Arguments passed in. Each argument is a separate item in the array.",
                    "default": [],
                    "items": {
                        "type": "string"
                    },
                    "scope": "resource"
                },
                "python.unitTest.nosetestsEnabled": {
                    "type": "boolean",
                    "default": false,
                    "description": "Whether to enable or disable unit testing using nosetests.",
                    "scope": "resource"
                },
                "python.unitTest.nosetestPath": {
                    "type": "string",
                    "default": "nosetests",
                    "description": "Path to nosetests, you can use a custom version of nosetests by modifying this setting to include the full path.",
                    "scope": "resource"
                },
                "python.unitTest.promptToConfigure": {
                    "type": "boolean",
                    "default": true,
                    "description": "Where to prompt to configure a test framework if potential tests directories are discovered.",
                    "scope": "resource"
                },
                "python.unitTest.pyTestArgs": {
                    "type": "array",
                    "description": "Arguments passed in. Each argument is a separate item in the array.",
                    "default": [],
                    "items": {
                        "type": "string"
                    },
                    "scope": "resource"
                },
                "python.unitTest.pyTestEnabled": {
                    "type": "boolean",
                    "default": false,
                    "description": "Whether to enable or disable unit testing using pytest.",
                    "scope": "resource"
                },
                "python.unitTest.pyTestPath": {
                    "type": "string",
                    "default": "pytest",
                    "description": "Path to pytest (pytest), you can use a custom version of pytest by modifying this setting to include the full path.",
                    "scope": "resource"
                },
                "python.unitTest.unittestArgs": {
                    "type": "array",
                    "description": "Arguments passed in. Each argument is a separate item in the array.",
                    "default": [
                        "-v",
                        "-s",
                        ".",
                        "-p",
                        "*test*.py"
                    ],
                    "items": {
                        "type": "string"
                    },
                    "scope": "resource"
                },
                "python.unitTest.unittestEnabled": {
                    "type": "boolean",
                    "default": false,
                    "description": "Whether to enable or disable unit testing using unittest.",
                    "scope": "resource"
                },
                "python.unitTest.useExperimentalDebugger": {
                    "type": "boolean",
                    "default": false,
                    "description": "Use the experimental debugger when debugging unit tests.",
                    "scope": "resource"
                },
                "python.venvFolders": {
                    "type": "array",
                    "default": [
                        "envs",
                        ".pyenv",
                        ".direnv"
                    ],
                    "description": "Folders in your home directory to look into for virtual environments.",
                    "scope": "resource",
                    "items": {
                        "type": "string"
                    }
                },
                "python.venvPath": {
                    "type": "string",
                    "default": "",
                    "description": "Path to folder with a list of Virtual Environments (e.g. ~/.pyenv, ~/Envs, ~/.virtualenvs).",
                    "scope": "resource"
                },
                "python.workspaceSymbols.ctagsPath": {
                    "type": "string",
                    "default": "ctags",
                    "description": "Fully qualilified path to the ctags executable (else leave as ctags, assuming it is in current path).",
                    "scope": "resource"
                },
                "python.workspaceSymbols.enabled": {
                    "type": "boolean",
                    "default": true,
                    "description": "Set to 'false' to disable Workspace Symbol provider using ctags.",
                    "scope": "resource"
                },
                "python.workspaceSymbols.exclusionPatterns": {
                    "type": "array",
                    "default": [
                        "**/site-packages/**"
                    ],
                    "items": {
                        "type": "string"
                    },
                    "description": "Pattern used to exclude files and folders from ctags See http://ctags.sourceforge.net/ctags.html.",
                    "scope": "resource"
                },
                "python.workspaceSymbols.rebuildOnFileSave": {
                    "type": "boolean",
                    "default": true,
                    "description": "Whether to re-build the tags file on when changes made to python files are saved.",
                    "scope": "resource"
                },
                "python.workspaceSymbols.rebuildOnStart": {
                    "type": "boolean",
                    "default": true,
                    "description": "Whether to re-build the tags file on start (defaults to true).",
                    "scope": "resource"
                },
                "python.workspaceSymbols.tagFilePath": {
                    "type": "string",
                    "default": "${workspaceFolder}/.vscode/tags",
                    "description": "Fully qualified path to tag file (exuberant ctag file), used to provide workspace symbols.",
                    "scope": "resource"
                }
            }
        },
        "languages": [
            {
                "id": "pip-requirements",
                "aliases": [
                    "pip requirements",
                    "requirements.txt"
                ],
                "filenames": [
                    "requirements.txt",
                    "constraints.txt",
                    "requirements.in"
                ],
                "filenamePatterns": [
                    "*-requirements.txt",
                    "requirements-*.txt",
                    "constraints-*.txt",
                    "*-constraints.txt",
                    "*-requirements.in",
                    "requirements-*.in"
                ],
                "configuration": "./languages/pip-requirements.json"
            },
            {
                "id": "yaml",
                "filenames": [
                    ".condarc"
                ]
            },
            {
                "id": "jinja",
                "extensions": [
                    ".jinja2",
                    ".j2"
                ],
                "aliases": [
                    "Jinja"
                ]
            }
        ],
        "grammars": [
            {
                "language": "pip-requirements",
                "scopeName": "source.pip-requirements",
                "path": "./syntaxes/pip-requirements.tmLanguage.json"
            }
        ],
        "jsonValidation": [
            {
                "fileMatch": ".condarc",
                "url": "./schemas/condarc.json"
            },
            {
                "fileMatch": "environment.yml",
                "url": "./schemas/conda-environment.json"
            },
            {
                "fileMatch": "meta.yaml",
                "url": "./schemas/conda-meta.json"
            }
        ],
        "yamlValidation": [
            {
                "fileMatch": ".condarc",
                "url": "./schemas/condarc.json"
            },
            {
                "fileMatch": "environment.yml",
                "url": "./schemas/conda-environment.json"
            },
            {
                "fileMatch": "meta.yaml",
                "url": "./schemas/conda-meta.json"
            }
        ]
    },
    "scripts": {
        "vscode:prepublish": "gulp checkNativeDependencies && tsc -p ./",
        "compile": "tsc -watch -p ./",
        "postinstall": "node ./node_modules/vscode/bin/install",
        "test": "node ./out/test/standardTest.js && node ./out/test/multiRootTest.js",
        "test:unittests": "node ./out/test/unittests.js",
        "testDebugger": "node ./out/test/debuggerTest.js",
        "testSingleWorkspace": "node ./out/test/standardTest.js",
        "testMultiWorkspace": "node ./out/test/multiRootTest.js",
        "testAnalysisEngine": "node ./out/test/analysisEngineTest.js",
        "testPerformance": "node ./out/test/performanceTest.js",
        "precommit": "node gulpfile.js",
        "lint-staged": "node gulpfile.js",
        "lint": "tslint src/**/*.ts -t verbose",
        "clean": "gulp clean",
        "clean:ptvsd": "gulp clean:ptvsd",
        "cover:enable": "gulp cover:enable",
        "debugger-coverage": "gulp debugger-coverage"
    },
    "dependencies": {
        "arch": "2.1.0",
        "diff-match-patch": "1.0.0",
        "dotenv": "^5.0.1",
        "fs-extra": "4.0.3",
        "fuzzy": "0.1.3",
        "get-port": "3.2.0",
        "iconv-lite": "0.4.21",
        "inversify": "4.11.1",
        "line-by-line": "0.1.6",
        "lodash": "4.17.5",
        "md5": "2.2.1",
        "minimatch": "3.0.4",
        "named-js-regexp": "1.3.3",
        "node-stream-zip": "1.6.0",
        "opn": "5.3.0",
        "pidusage": "1.2.0",
        "reflect-metadata": "0.1.12",
        "request": "2.85.0",
        "request-progress": "3.0.0",
        "rxjs": "5.5.9",
        "semver": "5.5.0",
        "sudo-prompt": "8.2.0",
        "tmp": "0.0.29",
        "tree-kill": "1.2.0",
        "typescript-char": "0.0.0",
        "uint64be": "1.0.1",
        "unicode": "10.0.0",
        "untildify": "3.0.2",
        "vscode-debugadapter": "1.28.0",
        "vscode-debugprotocol": "1.28.0",
        "vscode-extension-telemetry": "0.0.15",
        "vscode-languageclient": "3.5.1",
        "vscode-languageserver": "3.5.1",
        "winreg": "1.2.4",
        "xml2js": "0.4.19"
    },
    "devDependencies": {
        "@types/chai": "^4.1.2",
        "@types/chai-arrays": "^1.0.2",
        "@types/chai-as-promised": "^7.1.0",
        "@types/del": "^3.0.0",
        "@types/download": "^6.2.2",
        "@types/dotenv": "^4.0.3",
        "@types/event-stream": "^3.3.33",
        "@types/fs-extra": "^5.0.1",
        "@types/get-port": "^3.2.0",
        "@types/glob": "^5.0.35",
        "@types/iconv-lite": "^0.0.1",
        "@types/istanbul": "^0.4.29",
        "@types/lodash": "^4.14.104",
        "@types/md5": "^2.1.32",
        "@types/mocha": "^2.2.48",
<<<<<<< HEAD
        "@types/node": "9.4.7",
=======
        "@types/node": "^9.4.7",
        "@types/request": "^2.47.0",
>>>>>>> 7f48a192
        "@types/semver": "^5.5.0",
        "@types/shortid": "^0.0.29",
        "@types/sinon": "^4.3.0",
        "@types/untildify": "^3.0.0",
        "@types/uuid": "^3.4.3",
        "@types/winreg": "^1.2.30",
        "@types/xml2js": "^0.4.2",
        "JSONStream": "^1.3.2",
        "azure-storage": "^2.8.1",
        "chai": "^4.1.2",
        "chai-arrays": "^2.0.0",
        "chai-as-promised": "^7.1.1",
        "codecov": "^3.0.0",
        "colors": "^1.2.1",
        "debounce": "^1.1.0",
        "decache": "^4.4.0",
        "del": "^3.0.0",
        "download": "^7.0.0",
        "event-stream": "^3.3.4",
        "flat": "^4.0.0",
        "gulp": "^3.9.1",
        "gulp-debounced-watch": "^1.0.4",
        "gulp-filter": "^5.1.0",
        "gulp-gitmodified": "^1.1.1",
        "gulp-json-editor": "^2.2.2",
        "gulp-sourcemaps": "^2.6.4",
        "gulp-typescript": "^4.0.1",
        "gulp-watch": "^5.0.0",
        "husky": "^0.14.3",
        "is-running": "^2.1.0",
        "istanbul": "^0.4.5",
        "mocha": "^5.0.4",
        "node-has-native-dependencies": "^1.0.2",
        "relative": "^3.0.2",
        "remap-istanbul": "^0.10.1",
        "retyped-diff-match-patch-tsd-ambient": "^1.0.0-0",
        "shortid": "^2.2.8",
        "sinon": "^4.4.5",
        "tslint": "^5.9.1",
        "tslint-eslint-rules": "^5.1.0",
        "tslint-microsoft-contrib": "^5.0.3",
        "typemoq": "^2.1.0",
        "typescript": "^2.9.1",
        "typescript-formatter": "^7.1.0",
        "vscode": "^1.1.5",
        "vscode-debugadapter-testsupport": "^1.27.0"
    },
    "__metadata": {
        "id": "f1f59ae4-9318-4f3c-a9b5-81b2eaa5f8a5",
        "publisherDisplayName": "Microsoft",
        "publisherId": "998b010b-e2af-44a5-a6cd-0b5fd3b9b6f8"
    }
}<|MERGE_RESOLUTION|>--- conflicted
+++ resolved
@@ -1915,12 +1915,8 @@
         "@types/lodash": "^4.14.104",
         "@types/md5": "^2.1.32",
         "@types/mocha": "^2.2.48",
-<<<<<<< HEAD
-        "@types/node": "9.4.7",
-=======
         "@types/node": "^9.4.7",
         "@types/request": "^2.47.0",
->>>>>>> 7f48a192
         "@types/semver": "^5.5.0",
         "@types/shortid": "^0.0.29",
         "@types/sinon": "^4.3.0",
