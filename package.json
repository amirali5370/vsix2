{
    "name": "python",
    "displayName": "Python",
    "description": "IntelliSense (Pylance), Linting, Debugging (multi-threaded, remote), Jupyter Notebooks, code formatting, refactoring, unit tests, and more.",
<<<<<<< HEAD
    "version": "2022.19.0-dev",
=======
    "version": "2022.18.1",
>>>>>>> 5b2cd465
    "featureFlags": {
        "usingNewInterpreterStorage": true
    },
    "capabilities": {
        "untrustedWorkspaces": {
            "supported": "limited",
            "description": "Only Partial IntelliSense with Pylance is supported. Cannot execute Python with untrusted files."
        },
        "virtualWorkspaces": {
            "supported": "limited",
            "description": "Only Partial IntelliSense supported."
        }
    },
    "publisher": "ms-python",
    "enabledApiProposals": [
        "quickPickSortByLabel",
        "testObserver"
    ],
    "author": {
        "name": "Microsoft Corporation"
    },
    "license": "MIT",
    "homepage": "https://github.com/Microsoft/vscode-python",
    "repository": {
        "type": "git",
        "url": "https://github.com/Microsoft/vscode-python"
    },
    "bugs": {
        "url": "https://github.com/Microsoft/vscode-python/issues"
    },
    "qna": "https://github.com/microsoft/vscode-python/discussions/categories/q-a",
    "icon": "icon.png",
    "galleryBanner": {
        "color": "#1e415e",
        "theme": "dark"
    },
    "engines": {
<<<<<<< HEAD
        "vscode": "^1.73.0-insider"
=======
        "vscode": "^1.73.0"
>>>>>>> 5b2cd465
    },
    "keywords": [
        "python",
        "django",
        "unittest",
        "multi-root ready"
    ],
    "categories": [
        "Programming Languages",
        "Debuggers",
        "Linters",
        "Formatters",
        "Other",
        "Data Science",
        "Machine Learning",
        "Notebooks"
    ],
    "activationEvents": [
        "onDebugInitialConfigurations",
        "onLanguage:python",
        "onDebugDynamicConfigurations:python",
        "onDebugResolve:python",
        "onCommand:python.setInterpreter",
        "onCommand:python.viewLanguageServerOutput",
        "onCommand:python.viewOutput",
        "onCommand:python.startREPL",
        "onCommand:python.createTerminal",
        "onCommand:python.configureTests",
        "onCommand:python.enableSourceMapSupport",
        "onCommand:python.launchTensorBoard",
        "onCommand:python.clearCacheAndReload",
        "onCommand:python.createEnvironment",
        "onCommand:python.createNewFile",
        "onCommand:python.refreshTensorBoard",
        "onCommand:testing.reRunFailTests",
        "onWalkthrough:pythonWelcome",
        "onWalkthrough:pythonWelcomeWithEnv",
        "onWalkthrough:pythonWelcomeWithDS",
        "onWalkthrough:pythonDataScienceWelcome",
        "workspaceContains:mspythonconfig.json",
        "workspaceContains:pyproject.toml",
        "workspaceContains:Pipfile",
        "workspaceContains:setup.py",
        "workspaceContains:requirements.txt",
        "workspaceContains:manage.py",
        "workspaceContains:app.py"
    ],
    "main": "./out/client/extension",
    "browser": "./dist/extension.browser.js",
    "contributes": {
        "walkthroughs": [
            {
                "id": "pythonWelcome",
                "title": "Get started with Python development",
                "description": "Your first steps to set up a Python project with all the powerful tools and features that the Python extension has to offer!",
                "when": "workspacePlatform != webworker",
                "steps": [
                    {
                        "id": "python.createPythonFile",
                        "title": "Create a Python file",
                        "description": "[Open](command:toSide:workbench.action.files.openFile) or [create](command:toSide:workbench.action.files.newUntitledFile?%7B%22languageId%22%3A%22python%22%7D) a Python file - make sure to save it as \".py\".\n[Create Python File](command:toSide:workbench.action.files.newUntitledFile?%7B%22languageId%22%3A%22python%22%7D)",
                        "media": {
                            "svg": "resources/walkthrough/open-folder.svg",
                            "altText": "Open a Python file or a folder with a Python project."
                        },
                        "when": ""
                    },
                    {
                        "id": "python.installPythonWin8",
                        "title": "Install Python",
                        "description": "The Python Extension requires Python to be installed. Install Python [from python.org](https://www.python.org/downloads).\n\n[Install Python](https://www.python.org/downloads)\n",
                        "media": {
                            "markdown": "resources/walkthrough/install-python-windows-8.md"
                        },
                        "when": "workspacePlatform == windows && showInstallPythonTile"
                    },
                    {
                        "id": "python.installPythonMac",
                        "title": "Install Python",
                        "description": "The Python Extension requires Python to be installed. Install Python 3 through the terminal.\n[Install Python via Brew](command:python.installPythonOnMac)\n",
                        "media": {
                            "markdown": "resources/walkthrough/install-python-macos.md"
                        },
                        "when": "workspacePlatform == mac && showInstallPythonTile",
                        "command": "workbench.action.terminal.new"
                    },
                    {
                        "id": "python.installPythonLinux",
                        "title": "Install Python",
                        "description": "The Python Extension requires Python to be installed. Install Python 3 through the terminal.\n[Install Python via terminal](command:python.installPythonOnLinux)\n",
                        "media": {
                            "markdown": "resources/walkthrough/install-python-linux.md"
                        },
                        "when": "workspacePlatform == linux && showInstallPythonTile",
                        "command": "workbench.action.terminal.new"
                    },
                    {
                        "id": "python.selectInterpreter",
                        "title": "Select a Python Interpreter",
                        "description": "Choose which Python interpreter/environment you want to use for your Python project.\n[Select Python Interpreter](command:python.setInterpreter)\n**Tip**: Run the ``Python: Select Interpreter`` command in the [Command Palette](command:workbench.action.showCommands).",
                        "media": {
                            "svg": "resources/walkthrough/python-interpreter.svg",
                            "altText": "Selecting a python interpreter from the status bar"
                        },
                        "when": ""
                    },
                    {
                        "id": "python.runAndDebug",
                        "title": "Run and debug your Python file",
                        "description": "Open your Python file  and click on the play button on the top right of the editor, or press F5 when on the file and select \"Python File\" to run with the debugger. \n  \n[Learn more](https://code.visualstudio.com/docs/python/python-tutorial#_run-hello-world)",
                        "media": {
                            "svg": "resources/walkthrough/rundebug2.svg",
                            "altText": "How to run and debug in VS Code with F5 or the play button on the top right."
                        },
                        "when": ""
                    },
                    {
                        "id": "python.learnMoreWithDS",
                        "title": "Explore more resources",
                        "description": "🎨 Explore all the features the Python extension has to offer by looking for \"Python\" in the [Command Palette](command:workbench.action.showCommands). \n 📈 Learn more about getting started with [data science](command:workbench.action.openWalkthrough?%7B%22category%22%3A%22ms-python.python%23pythonDataScienceWelcome%22%2C%22step%22%3A%22ms-python.python%23python.createNewNotebook%22%7D) in Python. \n ✨ Take a look at our [Release Notes](https://aka.ms/AA8dxtb) to learn more about the latest features. \n \n[Learn More](https://aka.ms/AA8dqti)",
                        "media": {
                            "altText": "Image representing our documentation page and mailing list resources.",
                            "svg": "resources/walkthrough/learnmore.svg"
                        },
                        "when": ""
                    }
                ]
            },
            {
                "id": "pythonWelcomeWithEnv",
                "title": "Get started with Python development",
                "description": "Your first steps to set up a Python project with all the powerful tools and features that the Python extension has to offer!",
                "when": "false",
                "steps": [
                    {
                        "id": "python.createPythonFile2",
                        "title": "Create a Python file",
                        "description": "[Open](command:toSide:workbench.action.files.openFile) or [create](command:toSide:workbench.action.files.newUntitledFile?%7B%22languageId%22%3A%22python%22%7D) a Python file - make sure to save it as \".py\".\n[Create Python File](command:toSide:workbench.action.files.newUntitledFile?%7B%22languageId%22%3A%22python%22%7D)",
                        "media": {
                            "svg": "resources/walkthrough/open-folder.svg",
                            "altText": "Open a Python file or a folder with a Python project."
                        },
                        "when": ""
                    },
                    {
                        "id": "python.installPythonWin82",
                        "title": "Install Python",
                        "description": "The Python Extension requires Python to be installed. Install Python [from python.org](https://www.python.org/downloads).\n\n[Install Python](https://www.python.org/downloads)\n",
                        "media": {
                            "markdown": "resources/walkthrough/install-python-windows-8.md"
                        },
                        "when": "workspacePlatform == windows && showInstallPythonTile"
                    },
                    {
                        "id": "python.installPythonMac2",
                        "title": "Install Python",
                        "description": "The Python Extension requires Python to be installed. Install Python 3 through the terminal.\n[Install Python via Brew](command:python.installPythonOnMac)\n",
                        "media": {
                            "markdown": "resources/walkthrough/install-python-macos.md"
                        },
                        "when": "workspacePlatform == mac && showInstallPythonTile",
                        "command": "workbench.action.terminal.new"
                    },
                    {
                        "id": "python.installPythonLinux2",
                        "title": "Install Python",
                        "description": "The Python Extension requires Python to be installed. Install Python 3 through the terminal.\n[Install Python via terminal](command:python.installPythonOnLinux)\n",
                        "media": {
                            "markdown": "resources/walkthrough/install-python-linux.md"
                        },
                        "when": "workspacePlatform == linux && showInstallPythonTile",
                        "command": "workbench.action.terminal.new"
                    },
                    {
                        "id": "python.createEnvironment",
                        "title": "Create a Python Environment ",
                        "description": "Create an environment for your Python project.\n[Create Environment](command:python.createEnvironment)\n**Tip**: Run the ``Python: Create Environment`` command in the [Command Palette](command:workbench.action.showCommands).\n 🔍 Check out our [docs](https://aka.ms/pythonenvs) to learn more.",
                        "media": {
                            "svg": "resources/walkthrough/create-environment.svg",
                            "altText": "Creating a Python environment from the Command Palette"
                        },
                        "when": "workspaceFolderCount > 0"
                    },
                    {
                        "id": "python.selectInterpreter2",
                        "title": "Select a Python Interpreter",
                        "description": "Choose which Python interpreter/environment you want to use for your Python project.\n[Select Python Interpreter](command:python.setInterpreter)\n**Tip**: Run the ``Python: Select Interpreter`` command in the [Command Palette](command:workbench.action.showCommands).",
                        "media": {
                            "svg": "resources/walkthrough/python-interpreter.svg",
                            "altText": "Selecting a python interpreter from the status bar"
                        },
                        "when": "workspaceFolderCount == 0"
                    },
                    {
                        "id": "python.runAndDebug2",
                        "title": "Run and debug your Python file",
                        "description": "Open your Python file  and click on the play button on the top right of the editor, or press F5 when on the file and select \"Python File\" to run with the debugger. \n  \n[Learn more](https://code.visualstudio.com/docs/python/python-tutorial#_run-hello-world)",
                        "media": {
                            "svg": "resources/walkthrough/rundebug2.svg",
                            "altText": "How to run and debug in VS Code with F5 or the play button on the top right."
                        },
                        "when": ""
                    },
                    {
                        "id": "python.learnMoreWithDS2",
                        "title": "Explore more resources",
                        "description": "🎨 Explore all the features the Python extension has to offer by looking for \"Python\" in the [Command Palette](command:workbench.action.showCommands). \n 📈 Learn more about getting started with [data science](command:workbench.action.openWalkthrough?%7B%22category%22%3A%22ms-python.python%23pythonDataScienceWelcome%22%2C%22step%22%3A%22ms-python.python%23python.createNewNotebook%22%7D) in Python. \n ✨ Take a look at our [Release Notes](https://aka.ms/AA8dxtb) to learn more about the latest features. \n \n[Learn More](https://aka.ms/AA8dqti)",
                        "media": {
                            "altText": "Image representing our documentation page and mailing list resources.",
                            "svg": "resources/walkthrough/learnmore.svg"
                        },
                        "when": ""
                    }
                ]
            },
            {
                "id": "pythonDataScienceWelcome",
                "title": "Get started with Python for Data Science",
                "description": "Your first steps to getting started with a Data Science project with Python!",
                "when": "false",
                "steps": [
                    {
                        "id": "python.installJupyterExt",
                        "title": "Install Jupyter extension",
                        "description": "If you haven't already, install the [Jupyter extension](command:workbench.extensions.search?\"ms-toolsai.jupyter\") to take full advantage of notebooks experiences in VS Code!\n \n[Search Jupyter extension](command:workbench.extensions.search?\"ms-toolsai.jupyter\")",
                        "media": {
                            "svg": "resources/walkthrough/data-science.svg",
                            "altText": "Creating a new Jupyter notebook"
                        }
                    },
                    {
                        "id": "python.createNewNotebook",
                        "title": "Create or open a Jupyter Notebook",
                        "description": "Right click in the file explorer and create a new file with an .ipynb extension. Or, open the [Command Palette](command:workbench.action.showCommands) and run the command \n``Jupyter: Create New Blank Notebook``.\n[Create new Jupyter Notebook](command:toSide:jupyter.createnewnotebook)\n If you have an existing project, you can also [open a folder](command:workbench.action.files.openFolder) and/or clone a project from GitHub: [clone a Git repository](command:git.clone).",
                        "media": {
                            "svg": "resources/walkthrough/create-notebook.svg",
                            "altText": "Creating a new Jupyter notebook"
                        },
                        "completionEvents": [
                            "onCommand:jupyter.createnewnotebook",
                            "onCommand:workbench.action.files.openFolder",
                            "onCommand:workbench.action.files.openFileFolder"
                        ]
                    },
                    {
                        "id": "python.openInteractiveWindow",
                        "title": "Open the Python Interactive Window",
                        "description": "The Python Interactive Window is a Python shell where you can execute and view the results of your Python code. You can create cells on a Python file by typing ``#%%``.\n \nTo open the interactive window anytime, open the [Command Palette](command:workbench.action.showCommands) and run the command \n``Jupyter: Create Interactive Window``.\n[Open Interactive Window](command:jupyter.createnewinteractive)",
                        "media": {
                            "svg": "resources/walkthrough/interactive-window.svg",
                            "altText": "Opening python interactive window"
                        },
                        "completionEvents": [
                            "onCommand:jupyter.createnewinteractive"
                        ]
                    },
                    {
                        "id": "python.dataScienceLearnMore",
                        "title": "Find out more!",
                        "description": "📒 Take a look into the [Jupyter extension](command:workbench.extensions.search?\"ms-toolsai.jupyter\") features, by looking for \"Jupyter\" in the [Command Palette](command:workbench.action.showCommands). \n 🏃🏻 Find out more features in our [Tutorials](https://aka.ms/AAdjzpd).  \n[Learn more](https://aka.ms/AAdar6q)",
                        "media": {
                            "svg": "resources/walkthrough/learnmore.svg",
                            "altText": "Image representing our documentation page and mailing list resources."
                        }
                    }
                ]
            }
        ],
        "breakpoints": [
            {
                "language": "html"
            },
            {
                "language": "jinja"
            },
            {
                "language": "python"
            },
            {
                "language": "django-html"
            },
            {
                "language": "django-txt"
            }
        ],
        "commands": [
            {
                "title": "%python.command.python.createNewFile.title%",
                "shortTitle": "%python.menu.createNewFile.title%",
                "category": "Python",
                "command": "python.createNewFile"
            },
            {
                "category": "Python",
                "command": "python.analysis.restartLanguageServer",
                "title": "%python.command.python.analysis.restartLanguageServer.title%"
            },
            {
                "category": "Python",
                "command": "python.clearCacheAndReload",
                "title": "%python.command.python.clearCacheAndReload.title%"
            },
            {
                "category": "Python",
                "command": "python.clearWorkspaceInterpreter",
                "title": "%python.command.python.clearWorkspaceInterpreter.title%"
            },
            {
                "category": "Python",
                "command": "python.configureTests",
                "title": "%python.command.python.configureTests.title%"
            },
            {
                "category": "Python",
                "command": "python.createTerminal",
                "title": "%python.command.python.createTerminal.title%"
            },
            {
                "category": "Python",
                "command": "python.createEnvironment",
                "title": "%python.command.python.createEnvironment.title%"
            },
            {
                "category": "Python",
                "command": "python.enableLinting",
                "title": "%python.command.python.enableLinting.title%"
            },
            {
                "category": "Python",
                "command": "python.enableSourceMapSupport",
                "title": "%python.command.python.enableSourceMapSupport.title%"
            },
            {
                "category": "Python",
                "command": "python.execInTerminal",
                "title": "%python.command.python.execInTerminal.title%"
            },
            {
                "category": "Python",
                "command": "python.execInTerminal-icon",
                "icon": "$(play)",
                "title": "%python.command.python.execInTerminalIcon.title%"
            },
            {
                "category": "Python",
                "command": "python.debugInTerminal",
                "icon": "$(debug-alt)",
                "title": "%python.command.python.debugInTerminal.title%"
            },
            {
                "category": "Python",
                "command": "python.execSelectionInDjangoShell",
                "title": "%python.command.python.execSelectionInDjangoShell.title%"
            },
            {
                "category": "Python",
                "command": "python.execSelectionInTerminal",
                "title": "%python.command.python.execSelectionInTerminal.title%"
            },
            {
                "category": "Python",
                "command": "python.launchTensorBoard",
                "title": "%python.command.python.launchTensorBoard.title%"
            },
            {
                "category": "Python",
                "command": "python.refreshTensorBoard",
                "enablement": "python.hasActiveTensorBoardSession",
                "icon": "$(refresh)",
                "title": "%python.command.python.refreshTensorBoard.title%"
            },
            {
                "category": "Python",
                "command": "python.reportIssue",
                "title": "%python.command.python.reportIssue.title%"
            },
            {
                "category": "Test",
                "command": "testing.reRunFailTests",
                "icon": "$(run-errors)",
                "title": "%python.command.testing.rerunFailedTests.title%"
            },
            {
                "category": "Python",
                "command": "python.runLinting",
                "title": "%python.command.python.runLinting.title%"
            },
            {
                "category": "Python",
                "command": "python.setInterpreter",
                "title": "%python.command.python.setInterpreter.title%"
            },
            {
                "category": "Python",
                "command": "python.setLinter",
                "title": "%python.command.python.setLinter.title%"
            },
            {
                "category": "Python Refactor",
                "command": "python.sortImports",
                "title": "%python.command.python.sortImports.title%"
            },
            {
                "category": "Python",
                "command": "python.startREPL",
                "title": "%python.command.python.startREPL.title%"
            },
            {
                "category": "Python",
                "command": "python.viewLanguageServerOutput",
                "enablement": "python.hasLanguageServerOutputChannel",
                "title": "%python.command.python.viewLanguageServerOutput.title%"
            },
            {
                "category": "Python",
                "command": "python.viewOutput",
                "icon": {
                    "dark": "resources/dark/repl.svg",
                    "light": "resources/light/repl.svg"
                },
                "title": "%python.command.python.viewOutput.title%"
            }
        ],
        "configuration": {
            "properties": {
                "python.autoComplete.extraPaths": {
                    "default": [],
                    "description": "%python.autoComplete.extraPaths.description%",
                    "scope": "resource",
                    "type": "array"
                },
                "python.condaPath": {
                    "default": "",
                    "description": "%python.condaPath.description%",
                    "scope": "machine",
                    "type": "string"
                },
                "python.defaultInterpreterPath": {
                    "default": "python",
                    "description": "%python.defaultInterpreterPath.description%",
                    "scope": "machine-overridable",
                    "type": "string"
                },
                "python.diagnostics.sourceMapsEnabled": {
                    "default": false,
                    "description": "%python.diagnostics.sourceMapsEnabled.description%",
                    "scope": "application",
                    "type": "boolean"
                },
                "python.envFile": {
                    "default": "${workspaceFolder}/.env",
                    "description": "%python.envFile.description%",
                    "scope": "resource",
                    "type": "string"
                },
                "python.experiments.enabled": {
                    "default": true,
                    "description": "%python.experiments.enabled.description%",
                    "scope": "machine",
                    "type": "boolean"
                },
                "python.experiments.optInto": {
                    "default": [],
                    "description": "%python.experiments.optInto.description%",
                    "items": {
                        "enum": [
                            "All",
                            "pythonSurveyNotification",
                            "pythonPromptNewToolsExt"
                        ]
                    },
                    "scope": "machine",
                    "type": "array"
                },
                "python.experiments.optOutFrom": {
                    "default": [],
                    "description": "%python.experiments.optOutFrom.description%",
                    "items": {
                        "enum": [
                            "All",
                            "pythonSurveyNotification",
                            "pythonPromptNewToolsExt"
                        ]
                    },
                    "scope": "machine",
                    "type": "array"
                },
                "python.formatting.autopep8Args": {
                    "default": [],
                    "description": "%python.formatting.autopep8Args.description%",
                    "items": {
                        "type": "string"
                    },
                    "scope": "resource",
                    "type": "array"
                },
                "python.formatting.autopep8Path": {
                    "default": "autopep8",
                    "description": "%python.formatting.autopep8Path.description%",
                    "scope": "machine-overridable",
                    "type": "string"
                },
                "python.formatting.blackArgs": {
                    "default": [],
                    "description": "%python.formatting.blackArgs.description%",
                    "items": {
                        "type": "string"
                    },
                    "scope": "resource",
                    "type": "array"
                },
                "python.formatting.blackPath": {
                    "default": "black",
                    "description": "%python.formatting.blackPath.description%",
                    "scope": "machine-overridable",
                    "type": "string"
                },
                "python.formatting.provider": {
                    "default": "autopep8",
                    "description": "%python.formatting.provider.description%",
                    "enum": [
                        "autopep8",
                        "black",
                        "none",
                        "yapf"
                    ],
                    "scope": "resource",
                    "type": "string"
                },
                "python.formatting.yapfArgs": {
                    "default": [],
                    "description": "%python.formatting.yapfArgs.description%",
                    "items": {
                        "type": "string"
                    },
                    "scope": "resource",
                    "type": "array"
                },
                "python.formatting.yapfPath": {
                    "default": "yapf",
                    "description": "%python.formatting.yapfPath.description%",
                    "scope": "machine-overridable",
                    "type": "string"
                },
                "python.globalModuleInstallation": {
                    "default": false,
                    "description": "%python.globalModuleInstallation.description%",
                    "scope": "resource",
                    "type": "boolean"
                },
                "python.languageServer": {
                    "default": "Default",
                    "description": "%python.languageServer.description%",
                    "enum": [
                        "Default",
                        "Jedi",
                        "Pylance",
                        "None"
                    ],
                    "enumDescriptions": [
                        "%python.languageServer.defaultDescription%",
                        "%python.languageServer.jediDescription%",
                        "%python.languageServer.pylanceDescription%",
                        "%python.languageServer.noneDescription%"
                    ],
                    "scope": "window",
                    "type": "string"
                },
                "python.linting.banditArgs": {
                    "default": [],
                    "description": "%python.linting.banditArgs.description%",
                    "items": {
                        "type": "string"
                    },
                    "scope": "resource",
                    "type": "array"
                },
                "python.linting.banditEnabled": {
                    "default": false,
                    "description": "%python.linting.banditEnabled.description%",
                    "scope": "resource",
                    "type": "boolean"
                },
                "python.linting.banditPath": {
                    "default": "bandit",
                    "description": "%python.linting.banditPath.description%",
                    "scope": "machine-overridable",
                    "type": "string"
                },
                "python.linting.cwd": {
                    "default": null,
                    "description": "%python.linting.cwd.description%",
                    "scope": "resource",
                    "type": "string"
                },
                "python.linting.enabled": {
                    "default": true,
                    "description": "%python.linting.enabled.description%",
                    "scope": "resource",
                    "type": "boolean"
                },
                "python.linting.flake8Args": {
                    "default": [],
                    "description": "%python.linting.flake8Args.description%",
                    "items": {
                        "type": "string"
                    },
                    "scope": "resource",
                    "type": "array"
                },
                "python.linting.flake8CategorySeverity.E": {
                    "default": "Error",
                    "description": "%python.linting.flake8CategorySeverity.E.description%",
                    "enum": [
                        "Error",
                        "Hint",
                        "Information",
                        "Warning"
                    ],
                    "scope": "resource",
                    "type": "string"
                },
                "python.linting.flake8CategorySeverity.F": {
                    "default": "Error",
                    "description": "%python.linting.flake8CategorySeverity.F.description%",
                    "enum": [
                        "Error",
                        "Hint",
                        "Information",
                        "Warning"
                    ],
                    "scope": "resource",
                    "type": "string"
                },
                "python.interpreter.infoVisibility": {
                    "default": "onPythonRelated",
                    "description": "%python.interpreter.infoVisibility.description%",
                    "enum": [
                        "never",
                        "onPythonRelated",
                        "always"
                    ],
                    "enumDescriptions": [
                        "%python.interpreter.infoVisibility.never.description%",
                        "%python.interpreter.infoVisibility.onPythonRelated.description%",
                        "%python.interpreter.infoVisibility.always.description%"
                    ],
                    "scope": "machine",
                    "type": "string"
                },
                "python.linting.flake8CategorySeverity.W": {
                    "default": "Warning",
                    "description": "%python.linting.flake8CategorySeverity.W.description%",
                    "enum": [
                        "Error",
                        "Hint",
                        "Information",
                        "Warning"
                    ],
                    "scope": "resource",
                    "type": "string"
                },
                "python.linting.flake8Enabled": {
                    "default": false,
                    "description": "%python.linting.flake8Enabled.description%",
                    "scope": "resource",
                    "type": "boolean"
                },
                "python.linting.flake8Path": {
                    "default": "flake8",
                    "description": "%python.linting.flake8Path.description%",
                    "scope": "machine-overridable",
                    "type": "string"
                },
                "python.linting.ignorePatterns": {
                    "default": [
                        "**/site-packages/**/*.py",
                        ".vscode/*.py"
                    ],
                    "description": "%python.linting.ignorePatterns.description%",
                    "items": {
                        "type": "string"
                    },
                    "scope": "resource",
                    "type": "array"
                },
                "python.linting.lintOnSave": {
                    "default": true,
                    "description": "%python.linting.lintOnSave.description%",
                    "scope": "resource",
                    "type": "boolean"
                },
                "python.linting.maxNumberOfProblems": {
                    "default": 100,
                    "description": "%python.linting.maxNumberOfProblems.description%",
                    "scope": "resource",
                    "type": "number"
                },
                "python.linting.mypyArgs": {
                    "default": [
                        "--follow-imports=silent",
                        "--ignore-missing-imports",
                        "--show-column-numbers",
                        "--no-pretty"
                    ],
                    "description": "%python.linting.mypyArgs.description%",
                    "items": {
                        "type": "string"
                    },
                    "scope": "resource",
                    "type": "array"
                },
                "python.linting.mypyCategorySeverity.error": {
                    "default": "Error",
                    "description": "%python.linting.mypyCategorySeverity.error.description%",
                    "enum": [
                        "Error",
                        "Hint",
                        "Information",
                        "Warning"
                    ],
                    "scope": "resource",
                    "type": "string"
                },
                "python.linting.mypyCategorySeverity.note": {
                    "default": "Information",
                    "description": "%python.linting.mypyCategorySeverity.note.description%.",
                    "enum": [
                        "Error",
                        "Hint",
                        "Information",
                        "Warning"
                    ],
                    "scope": "resource",
                    "type": "string"
                },
                "python.linting.mypyEnabled": {
                    "default": false,
                    "description": "%python.linting.mypyEnabled.description%",
                    "scope": "resource",
                    "type": "boolean"
                },
                "python.linting.mypyPath": {
                    "default": "mypy",
                    "description": "%python.linting.mypyPath.description%",
                    "scope": "machine-overridable",
                    "type": "string"
                },
                "python.linting.prospectorArgs": {
                    "default": [],
                    "description": "%python.linting.prospectorArgs.description%",
                    "items": {
                        "type": "string"
                    },
                    "scope": "resource",
                    "type": "array"
                },
                "python.linting.prospectorEnabled": {
                    "default": false,
                    "description": "%python.linting.prospectorEnabled.description%",
                    "scope": "resource",
                    "type": "boolean"
                },
                "python.linting.prospectorPath": {
                    "default": "prospector",
                    "description": "%python.linting.prospectorPath.description%",
                    "scope": "machine-overridable",
                    "type": "string"
                },
                "python.linting.pycodestyleArgs": {
                    "default": [],
                    "description": "%python.linting.pycodestyleArgs.description%",
                    "items": {
                        "type": "string"
                    },
                    "scope": "resource",
                    "type": "array"
                },
                "python.linting.pycodestyleCategorySeverity.E": {
                    "default": "Error",
                    "description": "%python.linting.pycodestyleCategorySeverity.E.description%",
                    "enum": [
                        "Error",
                        "Hint",
                        "Information",
                        "Warning"
                    ],
                    "scope": "resource",
                    "type": "string"
                },
                "python.linting.pycodestyleCategorySeverity.W": {
                    "default": "Warning",
                    "description": "%python.linting.pycodestyleCategorySeverity.W.description%",
                    "enum": [
                        "Error",
                        "Hint",
                        "Information",
                        "Warning"
                    ],
                    "scope": "resource",
                    "type": "string"
                },
                "python.linting.pycodestyleEnabled": {
                    "default": false,
                    "description": "%python.linting.pycodestyleEnabled.description%",
                    "scope": "resource",
                    "type": "boolean"
                },
                "python.linting.pycodestylePath": {
                    "default": "pycodestyle",
                    "description": "%python.linting.pycodestylePath.description%",
                    "scope": "machine-overridable",
                    "type": "string"
                },
                "python.linting.pydocstyleArgs": {
                    "default": [],
                    "description": "%python.linting.pydocstyleArgs.description%",
                    "items": {
                        "type": "string"
                    },
                    "scope": "resource",
                    "type": "array"
                },
                "python.linting.pydocstyleEnabled": {
                    "default": false,
                    "description": "%python.linting.pydocstyleEnabled.description%",
                    "scope": "resource",
                    "type": "boolean"
                },
                "python.linting.pydocstylePath": {
                    "default": "pydocstyle",
                    "description": "%python.linting.pydocstylePath.description%",
                    "scope": "machine-overridable",
                    "type": "string"
                },
                "python.linting.pylamaArgs": {
                    "default": [],
                    "description": "%python.linting.pylamaArgs.description%",
                    "items": {
                        "type": "string"
                    },
                    "scope": "resource",
                    "type": "array"
                },
                "python.linting.pylamaEnabled": {
                    "default": false,
                    "description": "%python.linting.pylamaEnabled.description%",
                    "scope": "resource",
                    "type": "boolean"
                },
                "python.linting.pylamaPath": {
                    "default": "pylama",
                    "description": "%python.linting.pylamaPath.description%",
                    "scope": "machine-overridable",
                    "type": "string"
                },
                "python.linting.pylintArgs": {
                    "default": [],
                    "description": "%python.linting.pylintArgs.description%",
                    "items": {
                        "type": "string"
                    },
                    "scope": "resource",
                    "type": "array"
                },
                "python.linting.pylintCategorySeverity.convention": {
                    "default": "Information",
                    "description": "%python.linting.pylintCategorySeverity.convention.description%",
                    "enum": [
                        "Error",
                        "Hint",
                        "Information",
                        "Warning"
                    ],
                    "scope": "resource",
                    "type": "string"
                },
                "python.linting.pylintCategorySeverity.error": {
                    "default": "Error",
                    "description": "%python.linting.pylintCategorySeverity.error.description%",
                    "enum": [
                        "Error",
                        "Hint",
                        "Information",
                        "Warning"
                    ],
                    "scope": "resource",
                    "type": "string"
                },
                "python.linting.pylintCategorySeverity.fatal": {
                    "default": "Error",
                    "description": "%python.linting.pylintCategorySeverity.fatal.description%",
                    "enum": [
                        "Error",
                        "Hint",
                        "Information",
                        "Warning"
                    ],
                    "scope": "resource",
                    "type": "string"
                },
                "python.linting.pylintCategorySeverity.refactor": {
                    "default": "Hint",
                    "description": "%python.linting.pylintCategorySeverity.refactor.description%",
                    "enum": [
                        "Error",
                        "Hint",
                        "Information",
                        "Warning"
                    ],
                    "scope": "resource",
                    "type": "string"
                },
                "python.linting.pylintCategorySeverity.warning": {
                    "default": "Warning",
                    "description": "%python.linting.pylintCategorySeverity.warning.description%",
                    "enum": [
                        "Error",
                        "Hint",
                        "Information",
                        "Warning"
                    ],
                    "scope": "resource",
                    "type": "string"
                },
                "python.linting.pylintEnabled": {
                    "default": false,
                    "description": "%python.linting.pylintEnabled.description%",
                    "scope": "resource",
                    "type": "boolean"
                },
                "python.linting.pylintPath": {
                    "default": "pylint",
                    "description": "%python.linting.pylintPath.description%",
                    "scope": "machine-overridable",
                    "type": "string"
                },
                "python.logging.level": {
                    "default": "error",
                    "description": "%python.logging.level.description%",
                    "enum": [
                        "debug",
                        "error",
                        "info",
                        "off",
                        "warn"
                    ],
                    "scope": "machine",
                    "type": "string"
                },
                "python.pipenvPath": {
                    "default": "pipenv",
                    "description": "%python.pipenvPath.description%",
                    "scope": "machine-overridable",
                    "type": "string"
                },
                "python.poetryPath": {
                    "default": "poetry",
                    "description": "%python.poetryPath.description%",
                    "scope": "machine-overridable",
                    "type": "string"
                },
                "python.sortImports.args": {
                    "default": [],
                    "description": "%python.sortImports.args.description%",
                    "items": {
                        "type": "string"
                    },
                    "scope": "resource",
                    "type": "array",
                    "deprecationMessage": "%python.sortImports.args.deprecationMessage%"
                },
                "python.sortImports.path": {
                    "default": "",
                    "description": "%python.sortImports.path.description%",
                    "scope": "machine-overridable",
                    "type": "string",
                    "deprecationMessage": "%python.sortImports.path.deprecationMessage%"
                },
                "python.tensorBoard.logDirectory": {
                    "default": "",
                    "description": "%python.tensorBoard.logDirectory.description%",
                    "scope": "application",
                    "type": "string"
                },
                "python.terminal.activateEnvInCurrentTerminal": {
                    "default": false,
                    "description": "%python.terminal.activateEnvInCurrentTerminal.description%",
                    "scope": "resource",
                    "type": "boolean"
                },
                "python.terminal.activateEnvironment": {
                    "default": true,
                    "description": "%python.terminal.activateEnvironment.description%",
                    "scope": "resource",
                    "type": "boolean"
                },
                "python.terminal.executeInFileDir": {
                    "default": false,
                    "description": "%python.terminal.executeInFileDir.description%",
                    "scope": "resource",
                    "type": "boolean"
                },
                "python.terminal.focusAfterLaunch": {
                    "default": false,
                    "description": "%python.terminal.focusAfterLaunch.description%",
                    "scope": "resource",
                    "type": "boolean"
                },
                "python.terminal.launchArgs": {
                    "default": [],
                    "description": "%python.terminal.launchArgs.description%",
                    "scope": "resource",
                    "type": "array"
                },
                "python.testing.autoTestDiscoverOnSaveEnabled": {
                    "default": true,
                    "description": "%python.testing.autoTestDiscoverOnSaveEnabled.description%",
                    "scope": "resource",
                    "type": "boolean"
                },
                "python.testing.cwd": {
                    "default": null,
                    "description": "%python.testing.cwd.description%",
                    "scope": "resource",
                    "type": "string"
                },
                "python.testing.debugPort": {
                    "default": 3000,
                    "description": "%python.testing.debugPort.description%",
                    "scope": "resource",
                    "type": "number"
                },
                "python.testing.promptToConfigure": {
                    "default": true,
                    "description": "%python.testing.promptToConfigure.description%",
                    "scope": "resource",
                    "type": "boolean"
                },
                "python.testing.pytestArgs": {
                    "default": [],
                    "description": "%python.testing.pytestArgs.description%",
                    "items": {
                        "type": "string"
                    },
                    "scope": "resource",
                    "type": "array"
                },
                "python.testing.pytestEnabled": {
                    "default": false,
                    "description": "%python.testing.pytestEnabled.description%",
                    "scope": "resource",
                    "type": "boolean"
                },
                "python.testing.pytestPath": {
                    "default": "pytest",
                    "description": "%python.testing.pytestPath.description%",
                    "scope": "machine-overridable",
                    "type": "string"
                },
                "python.testing.unittestArgs": {
                    "default": [
                        "-v",
                        "-s",
                        ".",
                        "-p",
                        "*test*.py"
                    ],
                    "description": "%python.testing.unittestArgs.description%",
                    "items": {
                        "type": "string"
                    },
                    "scope": "resource",
                    "type": "array"
                },
                "python.testing.unittestEnabled": {
                    "default": false,
                    "description": "%python.testing.unittestEnabled.description%",
                    "scope": "resource",
                    "type": "boolean"
                },
                "python.venvFolders": {
                    "default": [],
                    "description": "%python.venvFolders.description%",
                    "items": {
                        "type": "string"
                    },
                    "scope": "machine",
                    "type": "array"
                },
                "python.venvPath": {
                    "default": "",
                    "description": "%python.venvPath.description%",
                    "scope": "machine",
                    "type": "string"
                }
            },
            "title": "Python",
            "type": "object"
        },
        "debuggers": [
            {
                "configurationAttributes": {
                    "attach": {
                        "properties": {
                            "connect": {
                                "label": "Attach by connecting to debugpy over a socket.",
                                "properties": {
                                    "host": {
                                        "default": "127.0.0.1",
                                        "description": "Hostname or IP address to connect to.",
                                        "type": "string"
                                    },
                                    "port": {
                                        "description": "Port to connect to.",
                                        "type": "number"
                                    }
                                },
                                "required": [
                                    "port"
                                ],
                                "type": "object"
                            },
                            "debugAdapterPath": {
                                "description": "Path (fully qualified) to the python debug adapter executable.",
                                "type": "string"
                            },
                            "django": {
                                "default": false,
                                "description": "Django debugging.",
                                "type": "boolean"
                            },
                            "host": {
                                "default": "127.0.0.1",
                                "description": "Hostname or IP address to connect to.",
                                "type": "string"
                            },
                            "jinja": {
                                "default": null,
                                "description": "Jinja template debugging (e.g. Flask).",
                                "enum": [
                                    false,
                                    null,
                                    true
                                ]
                            },
                            "justMyCode": {
                                "default": true,
                                "description": "If true, show and debug only user-written code. If false, show and debug all code, including library calls.",
                                "type": "boolean"
                            },
                            "listen": {
                                "label": "Attach by listening for incoming socket connection from debugpy",
                                "properties": {
                                    "host": {
                                        "default": "127.0.0.1",
                                        "description": "Hostname or IP address of the interface to listen on.",
                                        "type": "string"
                                    },
                                    "port": {
                                        "description": "Port to listen on.",
                                        "type": "number"
                                    }
                                },
                                "required": [
                                    "port"
                                ],
                                "type": "object"
                            },
                            "logToFile": {
                                "default": false,
                                "description": "Enable logging of debugger events to a log file.",
                                "type": "boolean"
                            },
                            "pathMappings": {
                                "default": [],
                                "items": {
                                    "label": "Path mapping",
                                    "properties": {
                                        "localRoot": {
                                            "default": "${workspaceFolder}",
                                            "label": "Local source root.",
                                            "type": "string"
                                        },
                                        "remoteRoot": {
                                            "default": "",
                                            "label": "Remote source root.",
                                            "type": "string"
                                        }
                                    },
                                    "required": [
                                        "localRoot",
                                        "remoteRoot"
                                    ],
                                    "type": "object"
                                },
                                "label": "Path mappings.",
                                "type": "array"
                            },
                            "port": {
                                "description": "Port to connect to.",
                                "type": "number"
                            },
                            "processId": {
                                "anyOf": [
                                    {
                                        "default": "${command:pickProcess}",
                                        "description": "Use process picker to select a process to attach, or Process ID as integer.",
                                        "enum": [
                                            "${command:pickProcess}"
                                        ]
                                    },
                                    {
                                        "description": "ID of the local process to attach to.",
                                        "type": "integer"
                                    }
                                ]
                            },
                            "redirectOutput": {
                                "default": true,
                                "description": "Redirect output.",
                                "type": "boolean"
                            },
                            "showReturnValue": {
                                "default": true,
                                "description": "Show return value of functions when stepping.",
                                "type": "boolean"
                            },
                            "subProcess": {
                                "default": false,
                                "description": "Whether to enable Sub Process debugging",
                                "type": "boolean"
                            }
                        }
                    },
                    "launch": {
                        "properties": {
                            "args": {
                                "default": [],
                                "description": "Command line arguments passed to the program.",
                                "items": {
                                    "type": "string"
                                },
                                "type": [
                                    "array",
                                    "string"
                                ]
                            },
                            "autoReload": {
                                "default": {},
                                "description": "Configures automatic reload of code on edit.",
                                "properties": {
                                    "enable": {
                                        "default": false,
                                        "description": "Automatically reload code on edit.",
                                        "type": "boolean"
                                    },
                                    "exclude": {
                                        "default": [
                                            "**/.git/**",
                                            "**/.metadata/**",
                                            "**/__pycache__/**",
                                            "**/node_modules/**",
                                            "**/site-packages/**"
                                        ],
                                        "description": "Glob patterns of paths to exclude from auto reload.",
                                        "items": {
                                            "type": "string"
                                        },
                                        "type": "array"
                                    },
                                    "include": {
                                        "default": [
                                            "**/*.py",
                                            "**/*.pyw"
                                        ],
                                        "description": "Glob patterns of paths to include in auto reload.",
                                        "items": {
                                            "type": "string"
                                        },
                                        "type": "array"
                                    }
                                },
                                "type": "object"
                            },
                            "console": {
                                "default": "integratedTerminal",
                                "description": "Where to launch the debug target: internal console, integrated terminal, or external terminal.",
                                "enum": [
                                    "externalTerminal",
                                    "integratedTerminal",
                                    "internalConsole"
                                ]
                            },
                            "cwd": {
                                "default": "${workspaceFolder}",
                                "description": "Absolute path to the working directory of the program being debugged. Default is the root directory of the file (leave empty).",
                                "type": "string"
                            },
                            "debugAdapterPath": {
                                "description": "Path (fully qualified) to the python debug adapter executable.",
                                "type": "string"
                            },
                            "django": {
                                "default": false,
                                "description": "Django debugging.",
                                "type": "boolean"
                            },
                            "env": {
                                "additionalProperties": {
                                    "type": "string"
                                },
                                "default": {},
                                "description": "Environment variables defined as a key value pair. Property ends up being the Environment Variable and the value of the property ends up being the value of the Env Variable.",
                                "type": "object"
                            },
                            "envFile": {
                                "default": "${workspaceFolder}/.env",
                                "description": "Absolute path to a file containing environment variable definitions.",
                                "type": "string"
                            },
                            "gevent": {
                                "default": false,
                                "description": "Enable debugging of gevent monkey-patched code.",
                                "type": "boolean"
                            },
                            "host": {
                                "default": "localhost",
                                "description": "IP address of the of the local debug server (default is localhost).",
                                "type": "string"
                            },
                            "jinja": {
                                "default": null,
                                "description": "Jinja template debugging (e.g. Flask).",
                                "enum": [
                                    false,
                                    null,
                                    true
                                ]
                            },
                            "justMyCode": {
                                "default": true,
                                "description": "Debug only user-written code.",
                                "type": "boolean"
                            },
                            "logToFile": {
                                "default": false,
                                "description": "Enable logging of debugger events to a log file.",
                                "type": "boolean"
                            },
                            "module": {
                                "default": "",
                                "description": "Name of the module to be debugged.",
                                "type": "string"
                            },
                            "pathMappings": {
                                "default": [],
                                "items": {
                                    "label": "Path mapping",
                                    "properties": {
                                        "localRoot": {
                                            "default": "${workspaceFolder}",
                                            "label": "Local source root.",
                                            "type": "string"
                                        },
                                        "remoteRoot": {
                                            "default": "",
                                            "label": "Remote source root.",
                                            "type": "string"
                                        }
                                    },
                                    "required": [
                                        "localRoot",
                                        "remoteRoot"
                                    ],
                                    "type": "object"
                                },
                                "label": "Path mappings.",
                                "type": "array"
                            },
                            "port": {
                                "default": 0,
                                "description": "Debug port (default is 0, resulting in the use of a dynamic port).",
                                "type": "number"
                            },
                            "program": {
                                "default": "${file}",
                                "description": "Absolute path to the program.",
                                "type": "string"
                            },
                            "purpose": {
                                "default": [],
                                "description": "Tells extension to use this configuration for test debugging, or when using debug-in-terminal command.",
                                "items": {
                                    "enum": [
                                        "debug-test",
                                        "debug-in-terminal"
                                    ],
                                    "enumDescriptions": [
                                        "Use this configuration while debugging tests using test view or test debug commands.",
                                        "Use this configuration while debugging a file using debug in terminal button in the editor."
                                    ]
                                },
                                "type": "array"
                            },
                            "pyramid": {
                                "default": false,
                                "description": "Whether debugging Pyramid applications",
                                "type": "boolean"
                            },
                            "python": {
                                "default": "${command:python.interpreterPath}",
                                "description": "Absolute path to the Python interpreter executable; overrides workspace configuration if set.",
                                "type": "string"
                            },
                            "pythonArgs": {
                                "default": [],
                                "description": "Command-line arguments passed to the Python interpreter. To pass arguments to the debug target, use \"args\".",
                                "items": {
                                    "type": "string"
                                },
                                "type": "array"
                            },
                            "redirectOutput": {
                                "default": true,
                                "description": "Redirect output.",
                                "type": "boolean"
                            },
                            "showReturnValue": {
                                "default": true,
                                "description": "Show return value of functions when stepping.",
                                "type": "boolean"
                            },
                            "stopOnEntry": {
                                "default": false,
                                "description": "Automatically stop after launch.",
                                "type": "boolean"
                            },
                            "subProcess": {
                                "default": false,
                                "description": "Whether to enable Sub Process debugging",
                                "type": "boolean"
                            },
                            "sudo": {
                                "default": false,
                                "description": "Running debug program under elevated permissions (on Unix).",
                                "type": "boolean"
                            }
                        }
                    }
                },
                "configurationSnippets": [],
                "label": "Python",
                "languages": [
                    "python"
                ],
                "type": "python",
                "variables": {
                    "pickProcess": "python.pickLocalProcess"
                },
                "when": "!virtualWorkspace && shellExecutionSupported"
            }
        ],
        "grammars": [
            {
                "language": "pip-requirements",
                "path": "./syntaxes/pip-requirements.tmLanguage.json",
                "scopeName": "source.pip-requirements"
            }
        ],
        "jsonValidation": [
            {
                "fileMatch": ".condarc",
                "url": "./schemas/condarc.json"
            },
            {
                "fileMatch": "environment.yml",
                "url": "./schemas/conda-environment.json"
            },
            {
                "fileMatch": "meta.yaml",
                "url": "./schemas/conda-meta.json"
            }
        ],
        "keybindings": [
            {
                "command": "python.execSelectionInTerminal",
                "key": "shift+enter",
                "when": "editorTextFocus && editorLangId == python && !findInputFocussed && !replaceInputFocussed && !jupyter.ownsSelection && !notebookEditorFocused"
            },
            {
                "command": "python.refreshTensorBoard",
                "key": "ctrl+r",
                "mac": "cmd+r",
                "when": "python.hasActiveTensorBoardSession"
            }
        ],
        "languages": [
            {
                "aliases": [
                    "Jinja"
                ],
                "extensions": [
                    ".j2",
                    ".jinja2"
                ],
                "id": "jinja"
            },
            {
                "aliases": [
                    "pip requirements",
                    "requirements.txt"
                ],
                "configuration": "./languages/pip-requirements.json",
                "filenamePatterns": [
                    "**/*-requirements.{txt, in}",
                    "**/*-constraints.txt",
                    "**/requirements-*.{txt, in}",
                    "**/constraints-*.txt",
                    "**/requirements/*.{txt,in}",
                    "**/constraints/*.txt"
                ],
                "filenames": [
                    "constraints.txt",
                    "requirements.in",
                    "requirements.txt"
                ],
                "id": "pip-requirements"
            },
            {
                "filenames": [
                    ".condarc"
                ],
                "id": "yaml"
            },
            {
                "filenames": [
                    ".flake8",
                    ".pep8",
                    ".pylintrc",
                    ".pypirc"
                ],
                "id": "ini"
            },
            {
                "filenames": [
                    "Pipfile",
                    "poetry.lock"
                ],
                "id": "toml"
            },
            {
                "filenames": [
                    "Pipfile.lock"
                ],
                "id": "json"
            }
        ],
        "menus": {
            "commandPalette": [
                {
                    "category": "Python",
                    "command": "python.analysis.restartLanguageServer",
                    "title": "%python.command.python.analysis.restartLanguageServer.title%",
                    "when": "!virtualWorkspace && shellExecutionSupported && editorLangId == python"
                },
                {
                    "category": "Python",
                    "command": "python.clearCacheAndReload",
                    "title": "%python.command.python.clearCacheAndReload.title%",
                    "when": "!virtualWorkspace && shellExecutionSupported"
                },
                {
                    "category": "Python",
                    "command": "python.clearWorkspaceInterpreter",
                    "title": "%python.command.python.clearWorkspaceInterpreter.title%",
                    "when": "!virtualWorkspace && shellExecutionSupported && editorLangId == python"
                },
                {
                    "category": "Python",
                    "command": "python.configureTests",
                    "title": "%python.command.python.configureTests.title%",
                    "when": "!virtualWorkspace && shellExecutionSupported"
                },
                {
                    "category": "Python",
                    "command": "python.createEnvironment",
                    "title": "%python.command.python.createEnvironment.title%",
                    "when": "!virtualWorkspace && shellExecutionSupported"
                },
                {
                    "category": "Python",
                    "command": "python.createTerminal",
                    "title": "%python.command.python.createTerminal.title%",
                    "when": "!virtualWorkspace && shellExecutionSupported"
                },
                {
                    "category": "Python",
                    "command": "python.enableLinting",
                    "title": "%python.command.python.enableLinting.title%",
                    "when": "!virtualWorkspace && shellExecutionSupported && editorLangId == python"
                },
                {
                    "category": "Python",
                    "command": "python.enableSourceMapSupport",
                    "title": "%python.command.python.enableSourceMapSupport.title%",
                    "when": "!virtualWorkspace && shellExecutionSupported"
                },
                {
                    "category": "Python",
                    "command": "python.execInTerminal",
                    "title": "%python.command.python.execInTerminal.title%",
                    "when": "!virtualWorkspace && shellExecutionSupported && editorLangId == python"
                },
                {
                    "category": "Python",
                    "command": "python.execInTerminal-icon",
                    "icon": "$(play)",
                    "title": "%python.command.python.execInTerminalIcon.title%",
                    "when": "false && editorLangId == python"
                },
                {
                    "category": "Python",
                    "command": "python.debugInTerminal",
                    "icon": "$(debug-alt)",
                    "title": "%python.command.python.debugInTerminal.title%",
                    "when": "!virtualWorkspace && shellExecutionSupported && editorLangId == python"
                },
                {
                    "category": "Python",
                    "command": "python.execSelectionInDjangoShell",
                    "title": "%python.command.python.execSelectionInDjangoShell.title%",
                    "when": "!virtualWorkspace && shellExecutionSupported && editorLangId == python"
                },
                {
                    "category": "Python",
                    "command": "python.execSelectionInTerminal",
                    "title": "%python.command.python.execSelectionInTerminal.title%",
                    "when": "!virtualWorkspace && shellExecutionSupported && editorLangId == python"
                },
                {
                    "category": "Python",
                    "command": "python.launchTensorBoard",
                    "title": "%python.command.python.launchTensorBoard.title%",
                    "when": "!virtualWorkspace && shellExecutionSupported"
                },
                {
                    "category": "Python",
                    "command": "python.refreshTensorBoard",
                    "enablement": "python.hasActiveTensorBoardSession",
                    "icon": "$(refresh)",
                    "title": "%python.command.python.refreshTensorBoard.title%",
                    "when": "!virtualWorkspace && shellExecutionSupported"
                },
                {
                    "category": "Python",
                    "command": "python.reportIssue",
                    "title": "%python.command.python.reportIssue.title%",
                    "when": "!virtualWorkspace && shellExecutionSupported && editorLangId == python"
                },
                {
                    "category": "Test",
                    "command": "testing.reRunFailTests",
                    "icon": "$(run-errors)",
                    "title": "%python.command.testing.rerunFailedTests.title%",
                    "when": "!virtualWorkspace && shellExecutionSupported"
                },
                {
                    "category": "Python",
                    "command": "python.runLinting",
                    "title": "%python.command.python.runLinting.title%",
                    "when": "!virtualWorkspace && shellExecutionSupported && editorLangId == python"
                },
                {
                    "category": "Python",
                    "command": "python.setInterpreter",
                    "title": "%python.command.python.setInterpreter.title%",
                    "when": "!virtualWorkspace && shellExecutionSupported"
                },
                {
                    "category": "Python",
                    "command": "python.setLinter",
                    "title": "%python.command.python.setLinter.title%",
                    "when": "!virtualWorkspace && shellExecutionSupported && editorLangId == python"
                },
                {
                    "category": "Python Refactor",
                    "command": "python.sortImports",
                    "title": "%python.command.python.sortImports.title%",
                    "when": "!virtualWorkspace && shellExecutionSupported && editorLangId == python"
                },
                {
                    "category": "Python",
                    "command": "python.startREPL",
                    "title": "%python.command.python.startREPL.title%",
                    "when": "!virtualWorkspace && shellExecutionSupported"
                },
                {
                    "category": "Python",
                    "command": "python.viewLanguageServerOutput",
                    "enablement": "python.hasLanguageServerOutputChannel",
                    "title": "%python.command.python.viewLanguageServerOutput.title%",
                    "when": "!virtualWorkspace && shellExecutionSupported"
                },
                {
                    "category": "Python",
                    "command": "python.viewOutput",
                    "title": "%python.command.python.viewOutput.title%",
                    "when": "!virtualWorkspace && shellExecutionSupported"
                }
            ],
            "editor/context": [
                {
                    "command": "python.execInTerminal",
                    "group": "Python",
                    "when": "resourceLangId == python && !virtualWorkspace && shellExecutionSupported"
                },
                {
                    "command": "python.execSelectionInDjangoShell",
                    "group": "Python",
                    "when": "editorHasSelection && editorLangId == python && python.isDjangoProject && !virtualWorkspace && shellExecutionSupported"
                },
                {
                    "command": "python.execSelectionInTerminal",
                    "group": "Python",
                    "when": "editorFocus && editorLangId == python && !virtualWorkspace && shellExecutionSupported"
                },
                {
                    "command": "python.sortImports",
                    "group": "Refactor",
                    "title": "%python.command.python.sortImports.title%",
                    "when": "editorLangId == python && !notebookEditorFocused && !virtualWorkspace && shellExecutionSupported"
                }
            ],
            "editor/title": [
                {
                    "command": "python.refreshTensorBoard",
                    "group": "navigation@0",
                    "when": "python.hasActiveTensorBoardSession && !virtualWorkspace && shellExecutionSupported"
                }
            ],
            "editor/title/run": [
                {
                    "command": "python.execInTerminal-icon",
                    "group": "navigation@0",
                    "title": "%python.command.python.execInTerminalIcon.title%",
                    "when": "resourceLangId == python && !isInDiffEditor && !virtualWorkspace && shellExecutionSupported"
                },
                {
                    "command": "python.debugInTerminal",
                    "group": "navigation@1",
                    "title": "%python.command.python.debugInTerminal.title%",
                    "when": "resourceLangId == python && !isInDiffEditor && !virtualWorkspace && shellExecutionSupported"
                }
            ],
            "explorer/context": [
                {
                    "command": "python.execInTerminal",
                    "group": "Python",
                    "when": "resourceLangId == python && !virtualWorkspace && shellExecutionSupported"
                }
            ],
            "file/newFile": [
                {
                    "command": "python.createNewFile",
                    "group": "file",
                    "when": "!virtualWorkspace"
                }
            ],
            "view/title": [
                {
                    "command": "testing.reRunFailTests",
                    "when": "view == workbench.view.testing && hasFailedTests && !virtualWorkspace && shellExecutionSupported",
                    "group": "navigation@1"
                }
            ]
        },
        "viewsWelcome": [
            {
                "view": "testing",
                "contents": "Configure a test framework to see your tests here.\n[Configure Python Tests](command:python.configureTests)",
                "when": "!virtualWorkspace && shellExecutionSupported"
            }
        ],
        "yamlValidation": [
            {
                "fileMatch": ".condarc",
                "url": "./schemas/condarc.json"
            },
            {
                "fileMatch": "environment.yml",
                "url": "./schemas/conda-environment.json"
            },
            {
                "fileMatch": "meta.yaml",
                "url": "./schemas/conda-meta.json"
            }
        ]
    },
    "scripts": {
        "package": "gulp clean && gulp prePublishBundle && vsce package -o ms-python-insiders.vsix",
        "prePublish": "gulp clean && gulp prePublishNonBundle",
        "compile": "tsc -watch -p ./",
        "compiled": "deemon npm run compile",
        "kill-compiled": "deemon --kill npm run compile",
        "checkDependencies": "gulp checkDependencies",
        "test": "node ./out/test/standardTest.js && node ./out/test/multiRootTest.js",
        "test:unittests": "mocha --config ./build/.mocha.unittests.json",
        "test:unittests:cover": "nyc --no-clean --nycrc-path ./build/.nycrc mocha --config ./build/.mocha.unittests.json",
        "test:functional": "mocha --require source-map-support/register --config ./build/.mocha.functional.json",
        "test:functional:perf": "node --inspect-brk ./node_modules/mocha/bin/_mocha --require source-map-support/register --config ./build/.mocha.functional.perf.json",
        "test:functional:memleak": "node --inspect-brk ./node_modules/mocha/bin/_mocha --require source-map-support/register --config ./build/.mocha.functional.json",
        "test:functional:cover": "nyc --no-clean --nycrc-path ./build/.nycrc mocha --require source-map-support/register --config ./build/.mocha.functional.json",
        "test:cover:report": "nyc --nycrc-path ./build/.nycrc  report --reporter=text --reporter=html --reporter=text-summary --reporter=cobertura",
        "testDebugger": "node ./out/test/testBootstrap.js ./out/test/debuggerTest.js",
        "testDebugger:cover": "nyc --no-clean --use-spawn-wrap --nycrc-path ./build/.nycrc --require source-map-support/register node ./out/test/debuggerTest.js",
        "testSingleWorkspace": "node ./out/test/testBootstrap.js ./out/test/standardTest.js",
        "testSingleWorkspace:cover": "nyc --no-clean --use-spawn-wrap --nycrc-path ./build/.nycrc --require source-map-support/register node ./out/test/standardTest.js",
        "preTestJediLSP": "node ./out/test/languageServers/jedi/lspSetup.js",
        "testJediLSP": "node ./out/test/languageServers/jedi/lspSetup.js && cross-env CODE_TESTS_WORKSPACE=src/test VSC_PYTHON_CI_TEST_GREP='Language Server:' node ./out/test/testBootstrap.js ./out/test/standardTest.js && node ./out/test/languageServers/jedi/lspTeardown.js",
        "testMultiWorkspace": "node ./out/test/testBootstrap.js ./out/test/multiRootTest.js",
        "testPerformance": "node ./out/test/testBootstrap.js ./out/test/performanceTest.js",
        "testSmoke": "cross-env INSTALL_JUPYTER_EXTENSION=true \"node ./out/test/smokeTest.js\"",
        "testInsiders": "cross-env VSC_PYTHON_CI_TEST_VSC_CHANNEL=insiders INSTALL_PYLANCE_EXTENSION=true TEST_FILES_SUFFIX=insiders.test CODE_TESTS_WORKSPACE=src/testMultiRootWkspc/smokeTests \"node ./out/test/standardTest.js\"",
        "lint-staged": "node gulpfile.js",
        "lint": "eslint --ext .ts,.js src build",
        "lint-fix": "eslint --fix --ext .ts,.js src build gulpfile.js",
        "format-check": "prettier --check 'src/**/*.ts' 'build/**/*.js' '.github/**/*.yml' gulpfile.js",
        "format-fix": "prettier --write 'src/**/*.ts' 'build/**/*.js' '.github/**/*.yml' gulpfile.js",
        "clean": "gulp clean",
        "addExtensionPackDependencies": "gulp addExtensionPackDependencies",
        "updateBuildNumber": "gulp updateBuildNumber",
        "verifyBundle": "gulp verifyBundle",
        "webpack": "webpack"
    },
    "dependencies": {
        "@vscode/jupyter-lsp-middleware": "^0.2.50",
        "@vscode/extension-telemetry": "^0.6.2",
        "arch": "^2.1.0",
        "diff-match-patch": "^1.0.0",
        "fs-extra": "^10.0.1",
        "glob": "^7.2.0",
        "hash.js": "^1.1.7",
        "iconv-lite": "^0.6.3",
        "inversify": "^5.0.4",
        "jsonc-parser": "^3.0.0",
        "lodash": "^4.17.21",
        "md5": "^2.2.1",
        "minimatch": "^5.0.1",
        "named-js-regexp": "^1.3.3",
        "node-stream-zip": "^1.6.0",
        "reflect-metadata": "^0.1.12",
        "request": "^2.87.0",
        "request-progress": "^3.0.0",
        "rxjs": "^6.5.4",
        "rxjs-compat": "^6.5.4",
        "stack-trace": "0.0.10",
        "semver": "^5.5.0",
        "sudo-prompt": "^9.2.1",
        "tmp": "^0.0.33",
        "uint64be": "^3.0.0",
        "unicode": "^14.0.0",
        "untildify": "^4.0.0",
        "vscode-debugadapter": "^1.28.0",
        "vscode-debugprotocol": "^1.28.0",
        "vscode-jsonrpc": "8.0.2-next.1",
        "vscode-languageclient": "8.0.2-next.5",
        "vscode-languageserver": "8.0.2-next.5",
        "vscode-languageserver-protocol": "3.17.2-next.6",
        "vscode-nls": "^5.0.1",
        "vscode-tas-client": "^0.1.63",
        "winreg": "^1.2.4",
        "xml2js": "^0.4.19",
        "which": "^2.0.2"
    },
    "devDependencies": {
        "@istanbuljs/nyc-config-typescript": "^1.0.2",
        "@types/chai": "^4.1.2",
        "@types/chai-arrays": "^2.0.0",
        "@types/chai-as-promised": "^7.1.0",
        "@types/diff-match-patch": "^1.0.32",
        "@types/download": "^8.0.1",
        "@types/fs-extra": "^9.0.13",
        "@types/glob": "^7.2.0",
        "@types/lodash": "^4.14.104",
        "@types/md5": "^2.1.32",
        "@types/mocha": "^9.1.0",
        "@types/nock": "^10.0.3",
        "@types/node": "^14.18.0",
        "@types/request": "^2.47.0",
        "@types/semver": "^5.5.0",
        "@types/shortid": "^0.0.29",
        "@types/sinon": "^10.0.11",
        "@types/stack-trace": "0.0.29",
        "@types/tmp": "^0.0.33",
        "@types/uuid": "^8.3.4",
        "@types/vscode": "~1.68.0",
        "@types/which": "^2.0.1",
        "@types/winreg": "^1.2.30",
        "@types/xml2js": "^0.4.2",
        "@typescript-eslint/eslint-plugin": "^3.7.0",
        "@typescript-eslint/parser": "^3.7.0",
        "@vscode/telemetry-extractor": ">=1.9.8",
        "@vscode/test-electron": "^2.1.3",
        "chai": "^4.1.2",
        "chai-arrays": "^2.0.0",
        "chai-as-promised": "^7.1.1",
        "copy-webpack-plugin": "^9.1.0",
        "cross-spawn": "^6.0.5",
        "del": "^6.0.0",
        "download": "^8.0.0",
        "es5-ext": "0.10.53",
        "eslint": "^7.2.0",
        "eslint-config-airbnb": "^18.2.0",
        "eslint-config-prettier": "^8.3.0",
        "eslint-plugin-import": "^2.22.0",
        "eslint-plugin-jsx-a11y": "^6.3.1",
        "eslint-plugin-react": "^7.20.3",
        "eslint-plugin-react-hooks": "^4.0.0",
        "expose-loader": "^3.1.0",
        "flat": "^5.0.2",
        "get-port": "^5.1.1",
        "gulp": "^4.0.0",
        "gulp-typescript": "^5.0.0",
        "mocha": "^9.2.2",
        "mocha-junit-reporter": "^2.0.2",
        "mocha-multi-reporters": "^1.1.7",
        "nock": "^10.0.6",
        "node-has-native-dependencies": "^1.0.2",
        "node-loader": "^1.0.2",
        "node-polyfill-webpack-plugin": "^1.1.4",
        "nyc": "^15.0.0",
        "prettier": "^2.0.2",
        "rewiremock": "^3.13.0",
        "rimraf": "^3.0.2",
        "shortid": "^2.2.8",
        "sinon": "^13.0.1",
        "source-map-support": "^0.5.12",
        "ts-loader": "^9.2.8",
        "ts-mockito": "^2.5.0",
        "ts-node": "^10.7.0",
        "tsconfig-paths-webpack-plugin": "^3.2.0",
        "typemoq": "^2.1.0",
        "typescript": "4.5.5",
        "uuid": "^8.3.2",
        "vsce": "^2.6.6",
        "vscode-debugadapter-testsupport": "^1.27.0",
        "vscode-nls-dev": "^4.0.0",
        "webpack": "^5.70.0",
        "webpack-bundle-analyzer": "^4.5.0",
        "webpack-cli": "^4.9.2",
        "webpack-fix-default-import-plugin": "^1.0.3",
        "webpack-merge": "^5.8.0",
        "webpack-node-externals": "^3.0.0",
        "webpack-require-from": "^1.8.6",
        "yargs": "^15.3.1"
    },
    "__metadata": {
        "id": "f1f59ae4-9318-4f3c-a9b5-81b2eaa5f8a5",
        "publisherDisplayName": "Microsoft",
        "publisherId": "998b010b-e2af-44a5-a6cd-0b5fd3b9b6f8"
    }
}<|MERGE_RESOLUTION|>--- conflicted
+++ resolved
@@ -2,11 +2,7 @@
     "name": "python",
     "displayName": "Python",
     "description": "IntelliSense (Pylance), Linting, Debugging (multi-threaded, remote), Jupyter Notebooks, code formatting, refactoring, unit tests, and more.",
-<<<<<<< HEAD
     "version": "2022.19.0-dev",
-=======
-    "version": "2022.18.1",
->>>>>>> 5b2cd465
     "featureFlags": {
         "usingNewInterpreterStorage": true
     },
@@ -44,11 +40,7 @@
         "theme": "dark"
     },
     "engines": {
-<<<<<<< HEAD
-        "vscode": "^1.73.0-insider"
-=======
         "vscode": "^1.73.0"
->>>>>>> 5b2cd465
     },
     "keywords": [
         "python",
