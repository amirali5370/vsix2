--- conflicted
+++ resolved
@@ -2,13 +2,8 @@
     "name": "python",
     "displayName": "Python",
     "description": "Linting, Debugging (multi-threaded, remote), Intellisense, code formatting, refactoring, unit tests, snippets, and more.",
-<<<<<<< HEAD
     "version": "2018.11.0-rc",
-    "languageServerVersion": "0.1.60",
-=======
-    "version": "2018.11.0-beta",
     "languageServerVersion": "0.1.65",
->>>>>>> 1fae6176
     "publisher": "ms-python",
     "author": {
         "name": "Microsoft Corporation"
