{
    "name": "python",
    "displayName": "Python",
    "description": "Linting, Debugging (multi-threaded, remote), Intellisense, code formatting, refactoring, unit tests, snippets, and more.",
    "version": "2018.5.0-alpha",
    "publisher": "ms-python",
    "author": {
        "name": "Microsoft Corporation"
    },
    "license": "MIT",
    "homepage": "https://github.com/Microsoft/vscode-python",
    "repository": {
        "type": "git",
        "url": "https://github.com/Microsoft/vscode-python"
    },
    "bugs": {
        "url": "https://github.com/Microsoft/vscode-python/issues"
    },
    "qna": "https://stackoverflow.com/questions/tagged/visual-studio-code+python",
    "badges": [
        {
            "url": "https://travis-ci.org/Microsoft/vscode-python.svg?branch=master",
            "href": "https://travis-ci.org/Microsoft/vscode-python",
            "description": "Continuous integration (Travis)"
        },
        {
            "url": "https://ci.appveyor.com/api/projects/status/s0pt8d79gqw222j7?svg=true",
            "href": "https://ci.appveyor.com/project/DonJayamanne/vscode-python-v3vd6/branch/master",
            "description": "Continuous integration (AppVeyor)"
        },
        {
            "url": "https://codecov.io/gh/Microsoft/vscode-python/branch/master/graph/badge.svg",
            "href": "https://codecov.io/gh/Microsoft/vscode-python",
            "description": "Test coverage"
        }
    ],
    "icon": "icon.png",
    "galleryBanner": {
        "color": "#1e415e",
        "theme": "dark"
    },
    "engines": {
        "vscode": "^1.18.0"
    },
    "recommendations": [
        "donjayamanne.jupyter"
    ],
    "keywords": [
        "python",
        "django",
        "unittest",
        "multi-root ready"
    ],
    "categories": [
        "Programming Languages",
        "Debuggers",
        "Linters",
        "Snippets",
        "Formatters",
        "Other"
    ],
    "activationEvents": [
        "onLanguage:python",
        "onDebugResolve:python",
        "onDebugResolve:pythonExperimental",
        "onCommand:python.execInTerminal",
        "onCommand:python.sortImports",
        "onCommand:python.runtests",
        "onCommand:python.debugtests",
        "onCommand:python.setInterpreter",
        "onCommand:python.setShebangInterpreter",
        "onCommand:python.viewTestUI",
        "onCommand:python.viewTestOutput",
        "onCommand:python.selectAndRunTestMethod",
        "onCommand:python.selectAndDebugTestMethod",
        "onCommand:python.selectAndRunTestFile",
        "onCommand:python.runCurrentTestFile",
        "onCommand:python.runFailedTests",
        "onCommand:python.execSelectionInTerminal",
        "onCommand:python.execSelectionInDjangoShell",
        "onCommand:python.buildWorkspaceSymbols",
        "onCommand:python.updateSparkLibrary",
        "onCommand:python.startREPL",
        "onCommand:python.goToPythonObject",
        "onCommand:python.setLinter",
        "onCommand:python.enableLinting",
        "onCommand:python.createTerminal"
    ],
    "main": "./out/client/extension",
    "contributes": {
        "snippets": [
            {
                "language": "python",
                "path": "./snippets/python.json"
            }
        ],
        "keybindings":[
            {
                "command": "python.execSelectionInTerminal",
                "key": "ctrl+enter",
                "when": "editorFocus && editorHasSelection && editorLangId == python"
            }
        ],
        "commands": [
            {
                "command": "python.sortImports",
                "title": "%python.command.python.sortImports.title%",
                "category": "Python Refactor"
            },
            {
                "command": "python.startREPL",
                "title": "%python.command.python.startREPL.title%",
                "category": "Python"
            },
            {
                "command": "python.createTerminal",
                "title": "%python.command.python.createTerminal.title%",
                "category": "Python"
            },
            {
                "command": "python.buildWorkspaceSymbols",
                "title": "%python.command.python.buildWorkspaceSymbols.title%",
                "category": "Python"
            },
            {
                "command": "python.runtests",
                "title": "%python.command.python.runtests.title%",
                "category": "Python"
            },
            {
                "command": "python.debugtests",
                "title": "%python.command.python.debugtests.title%",
                "category": "Python"
            },
            {
                "command": "python.execInTerminal",
                "title": "%python.command.python.execInTerminal.title%",
                "category": "Python"
            },
            {
                "command": "python.setInterpreter",
                "title": "%python.command.python.setInterpreter.title%",
                "category": "Python"
            },
            {
                "command": "python.updateSparkLibrary",
                "title": "%python.command.python.updateSparkLibrary.title%",
                "category": "Python"
            },
            {
                "command": "python.refactorExtractVariable",
                "title": "%python.command.python.refactorExtractVariable.title%",
                "category": "Python Refactor"
            },
            {
                "command": "python.refactorExtractMethod",
                "title": "%python.command.python.refactorExtractMethod.title%",
                "category": "Python Refactor"
            },
            {
                "command": "python.viewTestOutput",
                "title": "%python.command.python.viewTestOutput.title%",
                "category": "Python"
            },
            {
                "command": "python.selectAndRunTestMethod",
                "title": "%python.command.python.selectAndRunTestMethod.title%",
                "category": "Python"
            },
            {
                "command": "python.selectAndDebugTestMethod",
                "title": "%python.command.python.selectAndDebugTestMethod.title%",
                "category": "Python"
            },
            {
                "command": "python.selectAndRunTestFile",
                "title": "%python.command.python.selectAndRunTestFile.title%",
                "category": "Python"
            },
            {
                "command": "python.runCurrentTestFile",
                "title": "%python.command.python.runCurrentTestFile.title%",
                "category": "Python"
            },
            {
                "command": "python.runFailedTests",
                "title": "%python.command.python.runFailedTests.title%",
                "category": "Python"
            },
            {
                "command": "python.execSelectionInTerminal",
                "title": "%python.command.python.execSelectionInTerminal.title%",
                "category": "Python"
            },
            {
                "command": "python.execSelectionInDjangoShell",
                "title": "%python.command.python.execSelectionInDjangoShell.title%",
                "category": "Python"
            },
            {
                "command": "python.goToPythonObject",
                "title": "%python.command.python.goToPythonObject.title%",
                "category": "Python"
            },
            {
                "command": "python.setLinter",
                "title": "%python.command.python.setLinter.title%",
                "category": "Python"
            },
            {
                "command": "python.enableLinting",
                "title": "%python.command.python.enableLinting.title%",
                "category": "Python"
            },
            {
                "command": "python.runLinting",
                "title": "%python.command.python.runLinting.title%",
                "category": "Python"
            }
        ],
        "menus": {
            "editor/context": [
                {
                    "command": "python.refactorExtractVariable",
                    "title": "Refactor: Extract Variable",
                    "group": "Refactor",
                    "when": "editorHasSelection && editorLangId == python"
                },
                {
                    "command": "python.refactorExtractMethod",
                    "title": "Refactor: Extract Method",
                    "group": "Refactor",
                    "when": "editorHasSelection && editorLangId == python"
                },
                {
                    "command": "python.sortImports",
                    "title": "Refactor: Sort Imports",
                    "group": "Refactor",
                    "when": "editorLangId == python"
                },
                {
                    "command": "python.execSelectionInTerminal",
                    "group": "Python",
                    "when": "editorHasSelection && editorLangId == python"
                },
                {
                    "command": "python.execSelectionInDjangoShell",
                    "group": "Python",
                    "when": "editorHasSelection && editorLangId == python && python.isDjangoProject"
                },
                {
                    "when": "resourceLangId == python",
                    "command": "python.execInTerminal",
                    "group": "Python"
                },
                {
                    "when": "resourceLangId == python",
                    "command": "python.runCurrentTestFile",
                    "group": "Python"
                }
            ],
            "explorer/context": [
                {
                    "when": "resourceLangId == python",
                    "command": "python.runtests",
                    "group": "Python"
                },
                {
                    "when": "resourceLangId == python",
                    "command": "python.debugtests",
                    "group": "Python"
                },
                {
                    "when": "resourceLangId == python",
                    "command": "python.execInTerminal",
                    "group": "Python"
                }
            ]
        },
        "debuggers": [
            {
                "type": "python",
                "label": "Python",
                "languages": [
                    "python"
                ],
                "enableBreakpointsFor": {
                    "languageIds": [
                        "python",
                        "html"
                    ]
                },
                "aiKey": "AIF-d9b70cd4-b9f9-4d70-929b-a071c400b217",
                "program": "./out/client/debugger/Main.js",
                "runtime": "node",
                "configurationSnippets": [
                    {
                        "label": "%python.snippet.launch.standard.label%",
                        "description": "%python.snippet.launch.standard.description%",
                        "body": {
                            "name": "Python: Current File",
                            "type": "python",
                            "request": "launch",
                            "program": "^\"\\${file}\""
                        }
                    },
                    {
                        "label": "%python.snippet.launch.pyspark.label%",
                        "description": "%python.snippet.launch.pyspark.description%",
                        "body": {
                            "name": "PySpark",
                            "type": "python",
                            "request": "launch",
                            "osx": {
                                "pythonPath": "^\"\\${env:SPARK_HOME}/bin/spark-submit\""
                            },
                            "windows": {
                                "pythonPath": "^\"\\${env:SPARK_HOME}/bin/spark-submit.cmd\""
                            },
                            "linux": {
                                "pythonPath": "^\"\\${env:SPARK_HOME}/bin/spark-submit\""
                            },
                            "program": "^\"\\${file}\""
                        }
                    },
                    {
                        "label": "%python.snippet.launch.module.label%",
                        "description": "%python.snippet.launch.module.description%",
                        "body": {
                            "name": "Python Module",
                            "type": "python",
                            "request": "launch",
                            "module": "module.name"
                        }
                    },
                    {
                        "label": "%python.snippet.launch.terminal.label%",
                        "description": "%python.snippet.launch.terminal.description%",
                        "body": {
                            "name": "Integrated Terminal/Console",
                            "type": "python",
                            "request": "launch",
                            "program": "^\"\\${file}\"",
                            "console": "integratedTerminal"
                        }
                    },
                    {
                        "label": "%python.snippet.launch.externalTerminal.label%",
                        "description": "%python.snippet.launch.externalTerminal.description%",
                        "body": {
                            "name": "External Terminal/Console",
                            "type": "python",
                            "request": "launch",
                            "program": "^\"\\${file}\"",
                            "console": "externalTerminal"
                        }
                    },
                    {
                        "label": "%python.snippet.launch.django.label%",
                        "description": "%python.snippet.launch.django.description%",
                        "body": {
                            "name": "Django",
                            "type": "python",
                            "request": "launch",
                            "program": "^\"\\${workspaceFolder}/manage.py\"",
                            "args": [
                                "runserver",
                                "--noreload",
                                "--nothreading"
                            ],
                            "debugOptions": [
                                "RedirectOutput",
                                "Django"
                            ]
                        }
                    },
                    {
                        "label": "%python.snippet.launch.flask.label%",
                        "description": "%python.snippet.launch.flask.description%",
                        "body": {
                            "name": "Flask",
                            "type": "python",
                            "request": "launch",
                            "stopOnEntry": false,
                            "pythonPath": "^\"\\${config:python.pythonPath}\"",
                            "module": "flask",
                            "cwd": "^\"\\${workspaceFolder}\"",
                            "env": {
                                "FLASK_APP": "^\"\\${workspaceFolder}/app.py\""
                            },
                            "args": [
                                "run",
                                "--no-debugger",
                                "--no-reload"
                            ]
                        }
                    },
                    {
                        "label": "%python.snippet.launch.flaskOld.label%",
                        "description": "%python.snippet.launch.flaskOld.description%",
                        "body": {
                            "name": "Flask (0.10.x or earlier)",
                            "type": "python",
                            "request": "launch",
                            "program": "^\"\\${workspaceFolder}/run.py\""
                        }
                    },
                    {
                        "label": "%python.snippet.launch.pyramid.label%",
                        "description": "%python.snippet.launch.pyramid.description%",
                        "body": {
                            "name": "Pyramid",
                            "type": "python",
                            "request": "launch",
                            "args": [
                                "^\"\\${workspaceFolder}/development.ini\""
                            ],
                            "debugOptions": [
                                "RedirectOutput",
                                "Pyramid"
                            ]
                        }
                    },
                    {
                        "label": "%python.snippet.launch.watson.label%",
                        "description": "%python.snippet.launch.watson.description%",
                        "body": {
                            "name": "Watson",
                            "type": "python",
                            "request": "launch",
                            "program": "^\"\\${workspaceFolder}/console.py\"",
                            "args": [
                                "dev",
                                "runserver",
                                "--noreload=True"
                            ]
                        }
                    },
                    {
                        "label": "%python.snippet.launch.scrapy.label%",
                        "description": "%python.snippet.launch.scrapy.description%",
                        "body": {
                            "name": "Scrapy",
                            "type": "python",
                            "request": "launch",
                            "program": "~/.virtualenvs/scrapy/bin/scrapy",
                            "args": [
                                "crawl",
                                "specs",
                                "-o",
                                "bikes.json"
                            ],
                            "console": "integratedTerminal"
                        }
                    },
                    {
                        "label": "%python.snippet.launch.attach.label%",
                        "description": "%python.snippet.launch.attach.description%",
                        "body": {
                            "name": "Attach (Remote Debug)",
                            "type": "python",
                            "request": "attach",
                            "localRoot": "^\"\\${workspaceFolder}\"",
                            "remoteRoot": "^\"\\${workspaceFolder}\"",
                            "port": 3000,
                            "secret": "my_secret",
                            "host": "localhost"
                        }
                    }
                ],
                "configurationAttributes": {
                    "launch": {
                        "properties": {
                            "module": {
                                "type": "string",
                                "description": "Name of the module to be debugged.",
                                "default": ""
                            },
                            "program": {
                                "type": "string",
                                "description": "Absolute path to the program.",
                                "default": "${file}"
                            },
                            "pythonPath": {
                                "type": "string",
                                "description": "Path (fully qualified) to python executable. Defaults to the value in settings.json",
                                "default": "${config:python.pythonPath}"
                            },
                            "args": {
                                "type": "array",
                                "description": "Command line arguments passed to the program",
                                "default": [],
                                "items": {
                                    "type": "string"
                                }
                            },
                            "stopOnEntry": {
                                "type": "boolean",
                                "description": "Automatically stop after launch.",
                                "default": false
                            },
                            "console": {
                                "enum": [
                                    "none",
                                    "integratedTerminal",
                                    "externalTerminal"
                                ],
                                "description": "Where to launch the debug target: internal console, integrated terminal, or external terminal.",
                                "default": "integratedTerminal"
                            },
                            "cwd": {
                                "type": "string",
                                "description": "Absolute path to the working directory of the program being debugged. Default is the root directory of the file (leave empty).",
                                "default": "${workspaceFolder}"
                            },
                            "debugOptions": {
                                "type": "array",
                                "description": "Advanced options, view read me for further details.",
                                "items": {
                                    "type": "string",
                                    "enum": [
                                        "RedirectOutput",
                                        "DebugStdLib",
                                        "BreakOnSystemExitZero",
                                        "Django",
                                        "Sudo",
                                        "IgnoreDjangoTemplateWarnings",
                                        "Pyramid"
                                    ]
                                },
                                "default": [
                                    "RedirectOutput"
                                ]
                            },
                            "exceptionHandling": {
                                "description": "List of exception types and how they are handled during debugging (ignore, always break or break only if unhandled).",
                                "properties": {
                                    "ignore": {
                                        "type": "array",
                                        "description": "Never break into these exceptions, e.g. 'copy.Error'",
                                        "default": [],
                                        "items": {
                                            "type": "string"
                                        }
                                    },
                                    "always": {
                                        "type": "array",
                                        "description": "Always break into these exceptions, e.g. 'copy.Error'",
                                        "default": [],
                                        "items": {
                                            "type": "string"
                                        }
                                    },
                                    "unhandled": {
                                        "type": "array",
                                        "description": "Break into these exceptions if they aren't handled, e.g. 'copy.Error'",
                                        "default": [],
                                        "items": {
                                            "type": "string"
                                        }
                                    }
                                }
                            },
                            "env": {
                                "type": "object",
                                "description": "Environment variables defined as a key value pair. Property ends up being the Environment Variable and the value of the property ends up being the value of the Env Variable.",
                                "default": {}
                            },
                            "envFile": {
                                "type": "string",
                                "description": "Absolute path to a file containing environment variable definitions.",
                                "default": "${workspaceFolder}/.env"
                            },
                            "port": {
                                "type": "number",
                                "description": "Debug port (default is 0, resulting in the use of a dynamic port).",
                                "default": 0
                            },
                            "host": {
                                "type": "string",
                                "description": "IP address of the of the local debug server (default is localhost).",
                                "default": "localhost"
                            },
                            "logToFile": {
                                "type": "boolean",
                                "description": "Enable logging of debugger events to a log file.",
                                "default": false
                            }
                        }
                    },
                    "attach": {
                        "required": [
                            "localRoot",
                            "remoteRoot"
                        ],
                        "properties": {
                            "localRoot": {
                                "type": "string",
                                "description": "Local source root that corrresponds to the 'remoteRoot'.",
                                "default": "${workspaceFolder}"
                            },
                            "remoteRoot": {
                                "type": "string",
                                "description": "The source root of the remote host.",
                                "default": ""
                            },
                            "port": {
                                "type": "number",
                                "description": "Debug port to attach",
                                "default": 0
                            },
                            "host": {
                                "type": "string",
                                "description": "IP Address of the of remote server (default is localhost or use 127.0.0.1).",
                                "default": "localhost"
                            },
                            "secret": {
                                "type": "string",
                                "description": "Secret used to authenticate for remote debugging.",
                                "default": ""
                            },
                            "logToFile": {
                                "type": "boolean",
                                "description": "Enable logging of debugger events to a log file.",
                                "default": false
                            }
                        }
                    }
                },
                "initialConfigurations": [
                    {
                        "name": "Python: Current File",
                        "type": "python",
                        "request": "launch",
                        "program": "${file}"
                    },
                    {
                        "name": "Python: Attach",
                        "type": "python",
                        "request": "attach",
                        "localRoot": "${workspaceFolder}",
                        "remoteRoot": "${workspaceFolder}",
                        "port": 3000,
                        "secret": "my_secret",
                        "host": "localhost"
                    },
                    {
                        "name": "Python: Terminal (integrated)",
                        "type": "python",
                        "request": "launch",
                        "program": "${file}",
                        "console": "integratedTerminal"
                    },
                    {
                        "name": "Python: Terminal (external)",
                        "type": "python",
                        "request": "launch",
                        "program": "${file}",
                        "console": "externalTerminal"
                    },
                    {
                        "name": "Python: Django",
                        "type": "python",
                        "request": "launch",
                        "program": "${workspaceFolder}/manage.py",
                        "args": [
                            "runserver",
                            "--noreload",
                            "--nothreading"
                        ],
                        "debugOptions": [
                            "RedirectOutput",
                            "Django"
                        ]
                    },
                    {
                        "name": "Python: Flask (0.11.x or later)",
                        "type": "python",
                        "request": "launch",
                        "module": "flask",
                        "env": {
                            "FLASK_APP": "${workspaceFolder}/app.py"
                        },
                        "args": [
                            "run",
                            "--no-debugger",
                            "--no-reload"
                        ]
                    },
                    {
                        "name": "Python: Module",
                        "type": "python",
                        "request": "launch",
                        "module": "module.name"
                    },
                    {
                        "name": "Python: Pyramid",
                        "type": "python",
                        "request": "launch",
                        "args": [
                            "${workspaceFolder}/development.ini"
                        ],
                        "debugOptions": [
                            "RedirectOutput",
                            "Pyramid"
                        ]
                    },
                    {
                        "name": "Python: Watson",
                        "type": "python",
                        "request": "launch",
                        "program": "${workspaceFolder}/console.py",
                        "args": [
                            "dev",
                            "runserver",
                            "--noreload=True"
                        ]
                    },
                    {
                        "name": "Python: All debug Options",
                        "type": "python",
                        "request": "launch",
                        "pythonPath": "${config:python.pythonPath}",
                        "program": "${file}",
                        "module": "module.name",
                        "env": {
                            "VAR1": "1",
                            "VAR2": "2"
                        },
                        "envFile": "${workspaceFolder}/.env",
                        "args": [
                            "arg1",
                            "arg2"
                        ],
                        "debugOptions": [
                            "RedirectOutput"
                        ]
                    }
                ]
            },
            {
                "type": "pythonExperimental",
                "label": "Python Experimental",
                "languages": [
                    "python"
                ],
                "enableBreakpointsFor": {
                    "languageIds": [
                        "python",
                        "html"
                    ]
                },
                "aiKey": "AIF-d9b70cd4-b9f9-4d70-929b-a071c400b217",
                "program": "./out/client/debugger/mainV2.js",
                "runtime": "node",
                "configurationSnippets": [
                    {
                        "label": "Python Experimental: Terminal (integrated)",
                        "description": "%python.snippet.launch.terminal.description%",
                        "body": {
                            "name": "Python Experimental: Terminal (integrated)",
                            "type": "pythonExperimental",
                            "request": "launch",
                            "program": "^\"\\${file}\"",
                            "console": "integratedTerminal"
                        }
                    },
                    {
                        "label": "Python Experimental: Terminal (external)",
                        "description": "%python.snippet.launch.externalTerminal.description%",
                        "body": {
                            "name": "Python Experimental: Terminal (external)",
                            "type": "pythonExperimental",
                            "request": "launch",
                            "program": "^\"\\${file}\"",
                            "console": "externalTerminal"
                        }
                    },
                    {
                        "label": "Python Experimental: Django",
                        "description": "%python.snippet.launch.django.description%",
                        "body": {
                            "name": "Django",
                            "type": "pythonExperimental",
                            "request": "launch",
                            "program": "^\"\\${workspaceFolder}/manage.py\"",
                            "args": [
                                "runserver",
                                "--noreload",
                                "--nothreading"
                            ],
                            "django": true
                        }
                    },
                    {
                        "label": "Python Experimental: Flask",
                        "description": "%python.snippet.launch.flask.description%",
                        "body": {
                            "name": "Flask",
                            "type": "pythonExperimental",
                            "request": "launch",
                            "module": "flask",
                            "env": {
                                "FLASK_APP": "^\"\\${workspaceFolder}/app.py\""
                            },
                            "args": [
                                "run",
                                "--no-debugger",
                                "--no-reload"
                            ],
                            "jinja": true
                        }
                    },
                    {
                        "label": "Python Experimental: PySpark",
                        "description": "%python.snippet.launch.pyspark.description%",
                        "body": {
                            "name": "PySpark",
                            "type": "pythonExperimental",
                            "request": "launch",
                            "osx": {
                                "pythonPath": "^\"\\${env:SPARK_HOME}/bin/spark-submit\""
                            },
                            "windows": {
                                "pythonPath": "^\"\\${env:SPARK_HOME}/bin/spark-submit.cmd\""
                            },
                            "linux": {
                                "pythonPath": "^\"\\${env:SPARK_HOME}/bin/spark-submit\""
                            },
                            "program": "^\"\\${file}\""
                        }
                    },
                    {
                        "label": "Python Experimental: Watson",
                        "description": "%python.snippet.launch.watson.description%",
                        "body": {
                            "name": "Watson",
                            "type": "pythonExperimental",
                            "request": "launch",
                            "program": "^\"\\${workspaceFolder}/console.py\"",
                            "args": [
                                "dev",
                                "runserver",
                                "--noreload=True"
                            ],
                            "jinja": true
                        }
                    },
                    {
                        "label": "Python Experimental: Scrapy",
                        "description": "%python.snippet.launch.scrapy.description%",
                        "body": {
                            "name": "Scrapy",
                            "type": "pythonExperimental",
                            "request": "launch",
                            "module": "scrapy",
                            "args": [
                                "crawl",
                                "specs",
                                "-o",
                                "bikes.json"
                            ]
                        }
                    },
                    {
                        "label": "Python Experimental: Pyramid",
                        "description": "%python.snippet.launch.pyramid.description%",
                        "body": {
                            "name": "Pyramid",
                            "type": "pythonExperimental",
                            "request": "launch",
                            "args": [
                                "^\"\\${workspaceFolder}/development.ini\""
                            ],
                            "pyramid": true,
                            "jinja": true
                        }
                    },
                    {
                        "label": "Python Experimental: Attach",
                        "description": "%python.snippet.launch.attach.description%",
                        "body": {
                            "name": "Attach (Remote Debug)",
                            "type": "pythonExperimental",
                            "request": "attach",
                            "port": 3000,
                            "host": "localhost"
                        }
                    }
                ],
                "configurationAttributes": {
                    "launch": {
                        "properties": {
                            "module": {
                                "type": "string",
                                "description": "Name of the module to be debugged.",
                                "default": ""
                            },
                            "program": {
                                "type": "string",
                                "description": "Absolute path to the program.",
                                "default": "${file}"
                            },
                            "pythonPath": {
                                "type": "string",
                                "description": "Path (fully qualified) to python executable. Defaults to the value in settings.json",
                                "default": "${config:python.pythonPath}"
                            },
                            "args": {
                                "type": "array",
                                "description": "Command line arguments passed to the program",
                                "default": [],
                                "items": {
                                    "type": "string"
                                }
                            },
                            "stopOnEntry": {
                                "type": "boolean",
                                "description": "Automatically stop after launch.",
                                "default": false
                            },
                            "console": {
                                "enum": [
                                    "none",
                                    "integratedTerminal",
                                    "externalTerminal"
                                ],
                                "description": "Where to launch the debug target: internal console, integrated terminal, or external terminal.",
                                "default": "integratedTerminal"
                            },
                            "cwd": {
                                "type": "string",
                                "description": "Absolute path to the working directory of the program being debugged. Default is the root directory of the file (leave empty).",
                                "default": "${workspaceFolder}"
                            },
                            "env": {
                                "type": "object",
                                "description": "Environment variables defined as a key value pair. Property ends up being the Environment Variable and the value of the property ends up being the value of the Env Variable.",
                                "default": {}
                            },
                            "envFile": {
                                "type": "string",
                                "description": "Absolute path to a file containing environment variable definitions.",
                                "default": "${workspaceFolder}/.env"
                            },
                            "port": {
                                "type": "number",
                                "description": "Debug port (default is 0, resulting in the use of a dynamic port).",
                                "default": 0
                            },
                            "host": {
                                "type": "string",
                                "description": "IP address of the of the local debug server (default is localhost).",
                                "default": "localhost"
                            },
                            "logToFile": {
                                "type": "boolean",
                                "description": "Enable logging of debugger events to a log file.",
                                "default": false
                            },
                            "redirectOutput": {
                                "type": "boolean",
                                "description": "Redirect output.",
                                "default": true
                            },
                            "debugStdLib": {
                                "type": "boolean",
                                "description": "Debug standard library code.",
                                "default": false
                            },
                            "django": {
                                "type": "boolean",
                                "description": "Django debugging.",
                                "default": false
                            },
                            "jinja": {
                                "enum": [
                                    true,
                                    false,
                                    null
                                ],
                                "description": "Jinja template debugging (e.g. Flask).",
                                "default": null
                            },
                            "sudo": {
                                "type": "boolean",
                                "description": "Running debug program under elevated permissions (on Unix).",
                                "default": false
                            },
                            "pyramid": {
                                "type": "boolean",
                                "description": "Whether debugging Pyramid applications",
                                "default": false
                            }
                        }
                    },
                    "attach": {
                        "required": [
                            "port"
                        ],
                        "properties": {
                            "port": {
                                "type": "number",
                                "description": "Debug port to attach",
                                "default": 0
                            },
                            "host": {
                                "type": "string",
                                "description": "IP Address of the of remote server (default is localhost or use 127.0.0.1).",
                                "default": "localhost"
                            },
                            "pathMappings": {
                                "type": "array",
                                "label": "Path mappings.",
                                "items": {
                                    "type": "object",
                                    "label": "Path mapping",
                                    "required": [
                                        "localRoot",
                                        "remoteRoot"
                                    ],
                                    "properties": {
                                        "localRoot": {
                                            "type": "string",
                                            "label": "Local source root.",
                                            "default": "${workspaceFolder}"
                                        },
                                        "remoteRoot": {
                                            "type": "string",
                                            "label": "Remote source root.",
                                            "default": ""
                                        }
                                    }
                                },
                                "default": []
                            },
                            "logToFile": {
                                "type": "boolean",
                                "description": "Enable logging of debugger events to a log file.",
                                "default": false
                            },
                            "redirectOutput": {
                                "type": "boolean",
                                "description": "Redirect output.",
                                "default": true
                            },
                            "debugStdLib": {
                                "type": "boolean",
                                "description": "Debug standard library code.",
                                "default": false
                            },
                            "django": {
                                "type": "boolean",
                                "description": "Django debugging.",
                                "default": false
                            },
                            "jinja": {
                                "enum": [
                                    true,
                                    false,
                                    null
                                ],
                                "description": "Jinja template debugging (e.g. Flask).",
                                "default": null
                            }
                        }
                    }
                },
                "initialConfigurations": [
                    {
                        "name": "Python Experimental: Current File (Integrated Terminal)",
                        "type": "pythonExperimental",
                        "request": "launch",
                        "program": "${file}",
                        "console": "integratedTerminal"
                    },
                    {
                        "name": "Python Experimental: Attach",
                        "type": "pythonExperimental",
                        "request": "attach",
                        "port": 3000,
                        "host": "localhost"
                    },
                    {
                        "name": "Python Experimental: Django",
                        "type": "pythonExperimental",
                        "request": "launch",
                        "program": "${workspaceFolder}/manage.py",
                        "console": "integratedTerminal",
                        "args": [
                            "runserver",
                            "--noreload",
                            "--nothreading"
                        ],
                        "django": true
                    },
                    {
                        "name": "Python Experimental: Flask",
                        "type": "pythonExperimental",
                        "request": "launch",
                        "module": "flask",
                        "env": {
                            "FLASK_APP": "${workspaceFolder}/app.py"
                        },
                        "args": [
                            "run",
                            "--no-debugger",
                            "--no-reload"
                        ],
                        "jinja": true
                    },
                    {
                        "name": "Python Experimental: Current File (External Terminal)",
                        "type": "pythonExperimental",
                        "request": "launch",
                        "program": "${file}",
                        "console": "externalTerminal"
                    }
                ]
            }
        ],
        "configuration": {
            "type": "object",
            "title": "Python Configuration",
            "properties": {
                "python.autoComplete.addBrackets": {
                    "type": "boolean",
                    "default": false,
                    "description": "Automatically add brackets for functions.",
                    "scope": "resource"
                },
                "python.autoComplete.extraPaths": {
                    "type": "array",
                    "default": [],
                    "description": "List of paths to libraries and the like that need to be imported by auto complete engine. E.g. when using Google App SDK, the paths are not in system path, hence need to be added into this list.",
                    "scope": "resource"
                },
                "python.autoComplete.preloadModules": {
                    "type": "array",
                    "items": {
                        "type": "string"
<<<<<<< HEAD
                    }
                },
                "python.envFile": {
                    "type": "string",
                    "description": "Absolute path to a file containing environment variable definitions.",
                    "default": "${workspaceFolder}/.env",
                    "scope": "resource"
                },
                "python.jediEnabled": {
                    "type": "boolean",
                    "default": true,
                    "description": "Enables Jedi as IntelliSense engine instead of Microsoft Python Analysis Engine.",
                    "scope": "resource"
                },
                "python.jediPath": {
                    "type": "string",
                    "default": "",
                    "description": "Path to directory containing the Jedi library (this path will contain the 'Jedi' sub directory).",
                    "scope": "resource"
                },
                "python.jediMemoryLimit": {
                    "type": "number",
                    "default": 0,
                    "description": "Memory limit for the Jedi completion engine in megabytes. Zero (default) means 1024 MB. -1 means unlimited (disable memory limit check)",
=======
                    },
                    "default": [],
                    "description": "Comma delimited list of modules preloaded to speed up Auto Complete (e.g. add Numpy, Pandas, etc, items slow to load when autocompleting).",
>>>>>>> d420c348
                    "scope": "resource"
                },
                "python.autoComplete.showAdvancedMembers": {
                    "type": "boolean",
                    "default": false,
                    "description": "Controls appearance of methods with double underscores in the completion list.",
                    "scope": "resource"
                },
                "python.disableInstallationCheck": {
                    "type": "boolean",
                    "default": false,
                    "description": "Whether to check if Python is installed (also warn when using the macOS-installed Python).",
                    "scope": "resource"
                },
                "python.disablePromptForFeatures": {
                    "type": "array",
                    "default": [],
                    "description": "Do not display a prompt to install these features",
                    "items": {
                        "type": "string",
                        "default": "pylint",
                        "description": "Feature",
                        "enum": [
                            "flake8",
                            "mypy",
                            "pep8",
                            "pylama",
                            "prospector",
                            "pydocstyle",
                            "pylint"
                        ]
                    },
                    "scope": "resource"
                },
                "python.envFile": {
                    "type": "string",
                    "description": "Absolute path to a file containing environment variable definitions.",
                    "default": "${workspaceFolder}/.env",
                    "scope": "resource"
                },
                "python.formatting.autopep8Args": {
                    "type": "array",
                    "description": "Arguments passed in. Each argument is a separate item in the array.",
                    "default": [],
                    "items": {
                        "type": "string"
                    },
                    "scope": "resource"
                },
                "python.formatting.autopep8Path": {
                    "type": "string",
                    "default": "autopep8",
                    "description": "Path to autopep8, you can use a custom version of autopep8 by modifying this setting to include the full path.",
                    "scope": "resource"
                },
                "python.formatting.provider": {
                    "type": "string",
                    "default": "autopep8",
                    "description": "Provider for formatting. Possible options include 'autopep8' and 'yapf'.",
                    "enum": [
                        "autopep8",
                        "yapf",
                        "none"
                    ],
                    "scope": "resource"
                },
                "python.formatting.yapfArgs": {
                    "type": "array",
                    "description": "Arguments passed in. Each argument is a separate item in the array.",
                    "default": [],
                    "items": {
                        "type": "string"
                    },
                    "scope": "resource"
                },
                "python.formatting.yapfPath": {
                    "type": "string",
                    "default": "yapf",
                    "description": "Path to yapf, you can use a custom version of yapf by modifying this setting to include the full path.",
                    "scope": "resource"
                },
                "python.globalModuleInstallation": {
                    "type": "boolean",
                    "default": false,
                    "description": "Whether to install Python modules globally when not using an environment.",
                    "scope": "resource"
                },
                "python.jediMemoryLimit": {
                    "type": "number",
                    "default": 0,
                    "description": "Memory limit for the Jedi completion engine in megabytes. Zero (default) means 1024 MB. -1 means unlimited (disable memory limit check)",
                    "scope": "resource"
                },
                "python.jediPath": {
                    "type": "string",
                    "default": "",
                    "description": "Path to directory containing the Jedi library (this path will contain the 'Jedi' sub directory).",
                    "scope": "resource"
                },
                "python.linting.enabled": {
                    "type": "boolean",
                    "default": true,
                    "description": "Whether to lint Python files.",
                    "scope": "resource"
                },
                "python.linting.flake8Args": {
                    "type": "array",
                    "description": "Arguments passed in. Each argument is a separate item in the array.",
                    "default": [],
                    "items": {
                        "type": "string"
                    },
                    "scope": "resource"
                },
                "python.linting.flake8CategorySeverity.E": {
                    "type": "string",
                    "default": "Error",
                    "description": "Severity of Flake8 message type 'E'.",
                    "enum": [
                        "Hint",
                        "Error",
                        "Information",
                        "Warning"
                    ],
                    "scope": "resource"
                },
                "python.linting.flake8CategorySeverity.F": {
                    "type": "string",
                    "default": "Error",
                    "description": "Severity of Flake8 message type 'F'.",
                    "enum": [
                        "Hint",
                        "Error",
                        "Information",
                        "Warning"
                    ],
                    "scope": "resource"
                },
                "python.linting.flake8CategorySeverity.W": {
                    "type": "string",
                    "default": "Warning",
                    "description": "Severity of Flake8 message type 'W'.",
                    "enum": [
                        "Hint",
                        "Error",
                        "Information",
                        "Warning"
                    ],
                    "scope": "resource"
                },
                "python.linting.flake8Enabled": {
                    "type": "boolean",
                    "default": false,
                    "description": "Whether to lint Python files using flake8",
                    "scope": "resource"
                },
                "python.linting.flake8Path": {
                    "type": "string",
                    "default": "flake8",
                    "description": "Path to flake8, you can use a custom version of flake8 by modifying this setting to include the full path.",
                    "scope": "resource"
                },
                "python.linting.ignorePatterns": {
                    "type": "array",
                    "description": "Patterns used to exclude files or folders from being linted.",
                    "default": [
                        ".vscode/*.py",
                        "**/site-packages/**/*.py"
                    ],
                    "items": {
                        "type": "string"
                    },
                    "scope": "resource"
                },
                "python.linting.lintOnSave": {
                    "type": "boolean",
                    "default": true,
                    "description": "Whether to lint Python files when saved.",
                    "scope": "resource"
                },
                "python.linting.maxNumberOfProblems": {
                    "type": "number",
                    "default": 100,
                    "description": "Controls the maximum number of problems produced by the server.",
                    "scope": "resource"
                },
                "python.linting.mypyArgs": {
                    "type": "array",
                    "description": "Arguments passed in. Each argument is a separate item in the array.",
                    "default": [
                        "--ignore-missing-imports",
                        "--follow-imports=silent"
                    ],
                    "items": {
                        "type": "string"
                    },
                    "scope": "resource"
                },
                "python.linting.mypyCategorySeverity.error": {
                    "type": "string",
                    "default": "Error",
                    "description": "Severity of Mypy message type 'Error'.",
                    "enum": [
                        "Hint",
                        "Error",
                        "Information",
                        "Warning"
                    ],
                    "scope": "resource"
                },
                "python.linting.mypyCategorySeverity.note": {
                    "type": "string",
                    "default": "Information",
                    "description": "Severity of Mypy message type 'Note'.",
                    "enum": [
                        "Hint",
                        "Error",
                        "Information",
                        "Warning"
                    ],
                    "scope": "resource"
                },
                "python.linting.mypyEnabled": {
                    "type": "boolean",
                    "default": false,
                    "description": "Whether to lint Python files using mypy.",
                    "scope": "resource"
                },
                "python.linting.mypyPath": {
                    "type": "string",
                    "default": "mypy",
                    "description": "Path to mypy, you can use a custom version of mypy by modifying this setting to include the full path.",
                    "scope": "resource"
                },
                "python.linting.pep8Args": {
                    "type": "array",
                    "description": "Arguments passed in. Each argument is a separate item in the array.",
                    "default": [],
                    "items": {
                        "type": "string"
                    },
                    "scope": "resource"
                },
                "python.linting.pep8CategorySeverity.E": {
                    "type": "string",
                    "default": "Error",
                    "description": "Severity of Pep8 message type 'E'.",
                    "enum": [
                        "Hint",
                        "Error",
                        "Information",
                        "Warning"
                    ],
                    "scope": "resource"
                },
                "python.linting.pep8CategorySeverity.W": {
                    "type": "string",
                    "default": "Warning",
                    "description": "Severity of Pep8 message type 'W'.",
                    "enum": [
                        "Hint",
                        "Error",
                        "Information",
                        "Warning"
                    ],
                    "scope": "resource"
                },
                "python.linting.pep8Enabled": {
                    "type": "boolean",
                    "default": false,
                    "description": "Whether to lint Python files using pep8",
                    "scope": "resource"
                },
                "python.linting.pep8Path": {
                    "type": "string",
                    "default": "pep8",
                    "description": "Path to pep8, you can use a custom version of pep8 by modifying this setting to include the full path.",
                    "scope": "resource"
                },
                "python.linting.prospectorArgs": {
                    "type": "array",
                    "description": "Arguments passed in. Each argument is a separate item in the array.",
                    "default": [],
                    "items": {
                        "type": "string"
                    },
                    "scope": "resource"
                },
                "python.linting.prospectorEnabled": {
                    "type": "boolean",
                    "default": false,
                    "description": "Whether to lint Python files using prospector.",
                    "scope": "resource"
                },
                "python.linting.prospectorPath": {
                    "type": "string",
                    "default": "prospector",
                    "description": "Path to Prospector, you can use a custom version of prospector by modifying this setting to include the full path.",
                    "scope": "resource"
                },
                "python.linting.pydocstyleArgs": {
                    "type": "array",
                    "description": "Arguments passed in. Each argument is a separate item in the array.",
                    "default": [],
                    "items": {
                        "type": "string"
                    },
                    "scope": "resource"
                },
                "python.linting.pydocstyleEnabled": {
                    "type": "boolean",
                    "default": false,
                    "description": "Whether to lint Python files using pydocstyle",
                    "scope": "resource"
                },
                "python.linting.pydocstylePath": {
                    "type": "string",
                    "default": "pydocstyle",
                    "description": "Path to pydocstyle, you can use a custom version of pydocstyle by modifying this setting to include the full path.",
                    "scope": "resource"
                },
                "python.linting.pylamaArgs": {
                    "type": "array",
                    "description": "Arguments passed in. Each argument is a separate item in the array.",
                    "default": [],
                    "items": {
                        "type": "string"
                    },
                    "scope": "resource"
                },
                "python.linting.pylamaEnabled": {
                    "type": "boolean",
                    "default": false,
                    "description": "Whether to lint Python files using pylama.",
                    "scope": "resource"
                },
                "python.linting.pylamaPath": {
                    "type": "string",
                    "default": "pylama",
                    "description": "Path to pylama, you can use a custom version of pylama by modifying this setting to include the full path.",
                    "scope": "resource"
                },
                "python.linting.pylintArgs": {
                    "type": "array",
                    "description": "Arguments passed in. Each argument is a separate item in the array.",
                    "default": [],
                    "items": {
                        "type": "string"
                    },
                    "scope": "resource"
                },
                "python.linting.pylintCategorySeverity.convention": {
                    "type": "string",
                    "default": "Information",
                    "description": "Severity of Pylint message type 'Convention/C'.",
                    "enum": [
                        "Hint",
                        "Error",
                        "Information",
                        "Warning"
                    ],
                    "scope": "resource"
                },
                "python.linting.pylintCategorySeverity.error": {
                    "type": "string",
                    "default": "Error",
                    "description": "Severity of Pylint message type 'Error/E'.",
                    "enum": [
                        "Hint",
                        "Error",
                        "Information",
                        "Warning"
                    ],
                    "scope": "resource"
                },
                "python.linting.pylintCategorySeverity.fatal": {
                    "type": "string",
                    "default": "Error",
                    "description": "Severity of Pylint message type 'Fatal/F'.",
                    "enum": [
                        "Hint",
                        "Error",
                        "Information",
                        "Warning"
                    ],
                    "scope": "resource"
                },
                "python.linting.pylintCategorySeverity.refactor": {
                    "type": "string",
                    "default": "Hint",
                    "description": "Severity of Pylint message type 'Refactor/R'.",
                    "enum": [
                        "Hint",
                        "Error",
                        "Information",
                        "Warning"
                    ],
                    "scope": "resource"
                },
                "python.linting.pylintCategorySeverity.warning": {
                    "type": "string",
                    "default": "Warning",
                    "description": "Severity of Pylint message type 'Warning/W'.",
                    "enum": [
                        "Hint",
                        "Error",
                        "Information",
                        "Warning"
                    ],
                    "scope": "resource"
                },
                "python.linting.pylintEnabled": {
                    "type": "boolean",
                    "default": true,
                    "description": "Whether to lint Python files using pylint.",
                    "scope": "resource"
                },
                "python.linting.pylintPath": {
                    "type": "string",
                    "default": "pylint",
                    "description": "Path to Pylint, you can use a custom version of pylint by modifying this setting to include the full path.",
                    "scope": "resource"
                },
                "python.linting.pylintUseMinimalCheckers": {
                    "type": "boolean",
                    "default": true,
                    "description": "Whether to run Pylint with minimal set of rules.",
                    "scope": "resource"
                },
                "python.pythonPath": {
                    "type": "string",
                    "default": "python",
                    "description": "Path to Python, you can use a custom version of Python by modifying this setting to include the full path.",
                    "scope": "resource"
                },
                "python.sortImports.args": {
                    "type": "array",
                    "description": "Arguments passed in. Each argument is a separate item in the array.",
                    "default": [],
                    "items": {
                        "type": "string"
                    },
                    "scope": "resource"
                },
                "python.sortImports.path": {
                    "type": "string",
                    "description": "Path to isort script, default using inner version",
                    "default": "",
                    "scope": "resource"
                },
                "python.terminal.activateEnvironment": {
                    "type": "boolean",
                    "default": true,
                    "description": "Activate Python Environment in Terminal created using the Extension.",
                    "scope": "resource"
                },
                "python.terminal.executeInFileDir": {
                    "type": "boolean",
                    "default": false,
                    "description": "When executing a file in the terminal, whether to use execute in the file's directory, instead of the current open folder.",
                    "scope": "resource"
                },
                "python.terminal.launchArgs": {
                    "type": "array",
                    "default": [],
                    "description": "Python launch arguments to use when executing a file in the terminal.",
                    "scope": "resource"
                },
                "python.unitTest.cwd": {
                    "type": "string",
                    "default": null,
                    "description": "Optional working directory for unit tests.",
                    "scope": "resource"
                },
                "python.unitTest.debugHost": {
                    "type": "number",
                    "default": "localhost",
                    "description": "IP Address of the of the local unit test server (default is localhost or use 127.0.0.1).",
                    "scope": "resource"
                },
                "python.unitTest.debugPort": {
                    "type": "number",
                    "default": 3000,
                    "description": "Port number used for debugging of unittests.",
                    "scope": "resource"
                },
                "python.unitTest.nosetestArgs": {
                    "type": "array",
                    "description": "Arguments passed in. Each argument is a separate item in the array.",
                    "default": [],
                    "items": {
                        "type": "string"
                    },
                    "scope": "resource"
                },
                "python.unitTest.nosetestsEnabled": {
                    "type": "boolean",
                    "default": false,
                    "description": "Whether to enable or disable unit testing using nosetests.",
                    "scope": "resource"
                },
                "python.unitTest.nosetestPath": {
                    "type": "string",
                    "default": "nosetests",
                    "description": "Path to nosetests, you can use a custom version of nosetests by modifying this setting to include the full path.",
                    "scope": "resource"
                },
                "python.unitTest.promptToConfigure": {
                    "type": "boolean",
                    "default": true,
                    "description": "Where to prompt to configure a test framework if potential tests directories are discovered.",
                    "scope": "resource"
                },
                "python.unitTest.pyTestArgs": {
                    "type": "array",
                    "description": "Arguments passed in. Each argument is a separate item in the array.",
                    "default": [],
                    "items": {
                        "type": "string"
                    },
                    "scope": "resource"
                },
                "python.unitTest.pyTestEnabled": {
                    "type": "boolean",
                    "default": false,
                    "description": "Whether to enable or disable unit testing using pytest.",
                    "scope": "resource"
                },
                "python.unitTest.pyTestPath": {
                    "type": "string",
                    "default": "pytest",
                    "description": "Path to pytest (pytest), you can use a custom version of pytest by modifying this setting to include the full path.",
                    "scope": "resource"
                },
                "python.unitTest.unittestArgs": {
                    "type": "array",
                    "description": "Arguments passed in. Each argument is a separate item in the array.",
                    "default": [
                        "-v",
                        "-s",
                        ".",
                        "-p",
                        "*test*.py"
                    ],
                    "items": {
                        "type": "string"
                    },
                    "scope": "resource"
                },
                "python.unitTest.unittestEnabled": {
                    "type": "boolean",
                    "default": false,
                    "description": "Whether to enable or disable unit testing using unittest.",
                    "scope": "resource"
                },
                "python.unitTest.useExperimentalDebugger": {
                    "type": "boolean",
                    "default": false,
                    "description": "Use the experimental debugger when debugging unit tests.",
                    "scope": "resource"
                },
                "python.venvFolders": {
                    "type": "array",
                    "default": [
                        "envs",
                        ".pyenv",
                        ".direnv"
                    ],
                    "description": "Folders in your home directory to look into for virtual environments.",
                    "scope": "resource",
                    "items": {
                        "type": "string"
                    }
                },
                "python.venvPath": {
                    "type": "string",
                    "default": "",
                    "description": "Path to folder with a list of Virtual Environments (e.g. ~/.pyenv, ~/Envs, ~/.virtualenvs).",
                    "scope": "resource"
                },
                "python.workspaceSymbols.ctagsPath": {
                    "type": "string",
                    "default": "ctags",
                    "description": "Fully qualilified path to the ctags executable (else leave as ctags, assuming it is in current path).",
                    "scope": "resource"
                },
                "python.workspaceSymbols.enabled": {
                    "type": "boolean",
                    "default": true,
                    "description": "Set to 'false' to disable Workspace Symbol provider using ctags.",
                    "scope": "resource"
                },
                "python.workspaceSymbols.exclusionPatterns": {
                    "type": "array",
                    "default": [
                        "**/site-packages/**"
                    ],
                    "items": {
                        "type": "string"
                    },
                    "description": "Pattern used to exclude files and folders from ctags See http://ctags.sourceforge.net/ctags.html.",
                    "scope": "resource"
                },
                "python.workspaceSymbols.rebuildOnFileSave": {
                    "type": "boolean",
                    "default": true,
                    "description": "Whether to re-build the tags file on when changes made to python files are saved.",
                    "scope": "resource"
                },
                "python.workspaceSymbols.rebuildOnStart": {
                    "type": "boolean",
                    "default": true,
                    "description": "Whether to re-build the tags file on start (defaults to true).",
                    "scope": "resource"
                },

                "python.workspaceSymbols.tagFilePath": {
                    "type": "string",
                    "default": "${workspaceFolder}/.vscode/tags",
                    "description": "Fully qualified path to tag file (exuberant ctag file), used to provide workspace symbols.",
                    "scope": "resource"
                }
            }
        },
        "languages": [
            {
                "id": "pip-requirements",
                "aliases": [
                    "pip requirements",
                    "requirements.txt"
                ],
                "filenames": [
                    "requirements.txt",
                    "requirements.in"
                ],
                "filenamePatterns": [
                    "*-requirements.txt",
                    "requirements-*.txt",
                    "*-requirements.in",
                    "requirements-*.in"
                ],
                "configuration": "./languages/pip-requirements.json"
            },
            {
                "id": "yaml",
                "filenames": [
                    ".condarc"
                ]
            }
        ],
        "grammars": [
            {
                "language": "pip-requirements",
                "scopeName": "source.pip-requirements",
                "path": "./syntaxes/pip-requirements.tmLanguage.json"
            }
        ],
        "jsonValidation": [
            {
                "fileMatch": ".condarc",
                "url": "./schemas/condarc.json"
            },
            {
                "fileMatch": "environment.yml",
                "url": "./schemas/conda-environment.json"
            },
            {
                "fileMatch": "meta.yaml",
                "url": "./schemas/conda-meta.json"
            }
        ],
        "yamlValidation": [
            {
                "fileMatch": ".condarc",
                "url": "./schemas/condarc.json"
            },
            {
                "fileMatch": "environment.yml",
                "url": "./schemas/conda-environment.json"
            },
            {
                "fileMatch": "meta.yaml",
                "url": "./schemas/conda-meta.json"
            }
        ]
    },
    "scripts": {
        "vscode:prepublish": "tsc -p ./",
        "compile": "tsc -watch -p ./",
        "postinstall": "node ./node_modules/vscode/bin/install",
        "test": "node ./out/test/standardTest.js && node ./out/test/multiRootTest.js",
        "testDebugger": "node ./out/test/debuggerTest.js",
        "testSingleWorkspace": "node ./out/test/standardTest.js",
        "testMultiWorkspace": "node ./out/test/multiRootTest.js",
        "testAnalysisEngine": "node ./out/test/analysisEngineTest.js",
        "precommit": "node gulpfile.js",
        "lint-staged": "node gulpfile.js",
        "lint": "tslint src/**/*.ts -t verbose",
        "clean": "gulp clean",
        "clean:ptvsd": "gulp clean:ptvsd",
        "cover:enable": "gulp cover:enable",
        "debugger-coverage": "gulp debugger-coverage"
    },
    "dependencies": {
        "arch": "2.1.0",
        "diff-match-patch": "1.0.0",
        "fs-extra": "4.0.3",
        "fuzzy": "0.1.3",
        "get-port": "3.2.0",
        "iconv-lite": "0.4.21",
        "inversify": "4.11.1",
        "line-by-line": "0.1.6",
        "lodash": "4.17.5",
        "md5": "2.2.1",
        "minimatch": "3.0.4",
        "named-js-regexp": "1.3.3",
        "node-stream-zip": "1.6.0",
        "opn": "5.3.0",
        "pidusage": "1.2.0",
        "reflect-metadata": "0.1.12",
        "request": "2.85.0",
        "request-progress": "3.0.0",
        "rxjs": "5.5.9",
        "semver": "5.5.0",
        "sudo-prompt": "8.2.0",
        "tmp": "0.0.29",
        "tree-kill": "1.2.0",
        "typescript-char": "0.0.0",
        "uint64be": "1.0.1",
        "unicode": "10.0.0",
        "untildify": "3.0.2",
        "vscode-debugadapter": "1.28.0",
        "vscode-debugprotocol": "1.28.0",
        "vscode-extension-telemetry": "0.0.15",
        "vscode-languageclient": "3.5.1",
        "vscode-languageserver": "3.5.1",
        "winreg": "1.2.4",
        "xml2js": "0.4.19"
    },
    "devDependencies": {
        "@types/chai": "^4.1.2",
        "@types/chai-as-promised": "^7.1.0",
        "@types/del": "^3.0.0",
        "@types/event-stream": "^3.3.33",
        "@types/fs-extra": "^5.0.1",
        "@types/get-port": "^3.2.0",
        "@types/glob": "^5.0.35",
        "@types/iconv-lite": "^0.0.1",
        "@types/istanbul": "^0.4.29",
        "@types/lodash": "^4.14.104",
        "@types/md5": "^2.1.32",
        "@types/mocha": "^2.2.48",
        "@types/node": "^9.4.7",
        "@types/semver": "^5.5.0",
        "@types/shortid": "^0.0.29",
        "@types/sinon": "^4.3.0",
        "@types/untildify": "^3.0.0",
        "@types/uuid": "^3.4.3",
        "@types/winreg": "^1.2.30",
        "@types/xml2js": "^0.4.2",
        "JSONStream": "^1.3.2",
        "azure-storage": "^2.8.1",
        "chai": "^4.1.2",
        "chai-as-promised": "^7.1.1",
        "codecov": "^3.0.0",
        "colors": "^1.2.1",
        "debounce": "^1.1.0",
        "decache": "^4.4.0",
        "del": "^3.0.0",
        "event-stream": "^3.3.4",
        "gulp": "^3.9.1",
        "gulp-debounced-watch": "^1.0.4",
        "gulp-filter": "^5.1.0",
        "gulp-gitmodified": "^1.1.1",
        "gulp-json-editor": "^2.2.2",
        "gulp-sourcemaps": "^2.6.4",
        "gulp-typescript": "^4.0.1",
        "gulp-watch": "^5.0.0",
        "husky": "^0.14.3",
        "is-running": "^2.1.0",
        "istanbul": "^0.4.5",
        "mocha": "^5.0.4",
        "relative": "^3.0.2",
        "remap-istanbul": "^0.10.1",
        "retyped-diff-match-patch-tsd-ambient": "^1.0.0-0",
        "shortid": "^2.2.8",
        "sinon": "^4.4.5",
        "tslint": "^5.9.1",
        "tslint-eslint-rules": "^5.1.0",
        "tslint-microsoft-contrib": "^5.0.3",
        "typemoq": "^2.1.0",
        "typescript": "^2.7.2",
        "typescript-formatter": "^7.1.0",
        "vscode": "^1.1.5",
        "vscode-debugadapter-testsupport": "^1.27.0"
    },
    "__metadata": {
        "id": "f1f59ae4-9318-4f3c-a9b5-81b2eaa5f8a5",
        "publisherDisplayName": "Microsoft",
        "publisherId": "998b010b-e2af-44a5-a6cd-0b5fd3b9b6f8"
    }
}<|MERGE_RESOLUTION|>--- conflicted
+++ resolved
@@ -1139,36 +1139,9 @@
                     "type": "array",
                     "items": {
                         "type": "string"
-<<<<<<< HEAD
-                    }
-                },
-                "python.envFile": {
-                    "type": "string",
-                    "description": "Absolute path to a file containing environment variable definitions.",
-                    "default": "${workspaceFolder}/.env",
-                    "scope": "resource"
-                },
-                "python.jediEnabled": {
-                    "type": "boolean",
-                    "default": true,
-                    "description": "Enables Jedi as IntelliSense engine instead of Microsoft Python Analysis Engine.",
-                    "scope": "resource"
-                },
-                "python.jediPath": {
-                    "type": "string",
-                    "default": "",
-                    "description": "Path to directory containing the Jedi library (this path will contain the 'Jedi' sub directory).",
-                    "scope": "resource"
-                },
-                "python.jediMemoryLimit": {
-                    "type": "number",
-                    "default": 0,
-                    "description": "Memory limit for the Jedi completion engine in megabytes. Zero (default) means 1024 MB. -1 means unlimited (disable memory limit check)",
-=======
                     },
                     "default": [],
                     "description": "Comma delimited list of modules preloaded to speed up Auto Complete (e.g. add Numpy, Pandas, etc, items slow to load when autocompleting).",
->>>>>>> d420c348
                     "scope": "resource"
                 },
                 "python.autoComplete.showAdvancedMembers": {
@@ -1254,6 +1227,18 @@
                     "type": "boolean",
                     "default": false,
                     "description": "Whether to install Python modules globally when not using an environment.",
+                    "scope": "resource"
+                },
+                "python.pythiaEnabled": {
+                    "type": "boolean",
+                    "default": true,
+                    "description": "Enables AI-driven additions to the completion list. Does not apply to Jedi.",
+                    "scope": "resource"
+                },
+                "python.jediEnabled": {
+                    "type": "boolean",
+                    "default": true,
+                    "description": "Enables Jedi as IntelliSense engine instead of Microsoft Python Analysis Engine.",
                     "scope": "resource"
                 },
                 "python.jediMemoryLimit": {
