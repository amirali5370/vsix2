{
    "name": "python",
    "displayName": "Python",
    "description": "Linting, Debugging (multi-threaded, remote), Intellisense, Jupyter Notebooks, code formatting, refactoring, unit tests, and more.",
    "version": "2021.3.0-dev",
    "featureFlags": {
        "usingNewInterpreterStorage": true
    },
    "languageServerVersion": "0.5.30",
    "publisher": "ms-python",
    "enableProposedApi": true,
    "author": {
        "name": "Microsoft Corporation"
    },
    "license": "MIT",
    "homepage": "https://github.com/Microsoft/vscode-python",
    "repository": {
        "type": "git",
        "url": "https://github.com/Microsoft/vscode-python"
    },
    "bugs": {
        "url": "https://github.com/Microsoft/vscode-python/issues"
    },
    "qna": "https://stackoverflow.com/questions/tagged/visual-studio-code+python",
    "icon": "icon.png",
    "galleryBanner": {
        "color": "#1e415e",
        "theme": "dark"
    },
    "engines": {
        "vscode": "^1.53.0"
    },
    "keywords": [
        "python",
        "django",
        "unittest",
        "multi-root ready"
    ],
    "categories": [
        "Programming Languages",
        "Debuggers",
        "Linters",
        "Formatters",
        "Other",
        "Extension Packs",
        "Data Science",
        "Machine Learning",
        "Notebooks"
    ],
    "requiresWorkspaceTrust": "onStart",
    "activationEvents": [
        "onLanguage:python",
        "onDebugResolve:python",
        "onCommand:python.execInTerminal",
        "onCommand:python.sortImports",
        "onCommand:python.runtests",
        "onCommand:python.debugtests",
        "onCommand:python.setInterpreter",
        "onCommand:python.setShebangInterpreter",
        "onCommand:python.viewTestUI",
        "onCommand:python.viewLanguageServerOutput",
        "onCommand:python.viewTestOutput",
        "onCommand:python.viewOutput",
        "onCommand:python.selectAndRunTestMethod",
        "onCommand:python.selectAndDebugTestMethod",
        "onCommand:python.selectAndRunTestFile",
        "onCommand:python.runCurrentTestFile",
        "onCommand:python.runFailedTests",
        "onCommand:python.execSelectionInTerminal",
        "onCommand:python.execSelectionInDjangoShell",
        "onCommand:python.buildWorkspaceSymbols",
        "onCommand:python.startREPL",
        "onCommand:python.goToPythonObject",
        "onCommand:python.setLinter",
        "onCommand:python.enableLinting",
        "onCommand:python.createTerminal",
        "onCommand:python.discoverTests",
        "onCommand:python.configureTests",
        "onCommand:python.switchOffInsidersChannel",
        "onCommand:python.switchToDailyChannel",
        "onCommand:python.switchToWeeklyChannel",
        "onCommand:python.clearWorkspaceInterpreter",
        "onCommand:python.resetInterpreterSecurityStorage",
        "onCommand:python.startPage.open",
        "onCommand:python.enableSourceMapSupport",
        "onCommand:python.launchTensorBoard",
        "workspaceContains:mspythonconfig.json",
        "workspaceContains:pyproject.toml",
        "workspaceContains:Pipfile",
        "workspaceContains:setup.py",
        "workspaceContains:requirements.txt",
        "workspaceContains:manage.py",
        "workspaceContains:app.py"
    ],
    "main": "./out/client/extension",
    "contributes": {
        "keybindings": [
            {
                "command": "python.execSelectionInTerminal",
                "key": "shift+enter",
                "when": "editorTextFocus && editorLangId == python && !findInputFocussed && !replaceInputFocussed && !jupyter.ownsSelection && !notebookEditorFocused"
            }
        ],
        "commands": [
            {
                "command": "python.enableSourceMapSupport",
                "title": "%python.command.python.enableSourceMapSupport.title%",
                "category": "Python"
            },
            {
                "command": "python.sortImports",
                "title": "%python.command.python.sortImports.title%",
                "category": "Python Refactor"
            },
            {
                "command": "python.startREPL",
                "title": "%python.command.python.startREPL.title%",
                "category": "Python"
            },
            {
                "command": "python.createTerminal",
                "title": "%python.command.python.createTerminal.title%",
                "category": "Python"
            },
            {
                "command": "python.buildWorkspaceSymbols",
                "title": "%python.command.python.buildWorkspaceSymbols.title%",
                "category": "Python"
            },
            {
                "command": "python.openTestNodeInEditor",
                "title": "Open",
                "icon": {
                    "light": "resources/light/open-file.svg",
                    "dark": "resources/dark/open-file.svg"
                }
            },
            {
                "command": "python.runTestNode",
                "title": "Run",
                "icon": {
                    "light": "resources/light/start.svg",
                    "dark": "resources/dark/start.svg"
                }
            },
            {
                "command": "python.debugTestNode",
                "title": "Debug",
                "icon": {
                    "light": "resources/light/debug.svg",
                    "dark": "resources/dark/debug.svg"
                }
            },
            {
                "command": "python.runtests",
                "title": "%python.command.python.runtests.title%",
                "category": "Python",
                "icon": {
                    "light": "resources/light/run-tests.svg",
                    "dark": "resources/dark/run-tests.svg"
                }
            },
            {
                "command": "python.debugtests",
                "title": "%python.command.python.debugtests.title%",
                "category": "Python",
                "icon": {
                    "light": "resources/light/debug.svg",
                    "dark": "resources/dark/debug.svg"
                }
            },
            {
                "command": "python.execInTerminal",
                "title": "%python.command.python.execInTerminal.title%",
                "category": "Python"
            },
            {
                "command": "python.execInTerminal-icon",
                "title": "%python.command.python.execInTerminal.title%",
                "category": "Python",
                "icon": {
                    "light": "resources/light/run-file.svg",
                    "dark": "resources/dark/run-file.svg"
                }
            },
            {
                "command": "python.setInterpreter",
                "title": "%python.command.python.setInterpreter.title%",
                "category": "Python"
            },
            {
                "command": "python.switchOffInsidersChannel",
                "title": "%python.command.python.switchOffInsidersChannel.title%",
                "category": "Python"
            },
            {
                "command": "python.switchToDailyChannel",
                "title": "%python.command.python.switchToDailyChannel.title%",
                "category": "Python"
            },
            {
                "command": "python.switchToWeeklyChannel",
                "title": "%python.command.python.switchToWeeklyChannel.title%",
                "category": "Python"
            },
            {
                "command": "python.clearWorkspaceInterpreter",
                "title": "%python.command.python.clearWorkspaceInterpreter.title%",
                "category": "Python"
            },
            {
                "command": "python.resetInterpreterSecurityStorage",
                "title": "%python.command.python.resetInterpreterSecurityStorage.title%",
                "category": "Python"
            },
            {
                "command": "python.refactorExtractVariable",
                "title": "%python.command.python.refactorExtractVariable.title%",
                "category": "Python Refactor"
            },
            {
                "command": "python.refactorExtractMethod",
                "title": "%python.command.python.refactorExtractMethod.title%",
                "category": "Python Refactor"
            },
            {
                "command": "python.viewTestOutput",
                "title": "%python.command.python.viewTestOutput.title%",
                "category": "Python",
                "icon": {
                    "light": "resources/light/repl.svg",
                    "dark": "resources/dark/repl.svg"
                }
            },
            {
                "command": "python.viewLanguageServerOutput",
                "title": "%python.command.python.viewLanguageServerOutput.title%",
                "category": "Python",
                "enablement": "python.hasLanguageServerOutputChannel"
            },
            {
                "command": "python.viewOutput",
                "title": "%python.command.python.viewOutput.title%",
                "category": "Python",
                "icon": {
                    "light": "resources/light/repl.svg",
                    "dark": "resources/dark/repl.svg"
                }
            },
            {
                "command": "python.selectAndRunTestMethod",
                "title": "%python.command.python.selectAndRunTestMethod.title%",
                "category": "Python"
            },
            {
                "command": "python.selectAndDebugTestMethod",
                "title": "%python.command.python.selectAndDebugTestMethod.title%",
                "category": "Python"
            },
            {
                "command": "python.selectAndRunTestFile",
                "title": "%python.command.python.selectAndRunTestFile.title%",
                "category": "Python"
            },
            {
                "command": "python.runCurrentTestFile",
                "title": "%python.command.python.runCurrentTestFile.title%",
                "category": "Python"
            },
            {
                "command": "python.runFailedTests",
                "title": "%python.command.python.runFailedTests.title%",
                "category": "Python",
                "icon": {
                    "light": "resources/light/run-failed-tests.svg",
                    "dark": "resources/dark/run-failed-tests.svg"
                }
            },
            {
                "command": "python.discoverTests",
                "title": "%python.command.python.discoverTests.title%",
                "category": "Python",
                "icon": {
                    "light": "resources/light/refresh.svg",
                    "dark": "resources/dark/refresh.svg"
                }
            },
            {
                "command": "python.discoveringTests",
                "title": "%python.command.python.discoveringTests.title%",
                "category": "Python",
                "icon": {
                    "light": "resources/light/discovering-tests.svg",
                    "dark": "resources/dark/discovering-tests.svg"
                }
            },
            {
                "command": "python.stopTests",
                "title": "%python.command.python.stopTests.title%",
                "category": "Python",
                "icon": {
                    "light": "resources/light/stop.svg",
                    "dark": "resources/dark/stop.svg"
                }
            },
            {
                "command": "python.configureTests",
                "title": "%python.command.python.configureTests.title%",
                "category": "Python"
            },
            {
                "command": "python.execSelectionInTerminal",
                "title": "%python.command.python.execSelectionInTerminal.title%",
                "category": "Python"
            },
            {
                "command": "python.execSelectionInDjangoShell",
                "title": "%python.command.python.execSelectionInDjangoShell.title%",
                "category": "Python"
            },
            {
                "command": "python.goToPythonObject",
                "title": "%python.command.python.goToPythonObject.title%",
                "category": "Python"
            },
            {
                "command": "python.setLinter",
                "title": "%python.command.python.setLinter.title%",
                "category": "Python"
            },
            {
                "command": "python.enableLinting",
                "title": "%python.command.python.enableLinting.title%",
                "category": "Python"
            },
            {
                "command": "python.runLinting",
                "title": "%python.command.python.runLinting.title%",
                "category": "Python"
            },
            {
                "command": "python.startPage.open",
                "title": "%python.command.python.startPage.open.title%",
                "category": "Python"
            },
            {
                "command": "python.analysis.clearCache",
                "title": "%python.command.python.analysis.clearCache.title%",
                "category": "Python"
            },
            {
                "command": "python.analysis.restartLanguageServer",
                "title": "%python.command.python.analysis.restartLanguageServer.title%",
                "category": "Python"
            },
            {
                "command": "python.launchTensorBoard",
                "title": "%python.command.python.launchTensorBoard.title%",
                "category": "Python"
            }
        ],
        "menus": {
            "editor/context": [
                {
                    "command": "python.refactorExtractVariable",
                    "title": "Refactor: Extract Variable",
                    "group": "Refactor",
                    "when": "editorHasSelection && editorLangId == python && !notebookEditorFocused"
                },
                {
                    "command": "python.refactorExtractMethod",
                    "title": "Refactor: Extract Method",
                    "group": "Refactor",
                    "when": "editorHasSelection && editorLangId == python && !notebookEditorFocused"
                },
                {
                    "command": "python.sortImports",
                    "title": "Refactor: Sort Imports",
                    "group": "Refactor",
                    "when": "editorLangId == python && !notebookEditorFocused"
                },
                {
                    "command": "python.execSelectionInTerminal",
                    "group": "Python",
                    "when": "editorFocus && editorLangId == python"
                },
                {
                    "command": "python.execSelectionInDjangoShell",
                    "group": "Python",
                    "when": "editorHasSelection && editorLangId == python && python.isDjangoProject"
                },
                {
                    "when": "resourceLangId == python",
                    "command": "python.execInTerminal",
                    "group": "Python"
                },
                {
                    "when": "resourceLangId == python",
                    "command": "python.runCurrentTestFile",
                    "group": "Python"
                }
            ],
            "editor/title": [
                {
                    "command": "python.execInTerminal-icon",
                    "title": "%python.command.python.execInTerminal.title%",
                    "group": "navigation",
                    "when": "resourceLangId == python && python.showPlayIcon && !isInDiffEditor"
                }
            ],
            "explorer/context": [
                {
                    "when": "resourceLangId == python && !busyTests && !notebookEditorFocused",
                    "command": "python.runtests",
                    "group": "Python"
                },
                {
                    "when": "resourceLangId == python && !busyTests && !notebookEditorFocused",
                    "command": "python.debugtests",
                    "group": "Python"
                },
                {
                    "when": "resourceLangId == python",
                    "command": "python.execInTerminal",
                    "group": "Python"
                }
            ],
            "commandPalette": [
                {
                    "command": "python.switchOffInsidersChannel",
                    "title": "%python.command.python.switchOffInsidersChannel.title%",
                    "category": "Python",
                    "when": "config.python.insidersChannel != 'default'"
                },
                {
                    "command": "python.switchToDailyChannel",
                    "title": "%python.command.python.switchToDailyChannel.title%",
                    "category": "Python",
                    "when": "config.python.insidersChannel != 'daily'"
                },
                {
                    "command": "python.switchToWeeklyChannel",
                    "title": "%python.command.python.switchToWeeklyChannel.title%",
                    "category": "Python",
                    "when": "config.python.insidersChannel != 'weekly'"
                },
                {
                    "command": "python.clearWorkspaceInterpreter",
                    "title": "%python.command.python.clearWorkspaceInterpreter.title%",
                    "category": "Python"
                },
                {
                    "command": "python.resetInterpreterSecurityStorage",
                    "title": "%python.command.python.resetInterpreterSecurityStorage.title%",
                    "category": "Python"
                },
                {
                    "command": "python.viewOutput",
                    "title": "%python.command.python.viewOutput.title%",
                    "category": "Python"
                },
                {
                    "command": "python.runTestNode",
                    "title": "Run",
                    "category": "Python",
                    "when": "config.noExists"
                },
                {
                    "command": "python.discoveringTests",
                    "category": "Python",
                    "when": "config.noExists"
                },
                {
                    "command": "python.stopTests",
                    "category": "Python",
                    "when": "config.noExists"
                },
                {
                    "command": "python.debugTestNode",
                    "title": "Debug",
                    "category": "Python",
                    "when": "config.noExists"
                },
                {
                    "command": "python.openTestNodeInEditor",
                    "title": "Open",
                    "category": "Python",
                    "when": "config.noExists"
                },
                {
                    "command": "python.startPage.open",
                    "title": "%python.command.python.startPage.open.title%",
                    "category": "Python"
                },
                {
                    "command": "python.launchTensorBoard",
                    "category": "Python"
                }
            ],
            "view/title": [
                {
                    "command": "python.debugtests",
                    "when": "view == python_tests && !busyTests",
                    "group": "navigation@3"
                },
                {
                    "command": "python.runtests",
                    "when": "view == python_tests && !busyTests",
                    "group": "navigation@1"
                },
                {
                    "command": "python.stopTests",
                    "when": "view == python_tests && busyTests",
                    "group": "navigation@1"
                },
                {
                    "command": "python.discoverTests",
                    "when": "view == python_tests && !busyTests",
                    "group": "navigation@4"
                },
                {
                    "command": "python.discoveringTests",
                    "when": "view == python_tests && discoveringTests",
                    "group": "navigation@4"
                },
                {
                    "command": "python.runFailedTests",
                    "when": "view == python_tests && hasFailedTests && !busyTests",
                    "group": "navigation@2"
                },
                {
                    "command": "python.viewTestOutput",
                    "when": "view == python_tests",
                    "group": "navigation@5"
                }
            ],
            "view/item/context": [
                {
                    "command": "python.runtests",
                    "when": "view == python_tests && viewItem == testWorkspaceFolder && !busyTests",
                    "group": "inline@0"
                },
                {
                    "command": "python.debugtests",
                    "when": "view == python_tests && viewItem == testWorkspaceFolder && !busyTests",
                    "group": "inline@1"
                },
                {
                    "command": "python.discoverTests",
                    "when": "view == python_tests && viewItem == testWorkspaceFolder && !busyTests",
                    "group": "inline@2"
                },
                {
                    "command": "python.openTestNodeInEditor",
                    "when": "view == python_tests && viewItem == function",
                    "group": "inline@2"
                },
                {
                    "command": "python.debugTestNode",
                    "when": "view == python_tests && viewItem == function && !busyTests",
                    "group": "inline@1"
                },
                {
                    "command": "python.runTestNode",
                    "when": "view == python_tests && viewItem == function && !busyTests",
                    "group": "inline@0"
                },
                {
                    "command": "python.openTestNodeInEditor",
                    "when": "view == python_tests && viewItem == file",
                    "group": "inline@2"
                },
                {
                    "command": "python.debugTestNode",
                    "when": "view == python_tests && viewItem == file && !busyTests",
                    "group": "inline@1"
                },
                {
                    "command": "python.runTestNode",
                    "when": "view == python_tests && viewItem == file && !busyTests",
                    "group": "inline@0"
                },
                {
                    "command": "python.openTestNodeInEditor",
                    "when": "view == python_tests && viewItem == suite",
                    "group": "inline@2"
                },
                {
                    "command": "python.debugTestNode",
                    "when": "view == python_tests && viewItem == suite && !busyTests",
                    "group": "inline@1"
                },
                {
                    "command": "python.runTestNode",
                    "when": "view == python_tests && viewItem == suite && !busyTests",
                    "group": "inline@0"
                }
            ]
        },
        "breakpoints": [
            {
                "language": "python"
            },
            {
                "language": "html"
            },
            {
                "language": "jinja"
            }
        ],
        "debuggers": [
            {
                "type": "python",
                "label": "Python",
                "languages": [
                    "python"
                ],
                "variables": {
                    "pickProcess": "python.pickLocalProcess"
                },
                "configurationSnippets": [],
                "configurationAttributes": {
                    "launch": {
                        "properties": {
                            "module": {
                                "type": "string",
                                "description": "Name of the module to be debugged.",
                                "default": ""
                            },
                            "program": {
                                "type": "string",
                                "description": "Absolute path to the program.",
                                "default": "${file}"
                            },
                            "python": {
                                "type": "string",
                                "description": "Absolute path to the Python interpreter executable; overrides workspace configuration if set.",
                                "default": "${command:python.interpreterPath}"
                            },
                            "pythonArgs": {
                                "type": "array",
                                "description": "Command-line arguments passed to the Python interpreter. To pass arguments to the debug target, use \"args\".",
                                "default": [],
                                "items": {
                                    "type": "string"
                                }
                            },
                            "args": {
                                "type": "array",
                                "description": "Command line arguments passed to the program",
                                "default": [],
                                "items": {
                                    "type": "string"
                                }
                            },
                            "stopOnEntry": {
                                "type": "boolean",
                                "description": "Automatically stop after launch.",
                                "default": false
                            },
                            "showReturnValue": {
                                "type": "boolean",
                                "description": "Show return value of functions when stepping.",
                                "default": true
                            },
                            "console": {
                                "enum": [
                                    "internalConsole",
                                    "integratedTerminal",
                                    "externalTerminal"
                                ],
                                "description": "Where to launch the debug target: internal console, integrated terminal, or external terminal.",
                                "default": "integratedTerminal"
                            },
                            "cwd": {
                                "type": "string",
                                "description": "Absolute path to the working directory of the program being debugged. Default is the root directory of the file (leave empty).",
                                "default": "${workspaceFolder}"
                            },
                            "env": {
                                "type": "object",
                                "description": "Environment variables defined as a key value pair. Property ends up being the Environment Variable and the value of the property ends up being the value of the Env Variable.",
                                "default": {},
                                "additionalProperties": {
                                    "type": "string"
                                }
                            },
                            "envFile": {
                                "type": "string",
                                "description": "Absolute path to a file containing environment variable definitions.",
                                "default": "${workspaceFolder}/.env"
                            },
                            "port": {
                                "type": "number",
                                "description": "Debug port (default is 0, resulting in the use of a dynamic port).",
                                "default": 0
                            },
                            "host": {
                                "type": "string",
                                "description": "IP address of the of the local debug server (default is localhost).",
                                "default": "localhost"
                            },
                            "pathMappings": {
                                "type": "array",
                                "label": "Path mappings.",
                                "items": {
                                    "type": "object",
                                    "label": "Path mapping",
                                    "required": [
                                        "localRoot",
                                        "remoteRoot"
                                    ],
                                    "properties": {
                                        "localRoot": {
                                            "type": "string",
                                            "label": "Local source root.",
                                            "default": "${workspaceFolder}"
                                        },
                                        "remoteRoot": {
                                            "type": "string",
                                            "label": "Remote source root.",
                                            "default": ""
                                        }
                                    }
                                },
                                "default": []
                            },
                            "logToFile": {
                                "type": "boolean",
                                "description": "Enable logging of debugger events to a log file.",
                                "default": false
                            },
                            "redirectOutput": {
                                "type": "boolean",
                                "description": "Redirect output.",
                                "default": true
                            },
                            "justMyCode": {
                                "type": "boolean",
                                "description": "Debug only user-written code.",
                                "default": true
                            },
                            "debugAdapterPath": {
                                "type": "string",
                                "description": "Path (fully qualified) to the python debug adapter executable."
                            },
                            "gevent": {
                                "type": "boolean",
                                "description": "Enable debugging of gevent monkey-patched code.",
                                "default": false
                            },
                            "django": {
                                "type": "boolean",
                                "description": "Django debugging.",
                                "default": false
                            },
                            "jinja": {
                                "enum": [
                                    true,
                                    false,
                                    null
                                ],
                                "description": "Jinja template debugging (e.g. Flask).",
                                "default": null
                            },
                            "sudo": {
                                "type": "boolean",
                                "description": "Running debug program under elevated permissions (on Unix).",
                                "default": false
                            },
                            "pyramid": {
                                "type": "boolean",
                                "description": "Whether debugging Pyramid applications",
                                "default": false
                            },
                            "subProcess": {
                                "type": "boolean",
                                "description": "Whether to enable Sub Process debugging",
                                "default": false
                            }
                        }
                    },
                    "test": {
                        "properties": {
                            "pythonPath": {
                                "type": "string",
                                "description": "Path (fully qualified) to python executable. Defaults to the value in settings",
                                "default": "${command:python.interpreterPath}"
                            },
                            "stopOnEntry": {
                                "type": "boolean",
                                "description": "Automatically stop after launch.",
                                "default": false
                            },
                            "showReturnValue": {
                                "type": "boolean",
                                "description": "Show return value of functions when stepping.",
                                "default": true
                            },
                            "console": {
                                "enum": [
                                    "internalConsole",
                                    "integratedTerminal",
                                    "externalTerminal"
                                ],
                                "description": "Where to launch the debug target: internal console, integrated terminal, or external terminal.",
                                "default": "internalConsole"
                            },
                            "cwd": {
                                "type": "string",
                                "description": "Absolute path to the working directory of the program being debugged. Default is the root directory of the file (leave empty).",
                                "default": "${workspaceFolder}"
                            },
                            "env": {
                                "type": "object",
                                "description": "Environment variables defined as a key value pair. Property ends up being the Environment Variable and the value of the property ends up being the value of the Env Variable.",
                                "default": {},
                                "additionalProperties": {
                                    "type": "string"
                                }
                            },
                            "envFile": {
                                "type": "string",
                                "description": "Absolute path to a file containing environment variable definitions.",
                                "default": "${workspaceFolder}/.env"
                            },
                            "redirectOutput": {
                                "type": "boolean",
                                "description": "Redirect output.",
                                "default": true
                            },
                            "justMyCode": {
                                "type": "boolean",
                                "description": "Debug only user-written code.",
                                "default": true
                            },
                            "debugAdapterPath": {
                                "type": "string",
                                "description": "Path (fully qualified) to the python debug adapter executable."
                            }
                        }
                    },
                    "attach": {
                        "properties": {
                            "connect": {
                                "type": "object",
                                "label": "Attach by connecting to debugpy over a socket.",
                                "properties": {
                                    "port": {
                                        "type": "number",
                                        "description": "Port to connect to."
                                    },
                                    "host": {
                                        "type": "string",
                                        "description": "Hostname or IP address to connect to.",
                                        "default": "127.0.0.1"
                                    }
                                },
                                "required": [
                                    "port"
                                ]
                            },
                            "listen": {
                                "type": "object",
                                "label": "Attach by listening for incoming socket connection from debugpy",
                                "properties": {
                                    "port": {
                                        "type": "number",
                                        "description": "Port to listen on."
                                    },
                                    "host": {
                                        "type": "string",
                                        "description": "Hostname or IP address of the interface to listen on.",
                                        "default": "127.0.0.1"
                                    }
                                },
                                "required": [
                                    "port"
                                ]
                            },
                            "port": {
                                "type": "number",
                                "description": "Port to connect to."
                            },
                            "host": {
                                "type": "string",
                                "description": "Hostname or IP address to connect to.",
                                "default": "127.0.0.1"
                            },
                            "pathMappings": {
                                "type": "array",
                                "label": "Path mappings.",
                                "items": {
                                    "type": "object",
                                    "label": "Path mapping",
                                    "required": [
                                        "localRoot",
                                        "remoteRoot"
                                    ],
                                    "properties": {
                                        "localRoot": {
                                            "type": "string",
                                            "label": "Local source root.",
                                            "default": "${workspaceFolder}"
                                        },
                                        "remoteRoot": {
                                            "type": "string",
                                            "label": "Remote source root.",
                                            "default": ""
                                        }
                                    }
                                },
                                "default": []
                            },
                            "logToFile": {
                                "type": "boolean",
                                "description": "Enable logging of debugger events to a log file.",
                                "default": false
                            },
                            "redirectOutput": {
                                "type": "boolean",
                                "description": "Redirect output.",
                                "default": true
                            },
                            "justMyCode": {
                                "type": "boolean",
                                "description": "Debug only user-written code.",
                                "default": true
                            },
                            "debugAdapterPath": {
                                "type": "string",
                                "description": "Path (fully qualified) to the python debug adapter executable."
                            },
                            "django": {
                                "type": "boolean",
                                "description": "Django debugging.",
                                "default": false
                            },
                            "jinja": {
                                "enum": [
                                    true,
                                    false,
                                    null
                                ],
                                "description": "Jinja template debugging (e.g. Flask).",
                                "default": null
                            },
                            "subProcess": {
                                "type": "boolean",
                                "description": "Whether to enable Sub Process debugging",
                                "default": false
                            },
                            "showReturnValue": {
                                "type": "boolean",
                                "description": "Show return value of functions when stepping.",
                                "default": true
                            },
                            "processId": {
                                "anyOf": [
                                    {
                                        "enum": [
                                            "${command:pickProcess}"
                                        ],
                                        "description": "Use process picker to select a process to attach, or Process ID as integer.",
                                        "default": "${command:pickProcess}"
                                    },
                                    {
                                        "type": "integer",
                                        "description": "ID of the local process to attach to."
                                    }
                                ]
                            }
                        }
                    }
                }
            }
        ],
        "configuration": {
            "type": "object",
            "title": "Python",
            "properties": {
                "python.diagnostics.sourceMapsEnabled": {
                    "type": "boolean",
                    "default": false,
                    "description": "Enable source map support for meaningful stack traces in error logs.",
                    "scope": "application"
                },
                "python.autoComplete.addBrackets": {
                    "type": "boolean",
                    "default": false,
                    "description": "Automatically add brackets for functions.",
                    "scope": "resource"
                },
                "python.autoComplete.extraPaths": {
                    "type": "array",
                    "default": [],
                    "description": "List of paths to libraries and the like that need to be imported by auto complete engine. E.g. when using Google App SDK, the paths are not in system path, hence need to be added into this list.",
                    "scope": "resource"
                },
                "python.autoComplete.showAdvancedMembers": {
                    "type": "boolean",
                    "default": true,
                    "description": "Controls appearance of methods with double underscores in the completion list.",
                    "scope": "resource"
                },
                "python.autoComplete.typeshedPaths": {
                    "type": "array",
                    "items": {
                        "type": "string"
                    },
                    "default": [],
                    "description": "Specifies paths to local typeshed repository clone(s) for the Python language server.",
                    "scope": "resource"
                },
                "python.autoUpdateLanguageServer": {
                    "type": "boolean",
                    "default": true,
                    "description": "Automatically update the language server.",
                    "scope": "application"
                },
                "python.logging.level": {
                    "type": "string",
                    "default": "error",
                    "enum": [
                        "off",
                        "error",
                        "warn",
                        "info",
                        "debug"
                    ],
                    "description": "The logging level the extension logs at, defaults to 'error'",
                    "scope": "machine"
                },
                "python.experiments.enabled": {
                    "type": "boolean",
                    "default": true,
                    "description": "Enables/disables A/B tests.",
                    "scope": "machine"
                },
                "python.defaultInterpreterPath": {
                    "type": "string",
                    "default": "python",
                    "description": "Path to Python, you can use a custom version of Python by modifying this setting to include the full path.",
                    "scope": "machine"
                },
                "python.experiments.optInto": {
                    "type": "array",
                    "default": [],
                    "items": {
                        "enum": [
                            "ShowExtensionSurveyPrompt - enabled",
                            "Reload - experiment",
<<<<<<< HEAD
                            "AA_testing - experiment",
=======
                            "UseTerminalToGetActivatedEnvVars - experiment",
>>>>>>> 353d89ce
                            "CollectLSRequestTiming - experiment",
                            "CollectNodeLSRequestTiming - experiment",
                            "DeprecatePythonPath - experiment",
                            "tryPylance",
                            "debuggerDataViewer",
                            "pythonSendEntireLineToREPL",
                            "pythonTensorboardExperiment",
                            "pythonDiscoveryModule",
                            "pythonJediLSP",
                            "All"
                        ]
                    },
                    "description": "List of experiment to opt into. If empty, user is assigned the default experiment groups. See https://github.com/microsoft/vscode-python/wiki/Experiments for more details.",
                    "scope": "machine"
                },
                "python.experiments.optOutFrom": {
                    "type": "array",
                    "default": [],
                    "items": {
                        "enum": [
                            "ShowExtensionSurveyPrompt - enabled",
                            "Reload - experiment",
<<<<<<< HEAD
                            "AA_testing - experiment",
=======
                            "UseTerminalToGetActivatedEnvVars - experiment",
>>>>>>> 353d89ce
                            "CollectLSRequestTiming - experiment",
                            "CollectNodeLSRequestTiming - experiment",
                            "DeprecatePythonPath - experiment",
                            "tryPylance",
                            "debuggerDataViewer",
                            "pythonSendEntireLineToREPL",
                            "pythonTensorboardExperiment",
                            "pythonDiscoveryModule",
                            "pythonJediLSP",
                            "All"
                        ]
                    },
                    "description": "List of experiment to opt out of. If empty, user is assigned the default experiment groups. See https://github.com/microsoft/vscode-python/wiki/Experiments for more details.",
                    "scope": "machine"
                },
                "python.disableInstallationCheck": {
                    "type": "boolean",
                    "default": false,
                    "description": "Whether to check if Python is installed (also warn when using the macOS-installed Python).",
                    "scope": "resource"
                },
                "python.envFile": {
                    "type": "string",
                    "description": "Absolute path to a file containing environment variable definitions.",
                    "default": "${workspaceFolder}/.env",
                    "scope": "resource"
                },
                "python.formatting.autopep8Args": {
                    "type": "array",
                    "description": "Arguments passed in. Each argument is a separate item in the array.",
                    "default": [],
                    "items": {
                        "type": "string"
                    },
                    "scope": "resource"
                },
                "python.formatting.autopep8Path": {
                    "type": "string",
                    "default": "autopep8",
                    "description": "Path to autopep8, you can use a custom version of autopep8 by modifying this setting to include the full path.",
                    "scope": "resource"
                },
                "python.formatting.provider": {
                    "type": "string",
                    "default": "autopep8",
                    "description": "Provider for formatting. Possible options include 'autopep8', 'black', and 'yapf'.",
                    "enum": [
                        "autopep8",
                        "black",
                        "yapf",
                        "none"
                    ],
                    "scope": "resource"
                },
                "python.formatting.blackArgs": {
                    "type": "array",
                    "description": "Arguments passed in. Each argument is a separate item in the array.",
                    "default": [],
                    "items": {
                        "type": "string"
                    },
                    "scope": "resource"
                },
                "python.formatting.blackPath": {
                    "type": "string",
                    "default": "black",
                    "description": "Path to Black, you can use a custom version of Black by modifying this setting to include the full path.",
                    "scope": "resource"
                },
                "python.formatting.yapfArgs": {
                    "type": "array",
                    "description": "Arguments passed in. Each argument is a separate item in the array.",
                    "default": [],
                    "items": {
                        "type": "string"
                    },
                    "scope": "resource"
                },
                "python.formatting.yapfPath": {
                    "type": "string",
                    "default": "yapf",
                    "description": "Path to yapf, you can use a custom version of yapf by modifying this setting to include the full path.",
                    "scope": "resource"
                },
                "python.globalModuleInstallation": {
                    "type": "boolean",
                    "default": false,
                    "description": "Whether to install Python modules globally when not using an environment.",
                    "scope": "resource"
                },
                "python.jediMemoryLimit": {
                    "type": "number",
                    "default": 0,
                    "description": "Memory limit for the Jedi completion engine in megabytes. Zero (default) means 3072 MB. -1 means unlimited (disable memory limit check)",
                    "scope": "resource"
                },
                "python.jediPath": {
                    "type": "string",
                    "default": "",
                    "description": "Path to directory containing the Jedi library (this path will contain the 'Jedi' sub directory). Note: since Jedi depends on Parso, if using this setting you will need to ensure a suitable version of Parso is available. This setting only works with \"languageServer=Jedi\" and not JediLSP.",
                    "scope": "resource"
                },
                "python.languageServer": {
                    "type": "string",
                    "enum": [
                        "Jedi",
                        "JediLSP",
                        "Pylance",
                        "Microsoft",
                        "None"
                    ],
                    "default": "Jedi",
                    "description": "Defines type of the language server.",
                    "scope": "window"
                },
                "python.analysis.diagnosticPublishDelay": {
                    "type": "integer",
                    "default": 1000,
                    "description": "Delay before diagnostic messages are transferred to the problems list (in milliseconds).",
                    "scope": "resource"
                },
                "python.analysis.errors": {
                    "type": "array",
                    "default": [],
                    "items": {
                        "type": "string"
                    },
                    "description": "List of diagnostics messages to be shown as errors.",
                    "scope": "resource"
                },
                "python.analysis.warnings": {
                    "type": "array",
                    "default": [],
                    "items": {
                        "type": "string"
                    },
                    "description": "List of diagnostics messages to be shown as warnings.",
                    "scope": "resource"
                },
                "python.analysis.information": {
                    "type": "array",
                    "default": [],
                    "items": {
                        "type": "string"
                    },
                    "description": "List of diagnostics messages to be shown as information.",
                    "scope": "resource"
                },
                "python.analysis.disabled": {
                    "type": "array",
                    "default": [],
                    "items": {
                        "type": "string"
                    },
                    "description": "List of suppressed diagnostic messages.",
                    "scope": "resource"
                },
                "python.analysis.typeshedPaths": {
                    "type": "array",
                    "default": [],
                    "items": {
                        "type": "string"
                    },
                    "description": "Paths to Typeshed stub folders. Default is Typeshed installed with the language server. Change requires restart.",
                    "scope": "resource"
                },
                "python.analysis.cacheFolderPath": {
                    "type": "string",
                    "description": "Path to a writable folder where analyzer can cache its data. Change requires restart.",
                    "scope": "resource"
                },
                "python.analysis.memory.keepLibraryAst": {
                    "type": "boolean",
                    "default": false,
                    "description": "Allows code analysis to keep parser trees in memory. Increases memory consumption but may improve performance with large library analysis.",
                    "scope": "resource"
                },
                "python.analysis.logLevel": {
                    "type": "string",
                    "enum": [
                        "Error",
                        "Warning",
                        "Information",
                        "Trace"
                    ],
                    "default": "Error",
                    "description": "Defines type of log messages language server writes into the output window.",
                    "scope": "resource"
                },
                "python.analysis.symbolsHierarchyDepthLimit": {
                    "type": "integer",
                    "default": 10,
                    "description": "Limits depth of the symbol tree in the document outline.",
                    "scope": "resource"
                },
                "python.linting.enabled": {
                    "type": "boolean",
                    "default": true,
                    "description": "Whether to lint Python files.",
                    "scope": "resource"
                },
                "python.linting.flake8Args": {
                    "type": "array",
                    "description": "Arguments passed in. Each argument is a separate item in the array.",
                    "default": [],
                    "items": {
                        "type": "string"
                    },
                    "scope": "resource"
                },
                "python.linting.flake8CategorySeverity.E": {
                    "type": "string",
                    "default": "Error",
                    "description": "Severity of Flake8 message type 'E'.",
                    "enum": [
                        "Hint",
                        "Error",
                        "Information",
                        "Warning"
                    ],
                    "scope": "resource"
                },
                "python.linting.flake8CategorySeverity.F": {
                    "type": "string",
                    "default": "Error",
                    "description": "Severity of Flake8 message type 'F'.",
                    "enum": [
                        "Hint",
                        "Error",
                        "Information",
                        "Warning"
                    ],
                    "scope": "resource"
                },
                "python.linting.flake8CategorySeverity.W": {
                    "type": "string",
                    "default": "Warning",
                    "description": "Severity of Flake8 message type 'W'.",
                    "enum": [
                        "Hint",
                        "Error",
                        "Information",
                        "Warning"
                    ],
                    "scope": "resource"
                },
                "python.linting.flake8Enabled": {
                    "type": "boolean",
                    "default": false,
                    "description": "Whether to lint Python files using flake8",
                    "scope": "resource"
                },
                "python.linting.flake8Path": {
                    "type": "string",
                    "default": "flake8",
                    "description": "Path to flake8, you can use a custom version of flake8 by modifying this setting to include the full path.",
                    "scope": "resource"
                },
                "python.linting.ignorePatterns": {
                    "type": "array",
                    "description": "Patterns used to exclude files or folders from being linted.",
                    "default": [
                        ".vscode/*.py",
                        "**/site-packages/**/*.py"
                    ],
                    "items": {
                        "type": "string"
                    },
                    "scope": "resource"
                },
                "python.linting.lintOnSave": {
                    "type": "boolean",
                    "default": true,
                    "description": "Whether to lint Python files when saved.",
                    "scope": "resource"
                },
                "python.linting.maxNumberOfProblems": {
                    "type": "number",
                    "default": 100,
                    "description": "Controls the maximum number of problems produced by the server.",
                    "scope": "resource"
                },
                "python.linting.banditArgs": {
                    "type": "array",
                    "description": "Arguments passed in. Each argument is a separate item in the array.",
                    "default": [],
                    "items": {
                        "type": "string"
                    },
                    "scope": "resource"
                },
                "python.linting.banditEnabled": {
                    "type": "boolean",
                    "default": false,
                    "description": "Whether to lint Python files using bandit.",
                    "scope": "resource"
                },
                "python.linting.banditPath": {
                    "type": "string",
                    "default": "bandit",
                    "description": "Path to bandit, you can use a custom version of bandit by modifying this setting to include the full path.",
                    "scope": "resource"
                },
                "python.linting.mypyArgs": {
                    "type": "array",
                    "description": "Arguments passed in. Each argument is a separate item in the array.",
                    "default": [
                        "--ignore-missing-imports",
                        "--follow-imports=silent",
                        "--show-column-numbers"
                    ],
                    "items": {
                        "type": "string"
                    },
                    "scope": "resource"
                },
                "python.linting.mypyCategorySeverity.error": {
                    "type": "string",
                    "default": "Error",
                    "description": "Severity of Mypy message type 'Error'.",
                    "enum": [
                        "Hint",
                        "Error",
                        "Information",
                        "Warning"
                    ],
                    "scope": "resource"
                },
                "python.linting.mypyCategorySeverity.note": {
                    "type": "string",
                    "default": "Information",
                    "description": "Severity of Mypy message type 'Note'.",
                    "enum": [
                        "Hint",
                        "Error",
                        "Information",
                        "Warning"
                    ],
                    "scope": "resource"
                },
                "python.linting.mypyEnabled": {
                    "type": "boolean",
                    "default": false,
                    "description": "Whether to lint Python files using mypy.",
                    "scope": "resource"
                },
                "python.linting.mypyPath": {
                    "type": "string",
                    "default": "mypy",
                    "description": "Path to mypy, you can use a custom version of mypy by modifying this setting to include the full path.",
                    "scope": "resource"
                },
                "python.linting.pycodestyleArgs": {
                    "type": "array",
                    "description": "Arguments passed in. Each argument is a separate item in the array.",
                    "default": [],
                    "items": {
                        "type": "string"
                    },
                    "scope": "resource"
                },
                "python.linting.pycodestyleCategorySeverity.E": {
                    "type": "string",
                    "default": "Error",
                    "description": "Severity of pycodestyle message type 'E'.",
                    "enum": [
                        "Hint",
                        "Error",
                        "Information",
                        "Warning"
                    ],
                    "scope": "resource"
                },
                "python.linting.pycodestyleCategorySeverity.W": {
                    "type": "string",
                    "default": "Warning",
                    "description": "Severity of pycodestyle message type 'W'.",
                    "enum": [
                        "Hint",
                        "Error",
                        "Information",
                        "Warning"
                    ],
                    "scope": "resource"
                },
                "python.linting.pycodestyleEnabled": {
                    "type": "boolean",
                    "default": false,
                    "description": "Whether to lint Python files using pycodestyle",
                    "scope": "resource"
                },
                "python.linting.pycodestylePath": {
                    "type": "string",
                    "default": "pycodestyle",
                    "description": "Path to pycodestyle, you can use a custom version of pycodestyle by modifying this setting to include the full path.",
                    "scope": "resource"
                },
                "python.linting.prospectorArgs": {
                    "type": "array",
                    "description": "Arguments passed in. Each argument is a separate item in the array.",
                    "default": [],
                    "items": {
                        "type": "string"
                    },
                    "scope": "resource"
                },
                "python.linting.prospectorEnabled": {
                    "type": "boolean",
                    "default": false,
                    "description": "Whether to lint Python files using prospector.",
                    "scope": "resource"
                },
                "python.linting.prospectorPath": {
                    "type": "string",
                    "default": "prospector",
                    "description": "Path to Prospector, you can use a custom version of prospector by modifying this setting to include the full path.",
                    "scope": "resource"
                },
                "python.linting.pydocstyleArgs": {
                    "type": "array",
                    "description": "Arguments passed in. Each argument is a separate item in the array.",
                    "default": [],
                    "items": {
                        "type": "string"
                    },
                    "scope": "resource"
                },
                "python.linting.pydocstyleEnabled": {
                    "type": "boolean",
                    "default": false,
                    "description": "Whether to lint Python files using pydocstyle",
                    "scope": "resource"
                },
                "python.linting.pydocstylePath": {
                    "type": "string",
                    "default": "pydocstyle",
                    "description": "Path to pydocstyle, you can use a custom version of pydocstyle by modifying this setting to include the full path.",
                    "scope": "resource"
                },
                "python.linting.pylamaArgs": {
                    "type": "array",
                    "description": "Arguments passed in. Each argument is a separate item in the array.",
                    "default": [],
                    "items": {
                        "type": "string"
                    },
                    "scope": "resource"
                },
                "python.linting.pylamaEnabled": {
                    "type": "boolean",
                    "default": false,
                    "description": "Whether to lint Python files using pylama.",
                    "scope": "resource"
                },
                "python.linting.pylamaPath": {
                    "type": "string",
                    "default": "pylama",
                    "description": "Path to pylama, you can use a custom version of pylama by modifying this setting to include the full path.",
                    "scope": "resource"
                },
                "python.linting.pylintArgs": {
                    "type": "array",
                    "description": "Arguments passed in. Each argument is a separate item in the array.",
                    "default": [],
                    "items": {
                        "type": "string"
                    },
                    "scope": "resource"
                },
                "python.linting.pylintCategorySeverity.convention": {
                    "type": "string",
                    "default": "Information",
                    "description": "Severity of Pylint message type 'Convention/C'.",
                    "enum": [
                        "Hint",
                        "Error",
                        "Information",
                        "Warning"
                    ],
                    "scope": "resource"
                },
                "python.linting.pylintCategorySeverity.error": {
                    "type": "string",
                    "default": "Error",
                    "description": "Severity of Pylint message type 'Error/E'.",
                    "enum": [
                        "Hint",
                        "Error",
                        "Information",
                        "Warning"
                    ],
                    "scope": "resource"
                },
                "python.linting.pylintCategorySeverity.fatal": {
                    "type": "string",
                    "default": "Error",
                    "description": "Severity of Pylint message type 'Fatal/F'.",
                    "enum": [
                        "Hint",
                        "Error",
                        "Information",
                        "Warning"
                    ],
                    "scope": "resource"
                },
                "python.linting.pylintCategorySeverity.refactor": {
                    "type": "string",
                    "default": "Hint",
                    "description": "Severity of Pylint message type 'Refactor/R'.",
                    "enum": [
                        "Hint",
                        "Error",
                        "Information",
                        "Warning"
                    ],
                    "scope": "resource"
                },
                "python.linting.pylintCategorySeverity.warning": {
                    "type": "string",
                    "default": "Warning",
                    "description": "Severity of Pylint message type 'Warning/W'.",
                    "enum": [
                        "Hint",
                        "Error",
                        "Information",
                        "Warning"
                    ],
                    "scope": "resource"
                },
                "python.linting.pylintEnabled": {
                    "type": "boolean",
                    "default": true,
                    "description": "Whether to lint Python files using pylint.",
                    "scope": "resource"
                },
                "python.linting.pylintPath": {
                    "type": "string",
                    "default": "pylint",
                    "description": "Path to Pylint, you can use a custom version of pylint by modifying this setting to include the full path.",
                    "scope": "resource"
                },
                "python.linting.pylintUseMinimalCheckers": {
                    "type": "boolean",
                    "default": true,
                    "description": "Whether to run Pylint with minimal set of rules.",
                    "scope": "resource"
                },
                "python.pythonPath": {
                    "type": "string",
                    "default": "python",
                    "description": "Path to Python, you can use a custom version of Python by modifying this setting to include the full path.",
                    "scope": "resource"
                },
                "python.condaPath": {
                    "type": "string",
                    "default": "",
                    "description": "Path to the conda executable to use for activation (version 4.4+).",
                    "scope": "resource"
                },
                "python.pipenvPath": {
                    "type": "string",
                    "default": "pipenv",
                    "description": "Path to the pipenv executable to use for activation.",
                    "scope": "resource"
                },
                "python.poetryPath": {
                    "type": "string",
                    "default": "poetry",
                    "description": "Path to the poetry executable.",
                    "scope": "resource"
                },
                "python.sortImports.args": {
                    "type": "array",
                    "description": "Arguments passed in. Each argument is a separate item in the array.",
                    "default": [],
                    "items": {
                        "type": "string"
                    },
                    "scope": "resource"
                },
                "python.sortImports.path": {
                    "type": "string",
                    "description": "Path to isort script, default using inner version",
                    "default": "",
                    "scope": "resource"
                },
                "python.terminal.activateEnvironment": {
                    "type": "boolean",
                    "default": true,
                    "description": "Activate Python Environment in Terminal created using the Extension.",
                    "scope": "resource"
                },
                "python.terminal.executeInFileDir": {
                    "type": "boolean",
                    "default": false,
                    "description": "When executing a file in the terminal, whether to use execute in the file's directory, instead of the current open folder.",
                    "scope": "resource"
                },
                "python.terminal.launchArgs": {
                    "type": "array",
                    "default": [],
                    "description": "Python launch arguments to use when executing a file in the terminal.",
                    "scope": "resource"
                },
                "python.terminal.activateEnvInCurrentTerminal": {
                    "type": "boolean",
                    "default": false,
                    "description": "Activate Python Environment in the current Terminal on load of the Extension.",
                    "scope": "resource"
                },
                "python.testing.cwd": {
                    "type": "string",
                    "default": null,
                    "description": "Optional working directory for tests.",
                    "scope": "resource"
                },
                "python.testing.debugPort": {
                    "type": "number",
                    "default": 3000,
                    "description": "Port number used for debugging of tests.",
                    "scope": "resource"
                },
                "python.testing.nosetestArgs": {
                    "type": "array",
                    "description": "Arguments passed in. Each argument is a separate item in the array.",
                    "default": [],
                    "items": {
                        "type": "string"
                    },
                    "scope": "resource"
                },
                "python.testing.nosetestsEnabled": {
                    "type": "boolean",
                    "default": false,
                    "description": "Enable testing using nosetests.",
                    "scope": "resource"
                },
                "python.testing.nosetestPath": {
                    "type": "string",
                    "default": "nosetests",
                    "description": "Path to nosetests, you can use a custom version of nosetests by modifying this setting to include the full path.",
                    "scope": "resource"
                },
                "python.testing.promptToConfigure": {
                    "type": "boolean",
                    "default": true,
                    "description": "Prompt to configure a test framework if potential tests directories are discovered.",
                    "scope": "resource"
                },
                "python.testing.pytestArgs": {
                    "type": "array",
                    "description": "Arguments passed in. Each argument is a separate item in the array.",
                    "default": [],
                    "items": {
                        "type": "string"
                    },
                    "scope": "resource"
                },
                "python.testing.pytestEnabled": {
                    "type": "boolean",
                    "default": false,
                    "description": "Enable testing using pytest.",
                    "scope": "resource"
                },
                "python.testing.pytestPath": {
                    "type": "string",
                    "default": "pytest",
                    "description": "Path to pytest (pytest), you can use a custom version of pytest by modifying this setting to include the full path.",
                    "scope": "resource"
                },
                "python.testing.unittestArgs": {
                    "type": "array",
                    "description": "Arguments passed in. Each argument is a separate item in the array.",
                    "default": [
                        "-v",
                        "-s",
                        ".",
                        "-p",
                        "*test*.py"
                    ],
                    "items": {
                        "type": "string"
                    },
                    "scope": "resource"
                },
                "python.testing.unittestEnabled": {
                    "type": "boolean",
                    "default": false,
                    "description": "Enable testing using unittest.",
                    "scope": "resource"
                },
                "python.testing.autoTestDiscoverOnSaveEnabled": {
                    "type": "boolean",
                    "default": true,
                    "description": "Enable auto run test discovery when saving a test file.",
                    "scope": "resource"
                },
                "python.useIsolation": {
                    "type": "boolean",
                    "default": true,
                    "description": "Execute tools in isolation from the workspace.",
                    "scope": "machine"
                },
                "python.venvFolders": {
                    "type": "array",
                    "default": [],
                    "description": "Folders in your home directory to look into for virtual environments (supports pyenv, direnv and virtualenvwrapper by default).",
                    "scope": "resource",
                    "items": {
                        "type": "string"
                    }
                },
                "python.venvPath": {
                    "type": "string",
                    "default": "",
                    "description": "Path to folder with a list of Virtual Environments (e.g. ~/.pyenv, ~/Envs, ~/.virtualenvs).",
                    "scope": "resource"
                },
                "python.workspaceSymbols.ctagsPath": {
                    "type": "string",
                    "default": "ctags",
                    "description": "Fully qualified path to the ctags executable (else leave as ctags, assuming it is in current path).",
                    "scope": "resource"
                },
                "python.workspaceSymbols.enabled": {
                    "type": "boolean",
                    "default": false,
                    "description": "Set to 'true' to enable ctags to provide Workspace Symbols.",
                    "scope": "resource"
                },
                "python.workspaceSymbols.exclusionPatterns": {
                    "type": "array",
                    "default": [
                        "**/site-packages/**"
                    ],
                    "items": {
                        "type": "string"
                    },
                    "description": "Pattern used to exclude files and folders from ctags See http://ctags.sourceforge.net/ctags.html.",
                    "scope": "resource"
                },
                "python.workspaceSymbols.rebuildOnFileSave": {
                    "type": "boolean",
                    "default": true,
                    "description": "Whether to re-build the tags file on when changes made to python files are saved.",
                    "scope": "resource"
                },
                "python.workspaceSymbols.rebuildOnStart": {
                    "type": "boolean",
                    "default": true,
                    "description": "Whether to re-build the tags file on start (defaults to true).",
                    "scope": "resource"
                },
                "python.workspaceSymbols.tagFilePath": {
                    "type": "string",
                    "default": "${workspaceFolder}/.vscode/tags",
                    "description": "Fully qualified path to tag file (exuberant ctag file), used to provide workspace symbols.",
                    "scope": "resource"
                },
                "python.insidersChannel": {
                    "type": "string",
                    "default": "off",
                    "description": "Set to \"weekly\" or \"daily\" to automatically download and install the latest Insiders builds of the python extension, which include upcoming features and bug fixes.",
                    "enum": [
                        "off",
                        "weekly",
                        "daily"
                    ],
                    "scope": "application"
                },
                "python.showStartPage": {
                    "type": "boolean",
                    "default": true,
                    "description": "Show the Python Start Page when a new update is released.",
                    "scope": "application"
                }
            }
        },
        "languages": [
            {
                "id": "pip-requirements",
                "aliases": [
                    "pip requirements",
                    "requirements.txt"
                ],
                "filenames": [
                    "requirements.txt",
                    "constraints.txt",
                    "requirements.in"
                ],
                "filenamePatterns": [
                    "*-requirements.txt",
                    "requirements-*.txt",
                    "constraints-*.txt",
                    "*-constraints.txt",
                    "*-requirements.in",
                    "requirements-*.in"
                ],
                "configuration": "./languages/pip-requirements.json"
            },
            {
                "id": "yaml",
                "filenames": [
                    ".condarc"
                ]
            },
            {
                "id": "toml",
                "filenames": [
                    "poetry.lock",
                    "Pipfile"
                ]
            },
            {
                "id": "json",
                "filenames": [
                    "Pipfile.lock"
                ]
            },
            {
                "id": "ini",
                "filenames": [
                    ".flake8"
                ]
            },
            {
                "id": "jinja",
                "extensions": [
                    ".jinja2",
                    ".j2"
                ],
                "aliases": [
                    "Jinja"
                ]
            }
        ],
        "grammars": [
            {
                "language": "pip-requirements",
                "scopeName": "source.pip-requirements",
                "path": "./syntaxes/pip-requirements.tmLanguage.json"
            }
        ],
        "jsonValidation": [
            {
                "fileMatch": ".condarc",
                "url": "./schemas/condarc.json"
            },
            {
                "fileMatch": "environment.yml",
                "url": "./schemas/conda-environment.json"
            },
            {
                "fileMatch": "meta.yaml",
                "url": "./schemas/conda-meta.json"
            }
        ],
        "yamlValidation": [
            {
                "fileMatch": ".condarc",
                "url": "./schemas/condarc.json"
            },
            {
                "fileMatch": "environment.yml",
                "url": "./schemas/conda-environment.json"
            },
            {
                "fileMatch": "meta.yaml",
                "url": "./schemas/conda-meta.json"
            }
        ],
        "views": {
            "test": [
                {
                    "id": "python_tests",
                    "name": "Python",
                    "when": "testsDiscovered"
                }
            ]
        }
    },
    "scripts": {
        "package": "gulp clean && gulp prePublishBundle && vsce package -o ms-python-insiders.vsix",
        "prePublish": "gulp clean && gulp prePublishNonBundle",
        "compile": "tsc -watch -p ./",
        "compiled": "deemon npm run compile",
        "kill-compiled": "deemon --kill npm run compile",
        "compile-webviews-watch": "cross-env NODE_OPTIONS=--max_old_space_size=9096 webpack --config ./build/webpack/webpack.startPage-ui-viewers.config.js --watch",
        "compile-webviews-watchd": "deemon npm run compile-webviews-watch",
        "kill-compile-webviews-watchd": "deemon --kill npm run compile-webviews-watch",
        "checkDependencies": "gulp checkDependencies",
        "test": "node ./out/test/standardTest.js && node ./out/test/multiRootTest.js",
        "test:unittests": "mocha --config ./build/.mocha.unittests.js.json",
        "test:unittests:cover": "nyc --no-clean --nycrc-path build/.nycrc mocha --config ./build/.mocha.unittests.ts.json",
        "test:functional": "mocha --require source-map-support/register --config ./build/.mocha.functional.json",
        "test:functional:perf": "node --inspect-brk ./node_modules/mocha/bin/_mocha --require source-map-support/register --config ./build/.mocha.functional.perf.json",
        "test:functional:memleak": "node --inspect-brk ./node_modules/mocha/bin/_mocha --require source-map-support/register --config ./build/.mocha.functional.json",
        "test:functional:cover": "npm run test:functional",
        "test:cover:report": "nyc --nycrc-path build/.nycrc  report --reporter=text --reporter=html --reporter=text-summary --reporter=cobertura",
        "testDebugger": "node ./out/test/testBootstrap.js ./out/test/debuggerTest.js",
        "testSingleWorkspace": "node ./out/test/testBootstrap.js ./out/test/standardTest.js",
        "preTestJediLSP": "node ./out/test/languageServers/jedi/lspSetup.js",
        "testJediLSP": "node ./out/test/languageServers/jedi/lspSetup.js && cross-env CODE_TESTS_WORKSPACE=src/test VSC_PYTHON_CI_TEST_GREP='Language Server:' node ./out/test/testBootstrap.js ./out/test/standardTest.js && node ./out/test/languageServers/jedi/lspTeardown.js",
        "testMultiWorkspace": "node ./out/test/testBootstrap.js ./out/test/multiRootTest.js",
        "testPerformance": "node ./out/test/testBootstrap.js ./out/test/performanceTest.js",
        "testSmoke": "cross-env INSTALL_JUPYTER_EXTENSION=true \"node ./out/test/smokeTest.js\"",
        "testInsiders": "cross-env VSC_PYTHON_CI_TEST_VSC_CHANNEL=insiders INSTALL_PYLANCE_EXTENSION=true TEST_FILES_SUFFIX=insiders.test CODE_TESTS_WORKSPACE=src/testMultiRootWkspc/smokeTests \"node ./out/test/standardTest.js\"",
        "lint-staged": "node gulpfile.js",
        "lint": "eslint --ext .ts,.tsx,.js src build",
        "lint-fix": "eslint --fix --ext .ts,.tsx,.js src build gulpfile.js",
        "format-check": "prettier --check 'src/**/*.ts' 'src/**/*.tsx' 'build/**/*.js' '.github/**/*.yml' gulpfile.js",
        "format-fix": "prettier --write 'src/**/*.ts' 'src/**/*.tsx' 'build/**/*.js' '.github/**/*.yml' gulpfile.js",
        "clean": "gulp clean",
        "addExtensionDependencies": "gulp addExtensionDependencies",
        "updateBuildNumber": "gulp updateBuildNumber",
        "verifyBundle": "gulp verifyBundle",
        "webpack": "webpack"
    },
    "dependencies": {
        "arch": "^2.1.0",
        "azure-storage": "^2.10.3",
        "chokidar": "^3.4.3",
        "diff-match-patch": "^1.0.0",
        "fs-extra": "^9.1.0",
        "fuzzy": "^0.1.3",
        "get-port": "^3.2.0",
        "glob": "^7.1.2",
        "hash.js": "^1.1.7",
        "iconv-lite": "^0.4.21",
        "inversify": "^5.0.4",
        "jsonc-parser": "^2.0.3",
        "line-by-line": "^0.1.6",
        "lodash": "^4.17.19",
        "log4js": "^6.1.2",
        "md5": "^2.2.1",
        "minimatch": "^3.0.4",
        "named-js-regexp": "^1.3.3",
        "node-fetch": "^2.6.1",
        "node-stream-zip": "^1.6.0",
        "pidusage-tree": "^2.0.5",
        "portfinder": "^1.0.25",
        "reflect-metadata": "^0.1.12",
        "request": "^2.87.0",
        "request-progress": "^3.0.0",
        "rxjs": "^6.5.4",
        "rxjs-compat": "^6.5.4",
        "semver": "^5.5.0",
        "stack-trace": "0.0.10",
        "string-argv": "^0.3.1",
        "strip-ansi": "^5.2.0",
        "sudo-prompt": "^8.2.0",
        "tmp": "^0.0.29",
        "tree-kill": "^1.2.2",
        "typescript-char": "^0.0.0",
        "uint64be": "^1.0.1",
        "unicode": "^10.0.0",
        "untildify": "^3.0.2",
        "vscode-debugadapter": "^1.28.0",
        "vscode-debugprotocol": "^1.28.0",
        "vscode-extension-telemetry": "0.1.4",
        "vscode-jsonrpc": "6.0.0-next.7",
        "vscode-languageclient": "7.0.0-next.14",
        "vscode-languageserver": "7.0.0-next.11",
        "vscode-languageserver-protocol": "3.16.0-next.11",
        "vscode-tas-client": "^0.1.17",
        "winreg": "^1.2.4",
        "winston": "^3.2.1",
        "xml2js": "^0.4.19"
    },
    "devDependencies": {
        "@enonic/fnv-plus": "^1.3.0",
        "@istanbuljs/nyc-config-typescript": "^0.1.3",
        "@sinonjs/fake-timers": "^6.0.1",
        "@types/ansi-regex": "^4.0.0",
        "@types/chai": "^4.1.2",
        "@types/chai-arrays": "^1.0.2",
        "@types/chai-as-promised": "^7.1.0",
        "@types/copy-webpack-plugin": "^4.4.2",
        "@types/cors": "^2.8.6",
        "@types/debug": "^4.1.5",
        "@types/dedent": "^0.7.0",
        "@types/del": "^3.0.0",
        "@types/diff-match-patch": "^1.0.32",
        "@types/download": "^6.2.2",
        "@types/enzyme": "^3.1.14",
        "@types/enzyme-adapter-react-16": "^1.0.3",
        "@types/event-stream": "^3.3.33",
        "@types/fs-extra": "^5.0.1",
        "@types/get-port": "^3.2.0",
        "@types/glob": "^5.0.35",
        "@types/html-webpack-plugin": "^3.2.0",
        "@types/iconv-lite": "^0.0.1",
        "@types/jsdom": "^11.12.0",
        "@types/lodash": "^4.14.104",
        "@types/md5": "^2.1.32",
        "@types/memoize-one": "^4.1.1",
        "@types/mocha": "^5.2.7",
        "@types/nock": "^10.0.3",
        "@types/node": "^12.19.12",
        "@types/promisify-node": "^0.4.0",
        "@types/react": "^16.4.14",
        "@types/react-dom": "^16.0.8",
        "@types/react-json-tree": "^0.6.8",
        "@types/request": "^2.47.0",
        "@types/semver": "^5.5.0",
        "@types/shortid": "^0.0.29",
        "@types/sinon": "^7.5.1",
        "@types/sinonjs__fake-timers": "^6.0.1",
        "@types/socket.io": "^2.1.4",
        "@types/stack-trace": "0.0.29",
        "@types/temp": "^0.8.32",
        "@types/tmp": "0.0.33",
        "@types/untildify": "^3.0.0",
        "@types/uuid": "^3.4.3",
        "@types/vscode": "~1.53.0",
        "@types/webpack-bundle-analyzer": "^2.13.0",
        "@types/winreg": "^1.2.30",
        "@types/xml2js": "^0.4.2",
        "@typescript-eslint/eslint-plugin": "^3.7.0",
        "@typescript-eslint/parser": "^3.7.0",
        "acorn": "^6.4.1",
        "ansi-to-html": "^0.6.7",
        "babel-loader": "^8.0.3",
        "babel-plugin-inline-json-import": "^0.3.1",
        "babel-plugin-transform-runtime": "^6.23.0",
        "babel-polyfill": "^6.26.0",
        "cache-loader": "^4.1.0",
        "canvas": "^2.6.0",
        "chai": "^4.1.2",
        "chai-arrays": "^2.0.0",
        "chai-as-promised": "^7.1.1",
        "chai-http": "^4.3.0",
        "codecov": "^3.7.1",
        "copy-webpack-plugin": "^5.1.2",
        "cors": "^2.8.5",
        "cross-env": "^6.0.3",
        "cross-spawn": "^6.0.5",
        "css-loader": "^1.0.1",
        "dedent": "^0.7.0",
        "deemon": "^1.4.0",
        "del": "^3.0.0",
        "download": "^7.0.0",
        "enzyme": "^3.7.0",
        "enzyme-adapter-react-16": "^1.6.0",
        "eslint": "^7.2.0",
        "eslint-config-airbnb": "^18.2.0",
        "eslint-config-prettier": "^6.15.0",
        "eslint-plugin-import": "^2.22.0",
        "eslint-plugin-jsx-a11y": "^6.3.1",
        "eslint-plugin-react": "^7.20.3",
        "eslint-plugin-react-hooks": "^4.0.0",
        "expose-loader": "^0.7.5",
        "express": "^4.17.1",
        "extract-zip": "^1.6.7",
        "fast-xml-parser": "^3.16.0",
        "file-loader": "^5.1.0",
        "filemanager-webpack-plugin-fixed": "^2.0.9",
        "flat": "^4.0.0",
        "fork-ts-checker-webpack-plugin": "^4.1.6",
        "gulp": "^4.0.0",
        "gulp-azure-storage": "^0.11.1",
        "gulp-chmod": "^2.0.0",
        "gulp-gunzip": "^1.1.0",
        "gulp-rename": "^1.4.0",
        "gulp-sourcemaps": "^2.6.4",
        "gulp-typescript": "^4.0.1",
        "gulp-untar": "0.0.8",
        "gulp-vinyl-zip": "^2.1.2",
        "html-webpack-plugin": "^3.2.0",
        "husky": "^1.1.2",
        "immutable": "^4.0.0-rc.12",
        "jsdom": "^15.0.0",
        "json-loader": "^0.5.7",
        "less": "^3.9.0",
        "less-loader": "^5.0.0",
        "less-plugin-inline-urls": "^1.2.0",
        "loader-utils": "^1.1.0",
        "lolex": "^5.1.2",
        "memoize-one": "^5.1.1",
        "mocha": "^8.1.1",
        "mocha-junit-reporter": "^1.17.0",
        "mocha-multi-reporters": "^1.1.7",
        "monaco-editor": "0.18.1",
        "monaco-editor-textmate": "^2.2.1",
        "monaco-editor-webpack-plugin": "^1.7.0",
        "monaco-textmate": "^3.0.1",
        "nocache": "^2.1.0",
        "nock": "^10.0.6",
        "node-has-native-dependencies": "^1.0.2",
        "node-html-parser": "^1.1.13",
        "node-loader": "^1.0.2",
        "nyc": "^15.0.0",
        "postcss": "^7.0.27",
        "postcss-cssnext": "^3.1.0",
        "postcss-import": "^12.0.1",
        "postcss-loader": "^3.0.0",
        "prettier": "^2.0.2",
        "range-inclusive": "^1.0.2",
        "raw-loader": "^0.5.1",
        "react": "^16.5.2",
        "react-dev-utils": "^5.0.2",
        "react-dom": "^16.5.2",
        "react-svgmt": "^1.1.8",
        "remove-files-webpack-plugin": "^1.4.0",
        "requirejs": "^2.3.6",
        "rewiremock": "^3.13.0",
        "rimraf": "^3.0.2",
        "serialize-javascript": "^3.1.0",
        "shortid": "^2.2.8",
        "sinon": "^8.0.1",
        "socket.io": "^2.4.0",
        "source-map-support": "^0.5.12",
        "style-loader": "^0.23.1",
        "styled-jsx": "^3.1.0",
        "svg-inline-loader": "^0.8.0",
        "svg-inline-react": "^3.1.0",
        "terser-webpack-plugin": "^3.1.0",
        "thread-loader": "^2.1.3",
        "transform-loader": "^0.2.4",
        "ts-loader": "^5.3.0",
        "ts-mock-imports": "^1.3.0",
        "ts-mockito": "^2.5.0",
        "ts-node": "^8.3.0",
        "tsconfig-paths-webpack-plugin": "^3.2.0",
        "typed-react-markdown": "^0.1.0",
        "typemoq": "^2.1.0",
        "typescript": "^4.0.2",
        "typescript-formatter": "^7.1.0",
        "unicode-properties": "^1.3.1",
        "url-loader": "^1.1.2",
        "uuid": "^3.3.2",
        "vinyl-fs": "^3.0.3",
        "vsce": "^1.59.0",
        "vscode-debugadapter-testsupport": "^1.27.0",
        "vscode-test": "^1.2.3",
        "webpack": "^4.33.0",
        "webpack-bundle-analyzer": "^3.6.0",
        "webpack-cli": "^3.1.2",
        "webpack-fix-default-import-plugin": "^1.0.3",
        "webpack-merge": "^4.1.4",
        "webpack-node-externals": "^1.7.2",
        "webpack-require-from": "^1.8.0",
        "why-is-node-running": "^2.0.3",
        "wtfnode": "^0.8.0",
        "yargs": "^15.3.1"
    },
    "__metadata": {
        "id": "f1f59ae4-9318-4f3c-a9b5-81b2eaa5f8a5",
        "publisherDisplayName": "Microsoft",
        "publisherId": "998b010b-e2af-44a5-a6cd-0b5fd3b9b6f8"
    }
}<|MERGE_RESOLUTION|>--- conflicted
+++ resolved
@@ -1050,11 +1050,6 @@
                         "enum": [
                             "ShowExtensionSurveyPrompt - enabled",
                             "Reload - experiment",
-<<<<<<< HEAD
-                            "AA_testing - experiment",
-=======
-                            "UseTerminalToGetActivatedEnvVars - experiment",
->>>>>>> 353d89ce
                             "CollectLSRequestTiming - experiment",
                             "CollectNodeLSRequestTiming - experiment",
                             "DeprecatePythonPath - experiment",
@@ -1077,11 +1072,6 @@
                         "enum": [
                             "ShowExtensionSurveyPrompt - enabled",
                             "Reload - experiment",
-<<<<<<< HEAD
-                            "AA_testing - experiment",
-=======
-                            "UseTerminalToGetActivatedEnvVars - experiment",
->>>>>>> 353d89ce
                             "CollectLSRequestTiming - experiment",
                             "CollectNodeLSRequestTiming - experiment",
                             "DeprecatePythonPath - experiment",
