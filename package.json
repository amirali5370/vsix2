{
    "name": "python",
    "displayName": "Python",
    "description": "IntelliSense (Pylance), Linting, Debugging (multi-threaded, remote), Jupyter Notebooks, code formatting, refactoring, unit tests, and more.",
    "version": "2021.8.0-dev",
    "featureFlags": {
        "usingNewInterpreterStorage": true
    },
    "languageServerVersion": "0.5.30",
    "publisher": "ms-python",
    "enableProposedApi": true,
    "author": {
        "name": "Microsoft Corporation"
    },
    "license": "MIT",
    "homepage": "https://github.com/Microsoft/vscode-python",
    "repository": {
        "type": "git",
        "url": "https://github.com/Microsoft/vscode-python"
    },
    "bugs": {
        "url": "https://github.com/Microsoft/vscode-python/issues"
    },
    "qna": "https://stackoverflow.com/questions/tagged/visual-studio-code+python",
    "icon": "icon.png",
    "galleryBanner": {
        "color": "#1e415e",
        "theme": "dark"
    },
    "engines": {
        "vscode": "^1.49.0"
    },
    "keywords": [
        "python",
        "django",
        "unittest",
        "multi-root ready"
    ],
    "categories": [
        "Programming Languages",
        "Debuggers",
        "Linters",
        "Snippets",
        "Formatters",
        "Other",
        "Extension Packs",
        "Data Science",
        "Machine Learning",
        "Notebooks"
    ],
    "activationEvents": [
        "onLanguage:python",
        "onDebugResolve:python",
        "onCommand:python.execInTerminal",
        "onCommand:python.sortImports",
        "onCommand:python.runtests",
        "onCommand:python.debugtests",
        "onCommand:python.setInterpreter",
        "onCommand:python.setShebangInterpreter",
        "onCommand:python.viewTestUI",
        "onCommand:python.viewLanguageServerOutput",
        "onCommand:python.viewTestOutput",
        "onCommand:python.viewOutput",
        "onCommand:python.selectAndRunTestMethod",
        "onCommand:python.selectAndDebugTestMethod",
        "onCommand:python.selectAndRunTestFile",
        "onCommand:python.runCurrentTestFile",
        "onCommand:python.runFailedTests",
        "onCommand:python.execSelectionInTerminal",
        "onCommand:python.execSelectionInDjangoShell",
        "onCommand:python.buildWorkspaceSymbols",
        "onCommand:python.startREPL",
        "onCommand:python.goToPythonObject",
        "onCommand:python.setLinter",
        "onCommand:python.enableLinting",
        "onCommand:python.createTerminal",
        "onCommand:python.discoverTests",
        "onCommand:python.configureTests",
        "onCommand:python.switchOffInsidersChannel",
        "onCommand:python.switchToDailyChannel",
        "onCommand:python.switchToWeeklyChannel",
        "onCommand:python.clearWorkspaceInterpreter",
        "onCommand:python.resetInterpreterSecurityStorage",
        "onCommand:python.startPage.open",
        "onCommand:python.enableSourceMapSupport",
        "onCommand:python.launchTensorBoard",
        "workspaceContains:mspythonconfig.json",
        "workspaceContains:pyproject.toml"
    ],
    "main": "./out/client/extension",
    "contributes": {
<<<<<<< HEAD
        "walkthroughs": [
            {
                "id": "pythonWelcome",
                "title": "Get started with Python development",
                "description": "Your first steps to set up a Python project with all the powerful tools and features that the Python extension has to offer!",
                "steps": [
                    {
                        "id": "python.installPythonWin",
                        "title": "Install Python",
                        "description": "The Python Extension requires Python to be installed. Install Python from the [Microsoft Store](https://www.microsoft.com/p/python-39/9p7qfqmjrfp7).\n\n[Install Python](https://www.microsoft.com/p/python-39/9p7qfqmjrfp7)\n \nTip: Reload the window after installation (Ctrl + R)",
                        "media": {
                            "markdown": "resources/walkthrough/install-python-windows.md"
                        },
                        "when": "isWindows"
                    },
                    {
                        "id": "python.installPythonMac",
                        "title": "Install Python",
                        "description": "The Python Extension requires Python to be installed. Install Python 3 through the terminal.\n[Open Terminal](workbench.action.terminal.new)\n",
                        "media": {
                            "markdown": "resources/walkthrough/install-python-macos.md"
                        },
                        "when": "isMac",
                        "command": "workbench.action.terminal.new"
                    },
                    {
                        "id": "python.installPythonLinux",
                        "title": "Install Python",
                        "description": "The Python Extension requires Python to be installed. Install Python 3 through the terminal.\n[Open Terminal](workbench.action.terminal.new)\n",
                        "media": {
                            "markdown": "resources/walkthrough/install-python-linux.md"
                        },
                        "when": "isLinux",
                        "command": "workbench.action.terminal.new"
                    },
                    {
                        "id": "python.selectInterpreter",
                        "title": "Select a Python Interpreter",
                        "description": "Choose which Python interpreter/environment you want to use for your Python project.\n[Select Python Interpreter](command:python.setInterpreter)\nTip: Reload the window (Ctrl + R) if you installed Python but don't see it in the interpreters list.",
                        "media": {
                            "altText": "selecting a python interpreter from the status bar",
                            "image": {
                                "dark": "resources/walkthrough/change-python-interpreter-dark.gif",
                                "light": "resources/walkthrough/change-python-interpreter-light.gif",
                                "hc": "resources/walkthrough/change-python-interpreter-hc.gif"
                            }
                        },
                        "when": ""
                    },
                    {
                        "id": "python.runAndDebug",
                        "title": "Run and debug your Python file",
                        "description": "Open your Python file, press F5 and select 'Python File' to start running and debugging. \n[Learn more](https://code.visualstudio.com/docs/python/python-tutorial#_run-hello-world)",
                        "media": {
                            "markdown": "resources/walkthrough/run-and-debug-python-file.md"
                        },
                        "when": ""
                    },
                    {
                        "id": "python.learnMore",
                        "title": "Learn more",
                        "description": "• [Explore](command:pythonCommands) all the features the Python extension has to offer.\n• [Signup](https://aka.ms/AAAbopxr) for tips and tutorials through our mailing list.\n• Explore more features in our [Tutorials](https://aka.ms/AA8dqti) or check [Documentation](https://aka.ms/AA8dxwy) for tips and troubleshooting.\n• Take a look at our [Release Notes](https://aka.ms/AA8dxtb) to learn more about the latest features.",
                        "media": {
                            "image": "resources/walkthrough/python-docs-learn-more.gif",
                            "altText": "Documentation pages for Python in VS Code"
                        }
                    }
                ]
            },
            {
                "id": "pythonDataScienceWelcome",
                "title": "Get started with Python Data Science",
                "description": "Your first steps to getting started with a Python Data Science project!",
                "steps": [
                    {
                        "id": "python.installPython",
                        "title": "Install Python",
                        "description": "The Python Extension requires Python to be installed. Install Python from [Anaconda](https://www.anaconda.com) to use the Python extension.\n \n[Install Python with Anaconda](command:workbench.action.reloadWindow)",
                        "media": {
                            "image": "resources/walkthrough/anaconda_install.gif",
                            "altText": "Screenshot of anaconda webpage"
                        },
                        "when": ""
                    },
                    {
                        "id": "python.openFolderMac",
                        "title": "Open an existing Python project",
                        "description": "If you already have an existing Python project on your machine:\n[Open Folder](command:workbench.action.files.openFileFolder)\n \nIf you would like to clone a Python project from GitHub:\n[Clone a Git repository](command:git.clone)",
                        "media": {
                            "image": "images/OpenOrCreateNotebook.gif",
                            "altText": "Open a folder"
                        },
                        "completionEvents": [
                            "workbench.action.files.openFileFolder"
                        ],
                        "when": "isMac && workspaceFolderCount == 0"
                    },
                    {
                        "id": "python.openFolder",
                        "title": "Open an existing Python project",
                        "description": "To start, open a Python folder/project.\nIf you already have an existing Python project on your machine:\n[Open Folder](command:workbench.action.files.openFolder)\n \nIf you would like to clone a Python project from GitHub:\n[Clone a Git repository](command:git.clone)",
                        "media": {
                            "image": "images/OpenOrCreateNotebook.gif",
                            "altText": "Open a folder"
                        },
                        "completionEvents": [
                            "workbench.action.files.openFolder"
                        ],
                        "when": "!isMac && workspaceFolderCount == 0"
                    },
                    {
                        "id": "python.createNewNotebook",
                        "title": "Create a new Jupyter Notebook",
                        "description": "To create a new Jupyter Notebook, you can right click in the file explorer and create a new file with an .ipynb extension anytime.\n \nAlternatively, you can open the [Command Palette](command:workbench.action.showCommands) and run the command \n``Jupyter: Create New Blank Notebook``.\n[Create new Jupyter Notebook](command:toSide:jupyter.createnewnotebook)",
                        "media": {
                            "image": "resources/walkthrough/new_notebook.gif",
                            "altText": "Creating a new Jupyter notebook"
                        },
                        "completionEvents": [
                            "jupyter.createnewnotebook"
                        ]
                    },
                    {
                        "id": "python.openInteractiveWindow",
                        "title": "Open the Python Interactive Window",
                        "description": "The Python Interactive Window is a Python shell where you can execute and view the results of your Python code. You can create cells on a Python file by typing ``#%%``.\n \nTo open the interactive window anytime, open the [Command Palette](command:workbench.action.showCommands) and run the command \n``Jupyter: Create Interactive Window``.\n[Open Interactive Window](command:toSide:jupyter.createnewinteractive)",
                        "media": {
                            "image": "resources/walkthrough/interactive_window.gif",
                            "altText": "Opening python interactive window"
                        },
                        "completionEvents": [
                            "jupyter.createnewinteractive"
                        ]
                    },
                    {
                        "id": "python.dataScienceLearnMore",
                        "title": "Learn more",
                        "description": "• [Explore](command:pythonCommands) all the features the Python extension has to offer.\n• [Signup](https://aka.ms/AAAbopxr) for tips and tutorials through our mailing list.\n• Explore more features in our [Tutorials](https://aka.ms/AA8dqti) or check [Documentation](https://aka.ms/AA8dxwy) for tips and troubleshooting.\n• Take a look at our [Release Notes](https://aka.ms/AA8dxtb) to learn more about the latest features.",
                        "media": {
                            "image": "resources/walkthrough/datascience-learn-more.gif",
                            "altText": "Learning more from python visual studio code documentation"
                        }
                    }
                ]
            }
        ],
        "snippets": [
            {
                "language": "python",
                "path": "./snippets/python.json"
            }
        ],
        "keybindings": [
            {
                "command": "python.execSelectionInTerminal",
                "key": "shift+enter",
                "when": "editorTextFocus && editorLangId == python && !findInputFocussed && !replaceInputFocussed && !jupyter.ownsSelection && !notebookEditorFocused"
            }
        ],
        "commands": [
            {
                "command": "python.enableSourceMapSupport",
                "title": "%python.command.python.enableSourceMapSupport.title%",
                "category": "Python"
            },
            {
                "command": "python.sortImports",
                "title": "%python.command.python.sortImports.title%",
                "category": "Python Refactor"
            },
            {
                "command": "python.startREPL",
                "title": "%python.command.python.startREPL.title%",
                "category": "Python"
            },
            {
                "command": "python.createTerminal",
                "title": "%python.command.python.createTerminal.title%",
                "category": "Python"
            },
            {
                "command": "python.buildWorkspaceSymbols",
                "title": "%python.command.python.buildWorkspaceSymbols.title%",
                "category": "Python"
            },
            {
                "command": "python.openTestNodeInEditor",
                "title": "Open",
                "icon": {
                    "light": "resources/light/open-file.svg",
                    "dark": "resources/dark/open-file.svg"
                }
            },
            {
                "command": "python.runTestNode",
                "title": "Run",
                "icon": {
                    "light": "resources/light/start.svg",
                    "dark": "resources/dark/start.svg"
                }
            },
            {
                "command": "python.debugTestNode",
                "title": "Debug",
                "icon": {
                    "light": "resources/light/debug.svg",
                    "dark": "resources/dark/debug.svg"
                }
            },
            {
                "command": "python.runtests",
                "title": "%python.command.python.runtests.title%",
                "category": "Python",
                "icon": {
                    "light": "resources/light/run-tests.svg",
                    "dark": "resources/dark/run-tests.svg"
                }
            },
            {
                "command": "python.debugtests",
                "title": "%python.command.python.debugtests.title%",
                "category": "Python",
                "icon": {
                    "light": "resources/light/debug.svg",
                    "dark": "resources/dark/debug.svg"
                }
            },
            {
                "command": "python.execInTerminal",
                "title": "%python.command.python.execInTerminal.title%",
                "category": "Python"
            },
            {
                "command": "python.execInTerminal-icon",
                "title": "%python.command.python.execInTerminal.title%",
                "category": "Python",
                "icon": {
                    "light": "resources/light/run-file.svg",
                    "dark": "resources/dark/run-file.svg"
                }
            },
            {
                "command": "python.setInterpreter",
                "title": "%python.command.python.setInterpreter.title%",
                "category": "Python"
            },
            {
                "command": "python.switchOffInsidersChannel",
                "title": "%python.command.python.switchOffInsidersChannel.title%",
                "category": "Python"
            },
            {
                "command": "python.switchToDailyChannel",
                "title": "%python.command.python.switchToDailyChannel.title%",
                "category": "Python"
            },
            {
                "command": "python.switchToWeeklyChannel",
                "title": "%python.command.python.switchToWeeklyChannel.title%",
                "category": "Python"
            },
            {
                "command": "python.clearWorkspaceInterpreter",
                "title": "%python.command.python.clearWorkspaceInterpreter.title%",
                "category": "Python"
            },
            {
                "command": "python.resetInterpreterSecurityStorage",
                "title": "%python.command.python.resetInterpreterSecurityStorage.title%",
                "category": "Python"
            },
            {
                "command": "python.refactorExtractVariable",
                "title": "%python.command.python.refactorExtractVariable.title%",
                "category": "Python Refactor"
            },
            {
                "command": "python.refactorExtractMethod",
                "title": "%python.command.python.refactorExtractMethod.title%",
                "category": "Python Refactor"
            },
            {
                "command": "python.viewTestOutput",
                "title": "%python.command.python.viewTestOutput.title%",
                "category": "Python",
                "icon": {
                    "light": "resources/light/repl.svg",
                    "dark": "resources/dark/repl.svg"
                }
            },
            {
                "command": "python.viewLanguageServerOutput",
                "title": "%python.command.python.viewLanguageServerOutput.title%",
                "category": "Python",
                "enablement": "python.hasLanguageServerOutputChannel"
            },
            {
                "command": "python.viewOutput",
                "title": "%python.command.python.viewOutput.title%",
                "category": "Python",
                "icon": {
                    "light": "resources/light/repl.svg",
                    "dark": "resources/dark/repl.svg"
                }
            },
            {
                "command": "python.selectAndRunTestMethod",
                "title": "%python.command.python.selectAndRunTestMethod.title%",
                "category": "Python"
            },
            {
                "command": "python.selectAndDebugTestMethod",
                "title": "%python.command.python.selectAndDebugTestMethod.title%",
                "category": "Python"
            },
            {
                "command": "python.selectAndRunTestFile",
                "title": "%python.command.python.selectAndRunTestFile.title%",
                "category": "Python"
            },
            {
                "command": "python.runCurrentTestFile",
                "title": "%python.command.python.runCurrentTestFile.title%",
                "category": "Python"
            },
            {
                "command": "python.runFailedTests",
                "title": "%python.command.python.runFailedTests.title%",
                "category": "Python",
                "icon": {
                    "light": "resources/light/run-failed-tests.svg",
                    "dark": "resources/dark/run-failed-tests.svg"
                }
            },
            {
                "command": "python.discoverTests",
                "title": "%python.command.python.discoverTests.title%",
                "category": "Python",
                "icon": {
                    "light": "resources/light/refresh.svg",
                    "dark": "resources/dark/refresh.svg"
                }
            },
            {
                "command": "python.discoveringTests",
                "title": "%python.command.python.discoveringTests.title%",
                "category": "Python",
                "icon": {
                    "light": "resources/light/discovering-tests.svg",
                    "dark": "resources/dark/discovering-tests.svg"
                }
            },
            {
                "command": "python.stopTests",
                "title": "%python.command.python.stopTests.title%",
                "category": "Python",
                "icon": {
                    "light": "resources/light/stop.svg",
                    "dark": "resources/dark/stop.svg"
                }
            },
            {
                "command": "python.configureTests",
                "title": "%python.command.python.configureTests.title%",
                "category": "Python"
            },
            {
                "command": "python.execSelectionInTerminal",
                "title": "%python.command.python.execSelectionInTerminal.title%",
                "category": "Python"
            },
            {
                "command": "python.execSelectionInDjangoShell",
                "title": "%python.command.python.execSelectionInDjangoShell.title%",
                "category": "Python"
            },
            {
                "command": "python.goToPythonObject",
                "title": "%python.command.python.goToPythonObject.title%",
                "category": "Python"
            },
            {
                "command": "python.setLinter",
                "title": "%python.command.python.setLinter.title%",
                "category": "Python"
            },
            {
                "command": "python.enableLinting",
                "title": "%python.command.python.enableLinting.title%",
                "category": "Python"
            },
            {
                "command": "python.runLinting",
                "title": "%python.command.python.runLinting.title%",
                "category": "Python"
            },
            {
                "command": "python.startPage.open",
                "title": "%python.command.python.startPage.open.title%",
                "category": "Python"
            },
            {
                "command": "python.analysis.clearCache",
                "title": "%python.command.python.analysis.clearCache.title%",
                "category": "Python"
            },
            {
                "command": "python.analysis.restartLanguageServer",
                "title": "%python.command.python.analysis.restartLanguageServer.title%",
                "category": "Python"
            },
            {
                "command": "python.launchTensorBoard",
                "title": "%python.command.python.launchTensorBoard.title%",
                "category": "Python"
            }
        ],
        "menus": {
            "editor/context": [
=======
            "breakpoints": [
>>>>>>> 919ea9e7
                {
                    "language": "html"
                },
                {
                    "language": "jinja"
                },
                {
                    "language": "python"
                }
            ],
            "commands": [
                {
                    "category": "Python",
                    "command": "python.analysis.clearCache",
                    "title": "%python.command.python.analysis.clearCache.title%"
                },
                {
                    "category": "Python",
                    "command": "python.analysis.restartLanguageServer",
                    "title": "%python.command.python.analysis.restartLanguageServer.title%"
                },
                {
                    "category": "Python",
                    "command": "python.buildWorkspaceSymbols",
                    "title": "%python.command.python.buildWorkspaceSymbols.title%"
                },
                {
                    "category": "Python",
                    "command": "python.clearPersistentStorage",
                    "title": "%python.command.python.clearPersistentStorage.title%"
                },
                {
<<<<<<< HEAD
                    "when": "resourceLangId == python",
                    "command": "python.runCurrentTestFile",
                    "group": "Python"
                }
            ],
            "editor/title": [
                {
                    "command": "python.execInTerminal-icon",
                    "title": "%python.command.python.execInTerminal.title%",
                    "group": "navigation",
                    "when": "resourceLangId == python && python.showPlayIcon && !isInDiffEditor"
                }
            ],
            "explorer/context": [
=======
                    "category": "Python",
                    "command": "python.clearWorkspaceInterpreter",
                    "title": "%python.command.python.clearWorkspaceInterpreter.title%"
                },
                {
                    "category": "Python",
                    "command": "python.configureTests",
                    "title": "%python.command.python.configureTests.title%"
                },
                {
                    "category": "Python",
                    "command": "python.createTerminal",
                    "title": "%python.command.python.createTerminal.title%"
                },
>>>>>>> 919ea9e7
                {
                    "command": "python.debugTestNode",
                    "icon": {
                        "dark": "resources/dark/debug.svg",
                        "light": "resources/light/debug.svg"
                    },
                    "title": "Debug"
                },
                {
                    "category": "Python",
                    "command": "python.debugtests",
                    "icon": {
                        "dark": "resources/dark/debug.svg",
                        "light": "resources/light/debug.svg"
                    },
                    "title": "%python.command.python.debugtests.title%"
                },
                {
                    "category": "Python",
                    "command": "python.discoverTests",
                    "icon": {
                        "dark": "resources/dark/refresh.svg",
                        "light": "resources/light/refresh.svg"
                    },
                    "title": "%python.command.python.discoverTests.title%"
                },
                {
                    "category": "Python",
                    "command": "python.discoveringTests",
                    "icon": {
                        "dark": "resources/dark/discovering-tests.svg",
                        "light": "resources/light/discovering-tests.svg"
                    },
                    "title": "%python.command.python.discoveringTests.title%"
                },
                {
                    "category": "Python",
                    "command": "python.enableLinting",
                    "title": "%python.command.python.enableLinting.title%"
                },
                {
                    "category": "Python",
                    "command": "python.enableSourceMapSupport",
                    "title": "%python.command.python.enableSourceMapSupport.title%"
                },
                {
<<<<<<< HEAD
                    "command": "python.resetInterpreterSecurityStorage",
                    "title": "%python.command.python.resetInterpreterSecurityStorage.title%",
                    "category": "Python"
                },
                {
                    "command": "python.viewOutput",
                    "title": "%python.command.python.viewOutput.title%",
                    "category": "Python"
=======
                    "category": "Python",
                    "command": "python.execInTerminal",
                    "title": "%python.command.python.execInTerminal.title%"
>>>>>>> 919ea9e7
                },
                {
                    "category": "Python",
                    "command": "python.execInTerminal-icon",
                    "icon": {
                        "dark": "resources/dark/run-file.svg",
                        "light": "resources/light/run-file.svg"
                    },
                    "title": "%python.command.python.execInTerminal.title%"
                },
                {
                    "category": "Python",
                    "command": "python.execSelectionInDjangoShell",
                    "title": "%python.command.python.execSelectionInDjangoShell.title%"
                },
                {
                    "category": "Python",
                    "command": "python.execSelectionInTerminal",
                    "title": "%python.command.python.execSelectionInTerminal.title%"
                },
                {
                    "category": "Python",
                    "command": "python.goToPythonObject",
                    "title": "%python.command.python.goToPythonObject.title%"
                },
                {
                    "category": "Python",
                    "command": "python.launchTensorBoard",
                    "title": "%python.command.python.launchTensorBoard.title%"
                },
                {
                    "command": "python.openTestNodeInEditor",
                    "icon": {
                        "dark": "resources/dark/open-file.svg",
                        "light": "resources/light/open-file.svg"
                    },
                    "title": "Open"
                },
                {
<<<<<<< HEAD
                    "command": "python.launchTensorBoard",
                    "category": "Python",
                    "when": "python.isInNativeTensorBoardExperiment"
                }
            ],
            "view/title": [
                {
                    "command": "python.debugtests",
                    "when": "view == python_tests && !busyTests",
                    "group": "navigation@3"
=======
                    "category": "Python Refactor",
                    "command": "python.refactorExtractMethod",
                    "title": "%python.command.python.refactorExtractMethod.title%"
>>>>>>> 919ea9e7
                },
                {
                    "category": "Python Refactor",
                    "command": "python.refactorExtractVariable",
                    "title": "%python.command.python.refactorExtractVariable.title%"
                },
                {
                    "category": "Python",
                    "command": "python.refreshTensorBoard",
                    "enablement": "python.hasActiveTensorBoardSession",
                    "icon": "$(refresh)",
                    "title": "%python.command.python.refreshTensorBoard.title%"
                },
                {
                    "category": "Python",
                    "command": "python.reportIssue",
                    "title": "%python.command.python.reportIssue.title%"
                },
                {
                    "category": "Python",
                    "command": "python.runCurrentTestFile",
                    "title": "%python.command.python.runCurrentTestFile.title%"
                },
                {
                    "category": "Python",
                    "command": "python.runFailedTests",
                    "icon": {
                        "dark": "resources/dark/run-failed-tests.svg",
                        "light": "resources/light/run-failed-tests.svg"
                    },
                    "title": "%python.command.python.runFailedTests.title%"
                },
                {
                    "category": "Python",
                    "command": "python.runLinting",
                    "title": "%python.command.python.runLinting.title%"
                },
                {
                    "command": "python.runTestNode",
                    "icon": {
                        "dark": "resources/dark/start.svg",
                        "light": "resources/light/start.svg"
                    },
                    "title": "Run"
                },
                {
                    "category": "Python",
                    "command": "python.runtests",
                    "icon": {
                        "dark": "resources/dark/run-tests.svg",
                        "light": "resources/light/run-tests.svg"
                    },
                    "title": "%python.command.python.runtests.title%"
                },
                {
                    "category": "Python",
                    "command": "python.selectAndDebugTestMethod",
                    "title": "%python.command.python.selectAndDebugTestMethod.title%"
                },
                {
                    "category": "Python",
                    "command": "python.selectAndRunTestFile",
                    "title": "%python.command.python.selectAndRunTestFile.title%"
                },
                {
                    "category": "Python",
                    "command": "python.selectAndRunTestMethod",
                    "title": "%python.command.python.selectAndRunTestMethod.title%"
                },
                {
                    "category": "Python",
                    "command": "python.setInterpreter",
                    "title": "%python.command.python.setInterpreter.title%"
                },
                {
                    "category": "Python",
                    "command": "python.setLinter",
                    "title": "%python.command.python.setLinter.title%"
                },
                {
                    "category": "Python Refactor",
                    "command": "python.sortImports",
                    "title": "%python.command.python.sortImports.title%"
                },
                {
                    "category": "Python",
                    "command": "python.startPage.open",
                    "title": "%python.command.python.startPage.open.title%"
                },
                {
                    "category": "Python",
                    "command": "python.startREPL",
                    "title": "%python.command.python.startREPL.title%"
                },
                {
                    "category": "Python",
                    "command": "python.stopTests",
                    "icon": {
                        "dark": "resources/dark/stop.svg",
                        "light": "resources/light/stop.svg"
                    },
                    "title": "%python.command.python.stopTests.title%"
                },
                {
                    "category": "Python",
                    "command": "python.switchOffInsidersChannel",
                    "title": "%python.command.python.switchOffInsidersChannel.title%"
                },
                {
<<<<<<< HEAD
                    "command": "python.runTestNode",
                    "when": "view == python_tests && viewItem == suite && !busyTests",
                    "group": "inline@0"
                }
            ]
        },
        "breakpoints": [
            {
                "language": "python"
            },
            {
                "language": "html"
            },
            {
                "language": "jinja"
            }
        ],
        "debuggers": [
            {
                "type": "python",
                "label": "Python",
                "languages": [
                    "python"
                ],
                "variables": {
                    "pickProcess": "python.pickLocalProcess"
                },
                "configurationSnippets": [],
                "configurationAttributes": {
                    "launch": {
                        "properties": {
                            "module": {
                                "type": "string",
                                "description": "Name of the module to be debugged.",
                                "default": ""
                            },
                            "program": {
                                "type": "string",
                                "description": "Absolute path to the program.",
                                "default": "${file}"
                            },
                            "python": {
                                "type": "string",
                                "description": "Absolute path to the Python interpreter executable; overrides workspace configuration if set.",
                                "default": "${command:python.interpreterPath}"
                            },
                            "pythonArgs": {
                                "type": "array",
                                "description": "Command-line arguments passed to the Python interpreter. To pass arguments to the debug target, use \"args\".",
                                "default": [],
                                "items": {
                                    "type": "string"
                                }
                            },
                            "args": {
                                "type": "array",
                                "description": "Command line arguments passed to the program",
                                "default": [],
                                "items": {
                                    "type": "string"
                                }
                            },
                            "stopOnEntry": {
                                "type": "boolean",
                                "description": "Automatically stop after launch.",
                                "default": false
                            },
                            "showReturnValue": {
                                "type": "boolean",
                                "description": "Show return value of functions when stepping.",
                                "default": true
                            },
                            "console": {
                                "enum": [
                                    "internalConsole",
                                    "integratedTerminal",
                                    "externalTerminal"
                                ],
                                "description": "Where to launch the debug target: internal console, integrated terminal, or external terminal.",
                                "default": "integratedTerminal"
                            },
                            "cwd": {
                                "type": "string",
                                "description": "Absolute path to the working directory of the program being debugged. Default is the root directory of the file (leave empty).",
                                "default": "${workspaceFolder}"
                            },
                            "env": {
                                "type": "object",
                                "description": "Environment variables defined as a key value pair. Property ends up being the Environment Variable and the value of the property ends up being the value of the Env Variable.",
                                "default": {},
                                "additionalProperties": {
                                    "type": "string"
                                }
                            },
                            "envFile": {
                                "type": "string",
                                "description": "Absolute path to a file containing environment variable definitions.",
                                "default": "${workspaceFolder}/.env"
                            },
                            "port": {
                                "type": "number",
                                "description": "Debug port (default is 0, resulting in the use of a dynamic port).",
                                "default": 0
                            },
                            "host": {
                                "type": "string",
                                "description": "IP address of the of the local debug server (default is localhost).",
                                "default": "localhost"
                            },
                            "pathMappings": {
                                "type": "array",
                                "label": "Path mappings.",
                                "items": {
                                    "type": "object",
                                    "label": "Path mapping",
                                    "required": [
                                        "localRoot",
                                        "remoteRoot"
                                    ],
                                    "properties": {
                                        "localRoot": {
                                            "type": "string",
                                            "label": "Local source root.",
                                            "default": "${workspaceFolder}"
                                        },
                                        "remoteRoot": {
                                            "type": "string",
                                            "label": "Remote source root.",
                                            "default": ""
                                        }
                                    }
                                },
                                "default": []
                            },
                            "logToFile": {
                                "type": "boolean",
                                "description": "Enable logging of debugger events to a log file.",
                                "default": false
                            },
                            "redirectOutput": {
                                "type": "boolean",
                                "description": "Redirect output.",
                                "default": true
                            },
                            "justMyCode": {
                                "type": "boolean",
                                "description": "Debug only user-written code.",
                                "default": true
                            },
                            "gevent": {
                                "type": "boolean",
                                "description": "Enable debugging of gevent monkey-patched code.",
                                "default": false
                            },
                            "django": {
                                "type": "boolean",
                                "description": "Django debugging.",
                                "default": false
                            },
                            "jinja": {
                                "enum": [
                                    true,
                                    false,
                                    null
                                ],
                                "description": "Jinja template debugging (e.g. Flask).",
                                "default": null
                            },
                            "sudo": {
                                "type": "boolean",
                                "description": "Running debug program under elevated permissions (on Unix).",
                                "default": false
                            },
                            "pyramid": {
                                "type": "boolean",
                                "description": "Whether debugging Pyramid applications",
                                "default": false
                            },
                            "subProcess": {
                                "type": "boolean",
                                "description": "Whether to enable Sub Process debugging",
                                "default": false
                            }
                        }
                    },
                    "test": {
                        "properties": {
                            "pythonPath": {
                                "type": "string",
                                "description": "Path (fully qualified) to python executable. Defaults to the value in settings",
                                "default": "${command:python.interpreterPath}"
                            },
                            "stopOnEntry": {
                                "type": "boolean",
                                "description": "Automatically stop after launch.",
                                "default": false
                            },
                            "showReturnValue": {
                                "type": "boolean",
                                "description": "Show return value of functions when stepping.",
                                "default": true
                            },
                            "console": {
                                "enum": [
                                    "internalConsole",
                                    "integratedTerminal",
                                    "externalTerminal"
                                ],
                                "description": "Where to launch the debug target: internal console, integrated terminal, or external terminal.",
                                "default": "internalConsole"
                            },
                            "cwd": {
                                "type": "string",
                                "description": "Absolute path to the working directory of the program being debugged. Default is the root directory of the file (leave empty).",
                                "default": "${workspaceFolder}"
                            },
                            "env": {
                                "type": "object",
                                "description": "Environment variables defined as a key value pair. Property ends up being the Environment Variable and the value of the property ends up being the value of the Env Variable.",
                                "default": {},
                                "additionalProperties": {
                                    "type": "string"
                                }
                            },
                            "envFile": {
                                "type": "string",
                                "description": "Absolute path to a file containing environment variable definitions.",
                                "default": "${workspaceFolder}/.env"
                            },
                            "redirectOutput": {
                                "type": "boolean",
                                "description": "Redirect output.",
                                "default": true
                            },
                            "justMyCode": {
                                "type": "boolean",
                                "description": "Debug only user-written code.",
                                "default": true
                            }
                        }
                    },
                    "attach": {
                        "properties": {
                            "connect": {
                                "type": "object",
                                "label": "Attach by connecting to debugpy over a socket.",
                                "properties": {
                                    "port": {
                                        "type": "number",
                                        "description": "Port to connect to."
                                    },
                                    "host": {
                                        "type": "string",
                                        "description": "Hostname or IP address to connect to.",
                                        "default": "127.0.0.1"
                                    }
                                },
                                "required": [
                                    "port"
                                ]
                            },
                            "listen": {
                                "type": "object",
                                "label": "Attach by listening for incoming socket connection from debugpy",
                                "properties": {
                                    "port": {
                                        "type": "number",
                                        "description": "Port to listen on."
                                    },
                                    "host": {
                                        "type": "string",
                                        "description": "Hostname or IP address of the interface to listen on.",
                                        "default": "127.0.0.1"
                                    }
                                },
                                "required": [
                                    "port"
                                ]
                            },
                            "port": {
                                "type": "number",
                                "description": "Port to connect to."
                            },
                            "host": {
                                "type": "string",
                                "description": "Hostname or IP address to connect to.",
                                "default": "127.0.0.1"
                            },
                            "pathMappings": {
                                "type": "array",
                                "label": "Path mappings.",
                                "items": {
                                    "type": "object",
                                    "label": "Path mapping",
                                    "required": [
                                        "localRoot",
                                        "remoteRoot"
                                    ],
                                    "properties": {
                                        "localRoot": {
                                            "type": "string",
                                            "label": "Local source root.",
                                            "default": "${workspaceFolder}"
                                        },
                                        "remoteRoot": {
                                            "type": "string",
                                            "label": "Remote source root.",
                                            "default": ""
                                        }
                                    }
                                },
                                "default": []
                            },
                            "logToFile": {
                                "type": "boolean",
                                "description": "Enable logging of debugger events to a log file.",
                                "default": false
                            },
                            "redirectOutput": {
                                "type": "boolean",
                                "description": "Redirect output.",
                                "default": true
                            },
                            "justMyCode": {
                                "type": "boolean",
                                "description": "Debug only user-written code.",
                                "default": true
                            },
                            "django": {
                                "type": "boolean",
                                "description": "Django debugging.",
                                "default": false
                            },
                            "jinja": {
                                "enum": [
                                    true,
                                    false,
                                    null
                                ],
                                "description": "Jinja template debugging (e.g. Flask).",
                                "default": null
                            },
                            "subProcess": {
                                "type": "boolean",
                                "description": "Whether to enable Sub Process debugging",
                                "default": false
                            },
                            "showReturnValue": {
                                "type": "boolean",
                                "description": "Show return value of functions when stepping.",
                                "default": true
                            },
                            "processId": {
                                "anyOf": [
                                    {
                                        "enum": [
                                            "${command:pickProcess}"
                                        ],
                                        "description": "Use process picker to select a process to attach, or Process ID as integer.",
                                        "default": "${command:pickProcess}"
                                    },
                                    {
                                        "type": "integer",
                                        "description": "ID of the local process to attach to."
                                    }
                                ]
                            }
                        }
                    }
=======
                    "category": "Python",
                    "command": "python.switchToDailyChannel",
                    "title": "%python.command.python.switchToDailyChannel.title%"
                },
                {
                    "category": "Python",
                    "command": "python.switchToWeeklyChannel",
                    "title": "%python.command.python.switchToWeeklyChannel.title%"
                },
                {
                    "category": "Python",
                    "command": "python.viewLanguageServerOutput",
                    "enablement": "python.hasLanguageServerOutputChannel",
                    "title": "%python.command.python.viewLanguageServerOutput.title%"
                },
                {
                    "category": "Python",
                    "command": "python.viewOutput",
                    "icon": {
                        "dark": "resources/dark/repl.svg",
                        "light": "resources/light/repl.svg"
                    },
                    "title": "%python.command.python.viewOutput.title%"
                },
                {
                    "category": "Python",
                    "command": "python.viewTestOutput",
                    "icon": {
                        "dark": "resources/dark/repl.svg",
                        "light": "resources/light/repl.svg"
                    },
                    "title": "%python.command.python.viewTestOutput.title%"
>>>>>>> 919ea9e7
                }
            ],
            "configuration": {
                "properties": {
                    "python.analysis.cacheFolderPath": {
                        "description": "Path to a writable folder where analyzer can cache its data. Change requires restart.",
                        "scope": "resource",
                        "type": "string"
                    },
<<<<<<< HEAD
                    "default": [],
                    "description": "Specifies paths to local typeshed repository clone(s) for the Python language server.",
                    "scope": "resource"
                },
                "python.autoUpdateLanguageServer": {
                    "type": "boolean",
                    "default": true,
                    "description": "Automatically update the language server.",
                    "scope": "application"
                },
                "python.logging.level": {
                    "type": "string",
                    "default": "error",
                    "enum": [
                        "off",
                        "error",
                        "warn",
                        "info",
                        "debug"
                    ],
                    "description": "The logging level the extension logs at, defaults to 'error'",
                    "scope": "machine"
                },
                "python.experiments.enabled": {
                    "type": "boolean",
                    "default": true,
                    "description": "Enables/disables A/B tests.",
                    "scope": "machine"
                },
                "python.defaultInterpreterPath": {
                    "type": "string",
                    "default": "python",
                    "description": "Path to Python, you can use a custom version of Python by modifying this setting to include the full path.",
                    "scope": "machine"
                },
                "python.experiments.optInto": {
                    "type": "array",
                    "default": [],
                    "items": {
                        "enum": [
                            "pythonDeprecatePythonPath",
                            "pythonTensorboardExperiment",
                            "pythonDiscoveryModule",
                            "pythonDiscoveryModuleWithoutWatcher",
                            "pythonJediLSP",
                            "pythonSurveyNotification",
                            "pythonSortEnvs",
                            "All"
                        ]
                    },
                    "description": "List of experiment to opt into. If empty, user is assigned the default experiment groups. See https://github.com/microsoft/vscode-python/wiki/Experiments for more details.",
                    "scope": "machine"
                },
                "python.experiments.optOutFrom": {
                    "type": "array",
                    "default": [],
                    "items": {
=======
                    "python.analysis.diagnosticPublishDelay": {
                        "default": 1000,
                        "description": "Delay before diagnostic messages are transferred to the problems list (in milliseconds).",
                        "scope": "resource",
                        "type": "integer"
                    },
                    "python.analysis.disabled": {
                        "default": [],
                        "description": "List of suppressed diagnostic messages.",
                        "items": {
                            "type": "string"
                        },
                        "scope": "resource",
                        "type": "array"
                    },
                    "python.analysis.errors": {
                        "default": [],
                        "description": "List of diagnostics messages to be shown as errors.",
                        "items": {
                            "type": "string"
                        },
                        "scope": "resource",
                        "type": "array"
                    },
                    "python.analysis.information": {
                        "default": [],
                        "description": "List of diagnostics messages to be shown as information.",
                        "items": {
                            "type": "string"
                        },
                        "scope": "resource",
                        "type": "array"
                    },
                    "python.analysis.logLevel": {
                        "default": "Error",
                        "description": "Defines type of log messages language server writes into the output window.",
>>>>>>> 919ea9e7
                        "enum": [
                            "Error",
                            "Information",
                            "Trace",
                            "Warning"
                        ],
                        "scope": "resource",
                        "type": "string"
                    },
                    "python.analysis.memory.keepLibraryAst": {
                        "default": false,
                        "description": "Allows code analysis to keep parser trees in memory. Increases memory consumption but may improve performance with large library analysis.",
                        "scope": "resource",
                        "type": "boolean"
                    },
                    "python.analysis.symbolsHierarchyDepthLimit": {
                        "default": 10,
                        "description": "Limits depth of the symbol tree in the document outline.",
                        "scope": "resource",
                        "type": "integer"
                    },
                    "python.analysis.typeshedPaths": {
                        "default": [],
                        "description": "Paths to Typeshed stub folders. Default is Typeshed installed with the language server. Change requires restart.",
                        "items": {
                            "type": "string"
                        },
                        "scope": "resource",
                        "type": "array"
                    },
                    "python.analysis.warnings": {
                        "default": [],
                        "description": "List of diagnostics messages to be shown as warnings.",
                        "items": {
                            "type": "string"
                        },
                        "scope": "resource",
                        "type": "array"
                    },
                    "python.autoComplete.addBrackets": {
                        "default": false,
                        "description": "Automatically add brackets for functions.",
                        "scope": "resource",
                        "type": "boolean"
                    },
                    "python.autoComplete.extraPaths": {
                        "default": [],
                        "description": "List of paths to libraries and the like that need to be imported by auto complete engine. E.g. when using Google App SDK, the paths are not in system path, hence need to be added into this list.",
                        "scope": "resource",
                        "type": "array"
                    },
                    "python.autoComplete.showAdvancedMembers": {
                        "default": true,
                        "description": "Controls appearance of methods with double underscores in the completion list.",
                        "scope": "resource",
                        "type": "boolean"
                    },
                    "python.autoComplete.typeshedPaths": {
                        "default": [],
                        "description": "Specifies paths to local typeshed repository clone(s) for the Python language server.",
                        "items": {
                            "type": "string"
                        },
                        "scope": "resource",
                        "type": "array"
                    },
                    "python.autoUpdateLanguageServer": {
                        "default": true,
                        "description": "Automatically update the language server.",
                        "scope": "application",
                        "type": "boolean"
                    },
                    "python.condaPath": {
                        "default": "",
                        "description": "Path to the conda executable to use for activation (version 4.4+).",
                        "scope": "resource",
                        "type": "string"
                    },
                    "python.defaultInterpreterPath": {
                        "default": "python",
                        "description": "Path to Python, you can use a custom version of Python by modifying this setting to include the full path. This default setting is used as a fallback if no interpreter is selected for the workspace. The extension will also not set nor change the value of this setting, it will only read from it.",
                        "scope": "resource",
                        "type": "string"
                    },
<<<<<<< HEAD
                    "scope": "resource"
                },
                "python.formatting.yapfPath": {
                    "type": "string",
                    "default": "yapf",
                    "description": "Path to yapf, you can use a custom version of yapf by modifying this setting to include the full path.",
                    "scope": "resource"
                },
                "python.globalModuleInstallation": {
                    "type": "boolean",
                    "default": false,
                    "description": "Whether to install Python modules globally when not using an environment.",
                    "scope": "resource"
                },
                "python.jediMemoryLimit": {
                    "type": "number",
                    "default": 0,
                    "description": "Memory limit for the Jedi completion engine in megabytes. Zero (default) means 1024 MB. -1 means unlimited (disable memory limit check)",
                    "scope": "resource"
                },
                "python.jediPath": {
                    "type": "string",
                    "default": "",
                    "description": "Path to directory containing the Jedi library (this path will contain the 'Jedi' sub directory). Note: since Jedi depends on Parso, if using this setting you will need to ensure a suitable version of Parso is available.",
                    "scope": "resource"
                },
                "python.languageServer": {
                    "type": "string",
                    "enum": [
                        "Jedi",
                        "Pylance",
                        "Microsoft",
                        "None"
                    ],
                    "default": "Jedi",
                    "description": "Defines type of the language server.",
                    "scope": "window"
                },
                "python.analysis.diagnosticPublishDelay": {
                    "type": "integer",
                    "default": 1000,
                    "description": "Delay before diagnostic messages are transferred to the problems list (in milliseconds).",
                    "scope": "resource"
                },
                "python.analysis.errors": {
                    "type": "array",
                    "default": [],
                    "items": {
=======
                    "python.diagnostics.sourceMapsEnabled": {
                        "default": false,
                        "description": "Enable source map support for meaningful stack traces in error logs.",
                        "scope": "application",
                        "type": "boolean"
                    },
                    "python.disableInstallationCheck": {
                        "default": false,
                        "description": "Whether to check if Python is installed (also warn when using the macOS-installed Python).",
                        "scope": "resource",
                        "type": "boolean"
                    },
                    "python.envFile": {
                        "default": "${workspaceFolder}/.env",
                        "description": "Absolute path to a file containing environment variable definitions.",
                        "scope": "resource",
>>>>>>> 919ea9e7
                        "type": "string"
                    },
                    "python.experiments.enabled": {
                        "default": true,
                        "description": "Enables/disables A/B tests.",
                        "scope": "machine",
                        "type": "boolean"
                    },
                    "python.experiments.optInto": {
                        "default": [],
                        "description": "List of experiment to opt into. If empty, user is assigned the default experiment groups. See https://github.com/microsoft/vscode-python/wiki/Experiments for more details.",
                        "items": {
                            "enum": [
                                "All",
                                "pythonDeprecatePythonPath",
                                "pythonDiscoveryModule",
                                "pythonDiscoveryModuleWithoutWatcher",
                                "pythonJediLSP",
                                "pythonSortEnvs",
                                "pythonSurveyNotification",
                                "pythonTensorboardExperiment"
                            ]
                        },
                        "scope": "machine",
                        "type": "array"
                    },
                    "python.experiments.optOutFrom": {
                        "default": [],
                        "description": "List of experiment to opt out of. If empty, user is assigned the default experiment groups. See https://github.com/microsoft/vscode-python/wiki/Experiments for more details.",
                        "items": {
                            "enum": [
                                "All",
                                "pythonDeprecatePythonPath",
                                "pythonDiscoveryModule",
                                "pythonDiscoveryModuleWithoutWatcher",
                                "pythonJediLSP",
                                "pythonSortEnvs",
                                "pythonSurveyNotification",
                                "pythonTensorboardExperiment"
                            ]
                        },
                        "scope": "machine",
                        "type": "array"
                    },
                    "python.formatting.autopep8Args": {
                        "default": [],
                        "description": "Arguments passed in. Each argument is a separate item in the array.",
                        "items": {
                            "type": "string"
                        },
                        "scope": "resource",
                        "type": "array"
                    },
                    "python.formatting.autopep8Path": {
                        "default": "autopep8",
                        "description": "Path to autopep8, you can use a custom version of autopep8 by modifying this setting to include the full path.",
                        "scope": "resource",
                        "type": "string"
                    },
                    "python.formatting.blackArgs": {
                        "default": [],
                        "description": "Arguments passed in. Each argument is a separate item in the array.",
                        "items": {
                            "type": "string"
                        },
                        "scope": "resource",
                        "type": "array"
                    },
                    "python.formatting.blackPath": {
                        "default": "black",
                        "description": "Path to Black, you can use a custom version of Black by modifying this setting to include the full path.",
                        "scope": "resource",
                        "type": "string"
                    },
                    "python.formatting.provider": {
                        "default": "autopep8",
                        "description": "Provider for formatting. Possible options include 'autopep8', 'black', and 'yapf'.",
                        "enum": [
                            "autopep8",
                            "black",
                            "none",
                            "yapf"
                        ],
                        "scope": "resource",
                        "type": "string"
                    },
                    "python.formatting.yapfArgs": {
                        "default": [],
                        "description": "Arguments passed in. Each argument is a separate item in the array.",
                        "items": {
                            "type": "string"
                        },
                        "scope": "resource",
                        "type": "array"
                    },
                    "python.formatting.yapfPath": {
                        "default": "yapf",
                        "description": "Path to yapf, you can use a custom version of yapf by modifying this setting to include the full path.",
                        "scope": "resource",
                        "type": "string"
                    },
<<<<<<< HEAD
                    "description": "Paths to Typeshed stub folders. Default is Typeshed installed with the language server. Change requires restart.",
                    "scope": "resource"
                },
                "python.analysis.cacheFolderPath": {
                    "type": "string",
                    "description": "Path to a writable folder where analyzer can cache its data. Change requires restart.",
                    "scope": "resource"
                },
                "python.analysis.memory.keepLibraryAst": {
                    "type": "boolean",
                    "default": false,
                    "description": "Allows code analysis to keep parser trees in memory. Increases memory consumption but may improve performance with large library analysis.",
                    "scope": "resource"
                },
                "python.analysis.logLevel": {
                    "type": "string",
                    "enum": [
                        "Error",
                        "Warning",
                        "Information",
                        "Trace"
                    ],
                    "default": "Error",
                    "description": "Defines type of log messages language server writes into the output window.",
                    "scope": "resource"
                },
                "python.analysis.symbolsHierarchyDepthLimit": {
                    "type": "integer",
                    "default": 10,
                    "description": "Limits depth of the symbol tree in the document outline.",
                    "scope": "resource"
                },
                "python.linting.enabled": {
                    "type": "boolean",
                    "default": true,
                    "description": "Whether to lint Python files.",
                    "scope": "resource"
                },
                "python.linting.flake8Args": {
                    "type": "array",
                    "description": "Arguments passed in. Each argument is a separate item in the array.",
                    "default": [],
                    "items": {
=======
                    "python.globalModuleInstallation": {
                        "default": false,
                        "description": "Whether to install Python modules globally when not using an environment.",
                        "scope": "resource",
                        "type": "boolean"
                    },
                    "python.insidersChannel": {
                        "default": "off",
                        "description": "Set to \"weekly\" or \"daily\" to automatically download and install the latest Insiders builds of the python extension, which include upcoming features and bug fixes.",
                        "enum": [
                            "daily",
                            "off",
                            "weekly"
                        ],
                        "scope": "application",
>>>>>>> 919ea9e7
                        "type": "string"
                    },
                    "python.jediMemoryLimit": {
                        "default": 0,
                        "description": "Memory limit for the Jedi completion engine in megabytes. Zero (default) means 3072 MB. -1 means unlimited (disable memory limit check)",
                        "scope": "resource",
                        "type": "number"
                    },
                    "python.jediPath": {
                        "default": "",
                        "description": "Path to directory containing the Jedi library (this path will contain the 'Jedi' sub directory). Note: since Jedi depends on Parso, if using this setting you will need to ensure a suitable version of Parso is available. This setting only works with \"languageServer=Jedi\" and not JediLSP.",
                        "scope": "resource",
                        "type": "string"
                    },
                    "python.languageServer": {
                        "default": "Default",
                        "description": "Defines type of the language server.",
                        "enum": [
                            "Default",
                            "Jedi",
                            "JediLSP",
                            "Microsoft",
                            "None",
                            "Pylance"
                        ],
                        "enumDescriptions": [
                            "Automatically select a language server: Pylance if installed and available, otherwise fallback to Jedi.",
                            "Disable language server capabilities.",
                            "Use Jedi as a language server.",
                            "Use Jedi behind the Language Server Protocol (LSP) as a language server.",
                            "Use Pylance as a language server.",
                            "Use the Microsoft Python Language Server (MPLS) as a language server. (legacy)"
                        ],
                        "scope": "window",
                        "type": "string"
                    },
                    "python.linting.banditArgs": {
                        "default": [],
                        "description": "Arguments passed in. Each argument is a separate item in the array.",
                        "items": {
                            "type": "string"
                        },
                        "scope": "resource",
                        "type": "array"
                    },
                    "python.linting.banditEnabled": {
                        "default": false,
                        "description": "Whether to lint Python files using bandit.",
                        "scope": "resource",
                        "type": "boolean"
                    },
                    "python.linting.banditPath": {
                        "default": "bandit",
                        "description": "Path to bandit, you can use a custom version of bandit by modifying this setting to include the full path.",
                        "scope": "resource",
                        "type": "string"
                    },
                    "python.linting.cwd": {
                        "default": null,
                        "description": "Optional working directory for linters.",
                        "scope": "resource",
                        "type": "string"
                    },
                    "python.linting.enabled": {
                        "default": true,
                        "description": "Whether to lint Python files.",
                        "scope": "resource",
                        "type": "boolean"
                    },
                    "python.linting.flake8Args": {
                        "default": [],
                        "description": "Arguments passed in. Each argument is a separate item in the array.",
                        "items": {
                            "type": "string"
                        },
                        "scope": "resource",
                        "type": "array"
                    },
                    "python.linting.flake8CategorySeverity.E": {
                        "default": "Error",
                        "description": "Severity of Flake8 message type 'E'.",
                        "enum": [
                            "Error",
                            "Hint",
                            "Information",
                            "Warning"
                        ],
                        "scope": "resource",
                        "type": "string"
                    },
                    "python.linting.flake8CategorySeverity.F": {
                        "default": "Error",
                        "description": "Severity of Flake8 message type 'F'.",
                        "enum": [
                            "Error",
                            "Hint",
                            "Information",
                            "Warning"
                        ],
                        "scope": "resource",
                        "type": "string"
                    },
                    "python.linting.flake8CategorySeverity.W": {
                        "default": "Warning",
                        "description": "Severity of Flake8 message type 'W'.",
                        "enum": [
                            "Error",
                            "Hint",
                            "Information",
                            "Warning"
                        ],
                        "scope": "resource",
                        "type": "string"
                    },
                    "python.linting.flake8Enabled": {
                        "default": false,
                        "description": "Whether to lint Python files using flake8",
                        "scope": "resource",
                        "type": "boolean"
                    },
                    "python.linting.flake8Path": {
                        "default": "flake8",
                        "description": "Path to flake8, you can use a custom version of flake8 by modifying this setting to include the full path.",
                        "scope": "resource",
                        "type": "string"
                    },
<<<<<<< HEAD
                    "scope": "resource"
                },
                "python.linting.pylintCategorySeverity.convention": {
                    "type": "string",
                    "default": "Information",
                    "description": "Severity of Pylint message type 'Convention/C'.",
                    "enum": [
                        "Hint",
                        "Error",
                        "Information",
                        "Warning"
                    ],
                    "scope": "resource"
                },
                "python.linting.pylintCategorySeverity.error": {
                    "type": "string",
                    "default": "Error",
                    "description": "Severity of Pylint message type 'Error/E'.",
                    "enum": [
                        "Hint",
                        "Error",
                        "Information",
                        "Warning"
                    ],
                    "scope": "resource"
                },
                "python.linting.pylintCategorySeverity.fatal": {
                    "type": "string",
                    "default": "Error",
                    "description": "Severity of Pylint message type 'Fatal/F'.",
                    "enum": [
                        "Hint",
                        "Error",
                        "Information",
                        "Warning"
                    ],
                    "scope": "resource"
                },
                "python.linting.pylintCategorySeverity.refactor": {
                    "type": "string",
                    "default": "Hint",
                    "description": "Severity of Pylint message type 'Refactor/R'.",
                    "enum": [
                        "Hint",
                        "Error",
                        "Information",
                        "Warning"
                    ],
                    "scope": "resource"
                },
                "python.linting.pylintCategorySeverity.warning": {
                    "type": "string",
                    "default": "Warning",
                    "description": "Severity of Pylint message type 'Warning/W'.",
                    "enum": [
                        "Hint",
                        "Error",
                        "Information",
                        "Warning"
                    ],
                    "scope": "resource"
                },
                "python.linting.pylintEnabled": {
                    "type": "boolean",
                    "default": true,
                    "description": "Whether to lint Python files using pylint.",
                    "scope": "resource"
                },
                "python.linting.pylintPath": {
                    "type": "string",
                    "default": "pylint",
                    "description": "Path to Pylint, you can use a custom version of pylint by modifying this setting to include the full path.",
                    "scope": "resource"
                },
                "python.linting.pylintUseMinimalCheckers": {
                    "type": "boolean",
                    "default": true,
                    "description": "Whether to run Pylint with minimal set of rules.",
                    "scope": "resource"
                },
                "python.pythonPath": {
                    "type": "string",
                    "default": "python",
                    "description": "Path to Python, you can use a custom version of Python by modifying this setting to include the full path.",
                    "scope": "resource"
                },
                "python.condaPath": {
                    "type": "string",
                    "default": "",
                    "description": "Path to the conda executable to use for activation (version 4.4+).",
                    "scope": "resource"
                },
                "python.pipenvPath": {
                    "type": "string",
                    "default": "pipenv",
                    "description": "Path to the pipenv executable to use for activation.",
                    "scope": "resource"
                },
                "python.poetryPath": {
                    "type": "string",
                    "default": "poetry",
                    "description": "Path to the poetry executable.",
                    "scope": "resource"
                },
                "python.sortImports.args": {
                    "type": "array",
                    "description": "Arguments passed in. Each argument is a separate item in the array.",
                    "default": [],
                    "items": {
                        "type": "string"
                    },
                    "scope": "resource"
                },
                "python.sortImports.path": {
                    "type": "string",
                    "description": "Path to isort script, default using inner version",
                    "default": "",
                    "scope": "resource"
                },
                "python.terminal.activateEnvironment": {
                    "type": "boolean",
                    "default": true,
                    "description": "Activate Python Environment in Terminal created using the Extension.",
                    "scope": "resource"
                },
                "python.terminal.executeInFileDir": {
                    "type": "boolean",
                    "default": false,
                    "description": "When executing a file in the terminal, whether to use execute in the file's directory, instead of the current open folder.",
                    "scope": "resource"
                },
                "python.terminal.launchArgs": {
                    "type": "array",
                    "default": [],
                    "description": "Python launch arguments to use when executing a file in the terminal.",
                    "scope": "resource"
                },
                "python.terminal.activateEnvInCurrentTerminal": {
                    "type": "boolean",
                    "default": false,
                    "description": "Activate Python Environment in the current Terminal on load of the Extension.",
                    "scope": "resource"
                },
                "python.testing.cwd": {
                    "type": "string",
                    "default": null,
                    "description": "Optional working directory for tests.",
                    "scope": "resource"
                },
                "python.testing.debugPort": {
                    "type": "number",
                    "default": 3000,
                    "description": "Port number used for debugging of tests.",
                    "scope": "resource"
                },
                "python.testing.nosetestArgs": {
                    "type": "array",
                    "description": "Arguments passed in. Each argument is a separate item in the array.",
                    "default": [],
                    "items": {
=======
                    "python.linting.ignorePatterns": {
                        "default": [
                            "**/site-packages/**/*.py",
                            ".vscode/*.py"
                        ],
                        "description": "Patterns used to exclude files or folders from being linted.",
                        "items": {
                            "type": "string"
                        },
                        "scope": "resource",
                        "type": "array"
                    },
                    "python.linting.lintOnSave": {
                        "default": true,
                        "description": "Whether to lint Python files when saved.",
                        "scope": "resource",
                        "type": "boolean"
                    },
                    "python.linting.maxNumberOfProblems": {
                        "default": 100,
                        "description": "Controls the maximum number of problems produced by the server.",
                        "scope": "resource",
                        "type": "number"
                    },
                    "python.linting.mypyArgs": {
                        "default": [
                            "--follow-imports=silent",
                            "--ignore-missing-imports",
                            "--show-column-numbers"
                        ],
                        "description": "Arguments passed in. Each argument is a separate item in the array.",
                        "items": {
                            "type": "string"
                        },
                        "scope": "resource",
                        "type": "array"
                    },
                    "python.linting.mypyCategorySeverity.error": {
                        "default": "Error",
                        "description": "Severity of Mypy message type 'Error'.",
                        "enum": [
                            "Error",
                            "Hint",
                            "Information",
                            "Warning"
                        ],
                        "scope": "resource",
                        "type": "string"
                    },
                    "python.linting.mypyCategorySeverity.note": {
                        "default": "Information",
                        "description": "Severity of Mypy message type 'Note'.",
                        "enum": [
                            "Error",
                            "Hint",
                            "Information",
                            "Warning"
                        ],
                        "scope": "resource",
>>>>>>> 919ea9e7
                        "type": "string"
                    },
                    "python.linting.mypyEnabled": {
                        "default": false,
                        "description": "Whether to lint Python files using mypy.",
                        "scope": "resource",
                        "type": "boolean"
                    },
                    "python.linting.mypyPath": {
                        "default": "mypy",
                        "description": "Path to mypy, you can use a custom version of mypy by modifying this setting to include the full path.",
                        "scope": "resource",
                        "type": "string"
                    },
                    "python.linting.prospectorArgs": {
                        "default": [],
                        "description": "Arguments passed in. Each argument is a separate item in the array.",
                        "items": {
                            "type": "string"
                        },
                        "scope": "resource",
                        "type": "array"
                    },
                    "python.linting.prospectorEnabled": {
                        "default": false,
                        "description": "Whether to lint Python files using prospector.",
                        "scope": "resource",
                        "type": "boolean"
                    },
                    "python.linting.prospectorPath": {
                        "default": "prospector",
                        "description": "Path to Prospector, you can use a custom version of prospector by modifying this setting to include the full path.",
                        "scope": "resource",
                        "type": "string"
                    },
<<<<<<< HEAD
                    "scope": "resource"
                },
                "python.testing.unittestEnabled": {
                    "type": "boolean",
                    "default": false,
                    "description": "Enable testing using unittest.",
                    "scope": "resource"
                },
                "python.testing.autoTestDiscoverOnSaveEnabled": {
                    "type": "boolean",
                    "default": true,
                    "description": "Enable auto run test discovery when saving a test file.",
                    "scope": "resource"
                },
                "python.venvFolders": {
                    "type": "array",
                    "default": [],
                    "description": "Folders in your home directory to look into for virtual environments (supports pyenv, direnv and virtualenvwrapper by default).",
                    "scope": "resource",
                    "items": {
                        "type": "string"
                    }
                },
                "python.venvPath": {
                    "type": "string",
                    "default": "",
                    "description": "Path to folder with a list of Virtual Environments (e.g. ~/.pyenv, ~/Envs, ~/.virtualenvs).",
                    "scope": "resource"
=======
                    "python.linting.pycodestyleArgs": {
                        "default": [],
                        "description": "Arguments passed in. Each argument is a separate item in the array.",
                        "items": {
                            "type": "string"
                        },
                        "scope": "resource",
                        "type": "array"
                    },
                    "python.linting.pycodestyleCategorySeverity.E": {
                        "default": "Error",
                        "description": "Severity of pycodestyle message type 'E'.",
                        "enum": [
                            "Error",
                            "Hint",
                            "Information",
                            "Warning"
                        ],
                        "scope": "resource",
                        "type": "string"
                    },
                    "python.linting.pycodestyleCategorySeverity.W": {
                        "default": "Warning",
                        "description": "Severity of pycodestyle message type 'W'.",
                        "enum": [
                            "Error",
                            "Hint",
                            "Information",
                            "Warning"
                        ],
                        "scope": "resource",
                        "type": "string"
                    },
                    "python.linting.pycodestyleEnabled": {
                        "default": false,
                        "description": "Whether to lint Python files using pycodestyle",
                        "scope": "resource",
                        "type": "boolean"
                    },
                    "python.linting.pycodestylePath": {
                        "default": "pycodestyle",
                        "description": "Path to pycodestyle, you can use a custom version of pycodestyle by modifying this setting to include the full path.",
                        "scope": "resource",
                        "type": "string"
                    },
                    "python.linting.pydocstyleArgs": {
                        "default": [],
                        "description": "Arguments passed in. Each argument is a separate item in the array.",
                        "items": {
                            "type": "string"
                        },
                        "scope": "resource",
                        "type": "array"
                    },
                    "python.linting.pydocstyleEnabled": {
                        "default": false,
                        "description": "Whether to lint Python files using pydocstyle",
                        "scope": "resource",
                        "type": "boolean"
                    },
                    "python.linting.pydocstylePath": {
                        "default": "pydocstyle",
                        "description": "Path to pydocstyle, you can use a custom version of pydocstyle by modifying this setting to include the full path.",
                        "scope": "resource",
                        "type": "string"
                    },
                    "python.linting.pylamaArgs": {
                        "default": [],
                        "description": "Arguments passed in. Each argument is a separate item in the array.",
                        "items": {
                            "type": "string"
                        },
                        "scope": "resource",
                        "type": "array"
                    },
                    "python.linting.pylamaEnabled": {
                        "default": false,
                        "description": "Whether to lint Python files using pylama.",
                        "scope": "resource",
                        "type": "boolean"
                    },
                    "python.linting.pylamaPath": {
                        "default": "pylama",
                        "description": "Path to pylama, you can use a custom version of pylama by modifying this setting to include the full path.",
                        "scope": "resource",
                        "type": "string"
                    },
                    "python.linting.pylintArgs": {
                        "default": [],
                        "description": "Arguments passed in. Each argument is a separate item in the array.",
                        "items": {
                            "type": "string"
                        },
                        "scope": "resource",
                        "type": "array"
                    },
                    "python.linting.pylintCategorySeverity.convention": {
                        "default": "Information",
                        "description": "Severity of Pylint message type 'Convention/C'.",
                        "enum": [
                            "Error",
                            "Hint",
                            "Information",
                            "Warning"
                        ],
                        "scope": "resource",
                        "type": "string"
                    },
                    "python.linting.pylintCategorySeverity.error": {
                        "default": "Error",
                        "description": "Severity of Pylint message type 'Error/E'.",
                        "enum": [
                            "Error",
                            "Hint",
                            "Information",
                            "Warning"
                        ],
                        "scope": "resource",
                        "type": "string"
                    },
                    "python.linting.pylintCategorySeverity.fatal": {
                        "default": "Error",
                        "description": "Severity of Pylint message type 'Fatal/F'.",
                        "enum": [
                            "Error",
                            "Hint",
                            "Information",
                            "Warning"
                        ],
                        "scope": "resource",
                        "type": "string"
                    },
                    "python.linting.pylintCategorySeverity.refactor": {
                        "default": "Hint",
                        "description": "Severity of Pylint message type 'Refactor/R'.",
                        "enum": [
                            "Error",
                            "Hint",
                            "Information",
                            "Warning"
                        ],
                        "scope": "resource",
                        "type": "string"
                    },
                    "python.linting.pylintCategorySeverity.warning": {
                        "default": "Warning",
                        "description": "Severity of Pylint message type 'Warning/W'.",
                        "enum": [
                            "Error",
                            "Hint",
                            "Information",
                            "Warning"
                        ],
                        "scope": "resource",
                        "type": "string"
                    },
                    "python.linting.pylintEnabled": {
                        "default": true,
                        "description": "Whether to lint Python files using pylint.",
                        "scope": "resource",
                        "type": "boolean"
                    },
                    "python.linting.pylintPath": {
                        "default": "pylint",
                        "description": "Path to Pylint, you can use a custom version of pylint by modifying this setting to include the full path.",
                        "scope": "resource",
                        "type": "string"
                    },
                    "python.linting.pylintUseMinimalCheckers": {
                        "default": true,
                        "description": "Whether to run Pylint with minimal set of rules.",
                        "scope": "resource",
                        "type": "boolean"
                    },
                    "python.logging.level": {
                        "default": "error",
                        "description": "The logging level the extension logs at, defaults to 'error'",
                        "enum": [
                            "debug",
                            "error",
                            "info",
                            "off",
                            "warn"
                        ],
                        "scope": "machine",
                        "type": "string"
                    },
                    "python.pipenvPath": {
                        "default": "pipenv",
                        "description": "Path to the pipenv executable to use for activation.",
                        "scope": "resource",
                        "type": "string"
                    },
                    "python.poetryPath": {
                        "default": "poetry",
                        "description": "Path to the poetry executable.",
                        "scope": "resource",
                        "type": "string"
                    },
                    "python.pythonPath": {
                        "default": "python",
                        "description": "(DEPRECATED: Note this setting is not used when in pythonDeprecatePythonPath experiment) Path to Python, you can use a custom version of Python by modifying this setting to include the full path.",
                        "scope": "resource",
                        "type": "string"
                    },
                    "python.showStartPage": {
                        "default": true,
                        "description": "Show the Python Start Page when a new update is released.",
                        "scope": "application",
                        "type": "boolean"
                    },
                    "python.sortImports.args": {
                        "default": [],
                        "description": "Arguments passed in. Each argument is a separate item in the array.",
                        "items": {
                            "type": "string"
                        },
                        "scope": "resource",
                        "type": "array"
                    },
                    "python.sortImports.path": {
                        "default": "",
                        "description": "Path to isort script, default using inner version",
                        "scope": "resource",
                        "type": "string"
                    },
                    "python.tensorBoard.logDirectory": {
                        "description": "Set this setting to your preferred TensorBoard log directory to skip log directory prompt when starting TensorBoard.",
                        "scope": "application",
                        "type": "string"
                    },
                    "python.terminal.activateEnvInCurrentTerminal": {
                        "default": false,
                        "description": "Activate Python Environment in the current Terminal on load of the Extension.",
                        "scope": "resource",
                        "type": "boolean"
                    },
                    "python.terminal.activateEnvironment": {
                        "default": true,
                        "description": "Activate Python Environment in Terminal created using the Extension.",
                        "scope": "resource",
                        "type": "boolean"
                    },
                    "python.terminal.executeInFileDir": {
                        "default": false,
                        "description": "When executing a file in the terminal, whether to use execute in the file's directory, instead of the current open folder.",
                        "scope": "resource",
                        "type": "boolean"
                    },
                    "python.terminal.launchArgs": {
                        "default": [],
                        "description": "Python launch arguments to use when executing a file in the terminal.",
                        "scope": "resource",
                        "type": "array"
                    },
                    "python.testing.autoTestDiscoverOnSaveEnabled": {
                        "default": true,
                        "description": "Enable auto run test discovery when saving a test file.",
                        "scope": "resource",
                        "type": "boolean"
                    },
                    "python.testing.cwd": {
                        "default": null,
                        "description": "Optional working directory for tests.",
                        "scope": "resource",
                        "type": "string"
                    },
                    "python.testing.debugPort": {
                        "default": 3000,
                        "description": "Port number used for debugging of tests.",
                        "scope": "resource",
                        "type": "number"
                    },
                    "python.testing.nosetestArgs": {
                        "default": [],
                        "description": "Arguments passed in. Each argument is a separate item in the array.",
                        "items": {
                            "type": "string"
                        },
                        "scope": "resource",
                        "type": "array"
                    },
                    "python.testing.nosetestPath": {
                        "default": "nosetests",
                        "description": "Path to nosetests, you can use a custom version of nosetests by modifying this setting to include the full path.",
                        "scope": "resource",
                        "type": "string"
                    },
                    "python.testing.nosetestsEnabled": {
                        "default": false,
                        "description": "Enable testing using nosetests.",
                        "scope": "resource",
                        "type": "boolean"
                    },
                    "python.testing.promptToConfigure": {
                        "default": true,
                        "description": "Prompt to configure a test framework if potential tests directories are discovered.",
                        "scope": "resource",
                        "type": "boolean"
                    },
                    "python.testing.pytestArgs": {
                        "default": [],
                        "description": "Arguments passed in. Each argument is a separate item in the array.",
                        "items": {
                            "type": "string"
                        },
                        "scope": "resource",
                        "type": "array"
                    },
                    "python.testing.pytestEnabled": {
                        "default": false,
                        "description": "Enable testing using pytest.",
                        "scope": "resource",
                        "type": "boolean"
                    },
                    "python.testing.pytestPath": {
                        "default": "pytest",
                        "description": "Path to pytest (pytest), you can use a custom version of pytest by modifying this setting to include the full path.",
                        "scope": "resource",
                        "type": "string"
                    },
                    "python.testing.unittestArgs": {
                        "default": [
                            "*test*.py",
                            "-p",
                            "-s",
                            "-v",
                            "."
                        ],
                        "description": "Arguments passed in. Each argument is a separate item in the array.",
                        "items": {
                            "type": "string"
                        },
                        "scope": "resource",
                        "type": "array"
                    },
                    "python.testing.unittestEnabled": {
                        "default": false,
                        "description": "Enable testing using unittest.",
                        "scope": "resource",
                        "type": "boolean"
                    },
                    "python.venvFolders": {
                        "default": [],
                        "description": "Folders in your home directory to look into for virtual environments (supports pyenv, direnv and virtualenvwrapper by default).",
                        "items": {
                            "type": "string"
                        },
                        "scope": "machine",
                        "type": "array"
                    },
                    "python.venvPath": {
                        "default": "",
                        "description": "Path to folder with a list of Virtual Environments (e.g. ~/.pyenv, ~/Envs, ~/.virtualenvs).",
                        "scope": "machine",
                        "type": "string"
                    },
                    "python.workspaceSymbols.ctagsPath": {
                        "default": "ctags",
                        "description": "Fully qualified path to the ctags executable (else leave as ctags, assuming it is in current path).",
                        "scope": "resource",
                        "type": "string"
                    },
                    "python.workspaceSymbols.enabled": {
                        "default": false,
                        "description": "Set to 'true' to enable ctags to provide Workspace Symbols.",
                        "scope": "resource",
                        "type": "boolean"
                    },
                    "python.workspaceSymbols.exclusionPatterns": {
                        "default": [
                            "**/site-packages/**"
                        ],
                        "description": "Pattern used to exclude files and folders from ctags See http://ctags.sourceforge.net/ctags.html.",
                        "items": {
                            "type": "string"
                        },
                        "scope": "resource",
                        "type": "array"
                    },
                    "python.workspaceSymbols.rebuildOnFileSave": {
                        "default": true,
                        "description": "Whether to re-build the tags file on when changes made to python files are saved.",
                        "scope": "resource",
                        "type": "boolean"
                    },
                    "python.workspaceSymbols.rebuildOnStart": {
                        "default": true,
                        "description": "Whether to re-build the tags file on start (defaults to true).",
                        "scope": "resource",
                        "type": "boolean"
                    },
                    "python.workspaceSymbols.tagFilePath": {
                        "default": "${workspaceFolder}/.vscode/tags",
                        "description": "Fully qualified path to tag file (exuberant ctag file), used to provide workspace symbols.",
                        "scope": "resource",
                        "type": "string"
                    }
                },
                "title": "Python",
                "type": "object"
            },
            "debuggers": [
                {
                    "configurationAttributes": {
                        "attach": {
                            "properties": {
                                "connect": {
                                    "label": "Attach by connecting to debugpy over a socket.",
                                    "properties": {
                                        "host": {
                                            "default": "127.0.0.1",
                                            "description": "Hostname or IP address to connect to.",
                                            "type": "string"
                                        },
                                        "port": {
                                            "description": "Port to connect to.",
                                            "type": "number"
                                        }
                                    },
                                    "required": [
                                        "port"
                                    ],
                                    "type": "object"
                                },
                                "debugAdapterPath": {
                                    "description": "Path (fully qualified) to the python debug adapter executable.",
                                    "type": "string"
                                },
                                "django": {
                                    "default": false,
                                    "description": "Django debugging.",
                                    "type": "boolean"
                                },
                                "host": {
                                    "default": "127.0.0.1",
                                    "description": "Hostname or IP address to connect to.",
                                    "type": "string"
                                },
                                "jinja": {
                                    "default": null,
                                    "description": "Jinja template debugging (e.g. Flask).",
                                    "enum": [
                                        false,
                                        null,
                                        true
                                    ]
                                },
                                "justMyCode": {
                                    "default": true,
                                    "description": "Debug only user-written code.",
                                    "type": "boolean"
                                },
                                "listen": {
                                    "label": "Attach by listening for incoming socket connection from debugpy",
                                    "properties": {
                                        "host": {
                                            "default": "127.0.0.1",
                                            "description": "Hostname or IP address of the interface to listen on.",
                                            "type": "string"
                                        },
                                        "port": {
                                            "description": "Port to listen on.",
                                            "type": "number"
                                        }
                                    },
                                    "required": [
                                        "port"
                                    ],
                                    "type": "object"
                                },
                                "logToFile": {
                                    "default": false,
                                    "description": "Enable logging of debugger events to a log file.",
                                    "type": "boolean"
                                },
                                "pathMappings": {
                                    "default": [],
                                    "items": {
                                        "label": "Path mapping",
                                        "properties": {
                                            "localRoot": {
                                                "default": "${workspaceFolder}",
                                                "label": "Local source root.",
                                                "type": "string"
                                            },
                                            "remoteRoot": {
                                                "default": "",
                                                "label": "Remote source root.",
                                                "type": "string"
                                            }
                                        },
                                        "required": [
                                            "localRoot",
                                            "remoteRoot"
                                        ],
                                        "type": "object"
                                    },
                                    "label": "Path mappings.",
                                    "type": "array"
                                },
                                "port": {
                                    "description": "Port to connect to.",
                                    "type": "number"
                                },
                                "processId": {
                                    "anyOf": [
                                        {
                                            "default": "${command:pickProcess}",
                                            "description": "Use process picker to select a process to attach, or Process ID as integer.",
                                            "enum": [
                                                "${command:pickProcess}"
                                            ]
                                        },
                                        {
                                            "description": "ID of the local process to attach to.",
                                            "type": "integer"
                                        }
                                    ]
                                },
                                "redirectOutput": {
                                    "default": true,
                                    "description": "Redirect output.",
                                    "type": "boolean"
                                },
                                "showReturnValue": {
                                    "default": true,
                                    "description": "Show return value of functions when stepping.",
                                    "type": "boolean"
                                },
                                "subProcess": {
                                    "default": false,
                                    "description": "Whether to enable Sub Process debugging",
                                    "type": "boolean"
                                }
                            }
                        },
                        "launch": {
                            "properties": {
                                "args": {
                                    "default": [],
                                    "description": "Command line arguments passed to the program",
                                    "items": {
                                        "type": "string"
                                    },
                                    "type": "array"
                                },
                                "autoReload": {
                                    "default": {},
                                    "description": "Configures automatic reload of code on edit.",
                                    "properties": {
                                        "enable": {
                                            "default": false,
                                            "description": "Automatically reload code on edit.",
                                            "type": "boolean"
                                        },
                                        "exclude": {
                                            "default": [
                                                "**/.git/**",
                                                "**/.metadata/**",
                                                "**/__pycache__/**",
                                                "**/node_modules/**",
                                                "**/site-packages/**"
                                            ],
                                            "description": "Glob patterns of paths to exclude from auto reload.",
                                            "items": {
                                                "type": "string"
                                            },
                                            "type": "array"
                                        },
                                        "include": {
                                            "default": [
                                                "**/*.py",
                                                "**/*.pyw"
                                            ],
                                            "description": "Glob patterns of paths to include in auto reload.",
                                            "items": {
                                                "type": "string"
                                            },
                                            "type": "array"
                                        }
                                    },
                                    "type": "object"
                                },
                                "console": {
                                    "default": "integratedTerminal",
                                    "description": "Where to launch the debug target: internal console, integrated terminal, or external terminal.",
                                    "enum": [
                                        "externalTerminal",
                                        "integratedTerminal",
                                        "internalConsole"
                                    ]
                                },
                                "cwd": {
                                    "default": "${workspaceFolder}",
                                    "description": "Absolute path to the working directory of the program being debugged. Default is the root directory of the file (leave empty).",
                                    "type": "string"
                                },
                                "debugAdapterPath": {
                                    "description": "Path (fully qualified) to the python debug adapter executable.",
                                    "type": "string"
                                },
                                "django": {
                                    "default": false,
                                    "description": "Django debugging.",
                                    "type": "boolean"
                                },
                                "env": {
                                    "additionalProperties": {
                                        "type": "string"
                                    },
                                    "default": {},
                                    "description": "Environment variables defined as a key value pair. Property ends up being the Environment Variable and the value of the property ends up being the value of the Env Variable.",
                                    "type": "object"
                                },
                                "envFile": {
                                    "default": "${workspaceFolder}/.env",
                                    "description": "Absolute path to a file containing environment variable definitions.",
                                    "type": "string"
                                },
                                "gevent": {
                                    "default": false,
                                    "description": "Enable debugging of gevent monkey-patched code.",
                                    "type": "boolean"
                                },
                                "host": {
                                    "default": "localhost",
                                    "description": "IP address of the of the local debug server (default is localhost).",
                                    "type": "string"
                                },
                                "jinja": {
                                    "default": null,
                                    "description": "Jinja template debugging (e.g. Flask).",
                                    "enum": [
                                        false,
                                        null,
                                        true
                                    ]
                                },
                                "justMyCode": {
                                    "default": true,
                                    "description": "Debug only user-written code.",
                                    "type": "boolean"
                                },
                                "logToFile": {
                                    "default": false,
                                    "description": "Enable logging of debugger events to a log file.",
                                    "type": "boolean"
                                },
                                "module": {
                                    "default": "",
                                    "description": "Name of the module to be debugged.",
                                    "type": "string"
                                },
                                "pathMappings": {
                                    "default": [],
                                    "items": {
                                        "label": "Path mapping",
                                        "properties": {
                                            "localRoot": {
                                                "default": "${workspaceFolder}",
                                                "label": "Local source root.",
                                                "type": "string"
                                            },
                                            "remoteRoot": {
                                                "default": "",
                                                "label": "Remote source root.",
                                                "type": "string"
                                            }
                                        },
                                        "required": [
                                            "localRoot",
                                            "remoteRoot"
                                        ],
                                        "type": "object"
                                    },
                                    "label": "Path mappings.",
                                    "type": "array"
                                },
                                "port": {
                                    "default": 0,
                                    "description": "Debug port (default is 0, resulting in the use of a dynamic port).",
                                    "type": "number"
                                },
                                "program": {
                                    "default": "${file}",
                                    "description": "Absolute path to the program.",
                                    "type": "string"
                                },
                                "pyramid": {
                                    "default": false,
                                    "description": "Whether debugging Pyramid applications",
                                    "type": "boolean"
                                },
                                "python": {
                                    "default": "${command:python.interpreterPath}",
                                    "description": "Absolute path to the Python interpreter executable; overrides workspace configuration if set.",
                                    "type": "string"
                                },
                                "pythonArgs": {
                                    "default": [],
                                    "description": "Command-line arguments passed to the Python interpreter. To pass arguments to the debug target, use \"args\".",
                                    "items": {
                                        "type": "string"
                                    },
                                    "type": "array"
                                },
                                "redirectOutput": {
                                    "default": true,
                                    "description": "Redirect output.",
                                    "type": "boolean"
                                },
                                "showReturnValue": {
                                    "default": true,
                                    "description": "Show return value of functions when stepping.",
                                    "type": "boolean"
                                },
                                "stopOnEntry": {
                                    "default": false,
                                    "description": "Automatically stop after launch.",
                                    "type": "boolean"
                                },
                                "subProcess": {
                                    "default": false,
                                    "description": "Whether to enable Sub Process debugging",
                                    "type": "boolean"
                                },
                                "sudo": {
                                    "default": false,
                                    "description": "Running debug program under elevated permissions (on Unix).",
                                    "type": "boolean"
                                }
                            }
                        },
                        "test": {
                            "properties": {
                                "console": {
                                    "default": "internalConsole",
                                    "description": "Where to launch the debug target: internal console, integrated terminal, or external terminal.",
                                    "enum": [
                                        "externalTerminal",
                                        "integratedTerminal",
                                        "internalConsole"
                                    ]
                                },
                                "cwd": {
                                    "default": "${workspaceFolder}",
                                    "description": "Absolute path to the working directory of the program being debugged. Default is the root directory of the file (leave empty).",
                                    "type": "string"
                                },
                                "debugAdapterPath": {
                                    "description": "Path (fully qualified) to the python debug adapter executable.",
                                    "type": "string"
                                },
                                "env": {
                                    "additionalProperties": {
                                        "type": "string"
                                    },
                                    "default": {},
                                    "description": "Environment variables defined as a key value pair. Property ends up being the Environment Variable and the value of the property ends up being the value of the Env Variable.",
                                    "type": "object"
                                },
                                "envFile": {
                                    "default": "${workspaceFolder}/.env",
                                    "description": "Absolute path to a file containing environment variable definitions.",
                                    "type": "string"
                                },
                                "justMyCode": {
                                    "default": true,
                                    "description": "Debug only user-written code.",
                                    "type": "boolean"
                                },
                                "pythonPath": {
                                    "default": "${command:python.interpreterPath}",
                                    "description": "Path (fully qualified) to python executable. Defaults to the value in settings",
                                    "type": "string"
                                },
                                "redirectOutput": {
                                    "default": true,
                                    "description": "Redirect output.",
                                    "type": "boolean"
                                },
                                "showReturnValue": {
                                    "default": true,
                                    "description": "Show return value of functions when stepping.",
                                    "type": "boolean"
                                },
                                "stopOnEntry": {
                                    "default": false,
                                    "description": "Automatically stop after launch.",
                                    "type": "boolean"
                                }
                            }
                        }
                    },
                    "configurationSnippets": [],
                    "label": "Python",
                    "languages": [
                        "python"
                    ],
                    "type": "python",
                    "variables": {
                        "pickProcess": "python.pickLocalProcess"
                    }
                }
            ],
            "grammars": [
                {
                    "language": "pip-requirements",
                    "path": "./syntaxes/pip-requirements.tmLanguage.json",
                    "scopeName": "source.pip-requirements"
                }
            ],
            "jsonValidation": [
                {
                    "fileMatch": ".condarc",
                    "url": "./schemas/condarc.json"
>>>>>>> 919ea9e7
                },
                {
                    "fileMatch": "environment.yml",
                    "url": "./schemas/conda-environment.json"
                },
                {
                    "fileMatch": "meta.yaml",
                    "url": "./schemas/conda-meta.json"
                }
            ],
            "keybindings": [
                {
                    "command": "python.execSelectionInTerminal",
                    "key": "shift+enter",
                    "when": "editorTextFocus && editorLangId == python && !findInputFocussed && !replaceInputFocussed && !jupyter.ownsSelection && !notebookEditorFocused"
                },
                {
                    "command": "python.refreshTensorBoard",
                    "key": "ctrl+r",
                    "mac": "cmd+r",
                    "when": "python.hasActiveTensorBoardSession"
                }
            ],
            "languages": [
                {
                    "aliases": [
                        "Jinja"
                    ],
                    "extensions": [
                        ".j2",
                        ".jinja2"
                    ],
                    "id": "jinja"
                },
                {
                    "aliases": [
                        "pip requirements",
                        "requirements.txt"
                    ],
                    "configuration": "./languages/pip-requirements.json",
                    "filenamePatterns": [
                        "*-constraints.txt",
                        "*-requirements.in",
                        "*-requirements.txt",
                        "constraints-*.txt",
                        "requirements-*.in",
                        "requirements-*.txt"
                    ],
                    "filenames": [
                        "constraints.txt",
                        "requirements.in",
                        "requirements.txt"
                    ],
                    "id": "pip-requirements"
                },
                {
                    "filenames": [
                        ".condarc"
                    ],
                    "id": "yaml"
                },
                {
                    "filenames": [
                        ".flake8",
                        ".pep8",
                        ".pylintrc",
                        ".pypirc"
                    ],
                    "id": "ini"
                },
                {
                    "filenames": [
                        "Pipfile",
                        "poetry.lock"
                    ],
                    "id": "toml"
                },
                {
                    "filenames": [
                        "Pipfile.lock"
                    ],
                    "id": "json"
                }
            ],
            "menus": {
                "commandPalette": [
                    {
                        "category": "Python",
                        "command": "python.clearWorkspaceInterpreter",
                        "title": "%python.command.python.clearWorkspaceInterpreter.title%"
                    },
                    {
                        "category": "Python",
                        "command": "python.debugTestNode",
                        "title": "Debug",
                        "when": "config.noExists"
                    },
                    {
                        "category": "Python",
                        "command": "python.discoveringTests",
                        "when": "config.noExists"
                    },
                    {
                        "category": "Python",
                        "command": "python.launchTensorBoard"
                    },
                    {
                        "category": "Python",
                        "command": "python.openTestNodeInEditor",
                        "title": "Open",
                        "when": "config.noExists"
                    },
                    {
                        "category": "Python",
                        "command": "python.runTestNode",
                        "title": "Run",
                        "when": "config.noExists"
                    },
                    {
                        "category": "Python",
                        "command": "python.startPage.open",
                        "title": "%python.command.python.startPage.open.title%"
                    },
                    {
                        "category": "Python",
                        "command": "python.stopTests",
                        "when": "config.noExists"
                    },
                    {
                        "category": "Python",
                        "command": "python.switchOffInsidersChannel",
                        "title": "%python.command.python.switchOffInsidersChannel.title%",
                        "when": "config.python.insidersChannel != 'default'"
                    },
                    {
                        "category": "Python",
                        "command": "python.switchToDailyChannel",
                        "title": "%python.command.python.switchToDailyChannel.title%",
                        "when": "config.python.insidersChannel != 'daily'"
                    },
                    {
                        "category": "Python",
                        "command": "python.switchToWeeklyChannel",
                        "title": "%python.command.python.switchToWeeklyChannel.title%",
                        "when": "config.python.insidersChannel != 'weekly'"
                    },
                    {
                        "category": "Python",
                        "command": "python.viewOutput",
                        "title": "%python.command.python.viewOutput.title%"
                    }
                ],
                "editor/context": [
                    {
                        "command": "python.execInTerminal",
                        "group": "Python",
                        "when": "resourceLangId == python"
                    },
                    {
                        "command": "python.execSelectionInDjangoShell",
                        "group": "Python",
                        "when": "editorHasSelection && editorLangId == python && python.isDjangoProject"
                    },
                    {
                        "command": "python.execSelectionInTerminal",
                        "group": "Python",
                        "when": "editorFocus && editorLangId == python"
                    },
                    {
                        "command": "python.refactorExtractMethod",
                        "group": "Refactor",
                        "title": "Refactor: Extract Method",
                        "when": "editorHasSelection && editorLangId == python && !notebookEditorFocused"
                    },
                    {
                        "command": "python.refactorExtractVariable",
                        "group": "Refactor",
                        "title": "Refactor: Extract Variable",
                        "when": "editorHasSelection && editorLangId == python && !notebookEditorFocused"
                    },
                    {
                        "command": "python.runCurrentTestFile",
                        "group": "Python",
                        "when": "resourceLangId == python"
                    },
                    {
                        "command": "python.sortImports",
                        "group": "Refactor",
                        "title": "Refactor: Sort Imports",
                        "when": "editorLangId == python && !notebookEditorFocused"
                    }
                ],
                "editor/title": [
                    {
                        "command": "python.refreshTensorBoard",
                        "group": "navigation@0",
                        "when": "python.hasActiveTensorBoardSession"
                    }
                ],
<<<<<<< HEAD
                "configuration": "./languages/pip-requirements.json"
            },
            {
                "id": "yaml",
                "filenames": [
                    ".condarc"
                ]
            },
            {
                "id": "toml",
                "filenames": [
                    "poetry.lock",
                    "Pipfile"
                ]
            },
            {
                "id": "json",
                "filenames": [
                    "Pipfile.lock"
                ]
            },
            {
                "id": "ini",
                "filenames": [
                    ".flake8"
                ]
            },
            {
                "id": "jinja",
                "extensions": [
                    ".jinja2",
                    ".j2"
=======
                "editor/title/run": [
                    {
                        "command": "python.execInTerminal-icon",
                        "group": "navigation",
                        "title": "%python.command.python.execInTerminal.title%",
                        "when": "resourceLangId == python && !isInDiffEditor"
                    }
>>>>>>> 919ea9e7
                ],
                "explorer/context": [
                    {
                        "command": "python.debugtests",
                        "group": "Python",
                        "when": "resourceLangId == python && !busyTests && !notebookEditorFocused"
                    },
                    {
                        "command": "python.execInTerminal",
                        "group": "Python",
                        "when": "resourceLangId == python"
                    },
                    {
                        "command": "python.runtests",
                        "group": "Python",
                        "when": "resourceLangId == python && !busyTests && !notebookEditorFocused"
                    }
                ],
                "view/item/context": [
                    {
                        "command": "python.debugTestNode",
                        "group": "inline@1",
                        "when": "view == python_tests && viewItem == file && !busyTests"
                    },
                    {
                        "command": "python.debugTestNode",
                        "group": "inline@1",
                        "when": "view == python_tests && viewItem == folder && !busyTests"
                    },
                    {
                        "command": "python.debugTestNode",
                        "group": "inline@1",
                        "when": "view == python_tests && viewItem == function && !busyTests"
                    },
                    {
                        "command": "python.debugTestNode",
                        "group": "inline@1",
                        "when": "view == python_tests && viewItem == suite && !busyTests"
                    },
                    {
                        "command": "python.debugtests",
                        "group": "inline@1",
                        "when": "view == python_tests && viewItem == testWorkspaceFolder && !busyTests"
                    },
                    {
                        "command": "python.discoverTests",
                        "group": "inline@2",
                        "when": "view == python_tests && viewItem == testWorkspaceFolder && !busyTests"
                    },
                    {
                        "command": "python.openTestNodeInEditor",
                        "group": "inline@2",
                        "when": "view == python_tests && viewItem == file"
                    },
                    {
                        "command": "python.openTestNodeInEditor",
                        "group": "inline@2",
                        "when": "view == python_tests && viewItem == function"
                    },
                    {
                        "command": "python.openTestNodeInEditor",
                        "group": "inline@2",
                        "when": "view == python_tests && viewItem == suite"
                    },
                    {
                        "command": "python.runTestNode",
                        "group": "inline@0",
                        "when": "view == python_tests && viewItem == file && !busyTests"
                    },
                    {
                        "command": "python.runTestNode",
                        "group": "inline@0",
                        "when": "view == python_tests && viewItem == folder && !busyTests"
                    },
                    {
                        "command": "python.runTestNode",
                        "group": "inline@0",
                        "when": "view == python_tests && viewItem == function && !busyTests"
                    },
                    {
                        "command": "python.runTestNode",
                        "group": "inline@0",
                        "when": "view == python_tests && viewItem == suite && !busyTests"
                    },
                    {
                        "command": "python.runtests",
                        "group": "inline@0",
                        "when": "view == python_tests && viewItem == testWorkspaceFolder && !busyTests"
                    }
                ],
                "view/title": [
                    {
                        "command": "python.debugtests",
                        "group": "navigation@3",
                        "when": "view == python_tests && !busyTests"
                    },
                    {
                        "command": "python.discoverTests",
                        "group": "navigation@4",
                        "when": "view == python_tests && !busyTests"
                    },
                    {
                        "command": "python.discoveringTests",
                        "group": "navigation@4",
                        "when": "view == python_tests && discoveringTests"
                    },
                    {
                        "command": "python.runFailedTests",
                        "group": "navigation@2",
                        "when": "view == python_tests && hasFailedTests && !busyTests"
                    },
                    {
                        "command": "python.runtests",
                        "group": "navigation@1",
                        "when": "view == python_tests && !busyTests"
                    },
                    {
                        "command": "python.stopTests",
                        "group": "navigation@1",
                        "when": "view == python_tests && busyTests"
                    },
                    {
                        "command": "python.viewTestOutput",
                        "group": "navigation@5",
                        "when": "view == python_tests"
                    }
                ]
            },
            "views": {
                "test": [
                    {
                        "id": "python_tests",
                        "name": "Python",
                        "when": "testsDiscovered"
                    }
                ]
            },
            "yamlValidation": [
                {
                    "fileMatch": ".condarc",
                    "url": "./schemas/condarc.json"
                },
                {
                    "fileMatch": "environment.yml",
                    "url": "./schemas/conda-environment.json"
                },
                {
                    "fileMatch": "meta.yaml",
                    "url": "./schemas/conda-meta.json"
                }
            ]
        }
    ,
    "scripts": {
        "package": "gulp clean && gulp prePublishBundle && vsce package -o ms-python-insiders.vsix",
        "prePublish": "gulp clean && gulp prePublishNonBundle",
        "compile": "tsc -watch -p ./",
        "compiled": "deemon npm run compile",
        "kill-compiled": "deemon --kill npm run compile",
        "compile-webviews-watch": "cross-env NODE_OPTIONS=--max_old_space_size=9096 webpack --config ./build/webpack/webpack.startPage-ui-viewers.config.js --watch",
        "compile-webviews-watchd": "deemon npm run compile-webviews-watch",
        "kill-compile-webviews-watchd": "deemon --kill npm run compile-webviews-watch",
        "checkDependencies": "gulp checkDependencies",
        "test": "node ./out/test/standardTest.js && node ./out/test/multiRootTest.js",
        "test:unittests": "mocha --config ./build/.mocha.unittests.js.json",
        "test:unittests:cover": "nyc --no-clean --nycrc-path build/.nycrc mocha --config ./build/.mocha.unittests.ts.json",
        "test:functional": "mocha --require source-map-support/register --config ./build/.mocha.functional.json",
        "test:functional:perf": "node --inspect-brk ./node_modules/mocha/bin/_mocha --require source-map-support/register --config ./build/.mocha.functional.perf.json",
        "test:functional:memleak": "node --inspect-brk ./node_modules/mocha/bin/_mocha --require source-map-support/register --config ./build/.mocha.functional.json",
        "test:functional:cover": "npm run test:functional",
        "test:cover:report": "nyc --nycrc-path build/.nycrc  report --reporter=text --reporter=html --reporter=text-summary --reporter=cobertura",
        "testDebugger": "node ./out/test/testBootstrap.js ./out/test/debuggerTest.js",
        "testSingleWorkspace": "node ./out/test/testBootstrap.js ./out/test/standardTest.js",
        "preTestJediLSP": "node ./out/test/languageServers/jedi/lspSetup.js",
        "testJediLSP": "node ./out/test/languageServers/jedi/lspSetup.js && cross-env CODE_TESTS_WORKSPACE=src/test VSC_PYTHON_CI_TEST_GREP='Language Server:' node ./out/test/testBootstrap.js ./out/test/standardTest.js && node ./out/test/languageServers/jedi/lspTeardown.js",
        "testMultiWorkspace": "node ./out/test/testBootstrap.js ./out/test/multiRootTest.js",
        "testPerformance": "node ./out/test/testBootstrap.js ./out/test/performanceTest.js",
        "testSmoke": "cross-env INSTALL_JUPYTER_EXTENSION=true \"node ./out/test/smokeTest.js\"",
        "testInsiders": "cross-env VSC_PYTHON_CI_TEST_VSC_CHANNEL=insiders INSTALL_PYLANCE_EXTENSION=true TEST_FILES_SUFFIX=insiders.test CODE_TESTS_WORKSPACE=src/testMultiRootWkspc/smokeTests \"node ./out/test/standardTest.js\"",
        "lint-staged": "node gulpfile.js",
        "lint": "tslint src/**/*.ts -t verbose",
        "prettier-fix": "prettier 'src/**/*.ts*' --write && prettier 'build/**/*.js' --write",
        "clean": "gulp clean",
        "addExtensionDependencies": "gulp addExtensionDependencies",
        "updateBuildNumber": "gulp updateBuildNumber",
        "verifyBundle": "gulp verifyBundle",
        "webpack": "webpack"
    },
    "dependencies": {
        "@fortawesome/fontawesome-svg-core": "^1.2.32",
        "@fortawesome/free-brands-svg-icons": "^5.15.1",
        "@fortawesome/free-regular-svg-icons": "^5.15.1",
        "@fortawesome/free-solid-svg-icons": "^5.15.1",
        "@fortawesome/react-fontawesome": "^0.1.13",
        "@material-ui/core": "^4.11.1",
        "@material-ui/lab": "^4.0.0-alpha.57",
        "arch": "^2.1.0",
        "azure-storage": "^2.10.3",
        "chokidar": "^3.4.3",
        "diff-match-patch": "^1.0.0",
        "fs-extra": "^4.0.3",
        "fuzzy": "^0.1.3",
        "get-port": "^3.2.0",
        "glob": "^7.1.2",
        "hash.js": "^1.1.7",
        "iconv-lite": "^0.4.21",
        "inversify": "^4.11.1",
        "jsonc-parser": "^2.0.3",
        "line-by-line": "^0.1.6",
        "lodash": "^4.17.19",
        "log4js": "^6.1.2",
        "md5": "^2.2.1",
        "minimatch": "^3.0.4",
        "named-js-regexp": "^1.3.3",
        "node-fetch": "^2.6.1",
        "node-stream-zip": "^1.6.0",
        "pidusage": "^1.2.0",
        "portfinder": "^1.0.25",
        "reflect-metadata": "^0.1.12",
        "request": "^2.87.0",
        "request-progress": "^3.0.0",
        "rxjs": "^6.5.4",
        "rxjs-compat": "^6.5.4",
        "semver": "^5.5.0",
        "stack-trace": "0.0.10",
        "string-argv": "^0.3.1",
        "strip-ansi": "^5.2.0",
        "sudo-prompt": "^8.2.0",
        "tmp": "^0.0.29",
        "tree-kill": "^1.2.2",
        "typescript-char": "^0.0.0",
        "uint64be": "^1.0.1",
        "unicode": "^10.0.0",
        "untildify": "^3.0.2",
        "vscode-debugadapter": "^1.28.0",
        "vscode-debugprotocol": "^1.28.0",
        "vscode-extension-telemetry": "0.1.4",
        "vscode-jsonrpc": "6.0.0-next.7",
        "vscode-languageclient": "7.0.0-next.14",
        "vscode-languageserver": "7.0.0-next.11",
        "vscode-languageserver-protocol": "3.16.0-next.11",
        "vscode-tas-client": "^0.1.15",
        "winreg": "^1.2.4",
        "winston": "^3.2.1",
        "xml2js": "^0.4.19"
    },
    "devDependencies": {
        "@enonic/fnv-plus": "^1.3.0",
        "@istanbuljs/nyc-config-typescript": "^0.1.3",
        "@sinonjs/fake-timers": "^6.0.1",
        "@types/ansi-regex": "^4.0.0",
        "@types/chai": "^4.1.2",
        "@types/chai-arrays": "^1.0.2",
        "@types/chai-as-promised": "^7.1.0",
        "@types/copy-webpack-plugin": "^4.4.2",
        "@types/cors": "^2.8.6",
        "@types/debug": "^4.1.5",
        "@types/dedent": "^0.7.0",
        "@types/del": "^3.0.0",
        "@types/diff-match-patch": "^1.0.32",
        "@types/download": "^6.2.2",
        "@types/enzyme": "^3.1.14",
        "@types/enzyme-adapter-react-16": "^1.0.3",
        "@types/event-stream": "^3.3.33",
        "@types/fs-extra": "^5.0.1",
        "@types/get-port": "^3.2.0",
        "@types/glob": "^5.0.35",
        "@types/html-webpack-plugin": "^3.2.0",
        "@types/iconv-lite": "^0.0.1",
        "@types/jsdom": "^11.12.0",
        "@types/lodash": "^4.14.104",
        "@types/md5": "^2.1.32",
        "@types/memoize-one": "^4.1.1",
        "@types/mocha": "^5.2.7",
        "@types/nock": "^10.0.3",
        "@types/node": "^10.14.18",
        "@types/promisify-node": "^0.4.0",
        "@types/react": "^16.4.14",
        "@types/react-dom": "^16.0.8",
        "@types/react-json-tree": "^0.6.8",
        "@types/request": "^2.47.0",
        "@types/semver": "^5.5.0",
        "@types/shortid": "^0.0.29",
        "@types/sinon": "^7.5.1",
        "@types/sinonjs__fake-timers": "^6.0.1",
        "@types/socket.io": "^2.1.4",
        "@types/stack-trace": "0.0.29",
        "@types/temp": "^0.8.32",
        "@types/tmp": "0.0.33",
        "@types/untildify": "^3.0.0",
        "@types/uuid": "^3.4.3",
        "@types/vscode": "^1.47.0",
        "@types/webpack-bundle-analyzer": "^2.13.0",
        "@types/winreg": "^1.2.30",
        "@types/xml2js": "^0.4.2",
        "@typescript-eslint/eslint-plugin": "^3.7.0",
        "@typescript-eslint/parser": "^3.7.0",
        "acorn": "^6.4.1",
        "ansi-to-html": "^0.6.7",
        "babel-loader": "^8.0.3",
        "babel-plugin-inline-json-import": "^0.3.1",
        "babel-plugin-transform-runtime": "^6.23.0",
        "babel-polyfill": "^6.26.0",
        "cache-loader": "^4.1.0",
        "canvas": "^2.6.0",
        "chai": "^4.1.2",
        "chai-arrays": "^2.0.0",
        "chai-as-promised": "^7.1.1",
        "chai-http": "^4.3.0",
        "codecov": "^3.7.1",
        "colors": "^1.2.1",
        "copy-webpack-plugin": "^5.1.1",
        "cors": "^2.8.5",
        "cross-env": "^6.0.3",
        "cross-spawn": "^6.0.5",
        "css-loader": "^1.0.1",
        "dedent": "^0.7.0",
        "deemon": "^1.4.0",
        "del": "^3.0.0",
        "download": "^7.0.0",
        "enzyme": "^3.7.0",
        "enzyme-adapter-react-16": "^1.6.0",
        "eslint": "^7.2.0",
        "eslint-config-airbnb": "^18.2.0",
        "eslint-config-prettier": "^6.9.0",
        "eslint-plugin-import": "^2.22.0",
        "eslint-plugin-jsx-a11y": "^6.3.1",
        "eslint-plugin-prettier": "^3.1.2",
        "eslint-plugin-react": "^7.20.3",
        "eslint-plugin-react-hooks": "^4.0.0",
        "event-stream": "3.3.4",
        "expose-loader": "^0.7.5",
        "express": "^4.17.1",
        "extract-zip": "^1.6.7",
        "fast-xml-parser": "^3.16.0",
        "file-loader": "^5.1.0",
        "filemanager-webpack-plugin-fixed": "^2.0.9",
        "flat": "^4.0.0",
        "fork-ts-checker-webpack-plugin": "^4.1.6",
        "gulp": "^4.0.0",
        "gulp-azure-storage": "^0.11.1",
        "gulp-chmod": "^2.0.0",
        "gulp-filter": "^5.1.0",
        "gulp-gunzip": "^1.1.0",
        "gulp-rename": "^1.4.0",
        "gulp-sourcemaps": "^2.6.4",
        "gulp-typescript": "^4.0.1",
        "gulp-untar": "0.0.8",
        "gulp-vinyl-zip": "^2.1.2",
        "html-webpack-plugin": "^3.2.0",
        "husky": "^1.1.2",
        "immutable": "^4.0.0-rc.12",
        "jsdom": "^15.0.0",
        "json-loader": "^0.5.7",
        "less": "^3.9.0",
        "less-loader": "^5.0.0",
        "less-plugin-inline-urls": "^1.2.0",
        "loader-utils": "^1.1.0",
        "lolex": "^5.1.2",
        "memoize-one": "^5.1.1",
        "mocha": "^8.1.1",
        "mocha-junit-reporter": "^1.17.0",
        "mocha-multi-reporters": "^1.1.7",
        "monaco-editor": "0.18.1",
        "monaco-editor-textmate": "^2.2.1",
        "monaco-editor-webpack-plugin": "^1.7.0",
        "monaco-textmate": "^3.0.1",
        "nocache": "^2.1.0",
        "nock": "^10.0.6",
        "node-has-native-dependencies": "^1.0.2",
        "node-html-parser": "^1.1.13",
        "node-loader": "^1.0.2",
        "nyc": "^15.0.0",
        "postcss": "^7.0.27",
        "postcss-cssnext": "^3.1.0",
        "postcss-import": "^12.0.1",
        "postcss-loader": "^3.0.0",
        "prettier": "^2.0.2",
        "range-inclusive": "^1.0.2",
        "raw-loader": "^0.5.1",
        "react": "^16.5.2",
        "react-dev-utils": "^5.0.2",
        "react-dom": "^16.5.2",
        "react-svgmt": "^1.1.8",
        "relative": "^3.0.2",
        "remove-files-webpack-plugin": "^1.4.0",
        "requirejs": "^2.3.6",
        "rewiremock": "^3.13.0",
        "rimraf": "^3.0.2",
        "serialize-javascript": "^3.1.0",
        "shortid": "^2.2.8",
        "sinon": "^8.0.1",
        "socket.io": "^2.3.0",
        "source-map-support": "^0.5.12",
        "style-loader": "^0.23.1",
        "styled-jsx": "^3.1.0",
        "svg-inline-loader": "^0.8.0",
        "svg-inline-react": "^3.1.0",
        "terser-webpack-plugin": "^3.1.0",
        "thread-loader": "^2.1.3",
        "transform-loader": "^0.2.4",
        "ts-loader": "^5.3.0",
        "ts-mock-imports": "^1.3.0",
        "ts-mockito": "^2.5.0",
        "ts-node": "^8.3.0",
        "tsconfig-paths-webpack-plugin": "^3.2.0",
        "tslint": "^5.20.1",
        "tslint-config-prettier": "^1.18.0",
        "tslint-eslint-rules": "^5.1.0",
        "tslint-microsoft-contrib": "^5.0.3",
        "tslint-plugin-prettier": "^2.1.0",
        "typed-react-markdown": "^0.1.0",
        "typemoq": "^2.1.0",
        "typescript": "^4.0.2",
        "typescript-formatter": "^7.1.0",
        "unicode-properties": "^1.3.1",
        "url-loader": "^1.1.2",
        "uuid": "^3.3.2",
        "vinyl-fs": "^3.0.3",
        "vsce": "^1.59.0",
        "vscode-debugadapter-testsupport": "^1.27.0",
        "vscode-test": "^1.2.3",
        "webpack": "^4.33.0",
        "webpack-bundle-analyzer": "^3.6.0",
        "webpack-cli": "^3.1.2",
        "webpack-fix-default-import-plugin": "^1.0.3",
        "webpack-merge": "^4.1.4",
        "webpack-node-externals": "^1.7.2",
        "webpack-require-from": "^1.8.0",
        "why-is-node-running": "^2.0.3",
        "wtfnode": "^0.8.0",
        "yargs": "^15.3.1"
    },
    "__metadata": {
        "id": "f1f59ae4-9318-4f3c-a9b5-81b2eaa5f8a5",
        "publisherDisplayName": "Microsoft",
        "publisherId": "998b010b-e2af-44a5-a6cd-0b5fd3b9b6f8"
    }
}<|MERGE_RESOLUTION|>--- conflicted
+++ resolved
@@ -89,429 +89,7 @@
     ],
     "main": "./out/client/extension",
     "contributes": {
-<<<<<<< HEAD
-        "walkthroughs": [
-            {
-                "id": "pythonWelcome",
-                "title": "Get started with Python development",
-                "description": "Your first steps to set up a Python project with all the powerful tools and features that the Python extension has to offer!",
-                "steps": [
-                    {
-                        "id": "python.installPythonWin",
-                        "title": "Install Python",
-                        "description": "The Python Extension requires Python to be installed. Install Python from the [Microsoft Store](https://www.microsoft.com/p/python-39/9p7qfqmjrfp7).\n\n[Install Python](https://www.microsoft.com/p/python-39/9p7qfqmjrfp7)\n \nTip: Reload the window after installation (Ctrl + R)",
-                        "media": {
-                            "markdown": "resources/walkthrough/install-python-windows.md"
-                        },
-                        "when": "isWindows"
-                    },
-                    {
-                        "id": "python.installPythonMac",
-                        "title": "Install Python",
-                        "description": "The Python Extension requires Python to be installed. Install Python 3 through the terminal.\n[Open Terminal](workbench.action.terminal.new)\n",
-                        "media": {
-                            "markdown": "resources/walkthrough/install-python-macos.md"
-                        },
-                        "when": "isMac",
-                        "command": "workbench.action.terminal.new"
-                    },
-                    {
-                        "id": "python.installPythonLinux",
-                        "title": "Install Python",
-                        "description": "The Python Extension requires Python to be installed. Install Python 3 through the terminal.\n[Open Terminal](workbench.action.terminal.new)\n",
-                        "media": {
-                            "markdown": "resources/walkthrough/install-python-linux.md"
-                        },
-                        "when": "isLinux",
-                        "command": "workbench.action.terminal.new"
-                    },
-                    {
-                        "id": "python.selectInterpreter",
-                        "title": "Select a Python Interpreter",
-                        "description": "Choose which Python interpreter/environment you want to use for your Python project.\n[Select Python Interpreter](command:python.setInterpreter)\nTip: Reload the window (Ctrl + R) if you installed Python but don't see it in the interpreters list.",
-                        "media": {
-                            "altText": "selecting a python interpreter from the status bar",
-                            "image": {
-                                "dark": "resources/walkthrough/change-python-interpreter-dark.gif",
-                                "light": "resources/walkthrough/change-python-interpreter-light.gif",
-                                "hc": "resources/walkthrough/change-python-interpreter-hc.gif"
-                            }
-                        },
-                        "when": ""
-                    },
-                    {
-                        "id": "python.runAndDebug",
-                        "title": "Run and debug your Python file",
-                        "description": "Open your Python file, press F5 and select 'Python File' to start running and debugging. \n[Learn more](https://code.visualstudio.com/docs/python/python-tutorial#_run-hello-world)",
-                        "media": {
-                            "markdown": "resources/walkthrough/run-and-debug-python-file.md"
-                        },
-                        "when": ""
-                    },
-                    {
-                        "id": "python.learnMore",
-                        "title": "Learn more",
-                        "description": "• [Explore](command:pythonCommands) all the features the Python extension has to offer.\n• [Signup](https://aka.ms/AAAbopxr) for tips and tutorials through our mailing list.\n• Explore more features in our [Tutorials](https://aka.ms/AA8dqti) or check [Documentation](https://aka.ms/AA8dxwy) for tips and troubleshooting.\n• Take a look at our [Release Notes](https://aka.ms/AA8dxtb) to learn more about the latest features.",
-                        "media": {
-                            "image": "resources/walkthrough/python-docs-learn-more.gif",
-                            "altText": "Documentation pages for Python in VS Code"
-                        }
-                    }
-                ]
-            },
-            {
-                "id": "pythonDataScienceWelcome",
-                "title": "Get started with Python Data Science",
-                "description": "Your first steps to getting started with a Python Data Science project!",
-                "steps": [
-                    {
-                        "id": "python.installPython",
-                        "title": "Install Python",
-                        "description": "The Python Extension requires Python to be installed. Install Python from [Anaconda](https://www.anaconda.com) to use the Python extension.\n \n[Install Python with Anaconda](command:workbench.action.reloadWindow)",
-                        "media": {
-                            "image": "resources/walkthrough/anaconda_install.gif",
-                            "altText": "Screenshot of anaconda webpage"
-                        },
-                        "when": ""
-                    },
-                    {
-                        "id": "python.openFolderMac",
-                        "title": "Open an existing Python project",
-                        "description": "If you already have an existing Python project on your machine:\n[Open Folder](command:workbench.action.files.openFileFolder)\n \nIf you would like to clone a Python project from GitHub:\n[Clone a Git repository](command:git.clone)",
-                        "media": {
-                            "image": "images/OpenOrCreateNotebook.gif",
-                            "altText": "Open a folder"
-                        },
-                        "completionEvents": [
-                            "workbench.action.files.openFileFolder"
-                        ],
-                        "when": "isMac && workspaceFolderCount == 0"
-                    },
-                    {
-                        "id": "python.openFolder",
-                        "title": "Open an existing Python project",
-                        "description": "To start, open a Python folder/project.\nIf you already have an existing Python project on your machine:\n[Open Folder](command:workbench.action.files.openFolder)\n \nIf you would like to clone a Python project from GitHub:\n[Clone a Git repository](command:git.clone)",
-                        "media": {
-                            "image": "images/OpenOrCreateNotebook.gif",
-                            "altText": "Open a folder"
-                        },
-                        "completionEvents": [
-                            "workbench.action.files.openFolder"
-                        ],
-                        "when": "!isMac && workspaceFolderCount == 0"
-                    },
-                    {
-                        "id": "python.createNewNotebook",
-                        "title": "Create a new Jupyter Notebook",
-                        "description": "To create a new Jupyter Notebook, you can right click in the file explorer and create a new file with an .ipynb extension anytime.\n \nAlternatively, you can open the [Command Palette](command:workbench.action.showCommands) and run the command \n``Jupyter: Create New Blank Notebook``.\n[Create new Jupyter Notebook](command:toSide:jupyter.createnewnotebook)",
-                        "media": {
-                            "image": "resources/walkthrough/new_notebook.gif",
-                            "altText": "Creating a new Jupyter notebook"
-                        },
-                        "completionEvents": [
-                            "jupyter.createnewnotebook"
-                        ]
-                    },
-                    {
-                        "id": "python.openInteractiveWindow",
-                        "title": "Open the Python Interactive Window",
-                        "description": "The Python Interactive Window is a Python shell where you can execute and view the results of your Python code. You can create cells on a Python file by typing ``#%%``.\n \nTo open the interactive window anytime, open the [Command Palette](command:workbench.action.showCommands) and run the command \n``Jupyter: Create Interactive Window``.\n[Open Interactive Window](command:toSide:jupyter.createnewinteractive)",
-                        "media": {
-                            "image": "resources/walkthrough/interactive_window.gif",
-                            "altText": "Opening python interactive window"
-                        },
-                        "completionEvents": [
-                            "jupyter.createnewinteractive"
-                        ]
-                    },
-                    {
-                        "id": "python.dataScienceLearnMore",
-                        "title": "Learn more",
-                        "description": "• [Explore](command:pythonCommands) all the features the Python extension has to offer.\n• [Signup](https://aka.ms/AAAbopxr) for tips and tutorials through our mailing list.\n• Explore more features in our [Tutorials](https://aka.ms/AA8dqti) or check [Documentation](https://aka.ms/AA8dxwy) for tips and troubleshooting.\n• Take a look at our [Release Notes](https://aka.ms/AA8dxtb) to learn more about the latest features.",
-                        "media": {
-                            "image": "resources/walkthrough/datascience-learn-more.gif",
-                            "altText": "Learning more from python visual studio code documentation"
-                        }
-                    }
-                ]
-            }
-        ],
-        "snippets": [
-            {
-                "language": "python",
-                "path": "./snippets/python.json"
-            }
-        ],
-        "keybindings": [
-            {
-                "command": "python.execSelectionInTerminal",
-                "key": "shift+enter",
-                "when": "editorTextFocus && editorLangId == python && !findInputFocussed && !replaceInputFocussed && !jupyter.ownsSelection && !notebookEditorFocused"
-            }
-        ],
-        "commands": [
-            {
-                "command": "python.enableSourceMapSupport",
-                "title": "%python.command.python.enableSourceMapSupport.title%",
-                "category": "Python"
-            },
-            {
-                "command": "python.sortImports",
-                "title": "%python.command.python.sortImports.title%",
-                "category": "Python Refactor"
-            },
-            {
-                "command": "python.startREPL",
-                "title": "%python.command.python.startREPL.title%",
-                "category": "Python"
-            },
-            {
-                "command": "python.createTerminal",
-                "title": "%python.command.python.createTerminal.title%",
-                "category": "Python"
-            },
-            {
-                "command": "python.buildWorkspaceSymbols",
-                "title": "%python.command.python.buildWorkspaceSymbols.title%",
-                "category": "Python"
-            },
-            {
-                "command": "python.openTestNodeInEditor",
-                "title": "Open",
-                "icon": {
-                    "light": "resources/light/open-file.svg",
-                    "dark": "resources/dark/open-file.svg"
-                }
-            },
-            {
-                "command": "python.runTestNode",
-                "title": "Run",
-                "icon": {
-                    "light": "resources/light/start.svg",
-                    "dark": "resources/dark/start.svg"
-                }
-            },
-            {
-                "command": "python.debugTestNode",
-                "title": "Debug",
-                "icon": {
-                    "light": "resources/light/debug.svg",
-                    "dark": "resources/dark/debug.svg"
-                }
-            },
-            {
-                "command": "python.runtests",
-                "title": "%python.command.python.runtests.title%",
-                "category": "Python",
-                "icon": {
-                    "light": "resources/light/run-tests.svg",
-                    "dark": "resources/dark/run-tests.svg"
-                }
-            },
-            {
-                "command": "python.debugtests",
-                "title": "%python.command.python.debugtests.title%",
-                "category": "Python",
-                "icon": {
-                    "light": "resources/light/debug.svg",
-                    "dark": "resources/dark/debug.svg"
-                }
-            },
-            {
-                "command": "python.execInTerminal",
-                "title": "%python.command.python.execInTerminal.title%",
-                "category": "Python"
-            },
-            {
-                "command": "python.execInTerminal-icon",
-                "title": "%python.command.python.execInTerminal.title%",
-                "category": "Python",
-                "icon": {
-                    "light": "resources/light/run-file.svg",
-                    "dark": "resources/dark/run-file.svg"
-                }
-            },
-            {
-                "command": "python.setInterpreter",
-                "title": "%python.command.python.setInterpreter.title%",
-                "category": "Python"
-            },
-            {
-                "command": "python.switchOffInsidersChannel",
-                "title": "%python.command.python.switchOffInsidersChannel.title%",
-                "category": "Python"
-            },
-            {
-                "command": "python.switchToDailyChannel",
-                "title": "%python.command.python.switchToDailyChannel.title%",
-                "category": "Python"
-            },
-            {
-                "command": "python.switchToWeeklyChannel",
-                "title": "%python.command.python.switchToWeeklyChannel.title%",
-                "category": "Python"
-            },
-            {
-                "command": "python.clearWorkspaceInterpreter",
-                "title": "%python.command.python.clearWorkspaceInterpreter.title%",
-                "category": "Python"
-            },
-            {
-                "command": "python.resetInterpreterSecurityStorage",
-                "title": "%python.command.python.resetInterpreterSecurityStorage.title%",
-                "category": "Python"
-            },
-            {
-                "command": "python.refactorExtractVariable",
-                "title": "%python.command.python.refactorExtractVariable.title%",
-                "category": "Python Refactor"
-            },
-            {
-                "command": "python.refactorExtractMethod",
-                "title": "%python.command.python.refactorExtractMethod.title%",
-                "category": "Python Refactor"
-            },
-            {
-                "command": "python.viewTestOutput",
-                "title": "%python.command.python.viewTestOutput.title%",
-                "category": "Python",
-                "icon": {
-                    "light": "resources/light/repl.svg",
-                    "dark": "resources/dark/repl.svg"
-                }
-            },
-            {
-                "command": "python.viewLanguageServerOutput",
-                "title": "%python.command.python.viewLanguageServerOutput.title%",
-                "category": "Python",
-                "enablement": "python.hasLanguageServerOutputChannel"
-            },
-            {
-                "command": "python.viewOutput",
-                "title": "%python.command.python.viewOutput.title%",
-                "category": "Python",
-                "icon": {
-                    "light": "resources/light/repl.svg",
-                    "dark": "resources/dark/repl.svg"
-                }
-            },
-            {
-                "command": "python.selectAndRunTestMethod",
-                "title": "%python.command.python.selectAndRunTestMethod.title%",
-                "category": "Python"
-            },
-            {
-                "command": "python.selectAndDebugTestMethod",
-                "title": "%python.command.python.selectAndDebugTestMethod.title%",
-                "category": "Python"
-            },
-            {
-                "command": "python.selectAndRunTestFile",
-                "title": "%python.command.python.selectAndRunTestFile.title%",
-                "category": "Python"
-            },
-            {
-                "command": "python.runCurrentTestFile",
-                "title": "%python.command.python.runCurrentTestFile.title%",
-                "category": "Python"
-            },
-            {
-                "command": "python.runFailedTests",
-                "title": "%python.command.python.runFailedTests.title%",
-                "category": "Python",
-                "icon": {
-                    "light": "resources/light/run-failed-tests.svg",
-                    "dark": "resources/dark/run-failed-tests.svg"
-                }
-            },
-            {
-                "command": "python.discoverTests",
-                "title": "%python.command.python.discoverTests.title%",
-                "category": "Python",
-                "icon": {
-                    "light": "resources/light/refresh.svg",
-                    "dark": "resources/dark/refresh.svg"
-                }
-            },
-            {
-                "command": "python.discoveringTests",
-                "title": "%python.command.python.discoveringTests.title%",
-                "category": "Python",
-                "icon": {
-                    "light": "resources/light/discovering-tests.svg",
-                    "dark": "resources/dark/discovering-tests.svg"
-                }
-            },
-            {
-                "command": "python.stopTests",
-                "title": "%python.command.python.stopTests.title%",
-                "category": "Python",
-                "icon": {
-                    "light": "resources/light/stop.svg",
-                    "dark": "resources/dark/stop.svg"
-                }
-            },
-            {
-                "command": "python.configureTests",
-                "title": "%python.command.python.configureTests.title%",
-                "category": "Python"
-            },
-            {
-                "command": "python.execSelectionInTerminal",
-                "title": "%python.command.python.execSelectionInTerminal.title%",
-                "category": "Python"
-            },
-            {
-                "command": "python.execSelectionInDjangoShell",
-                "title": "%python.command.python.execSelectionInDjangoShell.title%",
-                "category": "Python"
-            },
-            {
-                "command": "python.goToPythonObject",
-                "title": "%python.command.python.goToPythonObject.title%",
-                "category": "Python"
-            },
-            {
-                "command": "python.setLinter",
-                "title": "%python.command.python.setLinter.title%",
-                "category": "Python"
-            },
-            {
-                "command": "python.enableLinting",
-                "title": "%python.command.python.enableLinting.title%",
-                "category": "Python"
-            },
-            {
-                "command": "python.runLinting",
-                "title": "%python.command.python.runLinting.title%",
-                "category": "Python"
-            },
-            {
-                "command": "python.startPage.open",
-                "title": "%python.command.python.startPage.open.title%",
-                "category": "Python"
-            },
-            {
-                "command": "python.analysis.clearCache",
-                "title": "%python.command.python.analysis.clearCache.title%",
-                "category": "Python"
-            },
-            {
-                "command": "python.analysis.restartLanguageServer",
-                "title": "%python.command.python.analysis.restartLanguageServer.title%",
-                "category": "Python"
-            },
-            {
-                "command": "python.launchTensorBoard",
-                "title": "%python.command.python.launchTensorBoard.title%",
-                "category": "Python"
-            }
-        ],
-        "menus": {
-            "editor/context": [
-=======
             "breakpoints": [
->>>>>>> 919ea9e7
                 {
                     "language": "html"
                 },
@@ -544,22 +122,6 @@
                     "title": "%python.command.python.clearPersistentStorage.title%"
                 },
                 {
-<<<<<<< HEAD
-                    "when": "resourceLangId == python",
-                    "command": "python.runCurrentTestFile",
-                    "group": "Python"
-                }
-            ],
-            "editor/title": [
-                {
-                    "command": "python.execInTerminal-icon",
-                    "title": "%python.command.python.execInTerminal.title%",
-                    "group": "navigation",
-                    "when": "resourceLangId == python && python.showPlayIcon && !isInDiffEditor"
-                }
-            ],
-            "explorer/context": [
-=======
                     "category": "Python",
                     "command": "python.clearWorkspaceInterpreter",
                     "title": "%python.command.python.clearWorkspaceInterpreter.title%"
@@ -574,7 +136,6 @@
                     "command": "python.createTerminal",
                     "title": "%python.command.python.createTerminal.title%"
                 },
->>>>>>> 919ea9e7
                 {
                     "command": "python.debugTestNode",
                     "icon": {
@@ -621,20 +182,9 @@
                     "title": "%python.command.python.enableSourceMapSupport.title%"
                 },
                 {
-<<<<<<< HEAD
-                    "command": "python.resetInterpreterSecurityStorage",
-                    "title": "%python.command.python.resetInterpreterSecurityStorage.title%",
-                    "category": "Python"
-                },
-                {
-                    "command": "python.viewOutput",
-                    "title": "%python.command.python.viewOutput.title%",
-                    "category": "Python"
-=======
                     "category": "Python",
                     "command": "python.execInTerminal",
                     "title": "%python.command.python.execInTerminal.title%"
->>>>>>> 919ea9e7
                 },
                 {
                     "category": "Python",
@@ -674,22 +224,9 @@
                     "title": "Open"
                 },
                 {
-<<<<<<< HEAD
-                    "command": "python.launchTensorBoard",
-                    "category": "Python",
-                    "when": "python.isInNativeTensorBoardExperiment"
-                }
-            ],
-            "view/title": [
-                {
-                    "command": "python.debugtests",
-                    "when": "view == python_tests && !busyTests",
-                    "group": "navigation@3"
-=======
                     "category": "Python Refactor",
                     "command": "python.refactorExtractMethod",
                     "title": "%python.command.python.refactorExtractMethod.title%"
->>>>>>> 919ea9e7
                 },
                 {
                     "category": "Python Refactor",
@@ -799,377 +336,6 @@
                     "title": "%python.command.python.switchOffInsidersChannel.title%"
                 },
                 {
-<<<<<<< HEAD
-                    "command": "python.runTestNode",
-                    "when": "view == python_tests && viewItem == suite && !busyTests",
-                    "group": "inline@0"
-                }
-            ]
-        },
-        "breakpoints": [
-            {
-                "language": "python"
-            },
-            {
-                "language": "html"
-            },
-            {
-                "language": "jinja"
-            }
-        ],
-        "debuggers": [
-            {
-                "type": "python",
-                "label": "Python",
-                "languages": [
-                    "python"
-                ],
-                "variables": {
-                    "pickProcess": "python.pickLocalProcess"
-                },
-                "configurationSnippets": [],
-                "configurationAttributes": {
-                    "launch": {
-                        "properties": {
-                            "module": {
-                                "type": "string",
-                                "description": "Name of the module to be debugged.",
-                                "default": ""
-                            },
-                            "program": {
-                                "type": "string",
-                                "description": "Absolute path to the program.",
-                                "default": "${file}"
-                            },
-                            "python": {
-                                "type": "string",
-                                "description": "Absolute path to the Python interpreter executable; overrides workspace configuration if set.",
-                                "default": "${command:python.interpreterPath}"
-                            },
-                            "pythonArgs": {
-                                "type": "array",
-                                "description": "Command-line arguments passed to the Python interpreter. To pass arguments to the debug target, use \"args\".",
-                                "default": [],
-                                "items": {
-                                    "type": "string"
-                                }
-                            },
-                            "args": {
-                                "type": "array",
-                                "description": "Command line arguments passed to the program",
-                                "default": [],
-                                "items": {
-                                    "type": "string"
-                                }
-                            },
-                            "stopOnEntry": {
-                                "type": "boolean",
-                                "description": "Automatically stop after launch.",
-                                "default": false
-                            },
-                            "showReturnValue": {
-                                "type": "boolean",
-                                "description": "Show return value of functions when stepping.",
-                                "default": true
-                            },
-                            "console": {
-                                "enum": [
-                                    "internalConsole",
-                                    "integratedTerminal",
-                                    "externalTerminal"
-                                ],
-                                "description": "Where to launch the debug target: internal console, integrated terminal, or external terminal.",
-                                "default": "integratedTerminal"
-                            },
-                            "cwd": {
-                                "type": "string",
-                                "description": "Absolute path to the working directory of the program being debugged. Default is the root directory of the file (leave empty).",
-                                "default": "${workspaceFolder}"
-                            },
-                            "env": {
-                                "type": "object",
-                                "description": "Environment variables defined as a key value pair. Property ends up being the Environment Variable and the value of the property ends up being the value of the Env Variable.",
-                                "default": {},
-                                "additionalProperties": {
-                                    "type": "string"
-                                }
-                            },
-                            "envFile": {
-                                "type": "string",
-                                "description": "Absolute path to a file containing environment variable definitions.",
-                                "default": "${workspaceFolder}/.env"
-                            },
-                            "port": {
-                                "type": "number",
-                                "description": "Debug port (default is 0, resulting in the use of a dynamic port).",
-                                "default": 0
-                            },
-                            "host": {
-                                "type": "string",
-                                "description": "IP address of the of the local debug server (default is localhost).",
-                                "default": "localhost"
-                            },
-                            "pathMappings": {
-                                "type": "array",
-                                "label": "Path mappings.",
-                                "items": {
-                                    "type": "object",
-                                    "label": "Path mapping",
-                                    "required": [
-                                        "localRoot",
-                                        "remoteRoot"
-                                    ],
-                                    "properties": {
-                                        "localRoot": {
-                                            "type": "string",
-                                            "label": "Local source root.",
-                                            "default": "${workspaceFolder}"
-                                        },
-                                        "remoteRoot": {
-                                            "type": "string",
-                                            "label": "Remote source root.",
-                                            "default": ""
-                                        }
-                                    }
-                                },
-                                "default": []
-                            },
-                            "logToFile": {
-                                "type": "boolean",
-                                "description": "Enable logging of debugger events to a log file.",
-                                "default": false
-                            },
-                            "redirectOutput": {
-                                "type": "boolean",
-                                "description": "Redirect output.",
-                                "default": true
-                            },
-                            "justMyCode": {
-                                "type": "boolean",
-                                "description": "Debug only user-written code.",
-                                "default": true
-                            },
-                            "gevent": {
-                                "type": "boolean",
-                                "description": "Enable debugging of gevent monkey-patched code.",
-                                "default": false
-                            },
-                            "django": {
-                                "type": "boolean",
-                                "description": "Django debugging.",
-                                "default": false
-                            },
-                            "jinja": {
-                                "enum": [
-                                    true,
-                                    false,
-                                    null
-                                ],
-                                "description": "Jinja template debugging (e.g. Flask).",
-                                "default": null
-                            },
-                            "sudo": {
-                                "type": "boolean",
-                                "description": "Running debug program under elevated permissions (on Unix).",
-                                "default": false
-                            },
-                            "pyramid": {
-                                "type": "boolean",
-                                "description": "Whether debugging Pyramid applications",
-                                "default": false
-                            },
-                            "subProcess": {
-                                "type": "boolean",
-                                "description": "Whether to enable Sub Process debugging",
-                                "default": false
-                            }
-                        }
-                    },
-                    "test": {
-                        "properties": {
-                            "pythonPath": {
-                                "type": "string",
-                                "description": "Path (fully qualified) to python executable. Defaults to the value in settings",
-                                "default": "${command:python.interpreterPath}"
-                            },
-                            "stopOnEntry": {
-                                "type": "boolean",
-                                "description": "Automatically stop after launch.",
-                                "default": false
-                            },
-                            "showReturnValue": {
-                                "type": "boolean",
-                                "description": "Show return value of functions when stepping.",
-                                "default": true
-                            },
-                            "console": {
-                                "enum": [
-                                    "internalConsole",
-                                    "integratedTerminal",
-                                    "externalTerminal"
-                                ],
-                                "description": "Where to launch the debug target: internal console, integrated terminal, or external terminal.",
-                                "default": "internalConsole"
-                            },
-                            "cwd": {
-                                "type": "string",
-                                "description": "Absolute path to the working directory of the program being debugged. Default is the root directory of the file (leave empty).",
-                                "default": "${workspaceFolder}"
-                            },
-                            "env": {
-                                "type": "object",
-                                "description": "Environment variables defined as a key value pair. Property ends up being the Environment Variable and the value of the property ends up being the value of the Env Variable.",
-                                "default": {},
-                                "additionalProperties": {
-                                    "type": "string"
-                                }
-                            },
-                            "envFile": {
-                                "type": "string",
-                                "description": "Absolute path to a file containing environment variable definitions.",
-                                "default": "${workspaceFolder}/.env"
-                            },
-                            "redirectOutput": {
-                                "type": "boolean",
-                                "description": "Redirect output.",
-                                "default": true
-                            },
-                            "justMyCode": {
-                                "type": "boolean",
-                                "description": "Debug only user-written code.",
-                                "default": true
-                            }
-                        }
-                    },
-                    "attach": {
-                        "properties": {
-                            "connect": {
-                                "type": "object",
-                                "label": "Attach by connecting to debugpy over a socket.",
-                                "properties": {
-                                    "port": {
-                                        "type": "number",
-                                        "description": "Port to connect to."
-                                    },
-                                    "host": {
-                                        "type": "string",
-                                        "description": "Hostname or IP address to connect to.",
-                                        "default": "127.0.0.1"
-                                    }
-                                },
-                                "required": [
-                                    "port"
-                                ]
-                            },
-                            "listen": {
-                                "type": "object",
-                                "label": "Attach by listening for incoming socket connection from debugpy",
-                                "properties": {
-                                    "port": {
-                                        "type": "number",
-                                        "description": "Port to listen on."
-                                    },
-                                    "host": {
-                                        "type": "string",
-                                        "description": "Hostname or IP address of the interface to listen on.",
-                                        "default": "127.0.0.1"
-                                    }
-                                },
-                                "required": [
-                                    "port"
-                                ]
-                            },
-                            "port": {
-                                "type": "number",
-                                "description": "Port to connect to."
-                            },
-                            "host": {
-                                "type": "string",
-                                "description": "Hostname or IP address to connect to.",
-                                "default": "127.0.0.1"
-                            },
-                            "pathMappings": {
-                                "type": "array",
-                                "label": "Path mappings.",
-                                "items": {
-                                    "type": "object",
-                                    "label": "Path mapping",
-                                    "required": [
-                                        "localRoot",
-                                        "remoteRoot"
-                                    ],
-                                    "properties": {
-                                        "localRoot": {
-                                            "type": "string",
-                                            "label": "Local source root.",
-                                            "default": "${workspaceFolder}"
-                                        },
-                                        "remoteRoot": {
-                                            "type": "string",
-                                            "label": "Remote source root.",
-                                            "default": ""
-                                        }
-                                    }
-                                },
-                                "default": []
-                            },
-                            "logToFile": {
-                                "type": "boolean",
-                                "description": "Enable logging of debugger events to a log file.",
-                                "default": false
-                            },
-                            "redirectOutput": {
-                                "type": "boolean",
-                                "description": "Redirect output.",
-                                "default": true
-                            },
-                            "justMyCode": {
-                                "type": "boolean",
-                                "description": "Debug only user-written code.",
-                                "default": true
-                            },
-                            "django": {
-                                "type": "boolean",
-                                "description": "Django debugging.",
-                                "default": false
-                            },
-                            "jinja": {
-                                "enum": [
-                                    true,
-                                    false,
-                                    null
-                                ],
-                                "description": "Jinja template debugging (e.g. Flask).",
-                                "default": null
-                            },
-                            "subProcess": {
-                                "type": "boolean",
-                                "description": "Whether to enable Sub Process debugging",
-                                "default": false
-                            },
-                            "showReturnValue": {
-                                "type": "boolean",
-                                "description": "Show return value of functions when stepping.",
-                                "default": true
-                            },
-                            "processId": {
-                                "anyOf": [
-                                    {
-                                        "enum": [
-                                            "${command:pickProcess}"
-                                        ],
-                                        "description": "Use process picker to select a process to attach, or Process ID as integer.",
-                                        "default": "${command:pickProcess}"
-                                    },
-                                    {
-                                        "type": "integer",
-                                        "description": "ID of the local process to attach to."
-                                    }
-                                ]
-                            }
-                        }
-                    }
-=======
                     "category": "Python",
                     "command": "python.switchToDailyChannel",
                     "title": "%python.command.python.switchToDailyChannel.title%"
@@ -1202,7 +368,6 @@
                         "light": "resources/light/repl.svg"
                     },
                     "title": "%python.command.python.viewTestOutput.title%"
->>>>>>> 919ea9e7
                 }
             ],
             "configuration": {
@@ -1212,65 +377,6 @@
                         "scope": "resource",
                         "type": "string"
                     },
-<<<<<<< HEAD
-                    "default": [],
-                    "description": "Specifies paths to local typeshed repository clone(s) for the Python language server.",
-                    "scope": "resource"
-                },
-                "python.autoUpdateLanguageServer": {
-                    "type": "boolean",
-                    "default": true,
-                    "description": "Automatically update the language server.",
-                    "scope": "application"
-                },
-                "python.logging.level": {
-                    "type": "string",
-                    "default": "error",
-                    "enum": [
-                        "off",
-                        "error",
-                        "warn",
-                        "info",
-                        "debug"
-                    ],
-                    "description": "The logging level the extension logs at, defaults to 'error'",
-                    "scope": "machine"
-                },
-                "python.experiments.enabled": {
-                    "type": "boolean",
-                    "default": true,
-                    "description": "Enables/disables A/B tests.",
-                    "scope": "machine"
-                },
-                "python.defaultInterpreterPath": {
-                    "type": "string",
-                    "default": "python",
-                    "description": "Path to Python, you can use a custom version of Python by modifying this setting to include the full path.",
-                    "scope": "machine"
-                },
-                "python.experiments.optInto": {
-                    "type": "array",
-                    "default": [],
-                    "items": {
-                        "enum": [
-                            "pythonDeprecatePythonPath",
-                            "pythonTensorboardExperiment",
-                            "pythonDiscoveryModule",
-                            "pythonDiscoveryModuleWithoutWatcher",
-                            "pythonJediLSP",
-                            "pythonSurveyNotification",
-                            "pythonSortEnvs",
-                            "All"
-                        ]
-                    },
-                    "description": "List of experiment to opt into. If empty, user is assigned the default experiment groups. See https://github.com/microsoft/vscode-python/wiki/Experiments for more details.",
-                    "scope": "machine"
-                },
-                "python.experiments.optOutFrom": {
-                    "type": "array",
-                    "default": [],
-                    "items": {
-=======
                     "python.analysis.diagnosticPublishDelay": {
                         "default": 1000,
                         "description": "Delay before diagnostic messages are transferred to the problems list (in milliseconds).",
@@ -1307,7 +413,6 @@
                     "python.analysis.logLevel": {
                         "default": "Error",
                         "description": "Defines type of log messages language server writes into the output window.",
->>>>>>> 919ea9e7
                         "enum": [
                             "Error",
                             "Information",
@@ -1392,56 +497,6 @@
                         "scope": "resource",
                         "type": "string"
                     },
-<<<<<<< HEAD
-                    "scope": "resource"
-                },
-                "python.formatting.yapfPath": {
-                    "type": "string",
-                    "default": "yapf",
-                    "description": "Path to yapf, you can use a custom version of yapf by modifying this setting to include the full path.",
-                    "scope": "resource"
-                },
-                "python.globalModuleInstallation": {
-                    "type": "boolean",
-                    "default": false,
-                    "description": "Whether to install Python modules globally when not using an environment.",
-                    "scope": "resource"
-                },
-                "python.jediMemoryLimit": {
-                    "type": "number",
-                    "default": 0,
-                    "description": "Memory limit for the Jedi completion engine in megabytes. Zero (default) means 1024 MB. -1 means unlimited (disable memory limit check)",
-                    "scope": "resource"
-                },
-                "python.jediPath": {
-                    "type": "string",
-                    "default": "",
-                    "description": "Path to directory containing the Jedi library (this path will contain the 'Jedi' sub directory). Note: since Jedi depends on Parso, if using this setting you will need to ensure a suitable version of Parso is available.",
-                    "scope": "resource"
-                },
-                "python.languageServer": {
-                    "type": "string",
-                    "enum": [
-                        "Jedi",
-                        "Pylance",
-                        "Microsoft",
-                        "None"
-                    ],
-                    "default": "Jedi",
-                    "description": "Defines type of the language server.",
-                    "scope": "window"
-                },
-                "python.analysis.diagnosticPublishDelay": {
-                    "type": "integer",
-                    "default": 1000,
-                    "description": "Delay before diagnostic messages are transferred to the problems list (in milliseconds).",
-                    "scope": "resource"
-                },
-                "python.analysis.errors": {
-                    "type": "array",
-                    "default": [],
-                    "items": {
-=======
                     "python.diagnostics.sourceMapsEnabled": {
                         "default": false,
                         "description": "Enable source map support for meaningful stack traces in error logs.",
@@ -1458,7 +513,6 @@
                         "default": "${workspaceFolder}/.env",
                         "description": "Absolute path to a file containing environment variable definitions.",
                         "scope": "resource",
->>>>>>> 919ea9e7
                         "type": "string"
                     },
                     "python.experiments.enabled": {
@@ -1560,51 +614,6 @@
                         "scope": "resource",
                         "type": "string"
                     },
-<<<<<<< HEAD
-                    "description": "Paths to Typeshed stub folders. Default is Typeshed installed with the language server. Change requires restart.",
-                    "scope": "resource"
-                },
-                "python.analysis.cacheFolderPath": {
-                    "type": "string",
-                    "description": "Path to a writable folder where analyzer can cache its data. Change requires restart.",
-                    "scope": "resource"
-                },
-                "python.analysis.memory.keepLibraryAst": {
-                    "type": "boolean",
-                    "default": false,
-                    "description": "Allows code analysis to keep parser trees in memory. Increases memory consumption but may improve performance with large library analysis.",
-                    "scope": "resource"
-                },
-                "python.analysis.logLevel": {
-                    "type": "string",
-                    "enum": [
-                        "Error",
-                        "Warning",
-                        "Information",
-                        "Trace"
-                    ],
-                    "default": "Error",
-                    "description": "Defines type of log messages language server writes into the output window.",
-                    "scope": "resource"
-                },
-                "python.analysis.symbolsHierarchyDepthLimit": {
-                    "type": "integer",
-                    "default": 10,
-                    "description": "Limits depth of the symbol tree in the document outline.",
-                    "scope": "resource"
-                },
-                "python.linting.enabled": {
-                    "type": "boolean",
-                    "default": true,
-                    "description": "Whether to lint Python files.",
-                    "scope": "resource"
-                },
-                "python.linting.flake8Args": {
-                    "type": "array",
-                    "description": "Arguments passed in. Each argument is a separate item in the array.",
-                    "default": [],
-                    "items": {
-=======
                     "python.globalModuleInstallation": {
                         "default": false,
                         "description": "Whether to install Python modules globally when not using an environment.",
@@ -1620,7 +629,6 @@
                             "weekly"
                         ],
                         "scope": "application",
->>>>>>> 919ea9e7
                         "type": "string"
                     },
                     "python.jediMemoryLimit": {
@@ -1747,168 +755,6 @@
                         "scope": "resource",
                         "type": "string"
                     },
-<<<<<<< HEAD
-                    "scope": "resource"
-                },
-                "python.linting.pylintCategorySeverity.convention": {
-                    "type": "string",
-                    "default": "Information",
-                    "description": "Severity of Pylint message type 'Convention/C'.",
-                    "enum": [
-                        "Hint",
-                        "Error",
-                        "Information",
-                        "Warning"
-                    ],
-                    "scope": "resource"
-                },
-                "python.linting.pylintCategorySeverity.error": {
-                    "type": "string",
-                    "default": "Error",
-                    "description": "Severity of Pylint message type 'Error/E'.",
-                    "enum": [
-                        "Hint",
-                        "Error",
-                        "Information",
-                        "Warning"
-                    ],
-                    "scope": "resource"
-                },
-                "python.linting.pylintCategorySeverity.fatal": {
-                    "type": "string",
-                    "default": "Error",
-                    "description": "Severity of Pylint message type 'Fatal/F'.",
-                    "enum": [
-                        "Hint",
-                        "Error",
-                        "Information",
-                        "Warning"
-                    ],
-                    "scope": "resource"
-                },
-                "python.linting.pylintCategorySeverity.refactor": {
-                    "type": "string",
-                    "default": "Hint",
-                    "description": "Severity of Pylint message type 'Refactor/R'.",
-                    "enum": [
-                        "Hint",
-                        "Error",
-                        "Information",
-                        "Warning"
-                    ],
-                    "scope": "resource"
-                },
-                "python.linting.pylintCategorySeverity.warning": {
-                    "type": "string",
-                    "default": "Warning",
-                    "description": "Severity of Pylint message type 'Warning/W'.",
-                    "enum": [
-                        "Hint",
-                        "Error",
-                        "Information",
-                        "Warning"
-                    ],
-                    "scope": "resource"
-                },
-                "python.linting.pylintEnabled": {
-                    "type": "boolean",
-                    "default": true,
-                    "description": "Whether to lint Python files using pylint.",
-                    "scope": "resource"
-                },
-                "python.linting.pylintPath": {
-                    "type": "string",
-                    "default": "pylint",
-                    "description": "Path to Pylint, you can use a custom version of pylint by modifying this setting to include the full path.",
-                    "scope": "resource"
-                },
-                "python.linting.pylintUseMinimalCheckers": {
-                    "type": "boolean",
-                    "default": true,
-                    "description": "Whether to run Pylint with minimal set of rules.",
-                    "scope": "resource"
-                },
-                "python.pythonPath": {
-                    "type": "string",
-                    "default": "python",
-                    "description": "Path to Python, you can use a custom version of Python by modifying this setting to include the full path.",
-                    "scope": "resource"
-                },
-                "python.condaPath": {
-                    "type": "string",
-                    "default": "",
-                    "description": "Path to the conda executable to use for activation (version 4.4+).",
-                    "scope": "resource"
-                },
-                "python.pipenvPath": {
-                    "type": "string",
-                    "default": "pipenv",
-                    "description": "Path to the pipenv executable to use for activation.",
-                    "scope": "resource"
-                },
-                "python.poetryPath": {
-                    "type": "string",
-                    "default": "poetry",
-                    "description": "Path to the poetry executable.",
-                    "scope": "resource"
-                },
-                "python.sortImports.args": {
-                    "type": "array",
-                    "description": "Arguments passed in. Each argument is a separate item in the array.",
-                    "default": [],
-                    "items": {
-                        "type": "string"
-                    },
-                    "scope": "resource"
-                },
-                "python.sortImports.path": {
-                    "type": "string",
-                    "description": "Path to isort script, default using inner version",
-                    "default": "",
-                    "scope": "resource"
-                },
-                "python.terminal.activateEnvironment": {
-                    "type": "boolean",
-                    "default": true,
-                    "description": "Activate Python Environment in Terminal created using the Extension.",
-                    "scope": "resource"
-                },
-                "python.terminal.executeInFileDir": {
-                    "type": "boolean",
-                    "default": false,
-                    "description": "When executing a file in the terminal, whether to use execute in the file's directory, instead of the current open folder.",
-                    "scope": "resource"
-                },
-                "python.terminal.launchArgs": {
-                    "type": "array",
-                    "default": [],
-                    "description": "Python launch arguments to use when executing a file in the terminal.",
-                    "scope": "resource"
-                },
-                "python.terminal.activateEnvInCurrentTerminal": {
-                    "type": "boolean",
-                    "default": false,
-                    "description": "Activate Python Environment in the current Terminal on load of the Extension.",
-                    "scope": "resource"
-                },
-                "python.testing.cwd": {
-                    "type": "string",
-                    "default": null,
-                    "description": "Optional working directory for tests.",
-                    "scope": "resource"
-                },
-                "python.testing.debugPort": {
-                    "type": "number",
-                    "default": 3000,
-                    "description": "Port number used for debugging of tests.",
-                    "scope": "resource"
-                },
-                "python.testing.nosetestArgs": {
-                    "type": "array",
-                    "description": "Arguments passed in. Each argument is a separate item in the array.",
-                    "default": [],
-                    "items": {
-=======
                     "python.linting.ignorePatterns": {
                         "default": [
                             "**/site-packages/**/*.py",
@@ -1968,7 +814,6 @@
                             "Warning"
                         ],
                         "scope": "resource",
->>>>>>> 919ea9e7
                         "type": "string"
                     },
                     "python.linting.mypyEnabled": {
@@ -2004,36 +849,6 @@
                         "scope": "resource",
                         "type": "string"
                     },
-<<<<<<< HEAD
-                    "scope": "resource"
-                },
-                "python.testing.unittestEnabled": {
-                    "type": "boolean",
-                    "default": false,
-                    "description": "Enable testing using unittest.",
-                    "scope": "resource"
-                },
-                "python.testing.autoTestDiscoverOnSaveEnabled": {
-                    "type": "boolean",
-                    "default": true,
-                    "description": "Enable auto run test discovery when saving a test file.",
-                    "scope": "resource"
-                },
-                "python.venvFolders": {
-                    "type": "array",
-                    "default": [],
-                    "description": "Folders in your home directory to look into for virtual environments (supports pyenv, direnv and virtualenvwrapper by default).",
-                    "scope": "resource",
-                    "items": {
-                        "type": "string"
-                    }
-                },
-                "python.venvPath": {
-                    "type": "string",
-                    "default": "",
-                    "description": "Path to folder with a list of Virtual Environments (e.g. ~/.pyenv, ~/Envs, ~/.virtualenvs).",
-                    "scope": "resource"
-=======
                     "python.linting.pycodestyleArgs": {
                         "default": [],
                         "description": "Arguments passed in. Each argument is a separate item in the array.",
@@ -2851,7 +1666,6 @@
                 {
                     "fileMatch": ".condarc",
                     "url": "./schemas/condarc.json"
->>>>>>> 919ea9e7
                 },
                 {
                     "fileMatch": "environment.yml",
@@ -3051,40 +1865,6 @@
                         "when": "python.hasActiveTensorBoardSession"
                     }
                 ],
-<<<<<<< HEAD
-                "configuration": "./languages/pip-requirements.json"
-            },
-            {
-                "id": "yaml",
-                "filenames": [
-                    ".condarc"
-                ]
-            },
-            {
-                "id": "toml",
-                "filenames": [
-                    "poetry.lock",
-                    "Pipfile"
-                ]
-            },
-            {
-                "id": "json",
-                "filenames": [
-                    "Pipfile.lock"
-                ]
-            },
-            {
-                "id": "ini",
-                "filenames": [
-                    ".flake8"
-                ]
-            },
-            {
-                "id": "jinja",
-                "extensions": [
-                    ".jinja2",
-                    ".j2"
-=======
                 "editor/title/run": [
                     {
                         "command": "python.execInTerminal-icon",
@@ -3092,7 +1872,6 @@
                         "title": "%python.command.python.execInTerminal.title%",
                         "when": "resourceLangId == python && !isInDiffEditor"
                     }
->>>>>>> 919ea9e7
                 ],
                 "explorer/context": [
                     {
