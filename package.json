{
    "name": "python",
    "displayName": "Python",
    "description": "Linting, Debugging (multi-threaded, remote), Intellisense, Jupyter Notebooks, code formatting, refactoring, unit tests, snippets, and more.",
<<<<<<< HEAD
    "version": "2020.9.0-dev",
=======
    "version": "2020.8.0",
>>>>>>> 8a1d32b7
    "featureFlags": {
        "usingNewInterpreterStorage": true
    },
    "languageServerVersion": "0.5.30",
    "publisher": "ms-python",
    "enableProposedApi": true,
    "author": {
        "name": "Microsoft Corporation"
    },
    "license": "MIT",
    "homepage": "https://github.com/Microsoft/vscode-python",
    "repository": {
        "type": "git",
        "url": "https://github.com/Microsoft/vscode-python"
    },
    "bugs": {
        "url": "https://github.com/Microsoft/vscode-python/issues"
    },
    "qna": "https://stackoverflow.com/questions/tagged/visual-studio-code+python",
    "icon": "icon.png",
    "galleryBanner": {
        "color": "#1e415e",
        "theme": "dark"
    },
    "engines": {
        "vscode": "^1.47.0"
    },
    "keywords": [
        "python",
        "django",
        "unittest",
        "multi-root ready"
    ],
    "categories": [
        "Programming Languages",
        "Debuggers",
        "Linters",
        "Snippets",
        "Formatters",
        "Other",
        "Extension Packs",
        "Data Science",
        "Machine Learning",
        "Notebooks"
    ],
    "activationEvents": [
        "onLanguage:python",
        "onLanguage:jupyter",
        "onDebugResolve:python",
        "onCommand:python.execInTerminal",
        "onCommand:python.sortImports",
        "onCommand:python.runtests",
        "onCommand:python.debugtests",
        "onCommand:python.setInterpreter",
        "onCommand:python.setShebangInterpreter",
        "onCommand:python.viewTestUI",
        "onCommand:python.viewLanguageServerOutput",
        "onCommand:python.viewTestOutput",
        "onCommand:python.viewOutput",
        "onCommand:python.datascience.viewJupyterOutput",
        "onCOmmand:python.datascience.export",
        "onCommand:python.datascience.exportAsPythonScript",
        "onCommand:python.datascience.exportToHTML",
        "onCommand:python.datascience.exportToPDF",
        "onCommand:python.selectAndRunTestMethod",
        "onCommand:python.selectAndDebugTestMethod",
        "onCommand:python.selectAndRunTestFile",
        "onCommand:python.runCurrentTestFile",
        "onCommand:python.runFailedTests",
        "onCommand:python.execSelectionInTerminal",
        "onCommand:python.execSelectionInDjangoShell",
        "onCommand:python.buildWorkspaceSymbols",
        "onCommand:python.startREPL",
        "onCommand:python.goToPythonObject",
        "onCommand:python.setLinter",
        "onCommand:python.enableLinting",
        "onCommand:python.createTerminal",
        "onCommand:python.discoverTests",
        "onCommand:python.configureTests",
        "onCommand:python.switchOffInsidersChannel",
        "onCommand:python.switchToDailyChannel",
        "onCommand:python.switchToWeeklyChannel",
        "onCommand:python.clearWorkspaceInterpreter",
        "onCommand:python.resetInterpreterSecurityStorage",
        "onCommand:python.datascience.createnewnotebook",
        "onCommand:python.startPage.open",
        "onCommand:python.datascience.createnewinteractive",
        "onCommand:python.datascience.importnotebook",
        "onCommand:python.datascience.importnotebookfile",
        "onCommand:python.datascience.opennotebook",
        "onCommand:python.datascience.opennotebookInPreviewEditor",
        "onCommand:python.datascience.selectjupyteruri",
        "onCommand:python.datascience.exportfileasnotebook",
        "onCommand:python.datascience.exportfileandoutputasnotebook",
        "onCommand:python.datascience.selectJupyterInterpreter",
        "onCommand:python.datascience.selectjupytercommandline",
        "onCommand:python.enableSourceMapSupport",
        "onNotebookEditor:jupyter-notebook",
        "workspaceContains:mspythonconfig.json",
        "workspaceContains:pyproject.toml"
    ],
    "main": "./out/client/extension",
    "contributes": {
        "snippets": [
            {
                "language": "python",
                "path": "./snippets/python.json"
            }
        ],
        "keybindings": [
            {
                "command": "python.execSelectionInTerminal",
                "key": "shift+enter",
                "when": "editorTextFocus && editorLangId == python && !findInputFocussed && !replaceInputFocussed && !python.datascience.ownsSelection"
            },
            {
                "command": "python.datascience.execSelectionInteractive",
                "key": "shift+enter",
                "when": "editorTextFocus && editorLangId == python && !findInputFocussed && !replaceInputFocussed && python.datascience.ownsSelection && python.datascience.featureenabled && !notebookEditorFocused"
            },
            {
                "command": "python.datascience.runcurrentcelladvance",
                "key": "shift+enter",
                "when": "editorTextFocus && !editorHasSelection && python.datascience.hascodecells && python.datascience.featureenabled && !notebookEditorFocused"
            },
            {
                "command": "notebook.cell.execute",
                "key": "shift+enter",
                "when": "notebookCellListFocused"
            },
            {
                "command": "python.datascience.runcurrentcell",
                "key": "ctrl+enter",
                "when": "editorTextFocus && !editorHasSelection && python.datascience.hascodecells && python.datascience.featureenabled && !notebookEditorFocused"
            },
            {
                "command": "python.datascience.runcurrentcellandaddbelow",
                "key": "alt+enter",
                "when": "editorTextFocus && !editorHasSelection && python.datascience.hascodecells && python.datascience.featureenabled && !notebookEditorFocused"
            },
            {
                "mac": "F",
                "win": "F",
                "linux": "F",
                "key": "F",
                "when": "notebookEditorFocused && !inputFocus && notebookViewType == jupyter-notebook",
                "command": "notebook.find"
            },
            {
                "mac": "K",
                "win": "K",
                "linux": "K",
                "key": "K",
                "when": "notebookEditorFocused && !inputFocus && notebookViewType == jupyter-notebook",
                "command": "list.focusUp"
            },
            {
                "mac": "J",
                "win": "J",
                "linux": "J",
                "key": "J",
                "when": "notebookEditorFocused && !inputFocus && notebookViewType == jupyter-notebook",
                "command": "list.focusDown"
            },
            {
                "mac": "A",
                "win": "A",
                "linux": "A",
                "key": "A",
                "when": "notebookEditorFocused && !inputFocus && notebookViewType == jupyter-notebook",
                "command": "notebook.cell.insertCodeCellAbove"
            },
            {
                "mac": "B",
                "win": "B",
                "linux": "B",
                "key": "B",
                "when": "notebookEditorFocused && !inputFocus && notebookViewType == jupyter-notebook",
                "command": "notebook.cell.insertCodeCellBelow"
            },
            {
                "mac": "D D",
                "win": "D D",
                "linux": "D D",
                "key": "D D",
                "when": "notebookEditorFocused && !inputFocus && notebookViewType == jupyter-notebook",
                "command": "notebook.cell.delete"
            },
            {
                "mac": "Z",
                "win": "Z",
                "linux": "Z",
                "key": "Z",
                "when": "notebookEditorFocused && !inputFocus && notebookViewType == jupyter-notebook",
                "command": "notebook.undo"
            },
            {
                "mac": "C",
                "win": "C",
                "linux": "C",
                "key": "C",
                "when": "notebookEditorFocused && !inputFocus && notebookViewType == jupyter-notebook",
                "command": "notebook.cell.copy"
            },
            {
                "mac": "X",
                "win": "X",
                "linux": "X",
                "key": "X",
                "when": "notebookEditorFocused && !inputFocus && notebookViewType == jupyter-notebook",
                "command": "notebook.cell.cut"
            },
            {
                "mac": "V",
                "win": "V",
                "linux": "V",
                "key": "V",
                "when": "notebookEditorFocused && !inputFocus && notebookViewType == jupyter-notebook",
                "command": "notebook.cell.paste"
            },
            {
                "mac": "ctrl+shift+-",
                "win": "ctrl+shift+-",
                "linux": "ctrl+shift+-",
                "when": "editorTextFocus && inputFocus && notebookEditorFocused && notebookViewType == jupyter-notebook",
                "command": "notebook.cell.split"
            },
            {
                "command": "python.datascience.insertCellBelowPosition",
                "key": "ctrl+; s",
                "when": "editorTextFocus && python.datascience.hascodecells && python.datascience.featureenabled && !notebookEditorFocused"
            },
            {
                "command": "python.datascience.insertCellBelow",
                "key": "ctrl+; b",
                "when": "editorTextFocus && python.datascience.hascodecells && python.datascience.featureenabled && !notebookEditorFocused"
            },
            {
                "command": "python.datascience.insertCellAbove",
                "key": "ctrl+; a",
                "when": "editorTextFocus && python.datascience.hascodecells && python.datascience.featureenabled && !notebookEditorFocused"
            },
            {
                "command": "python.datascience.deleteCells",
                "key": "ctrl+; x",
                "when": "editorTextFocus && python.datascience.hascodecells && python.datascience.featureenabled && !notebookEditorFocused"
            },
<<<<<<< HEAD
                        {
=======
            {
>>>>>>> 8a1d32b7
                "command": "python.datascience.extendSelectionByCellAbove",
                "key": "ctrl+alt+shift+[",
                "when": "editorTextFocus && python.datascience.hascodecells && python.datascience.featureenabled && !notebookEditorFocused"
            },
            {
                "command": "python.datascience.extendSelectionByCellBelow",
                "key": "ctrl+alt+shift+]",
                "when": "editorTextFocus && python.datascience.hascodecells && python.datascience.featureenabled && !notebookEditorFocused"
            },
            {
                "command": "python.datascience.moveCellsUp",
                "key": "ctrl+; u",
                "when": "editorTextFocus && python.datascience.hascodecells && python.datascience.featureenabled && !notebookEditorFocused"
            },
            {
                "command": "python.datascience.moveCellsDown",
                "key": "ctrl+; d",
                "when": "editorTextFocus && python.datascience.hascodecells && python.datascience.featureenabled && !notebookEditorFocused"
            },
            {
                "command": "python.datascience.changeCellToMarkdown",
                "key": "ctrl+; m",
                "when": "editorTextFocus && python.datascience.hascodecells && python.datascience.featureenabled && !notebookEditorFocused"
            },
            {
                "command": "python.datascience.changeCellToCode",
                "key": "ctrl+; c",
                "when": "editorTextFocus && python.datascience.hascodecells && python.datascience.featureenabled && !notebookEditorFocused"
            },
            {
                "command": "python.datascience.gotoNextCellInFile",
                "key": "ctrl+alt+]",
                "when": "editorTextFocus && python.datascience.hascodecells && python.datascience.featureenabled && !notebookEditorFocused"
            },
            {
                "command": "python.datascience.gotoPrevCellInFile",
                "key": "ctrl+alt+[",
                "when": "editorTextFocus && python.datascience.hascodecells && python.datascience.featureenabled && !notebookEditorFocused"
            }
        ],
        "commands": [
            {
                "command": "python.enableSourceMapSupport",
                "title": "%python.command.python.enableSourceMapSupport.title%",
                "category": "Python"
            },
            {
                "command": "python.sortImports",
                "title": "%python.command.python.sortImports.title%",
                "category": "Python Refactor"
            },
            {
                "command": "python.startREPL",
                "title": "%python.command.python.startREPL.title%",
                "category": "Python"
            },
            {
                "command": "python.createTerminal",
                "title": "%python.command.python.createTerminal.title%",
                "category": "Python"
            },
            {
                "command": "python.buildWorkspaceSymbols",
                "title": "%python.command.python.buildWorkspaceSymbols.title%",
                "category": "Python"
            },
            {
                "command": "python.openTestNodeInEditor",
                "title": "Open",
                "icon": {
                    "light": "resources/light/open-file.svg",
                    "dark": "resources/dark/open-file.svg"
                }
            },
            {
                "command": "python.runTestNode",
                "title": "Run",
                "icon": {
                    "light": "resources/light/start.svg",
                    "dark": "resources/dark/start.svg"
                }
            },
            {
                "command": "python.debugTestNode",
                "title": "Debug",
                "icon": {
                    "light": "resources/light/debug.svg",
                    "dark": "resources/dark/debug.svg"
                }
            },
            {
                "command": "python.runtests",
                "title": "%python.command.python.runtests.title%",
                "category": "Python",
                "icon": {
                    "light": "resources/light/run-tests.svg",
                    "dark": "resources/dark/run-tests.svg"
                }
            },
            {
                "command": "python.debugtests",
                "title": "%python.command.python.debugtests.title%",
                "category": "Python",
                "icon": {
                    "light": "resources/light/debug.svg",
                    "dark": "resources/dark/debug.svg"
                }
            },
            {
                "command": "python.execInTerminal",
                "title": "%python.command.python.execInTerminal.title%",
                "category": "Python"
            },
            {
                "command": "python.execInTerminal-icon",
                "title": "%python.command.python.execInTerminal.title%",
                "category": "Python",
                "icon": {
                    "light": "resources/light/run-file.svg",
                    "dark": "resources/dark/run-file.svg"
                }
            },
            {
                "command": "python.setInterpreter",
                "title": "%python.command.python.setInterpreter.title%",
                "category": "Python"
            },
            {
                "command": "python.switchOffInsidersChannel",
                "title": "%python.command.python.switchOffInsidersChannel.title%",
                "category": "Python"
            },
            {
                "command": "python.switchToDailyChannel",
                "title": "%python.command.python.switchToDailyChannel.title%",
                "category": "Python"
            },
            {
                "command": "python.switchToWeeklyChannel",
                "title": "%python.command.python.switchToWeeklyChannel.title%",
                "category": "Python"
            },
            {
                "command": "python.clearWorkspaceInterpreter",
                "title": "%python.command.python.clearWorkspaceInterpreter.title%",
                "category": "Python"
            },
            {
                "command": "python.resetInterpreterSecurityStorage",
                "title": "%python.command.python.resetInterpreterSecurityStorage.title%",
                "category": "Python"
            },
            {
                "command": "python.refactorExtractVariable",
                "title": "%python.command.python.refactorExtractVariable.title%",
                "category": "Python Refactor"
            },
            {
                "command": "python.refactorExtractMethod",
                "title": "%python.command.python.refactorExtractMethod.title%",
                "category": "Python Refactor"
            },
            {
                "command": "python.viewTestOutput",
                "title": "%python.command.python.viewTestOutput.title%",
                "category": "Python",
                "icon": {
                    "light": "resources/light/repl.svg",
                    "dark": "resources/dark/repl.svg"
                }
            },
            {
                "command": "python.datascience.viewJupyterOutput",
                "title": "%python.command.python.datascience.viewJupyterOutput.title%",
                "category": "Python"
            },
            {
                "command": "python.datascience.export",
                "title": "%DataScience.notebookExportAs%",
                "category": "Python",
                "icon": {
                    "light": "resources/light/export_to_python.svg",
                    "dark": "resources/dark/export_to_python.svg"
                },
                "enablement": "notebookViewType == jupyter-notebook && python.datascience.isnotebooktrusted"
            },
            {
                "command": "python.datascience.exportAsPythonScript",
                "title": "%python.command.python.datascience.exportAsPythonScript.title%",
                "category": "Python"
            },
            {
                "command": "python.datascience.exportToHTML",
                "title": "%python.command.python.datascience.exportToHTML.title%",
                "category": "Python"
            },
            {
                "command": "python.datascience.exportToPDF",
                "title": "%python.command.python.datascience.exportToPDF.title%",
                "category": "Python"
            },
            {
                "command": "python.datascience.selectJupyterInterpreter",
                "title": "%python.command.python.datascience.selectJupyterInterpreter.title%",
                "category": "Python"
            },
            {
                "command": "python.viewLanguageServerOutput",
                "title": "%python.command.python.viewLanguageServerOutput.title%",
                "category": "Python",
                "enablement": "python.hasLanguageServerOutputChannel"
            },
            {
                "command": "python.viewOutput",
                "title": "%python.command.python.viewOutput.title%",
                "category": "Python",
                "icon": {
                    "light": "resources/light/repl.svg",
                    "dark": "resources/dark/repl.svg"
                }
            },
            {
                "command": "python.selectAndRunTestMethod",
                "title": "%python.command.python.selectAndRunTestMethod.title%",
                "category": "Python"
            },
            {
                "command": "python.selectAndDebugTestMethod",
                "title": "%python.command.python.selectAndDebugTestMethod.title%",
                "category": "Python"
            },
            {
                "command": "python.selectAndRunTestFile",
                "title": "%python.command.python.selectAndRunTestFile.title%",
                "category": "Python"
            },
            {
                "command": "python.runCurrentTestFile",
                "title": "%python.command.python.runCurrentTestFile.title%",
                "category": "Python"
            },
            {
                "command": "python.runFailedTests",
                "title": "%python.command.python.runFailedTests.title%",
                "category": "Python",
                "icon": {
                    "light": "resources/light/run-failed-tests.svg",
                    "dark": "resources/dark/run-failed-tests.svg"
                }
            },
            {
                "command": "python.discoverTests",
                "title": "%python.command.python.discoverTests.title%",
                "category": "Python",
                "icon": {
                    "light": "resources/light/refresh.svg",
                    "dark": "resources/dark/refresh.svg"
                }
            },
            {
                "command": "python.discoveringTests",
                "title": "%python.command.python.discoveringTests.title%",
                "category": "Python",
                "icon": {
                    "light": "resources/light/discovering-tests.svg",
                    "dark": "resources/dark/discovering-tests.svg"
                }
            },
            {
                "command": "python.stopTests",
                "title": "%python.command.python.stopTests.title%",
                "category": "Python",
                "icon": {
                    "light": "resources/light/stop.svg",
                    "dark": "resources/dark/stop.svg"
                }
            },
            {
                "command": "python.configureTests",
                "title": "%python.command.python.configureTests.title%",
                "category": "Python"
            },
            {
                "command": "python.execSelectionInTerminal",
                "title": "%python.command.python.execSelectionInTerminal.title%",
                "category": "Python"
            },
            {
                "command": "python.execSelectionInDjangoShell",
                "title": "%python.command.python.execSelectionInDjangoShell.title%",
                "category": "Python"
            },
            {
                "command": "python.goToPythonObject",
                "title": "%python.command.python.goToPythonObject.title%",
                "category": "Python"
            },
            {
                "command": "python.setLinter",
                "title": "%python.command.python.setLinter.title%",
                "category": "Python"
            },
            {
                "command": "python.enableLinting",
                "title": "%python.command.python.enableLinting.title%",
                "category": "Python"
            },
            {
                "command": "python.runLinting",
                "title": "%python.command.python.runLinting.title%",
                "category": "Python"
            },
            {
                "command": "python.datascience.runcurrentcell",
                "title": "%python.command.python.datascience.runcurrentcell.title%",
                "category": "Python"
            },
            {
                "command": "python.datascience.debugcell",
                "title": "%python.command.python.datascience.debugcell.title%",
                "category": "Python"
            },
            {
                "command": "python.datascience.debugstepover",
                "title": "%python.command.python.datascience.debugstepover.title%",
                "category": "Python"
            },
            {
                "command": "python.datascience.debugstop",
                "title": "%python.command.python.datascience.debugstop.title%",
                "category": "Python"
            },
            {
                "command": "python.datascience.debugcontinue",
                "title": "%python.command.python.datascience.debugcontinue.title%",
                "category": "Python"
            },
            {
                "command": "python.datascience.insertCellBelowPosition",
                "title": "%python.command.python.datascience.insertCellBelowPosition.title%",
                "category": "Python"
            },
            {
                "command": "python.datascience.insertCellBelow",
                "title": "%python.command.python.datascience.insertCellBelow.title%",
                "category": "Python"
            },
            {
                "command": "python.datascience.insertCellAbove",
                "title": "%python.command.python.datascience.insertCellAbove.title%",
                "category": "Python"
            },
            {
                "command": "python.datascience.deleteCells",
                "title": "%python.command.python.datascience.deleteCells.title%",
                "category": "Python"
            },
            {
                "command": "python.datascience.selectCell",
                "title": "%python.command.python.datascience.selectCell.title%",
                "category": "Python"
            },
            {
                "command": "python.datascience.selectCellContents",
                "title": "%python.command.python.datascience.selectCellContents.title%",
                "category": "Python"
            },
            {
                "command": "python.datascience.extendSelectionByCellAbove",
                "title": "%python.command.python.datascience.extendSelectionByCellAbove.title%",
                "category": "Python"
            },
            {
                "command": "python.datascience.extendSelectionByCellBelow",
                "title": "%python.command.python.datascience.extendSelectionByCellBelow.title%",
                "category": "Python"
            },
            {
                "command": "python.datascience.moveCellsUp",
                "title": "%python.command.python.datascience.moveCellsUp.title%",
                "category": "Python"
            },
            {
                "command": "python.datascience.moveCellsDown",
                "title": "%python.command.python.datascience.moveCellsDown.title%",
                "category": "Python"
            },
            {
                "command": "python.datascience.changeCellToMarkdown",
                "title": "%python.command.python.datascience.changeCellToMarkdown.title%",
                "category": "Python"
            },
            {
                "command": "python.datascience.changeCellToCode",
                "title": "%python.command.python.datascience.changeCellToCode.title%",
                "category": "Python"
            },
            {
                "command": "python.datascience.gotoNextCellInFile",
                "title": "%python.command.python.datascience.gotoNextCellInFile.title%",
                "category": "Python"
            },
            {
                "command": "python.datascience.gotoPrevCellInFile",
                "title": "%python.command.python.datascience.gotoPrevCellInFile.title%",
                "category": "Python"
            },
            {
                "command": "python.datascience.runcurrentcelladvance",
                "title": "%python.command.python.datascience.runcurrentcelladvance.title%",
                "category": "Python"
            },
            {
                "command": "python.datascience.runcurrentcellandallbelow.palette",
                "title": "%python.command.python.datascience.runcurrentcellandallbelow.palette.title%",
                "category": "Python"
            },
            {
                "command": "python.datascience.runallcellsabove.palette",
                "title": "%python.command.python.datascience.runallcellsabove.palette.title%",
                "category": "Python"
            },
            {
                "command": "python.datascience.debugcurrentcell.palette",
                "title": "%python.command.python.datascience.debugcurrentcell.palette.title%",
                "category": "Python"
            },
            {
                "command": "python.datascience.execSelectionInteractive",
                "title": "%python.command.python.datascience.execSelectionInteractive.title%",
                "category": "Python"
            },
            {
                "command": "python.datascience.createnewinteractive",
                "title": "%python.command.python.datascience.createnewinteractive.title%",
                "category": "Python"
            },
            {
                "command": "python.datascience.runFileInteractive",
                "title": "%python.command.python.datascience.runFileInteractive.title%",
                "category": "Python"
            },
            {
                "command": "python.datascience.debugFileInteractive",
                "title": "%python.command.python.datascience.debugFileInteractive.title%",
                "category": "Python"
            },
            {
                "command": "python.datascience.runallcells",
                "title": "%python.command.python.datascience.runallcells.title%",
                "category": "Python"
            },
            {
                "command": "python.datascience.runallcellsabove",
                "title": "%python.command.python.datascience.runallcellsabove.title%",
                "category": "Python"
            },
            {
                "command": "python.datascience.runcellandallbelow",
                "title": "%python.command.python.datascience.runcellandallbelow.title%",
                "category": "Python"
            },
            {
                "command": "python.datascience.runcell",
                "title": "%python.command.python.datascience.runcell.title%",
                "category": "Python"
            },
            {
                "command": "python.datascience.runtoline",
                "title": "%python.command.python.datascience.runtoline.title%",
                "category": "Python"
            },
            {
                "command": "python.datascience.runfromline",
                "title": "%python.command.python.datascience.runfromline.title%",
                "category": "Python"
            },
            {
                "command": "python.datascience.selectjupyteruri",
                "title": "%python.command.python.datascience.selectjupyteruri.title%",
                "category": "Python",
                "when": "python.datascience.featureenabled"
            },
            {
                "command": "python.datascience.selectjupytercommandline",
                "title": "%python.command.python.datascience.selectjupytercommandline.title%",
                "category": "Python",
                "when": "python.datascience.featureenabled"
            },
            {
                "command": "python.datascience.importnotebook",
                "title": "%python.command.python.datascience.importnotebook.title%",
                "category": "Python"
            },
            {
                "command": "python.datascience.importnotebookfile",
                "title": "%python.command.python.datascience.importnotebookfile.title%",
                "category": "Python"
            },
            {
                "command": "python.datascience.opennotebook",
                "title": "%python.command.python.datascience.opennotebook.title%",
                "category": "Python"
            },
            {
                "command": "python.datascience.opennotebookInPreviewEditor",
                "title": "%python.command.python.datascience.opennotebookInPreviewEditor.title%",
                "category": "Python"
            },
            {
                "command": "python.datascience.exportoutputasnotebook",
                "title": "%python.command.python.datascience.exportoutputasnotebook.title%",
                "category": "Python"
            },
            {
                "command": "python.datascience.exportfileasnotebook",
                "title": "%python.command.python.datascience.exportfileasnotebook.title%",
                "category": "Python"
            },
            {
                "command": "python.datascience.exportfileandoutputasnotebook",
                "title": "%python.command.python.datascience.exportfileandoutputasnotebook.title%",
                "category": "Python"
            },
            {
                "command": "python.datascience.undocells",
                "title": "%python.command.python.datascience.undocells.title%",
                "category": "Python"
            },
            {
                "command": "python.datascience.redocells",
                "title": "%python.command.python.datascience.redocells.title%",
                "category": "Python"
            },
            {
                "command": "python.datascience.notebookeditor.undocells",
                "title": "%python.command.python.datascience.undocells.title%",
                "category": "Python"
            },
            {
                "command": "python.datascience.notebookeditor.redocells",
                "title": "%python.command.python.datascience.redocells.title%",
                "category": "Python"
            },
            {
                "command": "python.datascience.removeallcells",
                "title": "%python.command.python.datascience.removeallcells.title%",
                "category": "Python"
            },
            {
                "command": "python.datascience.interruptkernel",
                "title": "%python.command.python.datascience.interruptkernel.title%",
                "category": "Python"
            },
            {
                "command": "python.datascience.restartkernel",
                "title": "%python.command.python.datascience.restartkernel.title%",
                "category": "Python"
            },
            {
                "command": "python.datascience.notebookeditor.removeallcells",
                "title": "%python.command.python.datascience.notebookeditor.removeallcells.title%",
                "category": "Python"
            },
            {
                "command": "python.datascience.notebookeditor.interruptkernel",
                "title": "%python.command.python.datascience.interruptkernel.title%",
                "category": "Python"
            },
            {
                "command": "python.datascience.notebookeditor.restartkernel",
                "title": "%python.command.python.datascience.restartkernel.title%",
                "category": "Python",
                "icon": {
                    "light": "resources/light/restart-kernel.svg",
                    "dark": "resources/dark/restart-kernel.svg"
                },
                "enablement": "python.datascience.notebookeditor.canrestartNotebookkernel"
            },
            {
                "command": "python.datascience.notebookeditor.trust",
                "title": "%DataScience.trustNotebookCommandTitle%",
                "category": "Python",
                "icon": {
                    "light": "resources/light/un-trusted.svg",
                    "dark": "resources/dark/un-trusted.svg"
                },
                "enablement": "notebookViewType == jupyter-notebook && !python.datascience.isnotebooktrusted && python.datascience.trustfeatureenabled"
            },
            {
                "command": "python.datascience.notebookeditor.runallcells",
                "title": "%python.command.python.datascience.notebookeditor.runallcells.title%",
                "category": "Python"
            },
            {
                "command": "python.datascience.notebookeditor.runselectedcell",
                "title": "%python.command.python.datascience.notebookeditor.runselectedcell.title%",
                "category": "Python"
            },
            {
                "command": "python.datascience.notebookeditor.addcellbelow",
                "title": "%python.command.python.datascience.notebookeditor.addcellbelow.title%",
                "category": "Python"
            },
            {
                "command": "python.datascience.expandallcells",
                "title": "%python.command.python.datascience.expandallcells.title%",
                "category": "Python"
            },
            {
                "command": "python.datascience.collapseallcells",
                "title": "%python.command.python.datascience.collapseallcells.title%",
                "category": "Python"
            },
            {
                "command": "python.datascience.addcellbelow",
                "title": "%python.command.python.datascience.addcellbelow.title%",
                "category": "Python"
            },
            {
                "command": "python.datascience.createnewnotebook",
                "title": "%python.command.python.datascience.createnewnotebook.title%",
                "category": "Python"
            },
            {
                "command": "python.startPage.open",
                "title": "%python.command.python.startPage.open.title%",
                "category": "Python"
            },
            {
                "command": "python.datascience.scrolltocell",
                "title": "%python.command.python.datascience.scrolltocell.title%",
                "category": "Python"
            },
            {
                "command": "python.analysis.clearCache",
                "title": "%python.command.python.analysis.clearCache.title%",
                "category": "Python"
            },
            {
                "command": "python.datascience.switchKernel",
                "title": "%DataScience.selectKernel%",
                "category": "Python",
                "enablement": "python.datascience.isnativeactive"
            },
            {
                "command": "python.datascience.gatherquality",
                "title": "DataScience.gatherQuality",
                "category": "Python"
            },
            {
                "command": "python.datascience.latestExtension",
                "title": "DataScience.latestExtension",
                "category": "Python"
            },
            {
                "command": "python.analysis.restartLanguageServer",
                "title": "%python.command.python.analysis.restartLanguageServer.title%",
                "category": "Python"
            }
        ],
        "menus": {
            "editor/context": [
                {
                    "command": "python.refactorExtractVariable",
                    "title": "Refactor: Extract Variable",
                    "group": "Refactor",
                    "when": "editorHasSelection && editorLangId == python && !notebookEditorFocused"
                },
                {
                    "command": "python.refactorExtractMethod",
                    "title": "Refactor: Extract Method",
                    "group": "Refactor",
                    "when": "editorHasSelection && editorLangId == python && !notebookEditorFocused"
                },
                {
                    "command": "python.sortImports",
                    "title": "Refactor: Sort Imports",
                    "group": "Refactor",
                    "when": "editorLangId == python && !notebookEditorFocused"
                },
                {
                    "command": "python.execSelectionInTerminal",
                    "group": "Python",
                    "when": "editorFocus && editorLangId == python"
                },
                {
                    "command": "python.execSelectionInDjangoShell",
                    "group": "Python",
                    "when": "editorHasSelection && editorLangId == python && python.isDjangoProject"
                },
                {
                    "when": "resourceLangId == python",
                    "command": "python.execInTerminal",
                    "group": "Python"
                },
                {
                    "when": "resourceLangId == python",
                    "command": "python.runCurrentTestFile",
                    "group": "Python"
                },
                {
                    "when": "editorFocus && editorLangId == python && python.datascience.hascodecells && python.datascience.featureenabled && !notebookEditorFocused",
                    "command": "python.datascience.runallcells",
                    "group": "Python2"
                },
                {
                    "when": "editorFocus && editorLangId == python && python.datascience.hascodecells && python.datascience.featureenabled && !notebookEditorFocused",
                    "command": "python.datascience.runcurrentcell",
                    "group": "Python2"
                },
                {
                    "when": "editorFocus && editorLangId == python && python.datascience.hascodecells && python.datascience.featureenabled && !notebookEditorFocused",
                    "command": "python.datascience.runcurrentcelladvance",
                    "group": "Python2"
                },
                {
                    "command": "python.datascience.runFileInteractive",
                    "group": "Python2",
                    "when": "editorFocus && editorLangId == python && python.datascience.featureenabled && !notebookEditorFocused"
                },
                {
                    "command": "python.datascience.runfromline",
                    "group": "Python2",
                    "when": "editorFocus && editorLangId == python && python.datascience.ownsSelection && python.datascience.featureenabled && !notebookEditorFocused"
                },
                {
                    "command": "python.datascience.runtoline",
                    "group": "Python2",
                    "when": "editorFocus && editorLangId == python && python.datascience.ownsSelection && python.datascience.featureenabled && !notebookEditorFocused"
                },
                {
                    "command": "python.datascience.execSelectionInteractive",
                    "group": "Python2",
                    "when": "editorFocus && editorLangId == python && python.datascience.featureenabled && python.datascience.ownsSelection && !notebookEditorFocused"
                },
                {
                    "when": "editorFocus && editorLangId == python && resourceLangId == jupyter && python.datascience.featureenabled && !notebookEditorFocused",
                    "command": "python.datascience.importnotebook",
                    "group": "Python3@1"
                },
                {
                    "when": "editorFocus && editorLangId == python && python.datascience.hascodecells && python.datascience.featureenabled && !notebookEditorFocused",
                    "command": "python.datascience.exportfileasnotebook",
                    "group": "Python3@2"
                },
                {
                    "when": "editorFocus && editorLangId == python && python.datascience.hascodecells && python.datascience.featureenabled && !notebookEditorFocused",
                    "command": "python.datascience.exportfileandoutputasnotebook",
                    "group": "Python3@3"
                }
            ],
            "editor/title": [
                {
                    "command": "python.execInTerminal-icon",
                    "title": "%python.command.python.execInTerminal.title%",
                    "group": "navigation",
                    "when": "resourceLangId == python && python.showPlayIcon"
                },
                {
                    "command": "python.datascience.notebookeditor.restartkernel",
                    "title": "%python.command.python.datascience.restartkernel.title%",
                    "group": "navigation",
                    "when": "resourceLangId == jupyter && notebookViewType == 'jupyter-notebook'"
                },
                {
                    "command": "python.datascience.notebookeditor.trust",
                    "title": "%DataScience.trustNotebookCommandTitle%",
                    "group": "navigation@1",
                    "when": "resourceLangId == jupyter && notebookViewType == 'jupyter-notebook' && !python.datascience.isnotebooktrusted && python.datascience.trustfeatureenabled"
                },
                {
                    "command": "python.datascience.export",
                    "title": "%DataScience.notebookExportAs%",
                    "group": "navigation",
                    "when": "resourceLangId == jupyter && notebookViewType == 'jupyter-notebook' && python.datascience.isnotebooktrusted"
                }
            ],
            "explorer/context": [
                {
                    "when": "resourceLangId == python && !busyTests && !notebookEditorFocused",
                    "command": "python.runtests",
                    "group": "Python"
                },
                {
                    "when": "resourceLangId == python && !busyTests && !notebookEditorFocused",
                    "command": "python.debugtests",
                    "group": "Python"
                },
                {
                    "when": "resourceLangId == python",
                    "command": "python.execInTerminal",
                    "group": "Python"
                },
                {
                    "when": "resourceLangId == python && python.datascience.featureenabled && !notebookEditorFocused",
                    "command": "python.datascience.runFileInteractive",
                    "group": "Python2"
                },
                {
                    "when": "resourceLangId == jupyter",
                    "command": "python.datascience.opennotebook",
                    "group": "Python"
                },
                {
                    "when": "resourceLangId == jupyter && python.vscode.channel == 'insiders'",
                    "command": "python.datascience.opennotebookInPreviewEditor",
                    "group": "Python"
                },
                {
                    "when": "resourceLangId == jupyter",
                    "command": "python.datascience.importnotebookfile",
                    "group": "Python"
                }
            ],
            "commandPalette": [
                {
                    "command": "python.datascience.exportAsPythonScript",
                    "title": "%python.command.python.datascience.exportAsPythonScript.title%",
                    "category": "Python",
                    "when": "python.datascience.isnativeactive && python.datascience.featureenabled && python.datascience.isnotebooktrusted"
                },
                {
                    "command": "python.datascience.exportToHTML",
                    "title": "%python.command.python.datascience.exportToHTML.title%",
                    "category": "Python",
                    "when": "python.datascience.isnativeactive && python.datascience.featureenabled && python.datascience.isnotebooktrusted"
                },
                {
                    "command": "python.datascience.exportToPDF",
                    "title": "%python.command.python.datascience.exportToPDF.title%",
                    "category": "Python",
                    "when": "python.datascience.isnativeactive && python.datascience.featureenabled && python.datascience.isnotebooktrusted"
                },
                {
                    "command": "python.switchOffInsidersChannel",
                    "title": "%python.command.python.switchOffInsidersChannel.title%",
                    "category": "Python",
                    "when": "config.python.insidersChannel != 'default'"
                },
                {
                    "command": "python.switchToDailyChannel",
                    "title": "%python.command.python.switchToDailyChannel.title%",
                    "category": "Python",
                    "when": "config.python.insidersChannel != 'daily'"
                },
                {
                    "command": "python.switchToWeeklyChannel",
                    "title": "%python.command.python.switchToWeeklyChannel.title%",
                    "category": "Python",
                    "when": "config.python.insidersChannel != 'weekly'"
                },
                {
                    "command": "python.clearWorkspaceInterpreter",
                    "title": "%python.command.python.clearWorkspaceInterpreter.title%",
                    "category": "Python"
                },
                {
                    "command": "python.resetInterpreterSecurityStorage",
                    "title": "%python.command.python.resetInterpreterSecurityStorage.title%",
                    "category": "Python"
                },
                {
                    "command": "python.viewOutput",
                    "title": "%python.command.python.viewOutput.title%",
                    "category": "Python"
                },
                {
                    "command": "python.runTestNode",
                    "title": "Run",
                    "category": "Python",
                    "when": "config.noExists"
                },
                {
                    "command": "python.discoveringTests",
                    "category": "Python",
                    "when": "config.noExists"
                },
                {
                    "command": "python.stopTests",
                    "category": "Python",
                    "when": "config.noExists"
                },
                {
                    "command": "python.debugTestNode",
                    "title": "Debug",
                    "category": "Python",
                    "when": "config.noExists"
                },
                {
                    "command": "python.openTestNodeInEditor",
                    "title": "Open",
                    "category": "Python",
                    "when": "config.noExists"
                },
                {
                    "command": "python.datascience.insertCellBelowPosition",
                    "title": "%python.command.python.datascience.insertCellBelowPosition.title%",
                    "category": "Python",
                    "when": "python.datascience.hascodecells && python.datascience.featureenabled && !notebookEditorFocused"
                },
                {
                    "command": "python.datascience.insertCellBelow",
                    "title": "%python.command.python.datascience.insertCellBelow.title%",
                    "category": "Python",
                    "when": "python.datascience.hascodecells && python.datascience.featureenabled && !notebookEditorFocused"
                },
                {
                    "command": "python.datascience.insertCellAbove",
                    "title": "%python.command.python.datascience.insertCellAbove.title%",
                    "category": "Python",
                    "when": "python.datascience.hascodecells && python.datascience.featureenabled && !notebookEditorFocused"
                },
                {
                    "command": "python.datascience.deleteCells",
                    "title": "%python.command.python.datascience.deleteCells.title%",
                    "category": "Python",
                    "when": "python.datascience.hascodecells && python.datascience.featureenabled && !notebookEditorFocused"
                },
                {
                    "command": "python.datascience.selectCell",
                    "title": "%python.command.python.datascience.selectCell.title%",
                    "category": "Python",
                    "when": "python.datascience.hascodecells && python.datascience.featureenabled && !notebookEditorFocused"
                },
                {
                    "command": "python.datascience.selectCellContents",
                    "title": "%python.command.python.datascience.selectCellContents.title%",
                    "category": "Python",
                    "when": "python.datascience.hascodecells && python.datascience.featureenabled && !notebookEditorFocused"
                },
                {
                    "command": "python.datascience.extendSelectionByCellAbove",
                    "title": "%python.command.python.datascience.extendSelectionByCellAbove.title%",
                    "category": "Python",
                    "when": "python.datascience.hascodecells && python.datascience.featureenabled && !notebookEditorFocused"
                },
                {
                    "command": "python.datascience.extendSelectionByCellBelow",
                    "title": "%python.command.python.datascience.extendSelectionByCellBelow.title%",
                    "category": "Python",
                    "when": "python.datascience.hascodecells && python.datascience.featureenabled && !notebookEditorFocused"
                },
                {
                    "command": "python.datascience.moveCellsUp",
                    "title": "%python.command.python.datascience.moveCellsUp.title%",
                    "category": "Python",
                    "when": "python.datascience.hascodecells && python.datascience.featureenabled && !notebookEditorFocused"
                },
                {
                    "command": "python.datascience.moveCellsDown",
                    "title": "%python.command.python.datascience.moveCellsDown.title%",
                    "category": "Python",
                    "when": "python.datascience.hascodecells && python.datascience.featureenabled && !notebookEditorFocused"
                },
                {
                    "command": "python.datascience.changeCellToMarkdown",
                    "title": "%python.command.python.datascience.changeCellToMarkdown.title%",
                    "category": "Python",
                    "when": "python.datascience.hascodecells && python.datascience.featureenabled && !notebookEditorFocused"
                },
                {
                    "command": "python.datascience.changeCellToCode",
                    "title": "%python.command.python.datascience.changeCellToCode.title%",
                    "category": "Python",
                    "when": "python.datascience.hascodecells && python.datascience.featureenabled && !notebookEditorFocused"
                },
                {
                    "command": "python.datascience.gotoNextCellInFile",
                    "title": "%python.command.python.datascience.gotoNextCellInFile.title%",
                    "category": "Python",
                    "when": "python.datascience.hascodecells && python.datascience.featureenabled && !notebookEditorFocused"
                },
                {
                    "command": "python.datascience.gotoPrevCellInFile",
                    "title": "%python.command.python.datascience.gotoPrevCellInFile.title%",
                    "category": "Python",
                    "when": "python.datascience.hascodecells && python.datascience.featureenabled && !notebookEditorFocused"
                },
                {
                    "command": "python.datascience.runcurrentcell",
                    "title": "%python.command.python.datascience.runcurrentcell.title%",
                    "category": "Python",
                    "when": "python.datascience.hascodecells && python.datascience.featureenabled && python.datascience.ispythonornativeactive"
                },
                {
                    "command": "python.datascience.runcurrentcelladvance",
                    "title": "%python.command.python.datascience.runcurrentcelladvance.title%",
                    "category": "Python",
                    "when": "python.datascience.hascodecells && python.datascience.featureenabled && python.datascience.ispythonornativeactive"
                },
                {
                    "command": "python.datascience.runcurrentcellandallbelow.palette",
                    "title": "%python.command.python.datascience.runcurrentcellandallbelow.palette.title%",
                    "category": "Python",
                    "when": "python.datascience.hascodecells && python.datascience.featureenabled && python.datascience.ispythonornativeactive"
                },
                {
                    "command": "python.datascience.runallcellsabove.palette",
                    "title": "%python.command.python.datascience.runallcellsabove.palette.title%",
                    "category": "Python",
                    "when": "python.datascience.hascodecells && python.datascience.featureenabled && python.datascience.ispythonornativeactive"
                },
                {
                    "command": "python.datascience.debugcurrentcell.palette",
                    "title": "%python.command.python.datascience.debugcurrentcell.palette.title%",
                    "category": "Python",
                    "when": "editorLangId == python && python.datascience.hascodecells && python.datascience.featureenabled"
                },
                {
                    "command": "python.datascience.createnewinteractive",
                    "title": "%python.command.python.datascience.createnewinteractive.title%",
                    "category": "Python",
                    "when": "python.datascience.featureenabled"
                },
                {
                    "command": "python.datascience.runallcells",
                    "title": "%python.command.python.datascience.runallcells.title%",
                    "category": "Python",
                    "when": "python.datascience.hascodecells && python.datascience.featureenabled && python.datascience.ispythonornativeactive"
                },
                {
                    "command": "python.datascience.scrolltocell",
                    "title": "%python.command.python.datascience.scrolltocell.title%",
                    "category": "Python",
                    "when": "false"
                },
                {
                    "command": "python.datascience.debugcell",
                    "title": "%python.command.python.datascience.debugcell.title%",
                    "category": "Python",
                    "when": "config.noExists"
                },
                {
                    "command": "python.datascience.runcell",
                    "title": "%python.command.python.datascience.runcell.title%",
                    "category": "Python",
                    "when": "config.noExists"
                },
                {
                    "command": "python.datascience.runFileInteractive",
                    "title": "%python.command.python.datascience.runFileInteractive.title%",
                    "category": "Python",
                    "when": "editorLangId == python && python.datascience.featureenabled && !notebookEditorFocused"
                },
                {
                    "command": "python.datascience.debugFileInteractive",
                    "title": "%python.command.python.datascience.debugFileInteractive.title%",
                    "category": "Python",
                    "when": "editorLangId == python && python.datascience.featureenabled && !notebookEditorFocused"
                },
                {
                    "command": "python.datascience.importnotebook",
                    "title": "%python.command.python.datascience.importnotebook.title%",
                    "category": "Python"
                },
                {
                    "command": "python.datascience.opennotebook",
                    "title": "%python.command.python.datascience.opennotebook.title%",
                    "category": "Python"
                },
                {
                    "command": "python.datascience.exportfileasnotebook",
                    "title": "%python.command.python.datascience.exportfileasnotebook.title%",
                    "category": "Python",
                    "when": "python.datascience.hascodecells && python.datascience.featureenabled && python.datascience.ispythonorinteractiveeactive && !notebookEditorFocused"
                },
                {
                    "command": "python.datascience.exportfileandoutputasnotebook",
                    "title": "%python.command.python.datascience.exportfileandoutputasnotebook.title%",
                    "category": "Python",
                    "when": "python.datascience.hascodecells && python.datascience.featureenabled && python.datascience.ispythonorinteractiveeactive && !notebookEditorFocused"
                },
                {
                    "command": "python.datascience.undocells",
                    "title": "%python.command.python.datascience.undocells.title%",
                    "category": "Python",
                    "when": "python.datascience.haveinteractivecells && python.datascience.featureenabled && python.datascience.ispythonorinteractiveeactive && !notebookEditorFocused"
                },
                {
                    "command": "python.datascience.redocells",
                    "title": "%python.command.python.datascience.redocells.title%",
                    "category": "Python",
                    "when": "python.datascience.haveredoablecells && python.datascience.featureenabled && python.datascience.ispythonorinteractiveornativeeactive && !notebookEditorFocused"
                },
                {
                    "command": "python.datascience.removeallcells",
                    "title": "%python.command.python.datascience.removeallcells.title%",
                    "category": "Python",
                    "when": "python.datascience.haveinteractivecells && python.datascience.featureenabled && python.datascience.ispythonorinteractiveeactive"
                },
                {
                    "command": "python.datascience.interruptkernel",
                    "title": "%python.command.python.datascience.interruptkernel.title%",
                    "category": "Python",
                    "when": "python.datascience.haveinteractive && python.datascience.featureenabled && python.datascience.ispythonorinteractiveeactive"
                },
                {
                    "command": "python.datascience.restartkernel",
                    "title": "%python.command.python.datascience.restartkernel.title%",
                    "category": "Python",
                    "when": "python.datascience.haveinteractive && python.datascience.featureenabled && python.datascience.ispythonorinteractiveeactive"
                },
                {
                    "command": "python.datascience.notebookeditor.undocells",
                    "title": "%python.command.python.datascience.undocells.title%",
                    "category": "Python",
                    "when": "python.datascience.haveinteractivecells && python.datascience.featureenabled && python.datascience.isnativeactive && !notebookEditorFocused && python.datascience.isnotebooktrusted"
                },
                {
                    "command": "python.datascience.notebookeditor.redocells",
                    "title": "%python.command.python.datascience.redocells.title%",
                    "category": "Python",
                    "when": "python.datascience.havenativeredoablecells && python.datascience.featureenabled && python.datascience.isnativeactive && !notebookEditorFocused&& python.datascience.isnotebooktrusted"
                },
                {
                    "command": "python.datascience.notebookeditor.removeallcells",
                    "title": "%python.command.python.datascience.notebookeditor.removeallcells.title%",
                    "category": "Python",
                    "when": "python.datascience.havenativecells && python.datascience.featureenabled && python.datascience.isnativeactive && python.datascience.isnotebooktrusted"
                },
                {
                    "command": "python.datascience.notebookeditor.interruptkernel",
                    "title": "%python.command.python.datascience.interruptkernel.title%",
                    "category": "Python",
                    "when": "python.datascience.isnativeactive && python.datascience.featureenabled && python.datascience.isnotebooktrusted"
                },
                {
                    "command": "python.datascience.notebookeditor.restartkernel",
                    "title": "%python.command.python.datascience.restartkernel.title%",
                    "category": "Python",
                    "when": "python.datascience.isnativeactive && python.datascience.featureenabled && python.datascience.isnotebooktrusted"
                },
                {
                    "command": "python.datascience.notebookeditor.trust",
                    "title": "%DataScience.trustNotebookCommandTitle%",
                    "category": "Python",
                    "when": "python.datascience.featureenabled && notebookEditorFocused && !python.datascience.isnotebooktrusted && python.datascience.trustfeatureenabled"
                },
                {
                    "command": "python.datascience.notebookeditor.runallcells",
                    "title": "%python.command.python.datascience.notebookeditor.runallcells.title%",
                    "category": "Python",
                    "when": "python.datascience.isnativeactive && python.datascience.featureenabled && python.datascience.isnotebooktrusted"
                },
                {
                    "command": "python.datascience.notebookeditor.runselectedcell",
                    "title": "%python.command.python.datascience.notebookeditor.runselectedcell.title%",
                    "category": "Python",
                    "when": "python.datascience.isnativeactive && python.datascience.featureenabled && python.datascience.havecellselected && !notebookEditorFocused && python.datascience.isnotebooktrusted"
                },
                {
                    "command": "python.datascience.notebookeditor.runselectedcell",
                    "title": "%python.command.python.datascience.notebookeditor.runselectedcell.title%",
                    "category": "Python",
                    "when": "python.datascience.isnativeactive && python.datascience.featureenabled && notebookEditorFocused && python.datascience.isnotebooktrusted"
                },
                {
                    "command": "python.datascience.notebookeditor.addcellbelow",
                    "title": "%python.command.python.datascience.notebookeditor.addcellbelow.title%",
                    "category": "Python",
                    "when": "python.datascience.isnativeactive && python.datascience.featureenabled && python.datascience.isnotebooktrusted"
                },
                {
                    "command": "python.datascience.expandallcells",
                    "title": "%python.command.python.datascience.expandallcells.title%",
                    "category": "Python",
                    "when": "python.datascience.isinteractiveactive && python.datascience.featureenabled"
                },
                {
                    "command": "python.datascience.collapseallcells",
                    "title": "%python.command.python.datascience.collapseallcells.title%",
                    "category": "Python",
                    "when": "python.datascience.isinteractiveactive && python.datascience.featureenabled"
                },
                {
                    "command": "python.datascience.exportoutputasnotebook",
                    "title": "%python.command.python.datascience.exportoutputasnotebook.title%",
                    "category": "Python",
                    "when": "python.datascience.isinteractiveactive && python.datascience.featureenabled"
                },
                {
                    "command": "python.datascience.runcellandallbelow",
                    "category": "Python",
                    "when": "config.noExists"
                },
                {
                    "command": "python.datascience.runallcellsabove",
                    "category": "Python",
                    "when": "config.noExists"
                },
                {
                    "command": "python.datascience.debugcontinue",
                    "category": "Python",
                    "when": "config.noExists"
                },
                {
                    "command": "python.datascience.debugstop",
                    "category": "Python",
                    "when": "config.noExists"
                },
                {
                    "command": "python.datascience.debugstepover",
                    "category": "Python",
                    "when": "config.noExists"
                },
                {
                    "command": "python.datascience.debugcell",
                    "category": "Python",
                    "when": "config.noExists"
                },
                {
                    "command": "python.datascience.addcellbelow",
                    "title": "%python.command.python.datascience.addcellbelow.title%",
                    "category": "Python",
                    "when": "python.datascience.hascodecells && python.datascience.featureenabled && python.datascience.ispythonornativeactive"
                },
                {
                    "command": "python.datascience.createnewnotebook",
                    "title": "%python.command.python.datascience.createnewnotebook.title%",
                    "category": "Python"
                },
                {
                    "command": "python.startPage.open",
                    "title": "%python.command.python.startPage.open.title%",
                    "category": "Python"
                },
                {
                    "command": "python.datascience.runtoline",
                    "category": "Python",
                    "when": "config.noExists"
                },
                {
                    "command": "python.datascience.runfromline",
                    "category": "Python",
                    "when": "config.noExists"
                },
                {
                    "command": "python.datascience.execSelectionInteractive",
                    "category": "Python",
                    "when": "editorLangId == python && python.datascience.featureenabled && !notebookEditorFocused"
                },
                {
                    "command": "python.datascience.switchKernel",
                    "title": "%DataScience.selectKernel%",
                    "category": "Python",
                    "when": "python.datascience.isnativeactive"
                },
                {
                    "command": "python.datascience.gatherquality",
                    "title": "%DataScience.gatherQuality%",
                    "category": "Python",
                    "when": "false"
                },
                {
                    "command": "python.datascience.latestExtension",
                    "title": "%DataScience.latestExtension%",
                    "category": "Python",
                    "when": "false"
                },
                {
                    "command": "python.datascience.export",
                    "title": "%DataScience.notebookExportAs%",
                    "category": "Python",
                    "when": "false"
                }
            ],
            "view/title": [
                {
                    "command": "python.debugtests",
                    "when": "view == python_tests && !busyTests",
                    "group": "navigation@3"
                },
                {
                    "command": "python.runtests",
                    "when": "view == python_tests && !busyTests",
                    "group": "navigation@1"
                },
                {
                    "command": "python.stopTests",
                    "when": "view == python_tests && busyTests",
                    "group": "navigation@1"
                },
                {
                    "command": "python.discoverTests",
                    "when": "view == python_tests && !busyTests",
                    "group": "navigation@4"
                },
                {
                    "command": "python.discoveringTests",
                    "when": "view == python_tests && discoveringTests",
                    "group": "navigation@4"
                },
                {
                    "command": "python.runFailedTests",
                    "when": "view == python_tests && hasFailedTests && !busyTests",
                    "group": "navigation@2"
                },
                {
                    "command": "python.viewTestOutput",
                    "when": "view == python_tests",
                    "group": "navigation@5"
                }
            ],
            "view/item/context": [
                {
                    "command": "python.runtests",
                    "when": "view == python_tests && viewItem == testWorkspaceFolder && !busyTests",
                    "group": "inline@0"
                },
                {
                    "command": "python.debugtests",
                    "when": "view == python_tests && viewItem == testWorkspaceFolder && !busyTests",
                    "group": "inline@1"
                },
                {
                    "command": "python.discoverTests",
                    "when": "view == python_tests && viewItem == testWorkspaceFolder && !busyTests",
                    "group": "inline@2"
                },
                {
                    "command": "python.openTestNodeInEditor",
                    "when": "view == python_tests && viewItem == function",
                    "group": "inline@2"
                },
                {
                    "command": "python.debugTestNode",
                    "when": "view == python_tests && viewItem == function && !busyTests",
                    "group": "inline@1"
                },
                {
                    "command": "python.runTestNode",
                    "when": "view == python_tests && viewItem == function && !busyTests",
                    "group": "inline@0"
                },
                {
                    "command": "python.openTestNodeInEditor",
                    "when": "view == python_tests && viewItem == file",
                    "group": "inline@2"
                },
                {
                    "command": "python.debugTestNode",
                    "when": "view == python_tests && viewItem == file && !busyTests",
                    "group": "inline@1"
                },
                {
                    "command": "python.runTestNode",
                    "when": "view == python_tests && viewItem == file && !busyTests",
                    "group": "inline@0"
                },
                {
                    "command": "python.openTestNodeInEditor",
                    "when": "view == python_tests && viewItem == suite",
                    "group": "inline@2"
                },
                {
                    "command": "python.debugTestNode",
                    "when": "view == python_tests && viewItem == suite && !busyTests",
                    "group": "inline@1"
                },
                {
                    "command": "python.runTestNode",
                    "when": "view == python_tests && viewItem == suite && !busyTests",
                    "group": "inline@0"
                }
            ]
        },
        "breakpoints": [
            {
                "language": "python"
            },
            {
                "language": "html"
            },
            {
                "language": "jinja"
            }
        ],
        "debuggers": [
            {
                "type": "python",
                "label": "Python",
                "languages": [
                    "python"
                ],
                "variables": {
                    "pickProcess": "python.pickLocalProcess"
                },
                "configurationSnippets": [],
                "configurationAttributes": {
                    "launch": {
                        "properties": {
                            "module": {
                                "type": "string",
                                "description": "Name of the module to be debugged.",
                                "default": ""
                            },
                            "program": {
                                "type": "string",
                                "description": "Absolute path to the program.",
                                "default": "${file}"
                            },
                            "pythonPath": {
                                "type": "string",
                                "description": "Path (fully qualified) to python executable. Defaults to the value in settings",
                                "default": "${command:python.interpreterPath}"
                            },
                            "pythonArgs": {
                                "type": "array",
                                "description": "Command-line arguments passed to the Python interpreter. To pass arguments to the debug target, use \"args\".",
                                "default": [],
                                "items": {
                                    "type": "string"
                                }
                            },
                            "args": {
                                "type": "array",
                                "description": "Command line arguments passed to the program",
                                "default": [],
                                "items": {
                                    "type": "string"
                                }
                            },
                            "stopOnEntry": {
                                "type": "boolean",
                                "description": "Automatically stop after launch.",
                                "default": false
                            },
                            "showReturnValue": {
                                "type": "boolean",
                                "description": "Show return value of functions when stepping.",
                                "default": true
                            },
                            "console": {
                                "enum": [
                                    "internalConsole",
                                    "integratedTerminal",
                                    "externalTerminal"
                                ],
                                "description": "Where to launch the debug target: internal console, integrated terminal, or external terminal.",
                                "default": "integratedTerminal"
                            },
                            "cwd": {
                                "type": "string",
                                "description": "Absolute path to the working directory of the program being debugged. Default is the root directory of the file (leave empty).",
                                "default": "${workspaceFolder}"
                            },
                            "env": {
                                "type": "object",
                                "description": "Environment variables defined as a key value pair. Property ends up being the Environment Variable and the value of the property ends up being the value of the Env Variable.",
                                "default": {},
                                "additionalProperties": {
                                    "type": "string"
                                }
                            },
                            "envFile": {
                                "type": "string",
                                "description": "Absolute path to a file containing environment variable definitions.",
                                "default": "${workspaceFolder}/.env"
                            },
                            "port": {
                                "type": "number",
                                "description": "Debug port (default is 0, resulting in the use of a dynamic port).",
                                "default": 0
                            },
                            "host": {
                                "type": "string",
                                "description": "IP address of the of the local debug server (default is localhost).",
                                "default": "localhost"
                            },
                            "pathMappings": {
                                "type": "array",
                                "label": "Path mappings.",
                                "items": {
                                    "type": "object",
                                    "label": "Path mapping",
                                    "required": [
                                        "localRoot",
                                        "remoteRoot"
                                    ],
                                    "properties": {
                                        "localRoot": {
                                            "type": "string",
                                            "label": "Local source root.",
                                            "default": "${workspaceFolder}"
                                        },
                                        "remoteRoot": {
                                            "type": "string",
                                            "label": "Remote source root.",
                                            "default": ""
                                        }
                                    }
                                },
                                "default": []
                            },
                            "logToFile": {
                                "type": "boolean",
                                "description": "Enable logging of debugger events to a log file.",
                                "default": false
                            },
                            "redirectOutput": {
                                "type": "boolean",
                                "description": "Redirect output.",
                                "default": true
                            },
                            "justMyCode": {
                                "type": "boolean",
                                "description": "Debug only user-written code.",
                                "default": true
                            },
                            "gevent": {
                                "type": "boolean",
                                "description": "Enable debugging of gevent monkey-patched code.",
                                "default": false
                            },
                            "django": {
                                "type": "boolean",
                                "description": "Django debugging.",
                                "default": false
                            },
                            "jinja": {
                                "enum": [
                                    true,
                                    false,
                                    null
                                ],
                                "description": "Jinja template debugging (e.g. Flask).",
                                "default": null
                            },
                            "sudo": {
                                "type": "boolean",
                                "description": "Running debug program under elevated permissions (on Unix).",
                                "default": false
                            },
                            "pyramid": {
                                "type": "boolean",
                                "description": "Whether debugging Pyramid applications",
                                "default": false
                            },
                            "subProcess": {
                                "type": "boolean",
                                "description": "Whether to enable Sub Process debugging",
                                "default": false
                            }
                        }
                    },
                    "test": {
                        "properties": {
                            "pythonPath": {
                                "type": "string",
                                "description": "Path (fully qualified) to python executable. Defaults to the value in settings",
                                "default": "${command:python.interpreterPath}"
                            },
                            "stopOnEntry": {
                                "type": "boolean",
                                "description": "Automatically stop after launch.",
                                "default": false
                            },
                            "showReturnValue": {
                                "type": "boolean",
                                "description": "Show return value of functions when stepping.",
                                "default": true
                            },
                            "console": {
                                "enum": [
                                    "internalConsole",
                                    "integratedTerminal",
                                    "externalTerminal"
                                ],
                                "description": "Where to launch the debug target: internal console, integrated terminal, or external terminal.",
                                "default": "internalConsole"
                            },
                            "cwd": {
                                "type": "string",
                                "description": "Absolute path to the working directory of the program being debugged. Default is the root directory of the file (leave empty).",
                                "default": "${workspaceFolder}"
                            },
                            "env": {
                                "type": "object",
                                "description": "Environment variables defined as a key value pair. Property ends up being the Environment Variable and the value of the property ends up being the value of the Env Variable.",
                                "default": {},
                                "additionalProperties": {
                                    "type": "string"
                                }
                            },
                            "envFile": {
                                "type": "string",
                                "description": "Absolute path to a file containing environment variable definitions.",
                                "default": "${workspaceFolder}/.env"
                            },
                            "redirectOutput": {
                                "type": "boolean",
                                "description": "Redirect output.",
                                "default": true
                            },
                            "justMyCode": {
                                "type": "boolean",
                                "description": "Debug only user-written code.",
                                "default": true
                            }
                        }
                    },
                    "attach": {
                        "properties": {
                            "connect": {
                                "type": "object",
                                "label": "Attach by connecting to debugpy over a socket.",
                                "properties": {
                                    "port": {
                                        "type": "number",
                                        "description": "Port to connect to."
                                    },
                                    "host": {
                                        "type": "string",
                                        "description": "Hostname or IP address to connect to.",
                                        "default": "127.0.0.1"
                                    }
                                },
                                "required": [
                                    "port"
                                ]
                            },
                            "listen": {
                                "type": "object",
                                "label": "Attach by listening for incoming socket connection from debugpy",
                                "properties": {
                                    "port": {
                                        "type": "number",
                                        "description": "Port to listen on."
                                    },
                                    "host": {
                                        "type": "string",
                                        "description": "Hostname or IP address of the interface to listen on.",
                                        "default": "127.0.0.1"
                                    }
                                },
                                "required": [
                                    "port"
                                ]
                            },
                            "port": {
                                "type": "number",
                                "description": "Port to connect to."
                            },
                            "host": {
                                "type": "string",
                                "description": "Hostname or IP address to connect to.",
                                "default": "127.0.0.1"
                            },
                            "pathMappings": {
                                "type": "array",
                                "label": "Path mappings.",
                                "items": {
                                    "type": "object",
                                    "label": "Path mapping",
                                    "required": [
                                        "localRoot",
                                        "remoteRoot"
                                    ],
                                    "properties": {
                                        "localRoot": {
                                            "type": "string",
                                            "label": "Local source root.",
                                            "default": "${workspaceFolder}"
                                        },
                                        "remoteRoot": {
                                            "type": "string",
                                            "label": "Remote source root.",
                                            "default": ""
                                        }
                                    }
                                },
                                "default": []
                            },
                            "logToFile": {
                                "type": "boolean",
                                "description": "Enable logging of debugger events to a log file.",
                                "default": false
                            },
                            "redirectOutput": {
                                "type": "boolean",
                                "description": "Redirect output.",
                                "default": true
                            },
                            "justMyCode": {
                                "type": "boolean",
                                "description": "Debug only user-written code.",
                                "default": true
                            },
                            "django": {
                                "type": "boolean",
                                "description": "Django debugging.",
                                "default": false
                            },
                            "jinja": {
                                "enum": [
                                    true,
                                    false,
                                    null
                                ],
                                "description": "Jinja template debugging (e.g. Flask).",
                                "default": null
                            },
                            "subProcess": {
                                "type": "boolean",
                                "description": "Whether to enable Sub Process debugging",
                                "default": false
                            },
                            "showReturnValue": {
                                "type": "boolean",
                                "description": "Show return value of functions when stepping.",
                                "default": true
                            },
                            "processId": {
                                "anyOf": [
                                    {
                                        "enum": [
                                            "${command:pickProcess}"
                                        ],
                                        "description": "Use process picker to select a process to attach, or Process ID as integer.",
                                        "default": "${command:pickProcess}"
                                    },
                                    {
                                        "type": "integer",
                                        "description": "ID of the local process to attach to."
                                    }
                                ]
                            }
                        }
                    }
                }
            }
        ],
        "configuration": {
            "type": "object",
            "title": "Python",
            "properties": {
                "python.diagnostics.sourceMapsEnabled": {
                    "type": "boolean",
                    "default": false,
                    "description": "Enable source map support for meaningful stack traces in error logs.",
                    "scope": "application"
                },
                "python.autoComplete.addBrackets": {
                    "type": "boolean",
                    "default": false,
                    "description": "Automatically add brackets for functions.",
                    "scope": "resource"
                },
                "python.autoComplete.extraPaths": {
                    "type": "array",
                    "default": [],
                    "description": "List of paths to libraries and the like that need to be imported by auto complete engine. E.g. when using Google App SDK, the paths are not in system path, hence need to be added into this list.",
                    "scope": "resource"
                },
                "python.autoComplete.showAdvancedMembers": {
                    "type": "boolean",
                    "default": true,
                    "description": "Controls appearance of methods with double underscores in the completion list.",
                    "scope": "resource"
                },
                "python.autoComplete.typeshedPaths": {
                    "type": "array",
                    "items": {
                        "type": "string"
                    },
                    "default": [],
                    "description": "Specifies paths to local typeshed repository clone(s) for the Python language server.",
                    "scope": "resource"
                },
                "python.autoUpdateLanguageServer": {
                    "type": "boolean",
                    "default": true,
                    "description": "Automatically update the language server.",
                    "scope": "application"
                },
                "python.logging.level": {
                    "type": "string",
                    "default": "error",
                    "enum": [
                        "off",
                        "error",
                        "warn",
                        "info",
                        "debug"
                    ],
                    "description": "The logging level the extension logs at, defaults to 'error'",
                    "scope": "machine"
                },
                "python.experiments.enabled": {
                    "type": "boolean",
                    "default": true,
                    "description": "Enables/disables A/B tests.",
                    "scope": "machine"
                },
                "python.defaultInterpreterPath": {
                    "type": "string",
                    "default": "python",
                    "description": "Path to Python, you can use a custom version of Python by modifying this setting to include the full path.",
                    "scope": "machine"
                },
                "python.experiments.optInto": {
                    "type": "array",
                    "default": [],
                    "items": {
                        "enum": [
                            "AlwaysDisplayTestExplorer - experiment",
                            "ShowExtensionSurveyPrompt - enabled",
                            "Reload - experiment",
                            "AA_testing - experiment",
                            "LocalZMQKernel - experiment",
                            "NativeNotebook - experiment",
                            "CustomEditorSupport - experiment",
                            "UseTerminalToGetActivatedEnvVars - experiment",
                            "CollectLSRequestTiming - experiment",
                            "CollectNodeLSRequestTiming - experiment",
                            "DeprecatePythonPath - experiment",
                            "RunByLine - experiment",
                            "tryPylance",
                            "All"
                        ]
                    },
                    "description": "List of experiment to opt into. If empty, user is assigned the default experiment groups. See https://github.com/microsoft/vscode-python/wiki/Experiments for more details.",
                    "scope": "machine"
                },
                "python.experiments.optOutFrom": {
                    "type": "array",
                    "default": [],
                    "items": {
                        "enum": [
                            "AlwaysDisplayTestExplorer - experiment",
                            "ShowExtensionSurveyPrompt - enabled",
                            "Reload - experiment",
                            "AA_testing - experiment",
                            "LocalZMQKernel - experiment",
                            "NativeNotebook - experiment",
                            "CustomEditorSupport - experiment",
                            "UseTerminalToGetActivatedEnvVars - experiment",
                            "CollectLSRequestTiming - experiment",
                            "CollectNodeLSRequestTiming - experiment",
                            "DeprecatePythonPath - experiment",
                            "RunByLine - experiment",
                            "tryPylance",
                            "All"
                        ]
                    },
                    "description": "List of experiment to opt out of. If empty, user is assigned the default experiment groups. See https://github.com/microsoft/vscode-python/wiki/Experiments for more details.",
                    "scope": "machine"
                },
                "python.dataScience.allowImportFromNotebook": {
                    "type": "boolean",
                    "default": true,
                    "description": "Allows a user to import a jupyter notebook into a python file anytime one is opened.",
                    "scope": "resource"
                },
                "python.dataScience.widgetScriptSources": {
                    "type": "array",
                    "default": [],
                    "items": {
                        "type": "string",
                        "enum": [
                            "jsdelivr.com",
                            "unpkg.com"
                        ],
                        "enumDescriptions": [
                            "Loads widget (javascript) scripts from https://www.jsdelivr.com/",
                            "Loads widget (javascript) scripts from https://unpkg.com/"
                        ]
                    },
                    "uniqueItems": true,
                    "markdownDescription": "Defines the location and order of the sources where scripts files for Widgets are downloaded from (e.g. ipywidgest, bqplot, beakerx, ipyleaflet, etc). Not selecting any of these could result in widgets not rendering or function correctly. See [here](https://aka.ms/PVSCIPyWidgets) for more information. Once updated you will need to restart the Kernel.",
                    "scope": "machine"
                },
                "python.dataScience.askForLargeDataFrames": {
                    "type": "boolean",
                    "default": true,
                    "description": "Warn the user before trying to open really large data frames.",
                    "scope": "application"
                },
                "python.dataScience.askForKernelRestart": {
                    "type": "boolean",
                    "default": true,
                    "description": "Warn the user before restarting a kernel.",
                    "scope": "application"
                },
                "python.dataScience.enabled": {
                    "type": "boolean",
                    "default": true,
                    "description": "Enable the experimental data science features in the python extension.",
                    "scope": "resource"
                },
                "python.dataScience.exportWithOutputEnabled": {
                    "type": "boolean",
                    "default": false,
                    "description": "Enable exporting a python file into a jupyter notebook and run all cells when doing so.",
                    "scope": "resource"
                },
                "python.dataScience.jupyterLaunchTimeout": {
                    "type": "number",
                    "default": 60000,
                    "description": "Amount of time (in ms) to wait for the Jupyter Notebook server to start.",
                    "scope": "resource"
                },
                "python.dataScience.jupyterLaunchRetries": {
                    "type": "number",
                    "default": 3,
                    "description": "Number of times to attempt to connect to the Jupyter Notebook",
                    "scope": "resource"
                },
                "python.dataScience.jupyterServerURI": {
                    "type": "string",
                    "default": "local",
                    "description": "When a Notebook Editor or Interactive Window session is started, create the kernel on the specified Jupyter server. Select 'local' to create a new Jupyter server on this local machine.",
                    "scope": "resource"
                },
                "python.dataScience.jupyterCommandLineArguments": {
                    "type": "array",
                    "default": [],
                    "description": "When a Notebook Editor or Interactive Window Jupyter server is started, these arguments will be passed to it. By default this list is generated by the Python Extension.",
                    "scope": "resource"
                },
                "python.dataScience.notebookFileRoot": {
                    "type": "string",
                    "default": "${fileDirname}",
                    "description": "Set the root directory for loading files for the Python Interactive window.",
                    "scope": "resource"
                },
                "python.dataScience.searchForJupyter": {
                    "type": "boolean",
                    "default": true,
                    "description": "Search all installed Python interpreters for a Jupyter installation when starting the Python Interactive window",
                    "scope": "resource"
                },
                "python.dataScience.changeDirOnImportExport": {
                    "type": "boolean",
                    "default": false,
                    "description": "When importing or exporting a Jupyter Notebook add a directory change command to allow relative path loading to work.",
                    "scope": "resource"
                },
                "python.dataScience.useDefaultConfigForJupyter": {
                    "type": "boolean",
                    "default": true,
                    "description": "When running Jupyter locally, create a default empty Jupyter config for the Python Interactive window",
                    "scope": "resource"
                },
                "python.dataScience.jupyterInterruptTimeout": {
                    "type": "number",
                    "default": 10000,
                    "description": "Amount of time (in ms) to wait for an interrupt before asking to restart the Jupyter kernel.",
                    "scope": "resource"
                },
                "python.dataScience.allowInput": {
                    "type": "boolean",
                    "default": true,
                    "description": "Allow the inputting of python code directly into the Python Interactive window"
                },
                "python.dataScience.showCellInputCode": {
                    "type": "boolean",
                    "default": true,
                    "description": "Show cell input code.",
                    "scope": "resource"
                },
                "python.dataScience.collapseCellInputCodeByDefault": {
                    "type": "boolean",
                    "default": true,
                    "description": "Collapse cell input code by default.",
                    "scope": "resource"
                },
                "python.dataScience.maxOutputSize": {
                    "type": "number",
                    "default": 400,
                    "description": "Maximum size (in pixels) of text output in the Notebook Editor before a scrollbar appears. First enable scrolling for cell outputs in settings.",
                    "scope": "resource"
                },
                "python.dataScience.alwaysScrollOnNewCell": {
                    "type": "boolean",
                    "default": false,
                    "description": "Automatically scroll the interactive window to show the output of the last statement executed. If false, the interactive window will only automatically scroll if the bottom of the prior cell is visible.",
                    "scope": "resource"
                },
                "python.dataScience.showKernelSelectionOnInteractiveWindow": {
                    "type": "boolean",
                    "default": false,
                    "description": "When set to true, enables the kernel selector in the Interactive Window. By default, the Interactive Window will use your Python Interpreters kernel.",
                    "scope": "resource"
                },
                "python.dataScience.enableScrollingForCellOutputs": {
                    "type": "boolean",
                    "default": true,
                    "description": "Enables scrolling for large cell outputs in the Notebook Editor. This setting does not apply to the Python Interactive Window.",
                    "scope": "resource"
                },
                "python.dataScience.errorBackgroundColor": {
                    "type": "string",
                    "default": "#FFFFFF",
                    "description": "Background color (in hex) for exception messages in the Python Interactive window.",
                    "scope": "resource",
                    "deprecationMessage": "No longer necessary as the theme colors are used for error messages"
                },
                "python.dataScience.sendSelectionToInteractiveWindow": {
                    "type": "boolean",
                    "default": false,
                    "description": "Determines if selected code in a python file will go to the terminal or the Python Interactive window when hitting shift+enter",
                    "scope": "resource"
                },
                "python.dataScience.showJupyterVariableExplorer": {
                    "type": "boolean",
                    "default": true,
                    "description": "Show the variable explorer in the Python Interactive window.",
                    "deprecationMessage": "This setting no longer applies. It is ignored.",
                    "scope": "resource"
                },
                "python.dataScience.variableExplorerExclude": {
                    "type": "string",
                    "default": "module;function;builtin_function_or_method",
                    "description": "Types to exclude from showing in the Python Interactive variable explorer",
                    "scope": "resource"
                },
                "python.dataScience.codeRegularExpression": {
                    "type": "string",
                    "default": "^(#\\s*%%|#\\s*\\<codecell\\>|#\\s*In\\[\\d*?\\]|#\\s*In\\[ \\])",
                    "description": "Regular expression used to identify code cells. All code until the next match is considered part of this cell. \nDefaults to '^(#\\s*%%|#\\s*\\<codecell\\>|#\\s*In\\[\\d*?\\]|#\\s*In\\[ \\])' if left blank",
                    "scope": "resource"
                },
                "python.dataScience.defaultCellMarker": {
                    "type": "string",
                    "default": "# %%",
                    "description": "Cell marker used for delineating a cell in a python file.",
                    "scope": "resource"
                },
                "python.dataScience.markdownRegularExpression": {
                    "type": "string",
                    "default": "^(#\\s*%%\\s*\\[markdown\\]|#\\s*\\<markdowncell\\>)",
                    "description": "Regular expression used to identify markdown cells. All comments after this expression are considered part of the markdown. \nDefaults to '^(#\\s*%%\\s*\\[markdown\\]|#\\s*\\<markdowncell\\>)' if left blank",
                    "scope": "resource"
                },
                "python.dataScience.allowLiveShare": {
                    "type": "boolean",
                    "default": true,
                    "description": "Allow the Python Interactive window to be shared during a Live Share session",
                    "scope": "resource"
                },
                "python.dataScience.ignoreVscodeTheme": {
                    "type": "boolean",
                    "default": false,
                    "description": "Don't use the VS Code theme in the Python Interactive window (requires reload of VS Code). This forces the Python Interactive window to use 'Light +(default light)' and disables matplotlib defaults.",
                    "scope": "resource"
                },
                "python.dataScience.themeMatplotlibPlots": {
                    "type": "boolean",
                    "default": false,
                    "description": "In the Python Interactive window and Notebook Editor theme matplotlib outputs to match the VS Code editor theme.",
                    "scope": "resource"
                },
                "python.dataScience.liveShareConnectionTimeout": {
                    "type": "number",
                    "default": 1000,
                    "description": "Amount of time to wait for guest connections to verify they have the Python extension installed.",
                    "scope": "application"
                },
                "python.dataScience.decorateCells": {
                    "type": "boolean",
                    "default": true,
                    "description": "Draw a highlight behind the currently active cell.",
                    "scope": "resource"
                },
                "python.dataScience.enableCellCodeLens": {
                    "type": "boolean",
                    "default": true,
                    "description": "Enables code lens for 'cells' in a python file.",
                    "scope": "resource"
                },
                "python.dataScience.enableAutoMoveToNextCell": {
                    "type": "boolean",
                    "default": true,
                    "description": "Enables moving to the next cell when clicking on a 'Run Cell' code lens.",
                    "scope": "resource"
                },
                "python.dataScience.autoPreviewNotebooksInInteractivePane": {
                    "type": "boolean",
                    "deprecationMessage": "No longer supported. Notebooks open directly in their own editor now.",
                    "default": false,
                    "description": "When opening ipynb files, automatically preview the contents in the Python Interactive window.",
                    "scope": "resource"
                },
                "python.dataScience.useNotebookEditor": {
                    "type": "boolean",
                    "default": true,
                    "description": "Automatically open .ipynb files in the Notebook Editor.",
                    "scope": "resource"
                },
                "python.dataScience.allowUnauthorizedRemoteConnection": {
                    "type": "boolean",
                    "default": false,
                    "description": "Allow for connecting the Python Interactive window to a https Jupyter server that does not have valid certificates. This can be a security risk, so only use for known and trusted servers.",
                    "scope": "resource"
                },
                "python.dataScience.enablePlotViewer": {
                    "type": "boolean",
                    "default": true,
                    "description": "Modify plot output so that it can be expanded into a plot viewer window.",
                    "scope": "resource"
                },
                "python.dataScience.gatherToScript": {
                    "type": "boolean",
                    "default": false,
                    "description": "Gather code to a python script rather than a notebook.",
                    "scope": "resource"
                },
                "python.dataScience.gatherSpecPath": {
                    "type": "string",
                    "default": "",
                    "description": "This setting specifies a folder that contains additional or replacement spec files used for analysis.",
                    "scope": "resource"
                },
                "python.dataScience.codeLenses": {
                    "type": "string",
                    "default": "python.datascience.runcell,  python.datascience.runallcellsabove, python.datascience.debugcell",
                    "description": "Set of commands to put as code lens above a cell. Defaults to 'python.datascience.runcell,  python.datascience.runallcellsabove, python.datascience.debugcell'",
                    "scope": "resource"
                },
                "python.dataScience.debugCodeLenses": {
                    "type": "string",
                    "default": "python.datascience.debugcontinue, python.datascience.debugstop, python.datascience.debugstepover",
                    "description": "Set of debug commands to put as code lens above a cell while debugging.",
                    "scope": "resource"
                },
                "python.dataScience.debugpyDistPath": {
                    "type": "string",
                    "default": "",
                    "description": "Path to debugpy bits for debugging cells.",
                    "scope": "resource"
                },
                "python.dataScience.stopOnFirstLineWhileDebugging": {
                    "type": "boolean",
                    "default": true,
                    "description": "When debugging a cell, stop on the first line.",
                    "scope": "resource"
                },
                "python.dataScience.remoteDebuggerPort": {
                    "type": "number",
                    "default": -1,
                    "description": "When debugging a cell, open this port on the remote box. If -1 is specified, a random port between 8889 and 9000 will be attempted.",
                    "scope": "resource"
                },
                "python.dataScience.disableJupyterAutoStart": {
                    "type": "boolean",
                    "default": false,
                    "description": "When true, disables Jupyter from being automatically started for you. You must instead run a cell to start Jupyter.",
                    "scope": "resource"
                },
                "python.dataScience.textOutputLimit": {
                    "type": "number",
                    "default": 20000,
                    "description": "Limit the amount of text in Python Interactive cell text output to this value. 0 to allow any amount of characters.",
                    "scope": "resource"
                },
                "python.dataScience.colorizeInputBox": {
                    "type": "boolean",
                    "default": true,
                    "description": "Whether or not to use the theme's peek color as the background for the input box.",
                    "scope": "resource"
                },
                "python.dataScience.stopOnError": {
                    "type": "boolean",
                    "default": true,
                    "description": "Stop running cells if a cell throws an exception.",
                    "scope": "resource"
                },
                "python.dataScience.addGotoCodeLenses": {
                    "type": "boolean",
                    "default": true,
                    "description": "After running a cell, add a 'Goto' code lens on the cell. Note, disabling all code lenses disables this code lens as well.",
                    "scope": "resource"
                },
                "python.dataScience.variableQueries": {
                    "type": "array",
                    "description": "Language to query mapping for returning the list of active variables in a Jupyter kernel. Used by the Variable Explorer in both the Interactive Window and Notebooks. Example: \n'[\n{\n   \"language\": \"python\",\n   \"query\": \"%who_ls\",\n  \"parseExpr\": \"'(\\\\w+)'\"\n}\n]'",
                    "scope": "machine",
                    "examples": [
                        [
                            {
                                "language": "python",
                                "query": "_rwho_ls = %who_ls\\nprint(_rwho_ls)",
                                "parseExpr": "'(\\w+)'"
                            },
                            {
                                "language": "julia",
                                "query": "whos",
                                "parseExpr": "'(\\w+)'"
                            }
                        ]
                    ]
                },
                "python.dataScience.interactiveWindowMode": {
                    "type": "string",
                    "enum": [
                        "perFile",
                        "single",
                        "multiple"
                    ],
                    "scope": "resource",
                    "description": "Behavior of the Python Interactive Window. 'perFile' will create a new interactive window for every file that runs a cell. 'single' allows a single window. 'multiple' allows the creation of multiple.",
                    "default": "multiple"
                },
                "python.disableInstallationCheck": {
                    "type": "boolean",
                    "default": false,
                    "description": "Whether to check if Python is installed (also warn when using the macOS-installed Python).",
                    "scope": "resource"
                },
                "python.envFile": {
                    "type": "string",
                    "description": "Absolute path to a file containing environment variable definitions.",
                    "default": "${workspaceFolder}/.env",
                    "scope": "resource"
                },
                "python.formatting.autopep8Args": {
                    "type": "array",
                    "description": "Arguments passed in. Each argument is a separate item in the array.",
                    "default": [],
                    "items": {
                        "type": "string"
                    },
                    "scope": "resource"
                },
                "python.formatting.autopep8Path": {
                    "type": "string",
                    "default": "autopep8",
                    "description": "Path to autopep8, you can use a custom version of autopep8 by modifying this setting to include the full path.",
                    "scope": "resource"
                },
                "python.formatting.provider": {
                    "type": "string",
                    "default": "autopep8",
                    "description": "Provider for formatting. Possible options include 'autopep8', 'black', and 'yapf'.",
                    "enum": [
                        "autopep8",
                        "black",
                        "yapf",
                        "none"
                    ],
                    "scope": "resource"
                },
                "python.formatting.blackArgs": {
                    "type": "array",
                    "description": "Arguments passed in. Each argument is a separate item in the array.",
                    "default": [],
                    "items": {
                        "type": "string"
                    },
                    "scope": "resource"
                },
                "python.formatting.blackPath": {
                    "type": "string",
                    "default": "black",
                    "description": "Path to Black, you can use a custom version of Black by modifying this setting to include the full path.",
                    "scope": "resource"
                },
                "python.formatting.yapfArgs": {
                    "type": "array",
                    "description": "Arguments passed in. Each argument is a separate item in the array.",
                    "default": [],
                    "items": {
                        "type": "string"
                    },
                    "scope": "resource"
                },
                "python.formatting.yapfPath": {
                    "type": "string",
                    "default": "yapf",
                    "description": "Path to yapf, you can use a custom version of yapf by modifying this setting to include the full path.",
                    "scope": "resource"
                },
                "python.globalModuleInstallation": {
                    "type": "boolean",
                    "default": false,
                    "description": "Whether to install Python modules globally when not using an environment.",
                    "scope": "resource"
                },
                "python.jediMemoryLimit": {
                    "type": "number",
                    "default": 0,
                    "description": "Memory limit for the Jedi completion engine in megabytes. Zero (default) means 1024 MB. -1 means unlimited (disable memory limit check)",
                    "scope": "resource"
                },
                "python.jediPath": {
                    "type": "string",
                    "default": "",
                    "description": "Path to directory containing the Jedi library (this path will contain the 'Jedi' sub directory). Note: since Jedi depends on Parso, if using this setting you will need to ensure a suitable version of Parso is available.",
                    "scope": "resource"
                },
                "python.languageServer": {
                    "type": "string",
                    "enum": [
                        "Jedi",
                        "Pylance",
                        "Microsoft",
                        "None"
                    ],
                    "default": "Jedi",
                    "description": "Defines type of the language server.",
                    "scope": "window"
                },
                "python.analysis.openFilesOnly": {
                    "type": "boolean",
                    "default": true,
                    "description": "Only show errors and warnings for open files rather than for the entire workspace.",
                    "scope": "resource"
                },
                "python.analysis.diagnosticPublishDelay": {
                    "type": "integer",
                    "default": 1000,
                    "description": "Delay before diagnostic messages are transferred to the problems list (in milliseconds).",
                    "scope": "resource"
                },
                "python.analysis.errors": {
                    "type": "array",
                    "default": [],
                    "items": {
                        "type": "string"
                    },
                    "description": "List of diagnostics messages to be shown as errors.",
                    "scope": "resource"
                },
                "python.analysis.warnings": {
                    "type": "array",
                    "default": [],
                    "items": {
                        "type": "string"
                    },
                    "description": "List of diagnostics messages to be shown as warnings.",
                    "scope": "resource"
                },
                "python.analysis.information": {
                    "type": "array",
                    "default": [],
                    "items": {
                        "type": "string"
                    },
                    "description": "List of diagnostics messages to be shown as information.",
                    "scope": "resource"
                },
                "python.analysis.disabled": {
                    "type": "array",
                    "default": [],
                    "items": {
                        "type": "string"
                    },
                    "description": "List of suppressed diagnostic messages.",
                    "scope": "resource"
                },
                "python.analysis.typeshedPaths": {
                    "type": "array",
                    "default": [],
                    "items": {
                        "type": "string"
                    },
                    "description": "Paths to Typeshed stub folders. Default is Typeshed installed with the language server. Change requires restart.",
                    "scope": "resource"
                },
                "python.analysis.cacheFolderPath": {
                    "type": "string",
                    "description": "Path to a writable folder where analyzer can cache its data. Change requires restart.",
                    "scope": "resource"
                },
                "python.analysis.memory.keepLibraryAst": {
                    "type": "boolean",
                    "default": false,
                    "description": "Allows code analysis to keep parser trees in memory. Increases memory consumption but may improve performance with large library analysis.",
                    "scope": "resource"
                },
                "python.analysis.memory.keepLibraryLocalVariables": {
                    "type": "boolean",
                    "default": false,
                    "description": "Allows code analysis to keep library function local variables. Allows code navigation in Python libraries function bodies. Increases memory consumption.",
                    "scope": "resource"
                },
                "python.analysis.logLevel": {
                    "type": "string",
                    "enum": [
                        "Error",
                        "Warning",
                        "Information",
                        "Trace"
                    ],
                    "default": "Error",
                    "description": "Defines type of log messages language server writes into the output window.",
                    "scope": "resource"
                },
                "python.analysis.symbolsHierarchyDepthLimit": {
                    "type": "integer",
                    "default": 10,
                    "description": "Limits depth of the symbol tree in the document outline.",
                    "scope": "resource"
                },
                "python.analysis.cachingLevel": {
                    "type": "string",
                    "enum": [
                        "Default",
                        "None",
                        "System",
                        "Library"
                    ],
                    "default": "Default",
                    "description": "Defines which types of modules get their analysis cached.",
                    "scope": "resource"
                },
                "python.linting.enabled": {
                    "type": "boolean",
                    "default": true,
                    "description": "Whether to lint Python files.",
                    "scope": "resource"
                },
                "python.linting.flake8Args": {
                    "type": "array",
                    "description": "Arguments passed in. Each argument is a separate item in the array.",
                    "default": [],
                    "items": {
                        "type": "string"
                    },
                    "scope": "resource"
                },
                "python.linting.flake8CategorySeverity.E": {
                    "type": "string",
                    "default": "Error",
                    "description": "Severity of Flake8 message type 'E'.",
                    "enum": [
                        "Hint",
                        "Error",
                        "Information",
                        "Warning"
                    ],
                    "scope": "resource"
                },
                "python.linting.flake8CategorySeverity.F": {
                    "type": "string",
                    "default": "Error",
                    "description": "Severity of Flake8 message type 'F'.",
                    "enum": [
                        "Hint",
                        "Error",
                        "Information",
                        "Warning"
                    ],
                    "scope": "resource"
                },
                "python.linting.flake8CategorySeverity.W": {
                    "type": "string",
                    "default": "Warning",
                    "description": "Severity of Flake8 message type 'W'.",
                    "enum": [
                        "Hint",
                        "Error",
                        "Information",
                        "Warning"
                    ],
                    "scope": "resource"
                },
                "python.linting.flake8Enabled": {
                    "type": "boolean",
                    "default": false,
                    "description": "Whether to lint Python files using flake8",
                    "scope": "resource"
                },
                "python.linting.flake8Path": {
                    "type": "string",
                    "default": "flake8",
                    "description": "Path to flake8, you can use a custom version of flake8 by modifying this setting to include the full path.",
                    "scope": "resource"
                },
                "python.linting.ignorePatterns": {
                    "type": "array",
                    "description": "Patterns used to exclude files or folders from being linted.",
                    "default": [
                        ".vscode/*.py",
                        "**/site-packages/**/*.py"
                    ],
                    "items": {
                        "type": "string"
                    },
                    "scope": "resource"
                },
                "python.linting.lintOnSave": {
                    "type": "boolean",
                    "default": true,
                    "description": "Whether to lint Python files when saved.",
                    "scope": "resource"
                },
                "python.linting.maxNumberOfProblems": {
                    "type": "number",
                    "default": 100,
                    "description": "Controls the maximum number of problems produced by the server.",
                    "scope": "resource"
                },
                "python.linting.banditArgs": {
                    "type": "array",
                    "description": "Arguments passed in. Each argument is a separate item in the array.",
                    "default": [],
                    "items": {
                        "type": "string"
                    },
                    "scope": "resource"
                },
                "python.linting.banditEnabled": {
                    "type": "boolean",
                    "default": false,
                    "description": "Whether to lint Python files using bandit.",
                    "scope": "resource"
                },
                "python.linting.banditPath": {
                    "type": "string",
                    "default": "bandit",
                    "description": "Path to bandit, you can use a custom version of bandit by modifying this setting to include the full path.",
                    "scope": "resource"
                },
                "python.linting.mypyArgs": {
                    "type": "array",
                    "description": "Arguments passed in. Each argument is a separate item in the array.",
                    "default": [
                        "--ignore-missing-imports",
                        "--follow-imports=silent",
                        "--show-column-numbers"
                    ],
                    "items": {
                        "type": "string"
                    },
                    "scope": "resource"
                },
                "python.linting.mypyCategorySeverity.error": {
                    "type": "string",
                    "default": "Error",
                    "description": "Severity of Mypy message type 'Error'.",
                    "enum": [
                        "Hint",
                        "Error",
                        "Information",
                        "Warning"
                    ],
                    "scope": "resource"
                },
                "python.linting.mypyCategorySeverity.note": {
                    "type": "string",
                    "default": "Information",
                    "description": "Severity of Mypy message type 'Note'.",
                    "enum": [
                        "Hint",
                        "Error",
                        "Information",
                        "Warning"
                    ],
                    "scope": "resource"
                },
                "python.linting.mypyEnabled": {
                    "type": "boolean",
                    "default": false,
                    "description": "Whether to lint Python files using mypy.",
                    "scope": "resource"
                },
                "python.linting.mypyPath": {
                    "type": "string",
                    "default": "mypy",
                    "description": "Path to mypy, you can use a custom version of mypy by modifying this setting to include the full path.",
                    "scope": "resource"
                },
                "python.linting.pycodestyleArgs": {
                    "type": "array",
                    "description": "Arguments passed in. Each argument is a separate item in the array.",
                    "default": [],
                    "items": {
                        "type": "string"
                    },
                    "scope": "resource"
                },
                "python.linting.pycodestyleCategorySeverity.E": {
                    "type": "string",
                    "default": "Error",
                    "description": "Severity of pycodestyle message type 'E'.",
                    "enum": [
                        "Hint",
                        "Error",
                        "Information",
                        "Warning"
                    ],
                    "scope": "resource"
                },
                "python.linting.pycodestyleCategorySeverity.W": {
                    "type": "string",
                    "default": "Warning",
                    "description": "Severity of pycodestyle message type 'W'.",
                    "enum": [
                        "Hint",
                        "Error",
                        "Information",
                        "Warning"
                    ],
                    "scope": "resource"
                },
                "python.linting.pycodestyleEnabled": {
                    "type": "boolean",
                    "default": false,
                    "description": "Whether to lint Python files using pycodestyle",
                    "scope": "resource"
                },
                "python.linting.pycodestylePath": {
                    "type": "string",
                    "default": "pycodestyle",
                    "description": "Path to pycodestyle, you can use a custom version of pycodestyle by modifying this setting to include the full path.",
                    "scope": "resource"
                },
                "python.linting.prospectorArgs": {
                    "type": "array",
                    "description": "Arguments passed in. Each argument is a separate item in the array.",
                    "default": [],
                    "items": {
                        "type": "string"
                    },
                    "scope": "resource"
                },
                "python.linting.prospectorEnabled": {
                    "type": "boolean",
                    "default": false,
                    "description": "Whether to lint Python files using prospector.",
                    "scope": "resource"
                },
                "python.linting.prospectorPath": {
                    "type": "string",
                    "default": "prospector",
                    "description": "Path to Prospector, you can use a custom version of prospector by modifying this setting to include the full path.",
                    "scope": "resource"
                },
                "python.linting.pydocstyleArgs": {
                    "type": "array",
                    "description": "Arguments passed in. Each argument is a separate item in the array.",
                    "default": [],
                    "items": {
                        "type": "string"
                    },
                    "scope": "resource"
                },
                "python.linting.pydocstyleEnabled": {
                    "type": "boolean",
                    "default": false,
                    "description": "Whether to lint Python files using pydocstyle",
                    "scope": "resource"
                },
                "python.linting.pydocstylePath": {
                    "type": "string",
                    "default": "pydocstyle",
                    "description": "Path to pydocstyle, you can use a custom version of pydocstyle by modifying this setting to include the full path.",
                    "scope": "resource"
                },
                "python.linting.pylamaArgs": {
                    "type": "array",
                    "description": "Arguments passed in. Each argument is a separate item in the array.",
                    "default": [],
                    "items": {
                        "type": "string"
                    },
                    "scope": "resource"
                },
                "python.linting.pylamaEnabled": {
                    "type": "boolean",
                    "default": false,
                    "description": "Whether to lint Python files using pylama.",
                    "scope": "resource"
                },
                "python.linting.pylamaPath": {
                    "type": "string",
                    "default": "pylama",
                    "description": "Path to pylama, you can use a custom version of pylama by modifying this setting to include the full path.",
                    "scope": "resource"
                },
                "python.linting.pylintArgs": {
                    "type": "array",
                    "description": "Arguments passed in. Each argument is a separate item in the array.",
                    "default": [],
                    "items": {
                        "type": "string"
                    },
                    "scope": "resource"
                },
                "python.linting.pylintCategorySeverity.convention": {
                    "type": "string",
                    "default": "Information",
                    "description": "Severity of Pylint message type 'Convention/C'.",
                    "enum": [
                        "Hint",
                        "Error",
                        "Information",
                        "Warning"
                    ],
                    "scope": "resource"
                },
                "python.linting.pylintCategorySeverity.error": {
                    "type": "string",
                    "default": "Error",
                    "description": "Severity of Pylint message type 'Error/E'.",
                    "enum": [
                        "Hint",
                        "Error",
                        "Information",
                        "Warning"
                    ],
                    "scope": "resource"
                },
                "python.linting.pylintCategorySeverity.fatal": {
                    "type": "string",
                    "default": "Error",
                    "description": "Severity of Pylint message type 'Fatal/F'.",
                    "enum": [
                        "Hint",
                        "Error",
                        "Information",
                        "Warning"
                    ],
                    "scope": "resource"
                },
                "python.linting.pylintCategorySeverity.refactor": {
                    "type": "string",
                    "default": "Hint",
                    "description": "Severity of Pylint message type 'Refactor/R'.",
                    "enum": [
                        "Hint",
                        "Error",
                        "Information",
                        "Warning"
                    ],
                    "scope": "resource"
                },
                "python.linting.pylintCategorySeverity.warning": {
                    "type": "string",
                    "default": "Warning",
                    "description": "Severity of Pylint message type 'Warning/W'.",
                    "enum": [
                        "Hint",
                        "Error",
                        "Information",
                        "Warning"
                    ],
                    "scope": "resource"
                },
                "python.linting.pylintEnabled": {
                    "type": "boolean",
                    "default": true,
                    "description": "Whether to lint Python files using pylint.",
                    "scope": "resource"
                },
                "python.linting.pylintPath": {
                    "type": "string",
                    "default": "pylint",
                    "description": "Path to Pylint, you can use a custom version of pylint by modifying this setting to include the full path.",
                    "scope": "resource"
                },
                "python.linting.pylintUseMinimalCheckers": {
                    "type": "boolean",
                    "default": true,
                    "description": "Whether to run Pylint with minimal set of rules.",
                    "scope": "resource"
                },
                "python.pythonPath": {
                    "type": "string",
                    "default": "python",
                    "description": "Path to Python, you can use a custom version of Python by modifying this setting to include the full path.",
                    "scope": "resource"
                },
                "python.condaPath": {
                    "type": "string",
                    "default": "",
                    "description": "Path to the conda executable to use for activation (version 4.4+).",
                    "scope": "resource"
                },
                "python.pipenvPath": {
                    "type": "string",
                    "default": "pipenv",
                    "description": "Path to the pipenv executable to use for activation.",
                    "scope": "resource"
                },
                "python.poetryPath": {
                    "type": "string",
                    "default": "poetry",
                    "description": "Path to the poetry executable.",
                    "scope": "resource"
                },
                "python.sortImports.args": {
                    "type": "array",
                    "description": "Arguments passed in. Each argument is a separate item in the array.",
                    "default": [],
                    "items": {
                        "type": "string"
                    },
                    "scope": "resource"
                },
                "python.sortImports.path": {
                    "type": "string",
                    "description": "Path to isort script, default using inner version",
                    "default": "",
                    "scope": "resource"
                },
                "python.terminal.activateEnvironment": {
                    "type": "boolean",
                    "default": true,
                    "description": "Activate Python Environment in Terminal created using the Extension.",
                    "scope": "resource"
                },
                "python.terminal.executeInFileDir": {
                    "type": "boolean",
                    "default": false,
                    "description": "When executing a file in the terminal, whether to use execute in the file's directory, instead of the current open folder.",
                    "scope": "resource"
                },
                "python.terminal.launchArgs": {
                    "type": "array",
                    "default": [],
                    "description": "Python launch arguments to use when executing a file in the terminal.",
                    "scope": "resource"
                },
                "python.terminal.activateEnvInCurrentTerminal": {
                    "type": "boolean",
                    "default": false,
                    "description": "Activate Python Environment in the current Terminal on load of the Extension.",
                    "scope": "resource"
                },
                "python.testing.cwd": {
                    "type": "string",
                    "default": null,
                    "description": "Optional working directory for tests.",
                    "scope": "resource"
                },
                "python.testing.debugPort": {
                    "type": "number",
                    "default": 3000,
                    "description": "Port number used for debugging of tests.",
                    "scope": "resource"
                },
                "python.testing.nosetestArgs": {
                    "type": "array",
                    "description": "Arguments passed in. Each argument is a separate item in the array.",
                    "default": [],
                    "items": {
                        "type": "string"
                    },
                    "scope": "resource"
                },
                "python.testing.nosetestsEnabled": {
                    "type": "boolean",
                    "default": false,
                    "description": "Enable testing using nosetests.",
                    "scope": "resource"
                },
                "python.testing.nosetestPath": {
                    "type": "string",
                    "default": "nosetests",
                    "description": "Path to nosetests, you can use a custom version of nosetests by modifying this setting to include the full path.",
                    "scope": "resource"
                },
                "python.testing.promptToConfigure": {
                    "type": "boolean",
                    "default": true,
                    "description": "Prompt to configure a test framework if potential tests directories are discovered.",
                    "scope": "resource"
                },
                "python.testing.pytestArgs": {
                    "type": "array",
                    "description": "Arguments passed in. Each argument is a separate item in the array.",
                    "default": [],
                    "items": {
                        "type": "string"
                    },
                    "scope": "resource"
                },
                "python.testing.pytestEnabled": {
                    "type": "boolean",
                    "default": false,
                    "description": "Enable testing using pytest.",
                    "scope": "resource"
                },
                "python.testing.pytestPath": {
                    "type": "string",
                    "default": "pytest",
                    "description": "Path to pytest (pytest), you can use a custom version of pytest by modifying this setting to include the full path.",
                    "scope": "resource"
                },
                "python.testing.unittestArgs": {
                    "type": "array",
                    "description": "Arguments passed in. Each argument is a separate item in the array.",
                    "default": [
                        "-v",
                        "-s",
                        ".",
                        "-p",
                        "*test*.py"
                    ],
                    "items": {
                        "type": "string"
                    },
                    "scope": "resource"
                },
                "python.testing.unittestEnabled": {
                    "type": "boolean",
                    "default": false,
                    "description": "Enable testing using unittest.",
                    "scope": "resource"
                },
                "python.testing.autoTestDiscoverOnSaveEnabled": {
                    "type": "boolean",
                    "default": true,
                    "description": "Enable auto run test discovery when saving a test file.",
                    "scope": "resource"
                },
                "python.venvFolders": {
                    "type": "array",
                    "default": [],
                    "description": "Folders in your home directory to look into for virtual environments (supports pyenv, direnv and virtualenvwrapper by default).",
                    "scope": "resource",
                    "items": {
                        "type": "string"
                    }
                },
                "python.venvPath": {
                    "type": "string",
                    "default": "",
                    "description": "Path to folder with a list of Virtual Environments (e.g. ~/.pyenv, ~/Envs, ~/.virtualenvs).",
                    "scope": "resource"
                },
                "python.workspaceSymbols.ctagsPath": {
                    "type": "string",
                    "default": "ctags",
                    "description": "Fully qualified path to the ctags executable (else leave as ctags, assuming it is in current path).",
                    "scope": "resource"
                },
                "python.workspaceSymbols.enabled": {
                    "type": "boolean",
                    "default": false,
                    "description": "Set to 'true' to enable ctags to provide Workspace Symbols.",
                    "scope": "resource"
                },
                "python.workspaceSymbols.exclusionPatterns": {
                    "type": "array",
                    "default": [
                        "**/site-packages/**"
                    ],
                    "items": {
                        "type": "string"
                    },
                    "description": "Pattern used to exclude files and folders from ctags See http://ctags.sourceforge.net/ctags.html.",
                    "scope": "resource"
                },
                "python.workspaceSymbols.rebuildOnFileSave": {
                    "type": "boolean",
                    "default": true,
                    "description": "Whether to re-build the tags file on when changes made to python files are saved.",
                    "scope": "resource"
                },
                "python.workspaceSymbols.rebuildOnStart": {
                    "type": "boolean",
                    "default": true,
                    "description": "Whether to re-build the tags file on start (defaults to true).",
                    "scope": "resource"
                },
                "python.workspaceSymbols.tagFilePath": {
                    "type": "string",
                    "default": "${workspaceFolder}/.vscode/tags",
                    "description": "Fully qualified path to tag file (exuberant ctag file), used to provide workspace symbols.",
                    "scope": "resource"
                },
                "python.dataScience.magicCommandsAsComments": {
                    "type": "boolean",
                    "default": false,
                    "description": "Uncomment shell assignments (#!), line magic (#!%) and cell magic (#!%%) when parsing code cells.",
                    "scope": "resource"
                },
                "python.dataScience.runMagicCommands": {
                    "type": "string",
                    "default": "",
                    "deprecationMessage": "This setting has been deprecated in favor of 'runStartupCommands'.",
                    "description": "A series of Python instructions or iPython magic commands separated by '\\n' that will be executed when the interactive window loads.",
                    "scope": "application"
                },
                "python.dataScience.runStartupCommands": {
                    "type": "array",
                    "default": "",
                    "description": "A series of Python instructions or iPython magic commands. Can be either an array of strings or a single string with commands separated by '\\n'. Commands will be silently executed whenever the interactive window loads. For instance, set this to '%load_ext autoreload\\n%autoreload 2' to automatically reload changes made to imported files without having to restart the interactive session.",
                    "scope": "application"
                },
                "python.dataScience.debugJustMyCode": {
                    "type": "boolean",
                    "default": true,
                    "description": "When debugging, debug just my code.",
                    "scope": "resource"
                },
                "python.dataScience.alwaysTrustNotebooks": {
                    "type": "boolean",
                    "default": false,
                    "markdownDescription": "Enabling this setting will automatically trust any opened notebook and therefore display markdown and render code cells. You will no longer be prompted to trust individual notebooks and harmful code could automatically run. \n\n[Learn more.](https://aka.ms/trusted-notebooks)",
                    "scope": "machine"
                },
                "python.insidersChannel": {
                    "type": "string",
                    "default": "off",
                    "description": "Set to \"weekly\" or \"daily\" to automatically download and install the latest Insiders builds of the python extension, which include upcoming features and bug fixes.",
                    "enum": [
                        "off",
                        "weekly",
                        "daily"
                    ],
                    "scope": "application"
                },
                "python.showStartPage": {
                    "type": "boolean",
                    "default": true,
                    "description": "Show the Python Start Page when a new update is released.",
                    "scope": "application"
                }
            }
        },
        "languages": [
            {
                "id": "pip-requirements",
                "aliases": [
                    "pip requirements",
                    "requirements.txt"
                ],
                "filenames": [
                    "requirements.txt",
                    "constraints.txt",
                    "requirements.in"
                ],
                "filenamePatterns": [
                    "*-requirements.txt",
                    "requirements-*.txt",
                    "constraints-*.txt",
                    "*-constraints.txt",
                    "*-requirements.in",
                    "requirements-*.in"
                ],
                "configuration": "./languages/pip-requirements.json"
            },
            {
                "id": "yaml",
                "filenames": [
                    ".condarc"
                ]
            },
            {
                "id": "toml",
                "filenames": [
                    "poetry.lock",
                    "Pipfile"
                ]
            },
            {
                "id": "json",
                "filenames": [
                    "Pipfile.lock"
                ]
            },
            {
                "id": "ini",
                "filenames": [
                    ".flake8"
                ]
            },
            {
                "id": "jinja",
                "extensions": [
                    ".jinja2",
                    ".j2"
                ],
                "aliases": [
                    "Jinja"
                ]
            },
            {
                "id": "jupyter",
                "aliases": [
                    "Jupyter",
                    "Notebook"
                ],
                "extensions": [
                    ".ipynb"
                ]
            }
        ],
        "grammars": [
            {
                "language": "pip-requirements",
                "scopeName": "source.pip-requirements",
                "path": "./syntaxes/pip-requirements.tmLanguage.json"
            }
        ],
        "jsonValidation": [
            {
                "fileMatch": ".condarc",
                "url": "./schemas/condarc.json"
            },
            {
                "fileMatch": "environment.yml",
                "url": "./schemas/conda-environment.json"
            },
            {
                "fileMatch": "meta.yaml",
                "url": "./schemas/conda-meta.json"
            }
        ],
        "yamlValidation": [
            {
                "fileMatch": ".condarc",
                "url": "./schemas/condarc.json"
            },
            {
                "fileMatch": "environment.yml",
                "url": "./schemas/conda-environment.json"
            },
            {
                "fileMatch": "meta.yaml",
                "url": "./schemas/conda-meta.json"
            }
        ],
        "views": {
            "test": [
                {
                    "id": "python_tests",
                    "name": "Python",
                    "when": "testsDiscovered"
                }
            ]
        },
        "notebookOutputRenderer": [
            {
                "viewType": "jupyter-notebook-renderer",
                "displayName": "Jupyter Notebook Renderer",
                "mimeTypes": [
                    "application/geo+json",
                    "application/vdom.v1+json",
                    "application/vnd.dataresource+json",
                    "application/vnd.plotly.v1+json",
                    "application/vnd.vega.v2+json",
                    "application/vnd.vega.v3+json",
                    "application/vnd.vega.v4+json",
                    "application/vnd.vega.v5+json",
                    "application/vnd.vegalite.v1+json",
                    "application/vnd.vegalite.v2+json",
                    "application/vnd.vegalite.v3+json",
                    "application/vnd.vegalite.v4+json",
                    "application/x-nteract-model-debug+json",
                    "image/gif",
                    "image/png",
                    "image/jpeg",
                    "text/latex",
                    "text/vnd.plotly.v1+html"
                ]
            }
        ],
        "notebookProvider": [
            {
                "viewType": "jupyter-notebook",
                "displayName": "Jupyter Notebook (preview)",
                "selector": [
                    {
                        "filenamePattern": "*.ipynb"
                    }
                ],
                "priority": "option"
            }
        ]
    },
    "scripts": {
        "package": "gulp clean && gulp prePublishBundle && vsce package -o ms-python-insiders.vsix",
        "compile": "tsc -watch -p ./",
        "compiled": "deemon npm run compile",
        "kill-compiled": "deemon --kill npm run compile",
        "compile-webviews-watch": "gulp compile-ipywidgets && cross-env NODE_OPTIONS=--max_old_space_size=9096 webpack --config ./build/webpack/webpack.datascience-ui.config.js --watch",
        "compile-webviews-watchd": "deemon npm run compile-webviews-watch",
        "kill-compile-webviews-watchd": "deemon --kill npm run compile-webviews-watch",
        "build-ipywidgets": "npm run build-ipywidgets-clean && npm run build-ipywidgets-compile && npm run build-ipywidgets-webpack",
        "build-ipywidgets-clean": "node ./src/ipywidgets/scripts/clean.js",
        "build-ipywidgets-compile": "tsc -p ./src/ipywidgets && rimraf ./out/tsconfig.tsbuildinfo && node ./src/ipywidgets/scripts/copyfiles.js",
        "build-ipywidgets-webpack": "cross-env NODE_OPTIONS=--max_old_space_size=9096 webpack --config ./src/ipywidgets/webpack.config.js",
        "checkDependencies": "gulp checkDependencies",
        "postinstall": "node ./build/ci/postInstall.js",
        "test": "node ./out/test/standardTest.js && node ./out/test/multiRootTest.js",
        "test:unittests": "mocha --config ./build/.mocha.unittests.js.json",
        "test:unittests:cover": "nyc --no-clean --nycrc-path build/.nycrc mocha --config ./build/.mocha.unittests.ts.json",
        "test:functional": "mocha --require source-map-support/register --config ./build/.mocha.functional.json",
        "test:functional:perf": "node --inspect-brk ./node_modules/mocha/bin/_mocha --require source-map-support/register --config ./build/.mocha.functional.perf.json",
        "test:functional:memleak": "node --inspect-brk ./node_modules/mocha/bin/_mocha --require source-map-support/register --config ./build/.mocha.functional.json",
        "test:functional:cover": "npm run test:functional",
        "test:cover:report": "nyc --nycrc-path build/.nycrc  report --reporter=text --reporter=html --reporter=text-summary --reporter=cobertura",
        "testDebugger": "node ./out/test/testBootstrap.js ./out/test/debuggerTest.js",
        "testSingleWorkspace": "node ./out/test/testBootstrap.js ./out/test/standardTest.js",
        "pretestDataScience": "node ./out/test/datascience/dsTestSetup.js",
        "testDataScience": "cross-env CODE_TESTS_WORKSPACE=src/test/datascience VSC_PYTHON_CI_TEST_VSC_CHANNEL=insiders TEST_FILES_SUFFIX=ds.test VSC_PYTHON_FORCE_LOGGING=1 VSC_PYTHON_LOAD_EXPERIMENTS_FROM_FILE=true node ./out/test/testBootstrap.js ./out/test/standardTest.js",
        "testMultiWorkspace": "node ./out/test/testBootstrap.js ./out/test/multiRootTest.js",
        "testPerformance": "node ./out/test/testBootstrap.js ./out/test/performanceTest.js",
        "testSmoke": "node ./out/test/smokeTest.js",
        "lint-staged": "node gulpfile.js",
        "lint": "tslint src/**/*.ts -t verbose",
        "prettier-fix": "prettier 'src/**/*.ts*' --write && prettier 'build/**/*.js' --write",
        "clean": "gulp clean",
        "updateBuildNumber": "gulp updateBuildNumber",
        "verifyBundle": "gulp verifyBundle",
        "webpack": "webpack"
    },
    "dependencies": {
        "@jupyter-widgets/schema": "^0.4.0",
        "@jupyterlab/coreutils": "^3.1.0",
        "@jupyterlab/services": "^4.2.0",
        "@loadable/component": "^5.12.0",
        "@nteract/messaging": "^7.0.0",
        "@types/tcp-port-used": "^1.0.0",
        "ansi-regex": "^4.1.0",
        "arch": "^2.1.0",
        "azure-storage": "^2.10.3",
        "detect-indent": "^6.0.0",
        "diff-match-patch": "^1.0.0",
        "fast-deep-equal": "^2.0.1",
        "font-awesome": "^4.7.0",
        "fs-extra": "^4.0.3",
        "fuzzy": "^0.1.3",
        "get-port": "^3.2.0",
        "glob": "^7.1.2",
        "hash.js": "^1.1.7",
        "iconv-lite": "^0.4.21",
        "inversify": "^4.11.1",
        "is-online": "^8.2.1",
        "jsonc-parser": "^2.0.3",
        "line-by-line": "^0.1.6",
        "lodash": "^4.17.19",
        "log4js": "^6.1.2",
        "md5": "^2.2.1",
        "minimatch": "^3.0.4",
        "named-js-regexp": "^1.3.3",
        "node-fetch": "^2.6.0",
        "node-stream-zip": "^1.6.0",
        "onigasm": "^2.2.2",
        "pdfkit": "^0.11.0",
        "pidusage": "^1.2.0",
        "portfinder": "^1.0.25",
        "react-draggable": "^4.4.2",
        "reflect-metadata": "^0.1.12",
        "request": "^2.87.0",
        "request-progress": "^3.0.0",
        "rxjs": "^6.5.4",
        "rxjs-compat": "^6.5.4",
        "sanitize-filename": "^1.6.3",
        "semver": "^5.5.0",
        "stack-trace": "0.0.10",
        "string-argv": "^0.3.1",
        "strip-ansi": "^5.2.0",
        "sudo-prompt": "^8.2.0",
        "svg-to-pdfkit": "^0.1.8",
        "tcp-port-used": "^1.0.1",
        "tmp": "^0.0.29",
        "tree-kill": "^1.2.2",
        "typescript-char": "^0.0.0",
        "uint64be": "^1.0.1",
        "unicode": "^10.0.0",
        "untildify": "^3.0.2",
        "vscode-debugadapter": "^1.28.0",
        "vscode-debugprotocol": "^1.28.0",
        "vscode-extension-telemetry": "0.1.4",
        "vscode-jsonrpc": "^6.0.0-next.3",
        "vscode-languageclient": "^7.0.0-next.6",
        "vscode-languageserver": "^7.0.0-next.4",
        "vscode-languageserver-protocol": "^3.16.0-next.5",
        "vscode-tas-client": "^0.0.864",
        "vsls": "^0.3.1291",
        "winreg": "^1.2.4",
        "winston": "^3.2.1",
        "ws": "^6.0.0",
        "xml2js": "^0.4.19",
        "zeromq": "^6.0.0-beta.6"
    },
    "devDependencies": {
        "@babel/cli": "^7.8.4",
        "@babel/core": "^7.4.4",
        "@babel/plugin-transform-runtime": "^7.4.4",
        "@babel/polyfill": "^7.4.4",
        "@babel/preset-env": "^7.1.0",
        "@babel/preset-react": "^7.0.0",
        "@babel/register": "^7.9.0",
        "@blueprintjs/select": "^3.11.2",
        "@enonic/fnv-plus": "^1.3.0",
        "@istanbuljs/nyc-config-typescript": "^0.1.3",
        "@jupyter-widgets/base": "^2.0.1",
        "@jupyter-widgets/controls": "^1.5.2",
        "@jupyter-widgets/jupyterlab-manager": "^1.0.2",
        "@jupyter-widgets/output": "^2.0.1",
        "@nteract/transform-dataresource": "^4.3.5",
        "@nteract/transform-geojson": "^3.2.3",
        "@nteract/transform-model-debug": "^3.2.3",
        "@nteract/transform-plotly": "^6.0.0",
        "@nteract/transform-vega": "^6.0.3",
        "@nteract/transforms": "^4.4.7",
        "@phosphor/widgets": "^1.9.3",
        "@sinonjs/fake-timers": "^6.0.1",
        "@testing-library/react": "^9.4.0",
        "@types/ansi-regex": "^4.0.0",
        "@types/chai": "^4.1.2",
        "@types/chai-arrays": "^1.0.2",
        "@types/chai-as-promised": "^7.1.0",
        "@types/copy-webpack-plugin": "^4.4.2",
        "@types/cors": "^2.8.6",
        "@types/debug": "^4.1.5",
        "@types/dedent": "^0.7.0",
        "@types/del": "^3.0.0",
        "@types/diff-match-patch": "^1.0.32",
        "@types/download": "^6.2.2",
        "@types/enzyme": "^3.1.14",
        "@types/enzyme-adapter-react-16": "^1.0.3",
        "@types/event-stream": "^3.3.33",
        "@types/fs-extra": "^5.0.1",
        "@types/get-port": "^3.2.0",
        "@types/glob": "^5.0.35",
        "@types/html-webpack-plugin": "^3.2.0",
        "@types/iconv-lite": "^0.0.1",
        "@types/jsdom": "^11.12.0",
        "@types/loadable__component": "^5.10.0",
        "@types/loader-utils": "^1.1.3",
        "@types/lodash": "^4.14.104",
        "@types/md5": "^2.1.32",
        "@types/memoize-one": "^4.1.1",
        "@types/mocha": "^5.2.7",
        "@types/nock": "^10.0.3",
        "@types/node": "^10.14.18",
        "@types/node-fetch": "^2.5.7",
        "@types/pdfkit": "^0.7.36",
        "@types/promisify-node": "^0.4.0",
        "@types/react": "^16.4.14",
        "@types/react-dom": "^16.0.8",
        "@types/react-json-tree": "^0.6.8",
        "@types/react-redux": "^7.1.5",
        "@types/react-virtualized": "^9.21.2",
        "@types/redux-logger": "^3.0.7",
        "@types/request": "^2.47.0",
        "@types/semver": "^5.5.0",
        "@types/shortid": "^0.0.29",
        "@types/sinon": "^7.5.1",
        "@types/sinonjs__fake-timers": "^6.0.1",
        "@types/socket.io": "^2.1.4",
        "@types/stack-trace": "0.0.29",
        "@types/temp": "^0.8.32",
        "@types/tmp": "0.0.33",
        "@types/untildify": "^3.0.0",
        "@types/uuid": "^3.4.3",
        "@types/vscode": "^1.47.0",
        "@types/webpack-bundle-analyzer": "^2.13.0",
        "@types/winreg": "^1.2.30",
        "@types/ws": "^6.0.1",
        "@types/xml2js": "^0.4.2",
        "@typescript-eslint/eslint-plugin": "^3.7.0",
        "@typescript-eslint/parser": "^3.7.0",
        "acorn": "^6.4.1",
        "ansi-to-html": "^0.6.7",
        "babel-loader": "^8.0.3",
        "babel-plugin-inline-json-import": "^0.3.1",
        "babel-plugin-transform-runtime": "^6.23.0",
        "babel-polyfill": "^6.26.0",
        "bootstrap": "^4.3.1",
        "bootstrap-less": "^3.3.8",
        "brfs": "^2.0.2",
        "cache-loader": "^4.1.0",
        "canvas": "^2.6.0",
        "chai": "^4.1.2",
        "chai-arrays": "^2.0.0",
        "chai-as-promised": "^7.1.1",
        "chai-http": "^4.3.0",
        "codecov": "^3.7.1",
        "colors": "^1.2.1",
        "copy-webpack-plugin": "^5.1.1",
        "cors": "^2.8.5",
        "cross-env": "^6.0.3",
        "cross-spawn": "^6.0.5",
        "css-loader": "^1.0.1",
        "dedent": "^0.7.0",
        "deemon": "^1.4.0",
        "del": "^3.0.0",
        "download": "^7.0.0",
        "enzyme": "^3.7.0",
        "enzyme-adapter-react-16": "^1.6.0",
        "eslint": "^7.2.0",
        "eslint-config-airbnb": "^18.2.0",
        "eslint-config-prettier": "^6.9.0",
        "eslint-plugin-import": "^2.22.0",
        "eslint-plugin-jsx-a11y": "^6.3.1",
        "eslint-plugin-prettier": "^3.1.2",
        "eslint-plugin-react": "^7.20.3",
        "eslint-plugin-react-hooks": "^4.0.0",
        "event-stream": "3.3.4",
        "expose-loader": "^0.7.5",
        "express": "^4.17.1",
        "extract-zip": "^1.6.7",
        "fast-xml-parser": "^3.16.0",
        "file-loader": "^5.1.0",
        "filemanager-webpack-plugin-fixed": "^2.0.9",
        "flat": "^4.0.0",
        "fork-ts-checker-webpack-plugin": "^4.1.6",
        "gulp": "^4.0.0",
        "gulp-azure-storage": "^0.11.1",
        "gulp-chmod": "^2.0.0",
        "gulp-filter": "^5.1.0",
        "gulp-gunzip": "^1.1.0",
        "gulp-rename": "^1.4.0",
        "gulp-sourcemaps": "^2.6.4",
        "gulp-typescript": "^4.0.1",
        "gulp-untar": "0.0.8",
        "gulp-vinyl-zip": "^2.1.2",
        "html-webpack-plugin": "^3.2.0",
        "husky": "^1.1.2",
        "immutable": "^4.0.0-rc.12",
        "jsdom": "^15.0.0",
        "json-loader": "^0.5.7",
        "less": "^3.9.0",
        "less-loader": "^5.0.0",
        "less-plugin-inline-urls": "^1.2.0",
        "loader-utils": "^1.1.0",
        "lolex": "^5.1.2",
        "memoize-one": "^5.1.1",
        "mocha": "^8.0.1",
        "mocha-junit-reporter": "^1.17.0",
        "mocha-multi-reporters": "^1.1.7",
        "monaco-editor": "0.18.1",
        "monaco-editor-textmate": "^2.2.1",
        "monaco-editor-webpack-plugin": "^1.7.0",
        "monaco-textmate": "^3.0.1",
        "nocache": "^2.1.0",
        "nock": "^10.0.6",
        "node-has-native-dependencies": "^1.0.2",
        "node-html-parser": "^1.1.13",
        "nyc": "^15.0.0",
        "playwright-chromium": "^0.13.0",
        "plotly.js-dist": "^1.54.5",
        "postcss": "^7.0.27",
        "postcss-cssnext": "^3.1.0",
        "postcss-import": "^12.0.1",
        "postcss-loader": "^3.0.0",
        "prettier": "^2.0.2",
        "range-inclusive": "^1.0.2",
        "raw-loader": "^0.5.1",
        "react": "^16.5.2",
        "react-data-grid": "^6.0.2-0",
        "react-dev-utils": "^5.0.2",
        "react-dom": "^16.5.2",
        "react-json-tree": "^0.11.0",
        "react-redux": "^7.1.1",
        "react-svg-pan-zoom": "^3.1.0",
        "react-svgmt": "^1.1.8",
        "react-virtualized": "^9.21.1",
        "redux": "^4.0.4",
        "redux-logger": "^3.0.6",
        "relative": "^3.0.2",
        "remove-files-webpack-plugin": "^1.4.0",
        "requirejs": "^2.3.6",
        "rewiremock": "^3.13.0",
        "rimraf": "^3.0.2",
        "sass-loader": "^7.1.0",
        "serialize-javascript": "^2.1.2",
        "shortid": "^2.2.8",
        "sinon": "^8.0.1",
        "slickgrid": "^2.4.17",
        "socket.io": "^2.3.0",
        "source-map-support": "^0.5.12",
        "style-loader": "^0.23.1",
        "styled-jsx": "^3.1.0",
        "svg-inline-loader": "^0.8.0",
        "svg-inline-react": "^3.1.0",
        "terser-webpack-plugin": "^2.3.2",
        "thread-loader": "^2.1.3",
        "transform-loader": "^0.2.4",
        "ts-loader": "^5.3.0",
        "ts-mockito": "^2.5.0",
        "ts-node": "^8.3.0",
        "tsconfig-paths-webpack-plugin": "^3.2.0",
        "tslint": "^5.20.1",
        "tslint-config-prettier": "^1.18.0",
        "tslint-eslint-rules": "^5.1.0",
        "tslint-microsoft-contrib": "^5.0.3",
        "tslint-plugin-prettier": "^2.1.0",
        "typed-react-markdown": "^0.1.0",
        "typemoq": "^2.1.0",
        "typescript": "^3.9.7",
        "typescript-formatter": "^7.1.0",
        "unicode-properties": "^1.3.1",
        "url-loader": "^1.1.2",
        "uuid": "^3.3.2",
        "vinyl-fs": "^3.0.3",
        "vsce": "^1.59.0",
        "vscode-debugadapter-testsupport": "^1.27.0",
        "vscode-test": "^1.2.3",
        "webpack": "^4.33.0",
        "webpack-bundle-analyzer": "^3.6.0",
        "webpack-cli": "^3.1.2",
        "webpack-fix-default-import-plugin": "^1.0.3",
        "webpack-merge": "^4.1.4",
        "webpack-node-externals": "^1.7.2",
        "webpack-require-from": "^1.8.0",
        "why-is-node-running": "^2.0.3",
        "wtfnode": "^0.8.0",
        "yargs": "^15.3.1"
    },
    "__metadata": {
        "id": "f1f59ae4-9318-4f3c-a9b5-81b2eaa5f8a5",
        "publisherDisplayName": "Microsoft",
        "publisherId": "998b010b-e2af-44a5-a6cd-0b5fd3b9b6f8"
    }
}<|MERGE_RESOLUTION|>--- conflicted
+++ resolved
@@ -2,11 +2,7 @@
     "name": "python",
     "displayName": "Python",
     "description": "Linting, Debugging (multi-threaded, remote), Intellisense, Jupyter Notebooks, code formatting, refactoring, unit tests, snippets, and more.",
-<<<<<<< HEAD
     "version": "2020.9.0-dev",
-=======
-    "version": "2020.8.0",
->>>>>>> 8a1d32b7
     "featureFlags": {
         "usingNewInterpreterStorage": true
     },
@@ -254,11 +250,7 @@
                 "key": "ctrl+; x",
                 "when": "editorTextFocus && python.datascience.hascodecells && python.datascience.featureenabled && !notebookEditorFocused"
             },
-<<<<<<< HEAD
-                        {
-=======
-            {
->>>>>>> 8a1d32b7
+            {
                 "command": "python.datascience.extendSelectionByCellAbove",
                 "key": "ctrl+alt+shift+[",
                 "when": "editorTextFocus && python.datascience.hascodecells && python.datascience.featureenabled && !notebookEditorFocused"
