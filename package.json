{
    "name": "python",
    "displayName": "Python",
    "description": "Linting, Debugging (multi-threaded, remote), Intellisense, code formatting, refactoring, unit tests, snippets, and more.",
    "version": "2019.7.0-dev",
    "languageServerVersion": "0.2.82",
    "publisher": "ms-python",
    "author": {
        "name": "Microsoft Corporation"
    },
    "license": "MIT",
    "homepage": "https://github.com/Microsoft/vscode-python",
    "repository": {
        "type": "git",
        "url": "https://github.com/Microsoft/vscode-python"
    },
    "bugs": {
        "url": "https://github.com/Microsoft/vscode-python/issues"
    },
    "qna": "https://stackoverflow.com/questions/tagged/visual-studio-code+python",
    "icon": "icon.png",
    "galleryBanner": {
        "color": "#1e415e",
        "theme": "dark"
    },
    "engines": {
        "vscode": "^1.36.0"
    },
    "keywords": [
        "python",
        "django",
        "unittest",
        "multi-root ready"
    ],
    "categories": [
        "Programming Languages",
        "Debuggers",
        "Linters",
        "Snippets",
        "Formatters",
        "Other"
    ],
    "activationEvents": [
        "onLanguage:python",
        "onLanguage:jupyter",
        "onDebugResolve:python",
        "onCommand:python.execInTerminal",
        "onCommand:python.sortImports",
        "onCommand:python.runtests",
        "onCommand:python.debugtests",
        "onCommand:python.setInterpreter",
        "onCommand:python.setShebangInterpreter",
        "onCommand:python.viewTestUI",
        "onCommand:python.viewTestOutput",
        "onCommand:python.viewOutput",
        "onCommand:python.selectAndRunTestMethod",
        "onCommand:python.selectAndDebugTestMethod",
        "onCommand:python.selectAndRunTestFile",
        "onCommand:python.runCurrentTestFile",
        "onCommand:python.runFailedTests",
        "onCommand:python.execSelectionInTerminal",
        "onCommand:python.execSelectionInDjangoShell",
        "onCommand:python.buildWorkspaceSymbols",
        "onCommand:python.updateSparkLibrary",
        "onCommand:python.startREPL",
        "onCommand:python.goToPythonObject",
        "onCommand:python.setLinter",
        "onCommand:python.enableLinting",
        "onCommand:python.createTerminal",
        "onCommand:python.discoverTests",
        "onCommand:python.configureTests",
        "onCommand:python.datascience.showhistorypane",
        "onCommand:python.datascience.importnotebook",
        "onCommand:python.datascience.selectjupyteruri",
        "onCommand:python.datascience.exportfileasnotebook",
        "onCommand:python.datascience.exportfileandoutputasnotebook",
        "onCommand:python.enableSourceMapSupport"
    ],
    "main": "./out/client/extension",
    "contributes": {
        "snippets": [
            {
                "language": "python",
                "path": "./snippets/python.json"
            }
        ],
        "keybindings": [
            {
                "command": "python.execSelectionInTerminal",
                "key": "shift+enter",
                "when": "editorTextFocus && editorLangId == python && !findInputFocussed && !replaceInputFocussed && !python.datascience.ownsSelection"
            },
            {
                "command": "python.datascience.execSelectionInteractive",
                "key": "shift+enter",
                "when": "editorTextFocus && editorLangId == python && !findInputFocussed && !replaceInputFocussed && python.datascience.ownsSelection && python.datascience.featureenabled"
            },
            {
                "command": "python.datascience.runcurrentcelladvance",
                "key": "shift+enter",
                "when": "editorTextFocus && !editorHasSelection && python.datascience.hascodecells && python.datascience.featureenabled"
            },
            {
                "command": "python.datascience.runcurrentcell",
                "key": "ctrl+enter",
                "when": "editorTextFocus && !editorHasSelection && python.datascience.hascodecells && python.datascience.featureenabled"
            },
            {
                "command": "python.datascience.runcurrentcellandaddbelow",
                "key": "alt+enter",
                "when": "editorTextFocus && !editorHasSelection && python.datascience.hascodecells && python.datascience.featureenabled"
            }
        ],
        "commands": [
            {
                "command": "python.enableSourceMapSupport",
                "title": "%python.command.python.enableSourceMapSupport.title%",
                "category": "Python"
            },
            {
                "command": "python.sortImports",
                "title": "%python.command.python.sortImports.title%",
                "category": "Python Refactor"
            },
            {
                "command": "python.startREPL",
                "title": "%python.command.python.startREPL.title%",
                "category": "Python"
            },
            {
                "command": "python.createTerminal",
                "title": "%python.command.python.createTerminal.title%",
                "category": "Python"
            },
            {
                "command": "python.buildWorkspaceSymbols",
                "title": "%python.command.python.buildWorkspaceSymbols.title%",
                "category": "Python"
            },
            {
                "command": "python.openTestNodeInEditor",
                "title": "Open",
                "icon": {
                    "light": "resources/light/open-file.svg",
                    "dark": "resources/dark/open-file.svg"
                }
            },
            {
                "command": "python.runTestNode",
                "title": "Run",
                "icon": {
                    "light": "resources/light/start.svg",
                    "dark": "resources/dark/start.svg"
                }
            },
            {
                "command": "python.debugTestNode",
                "title": "Debug",
                "icon": {
                    "light": "resources/light/debug.svg",
                    "dark": "resources/dark/debug.svg"
                }
            },
            {
                "command": "python.runtests",
                "title": "%python.command.python.runtests.title%",
                "category": "Python",
                "icon": {
                    "light": "resources/light/run-tests.svg",
                    "dark": "resources/dark/run-tests.svg"
                }
            },
            {
                "command": "python.debugtests",
                "title": "%python.command.python.debugtests.title%",
                "category": "Python",
                "icon": {
                    "light": "resources/light/debug.svg",
                    "dark": "resources/dark/debug.svg"
                }
            },
            {
                "command": "python.execInTerminal",
                "title": "%python.command.python.execInTerminal.title%",
                "category": "Python"
            },
            {
                "command": "python.execInTerminal-icon1",
                "title": "%python.command.python.execInTerminal.title%",
                "category": "Python",
                "icon": {
                    "light": "resources/light/start.svg",
                    "dark": "resources/dark/start.svg"
                }
            },
            {
                "command": "python.execInTerminal-icon2",
                "title": "%python.command.python.execInTerminal.title%",
                "category": "Python",
                "icon": {
                    "light": "resources/light/run-file.svg",
                    "dark": "resources/dark/run-file.svg"
                }
            },
            {
                "command": "python.setInterpreter",
                "title": "%python.command.python.setInterpreter.title%",
                "category": "Python"
            },
            {
                "command": "python.switchOffInsidersChannel",
                "title": "%python.command.python.switchOffInsidersChannel.title%",
                "category": "Python"
            },
            {
                "command": "python.switchToDailyChannel",
                "title": "%python.command.python.switchToDailyChannel.title%",
                "category": "Python"
            },
            {
                "command": "python.switchToWeeklyChannel",
                "title": "%python.command.python.switchToWeeklyChannel.title%",
                "category": "Python"
            },
            {
                "command": "python.updateSparkLibrary",
                "title": "%python.command.python.updateSparkLibrary.title%",
                "category": "Python"
            },
            {
                "command": "python.refactorExtractVariable",
                "title": "%python.command.python.refactorExtractVariable.title%",
                "category": "Python Refactor"
            },
            {
                "command": "python.refactorExtractMethod",
                "title": "%python.command.python.refactorExtractMethod.title%",
                "category": "Python Refactor"
            },
            {
                "command": "python.viewTestOutput",
                "title": "%python.command.python.viewTestOutput.title%",
                "category": "Python",
                "icon": {
                    "light": "resources/light/repl.svg",
                    "dark": "resources/dark/repl.svg"
                }
            },
            {
                "command": "python.viewOutput",
                "title": "%python.command.python.viewOutput.title%",
                "category": "Python",
                "icon": {
                    "light": "resources/light/repl.svg",
                    "dark": "resources/dark/repl.svg"
                }
            },
            {
                "command": "python.selectAndRunTestMethod",
                "title": "%python.command.python.selectAndRunTestMethod.title%",
                "category": "Python"
            },
            {
                "command": "python.selectAndDebugTestMethod",
                "title": "%python.command.python.selectAndDebugTestMethod.title%",
                "category": "Python"
            },
            {
                "command": "python.selectAndRunTestFile",
                "title": "%python.command.python.selectAndRunTestFile.title%",
                "category": "Python"
            },
            {
                "command": "python.runCurrentTestFile",
                "title": "%python.command.python.runCurrentTestFile.title%",
                "category": "Python"
            },
            {
                "command": "python.runFailedTests",
                "title": "%python.command.python.runFailedTests.title%",
                "category": "Python",
                "icon": {
                    "light": "resources/light/run-failed-tests.svg",
                    "dark": "resources/dark/run-failed-tests.svg"
                }
            },
            {
                "command": "python.discoverTests",
                "title": "%python.command.python.discoverTests.title%",
                "category": "Python",
                "icon": {
                    "light": "resources/light/refresh.svg",
                    "dark": "resources/dark/refresh.svg"
                }
            },
            {
                "command": "python.discoveringTests",
                "title": "%python.command.python.discoveringTests.title%",
                "category": "Python",
                "icon": {
                    "light": "resources/light/discovering-tests.svg",
                    "dark": "resources/dark/discovering-tests.svg"
                }
            },
            {
                "command": "python.stopTests",
                "title": "%python.command.python.stopTests.title%",
                "category": "Python",
                "icon": {
                    "light": "resources/light/stop.svg",
                    "dark": "resources/dark/stop.svg"
                }
            },
            {
                "command": "python.configureTests",
                "title": "%python.command.python.configureTests.title%",
                "category": "Python"
            },
            {
                "command": "python.execSelectionInTerminal",
                "title": "%python.command.python.execSelectionInTerminal.title%",
                "category": "Python"
            },
            {
                "command": "python.execSelectionInDjangoShell",
                "title": "%python.command.python.execSelectionInDjangoShell.title%",
                "category": "Python"
            },
            {
                "command": "python.goToPythonObject",
                "title": "%python.command.python.goToPythonObject.title%",
                "category": "Python"
            },
            {
                "command": "python.setLinter",
                "title": "%python.command.python.setLinter.title%",
                "category": "Python"
            },
            {
                "command": "python.enableLinting",
                "title": "%python.command.python.enableLinting.title%",
                "category": "Python"
            },
            {
                "command": "python.runLinting",
                "title": "%python.command.python.runLinting.title%",
                "category": "Python"
            },
            {
                "command": "python.datascience.runcurrentcell",
                "title": "%python.command.python.datascience.runcurrentcell.title%",
                "category": "Python"
            },
            {
<<<<<<< HEAD
                "command": "python.datascience.debugcell",
                "title": "%python.command.python.datascience.debugcell.title%",
                "category": "Python"
            },
            {
                "command": "python.datascience.debugstepover",
                "title": "%python.command.python.datascience.debugstepover.title%",
                "category": "Python"
            },
            {
                "command": "python.datascience.debugstop",
                "title": "%python.command.python.datascience.debugstop.title%",
                "category": "Python"
            },
            {
                "command": "python.datascience.debugcontinue",
                "title": "%python.command.python.datascience.debugcontinue.title%",
                "category": "Python"
            },
            {
=======
>>>>>>> e095693a
                "command": "python.datascience.runcurrentcelladvance",
                "title": "%python.command.python.datascience.runcurrentcelladvance.title%",
                "category": "Python"
            },
            {
                "command": "python.datascience.runcurrentcellandallbelow.palette",
                "title": "%python.command.python.datascience.runcurrentcellandallbelow.palette.title%",
                "category": "Python"
            },
            {
                "command": "python.datascience.runallcellsabove.palette",
                "title": "%python.command.python.datascience.runallcellsabove.palette.title%",
                "category": "Python"
            },
            {
                "command": "python.datascience.debugcurrentcell.palette",
                "title": "%python.command.python.datascience.debugcurrentcell.palette.title%",
                "category": "Python"
            },
            {
                "command": "python.datascience.execSelectionInteractive",
                "title": "%python.command.python.datascience.execSelectionInteractive.title%",
                "category": "Python"
            },
            {
                "command": "python.datascience.showhistorypane",
                "title": "%python.command.python.datascience.showhistorypane.title%",
                "category": "Python"
            },
            {
                "command": "python.datascience.runFileInteractive",
                "title": "%python.command.python.datascience.runFileInteractive.title%",
                "category": "Python"
            },
            {
                "command": "python.datascience.debugFileInteractive",
                "title": "%python.command.python.datascience.debugFileInteractive.title%",
                "category": "Python"
            },
            {
                "command": "python.datascience.runallcells",
                "title": "%python.command.python.datascience.runallcells.title%",
                "category": "Python"
            },
            {
                "command": "python.datascience.runallcellsabove",
                "title": "%python.command.python.datascience.runallcellsabove.title%",
                "category": "Python"
            },
            {
                "command": "python.datascience.runcellandallbelow",
                "title": "%python.command.python.datascience.runcellandallbelow.title%",
                "category": "Python"
            },
            {
                "command": "python.datascience.runcell",
                "title": "%python.command.python.datascience.runcell.title%",
                "category": "Python"
            },
            {
                "command": "python.datascience.runtoline",
                "title": "%python.command.python.datascience.runtoline.title%",
                "category": "Python"
            },
            {
                "command": "python.datascience.runfromline",
                "title": "%python.command.python.datascience.runfromline.title%",
                "category": "Python"
            },
            {
                "command": "python.datascience.selectjupyteruri",
                "title": "%python.command.python.datascience.selectjupyteruri.title%",
                "category": "Python",
                "when": "python.datascience.featureenabled"
            },
            {
                "command": "python.datascience.importnotebook",
                "title": "%python.command.python.datascience.importnotebook.title%",
                "category": "Python"
            },
            {
                "command": "python.datascience.exportoutputasnotebook",
                "title": "%python.command.python.datascience.exportoutputasnotebook.title%",
                "category": "Python"
            },
            {
                "command": "python.datascience.exportfileasnotebook",
                "title": "%python.command.python.datascience.exportfileasnotebook.title%",
                "category": "Python"
            },
            {
                "command": "python.datascience.exportfileandoutputasnotebook",
                "title": "%python.command.python.datascience.exportfileandoutputasnotebook.title%",
                "category": "Python"
            },
            {
                "command": "python.datascience.undocells",
                "title": "%python.command.python.datascience.undocells.title%",
                "category": "Python"
            },
            {
                "command": "python.datascience.redocells",
                "title": "%python.command.python.datascience.redocells.title%",
                "category": "Python"
            },
            {
                "command": "python.datascience.removeallcells",
                "title": "%python.command.python.datascience.removeallcells.title%",
                "category": "Python"
            },
            {
                "command": "python.datascience.interruptkernel",
                "title": "%python.command.python.datascience.interruptkernel.title%",
                "category": "Python"
            },
            {
                "command": "python.datascience.restartkernel",
                "title": "%python.command.python.datascience.restartkernel.title%",
                "category": "Python"
            },
            {
                "command": "python.datascience.expandallcells",
                "title": "%python.command.python.datascience.expandallcells.title%",
                "category": "Python"
            },
            {
                "command": "python.datascience.collapseallcells",
                "title": "%python.command.python.datascience.collapseallcells.title%",
                "category": "Python"
            },
            {
                "command": "python.datascience.addcellbelow",
                "title": "%python.command.python.datascience.addcellbelow.title%",
                "category": "Python"
            },
            {
                "command": "python.datascience.scrolltocell",
                "title": "%python.command.python.datascience.scrolltocell.title%",
                "category": "Python"
            }
        ],
        "menus": {
            "editor/context": [
                {
                    "command": "python.refactorExtractVariable",
                    "title": "Refactor: Extract Variable",
                    "group": "Refactor",
                    "when": "editorHasSelection && editorLangId == python"
                },
                {
                    "command": "python.refactorExtractMethod",
                    "title": "Refactor: Extract Method",
                    "group": "Refactor",
                    "when": "editorHasSelection && editorLangId == python"
                },
                {
                    "command": "python.sortImports",
                    "title": "Refactor: Sort Imports",
                    "group": "Refactor",
                    "when": "editorLangId == python"
                },
                {
                    "command": "python.execSelectionInTerminal",
                    "group": "Python",
                    "when": "editorFocus && editorLangId == python"
                },
                {
                    "command": "python.execSelectionInDjangoShell",
                    "group": "Python",
                    "when": "editorHasSelection && editorLangId == python && python.isDjangoProject"
                },
                {
                    "when": "resourceLangId == python",
                    "command": "python.execInTerminal",
                    "group": "Python"
                },
                {
                    "when": "resourceLangId == python",
                    "command": "python.runCurrentTestFile",
                    "group": "Python"
                },
                {
                    "when": "editorFocus && editorLangId == python && python.datascience.hascodecells && python.datascience.featureenabled",
                    "command": "python.datascience.runallcells",
                    "group": "Python2"
                },
                {
                    "when": "editorFocus && editorLangId == python && python.datascience.hascodecells && python.datascience.featureenabled",
                    "command": "python.datascience.runcurrentcell",
                    "group": "Python2"
                },
                {
                    "when": "editorFocus && editorLangId == python && python.datascience.hascodecells && python.datascience.featureenabled",
                    "command": "python.datascience.runcurrentcelladvance",
                    "group": "Python2"
                },
                {
                    "command": "python.datascience.runFileInteractive",
                    "group": "Python2",
                    "when": "editorFocus && editorLangId == python && python.datascience.featureenabled"
                },
                {
                    "command": "python.datascience.runfromline",
                    "group": "Python2",
                    "when": "editorFocus && editorLangId == python && python.datascience.ownsSelection && python.datascience.featureenabled"
                },
                {
                    "command": "python.datascience.runtoline",
                    "group": "Python2",
                    "when": "editorFocus && editorLangId == python && python.datascience.ownsSelection && python.datascience.featureenabled"
                },
                {
                    "command": "python.datascience.execSelectionInteractive",
                    "group": "Python2",
                    "when": "editorFocus && editorLangId == python &&  python.datascience.featureenabled && python.datascience.ownsSelection"
                },
                {
                    "when": "editorFocus && editorLangId == python && resourceLangId == jupyter && python.datascience.featureenabled",
                    "command": "python.datascience.importnotebook",
                    "group": "Python3@1"
                },
                {
                    "when": "editorFocus && editorLangId == python && python.datascience.hascodecells && python.datascience.featureenabled",
                    "command": "python.datascience.exportfileasnotebook",
                    "group": "Python3@2"
                },
                {
                    "when": "editorFocus && editorLangId == python && python.datascience.hascodecells && python.datascience.featureenabled",
                    "command": "python.datascience.exportfileandoutputasnotebook",
                    "group": "Python3@3"
                }
            ],
            "editor/title": [
                {
                    "command": "python.execInTerminal-icon1",
                    "title": "%python.command.python.execInTerminal.title%",
                    "group": "navigation",
                    "when": "resourceLangId == python && python.showPlayIcon1"
                },
                {
                    "command": "python.execInTerminal-icon2",
                    "title": "%python.command.python.execInTerminal.title%",
                    "group": "navigation",
                    "when": "resourceLangId == python && python.showPlayIcon2"
                }
            ],
            "explorer/context": [
                {
                    "when": "resourceLangId == python && !busyTests",
                    "command": "python.runtests",
                    "group": "Python"
                },
                {
                    "when": "resourceLangId == python && !busyTests",
                    "command": "python.debugtests",
                    "group": "Python"
                },
                {
                    "when": "resourceLangId == python",
                    "command": "python.execInTerminal",
                    "group": "Python"
                },
                {
                    "when": "resourceLangId == python && python.datascience.featureenabled",
                    "command": "python.datascience.runFileInteractive",
                    "group": "Python2"
                },
                {
                    "when": "resourceLangId == jupyter",
                    "command": "python.datascience.importnotebook",
                    "group": "Python"
                }
            ],
            "commandPalette": [
                {
                    "command": "python.switchOffInsidersChannel",
                    "title": "%python.command.python.switchOffInsidersChannel.title%",
                    "category": "Python",
                    "when": "config.python.insidersChannel != 'default'"
                },
                {
                    "command": "python.switchToDailyChannel",
                    "title": "%python.command.python.switchToDailyChannel.title%",
                    "category": "Python",
                    "when": "config.python.insidersChannel != 'daily'"
                },
                {
                    "command": "python.switchToWeeklyChannel",
                    "title": "%python.command.python.switchToWeeklyChannel.title%",
                    "category": "Python",
                    "when": "config.python.insidersChannel != 'weekly'"
                },
                {
                    "command": "python.viewOutput",
                    "title": "%python.command.python.viewOutput.title%",
                    "category": "Python"
                },
                {
                    "command": "python.runTestNode",
                    "title": "Run",
                    "category": "Python",
                    "when": "config.noExists"
                },
                {
                    "command": "python.discoveringTests",
                    "category": "Python",
                    "when": "config.noExists"
                },
                {
                    "command": "python.stopTests",
                    "category": "Python",
                    "when": "config.noExists"
                },
                {
                    "command": "python.debugTestNode",
                    "title": "Debug",
                    "category": "Python",
                    "when": "config.noExists"
                },
                {
                    "command": "python.openTestNodeInEditor",
                    "title": "Open",
                    "category": "Python",
                    "when": "config.noExists"
                },
                {
                    "command": "python.datascience.runcurrentcell",
                    "title": "%python.command.python.datascience.runcurrentcell.title%",
                    "category": "Python",
                    "when": "python.datascience.hascodecells && python.datascience.featureenabled"
                },
                {
                    "command": "python.datascience.runcurrentcelladvance",
                    "title": "%python.command.python.datascience.runcurrentcelladvance.title%",
                    "category": "Python",
                    "when": "python.datascience.hascodecells && python.datascience.featureenabled"
                },
                {
                    "command": "python.datascience.runcurrentcellandallbelow.palette",
                    "title": "%python.command.python.datascience.runcurrentcellandallbelow.palette.title%",
                    "category": "Python",
                    "when": "python.datascience.hascodecells && python.datascience.featureenabled"
                },
                {
                    "command": "python.datascience.runallcellsabove.palette",
                    "title": "%python.command.python.datascience.runallcellsabove.palette.title%",
                    "category": "Python",
                    "when": "python.datascience.hascodecells && python.datascience.featureenabled"
                },
                {
                    "command": "python.datascience.debugcurrentcell.palette",
                    "title": "%python.command.python.datascience.debugcurrentcell.palette.title%",
                    "category": "Python",
                    "when": "python.datascience.hascodecells && python.datascience.featureenabled"
                },
                {
                    "command": "python.datascience.showhistorypane",
                    "title": "%python.command.python.datascience.showhistorypane.title%",
                    "category": "Python",
                    "when": "python.datascience.featureenabled"
                },
                {
                    "command": "python.datascience.runallcells",
                    "title": "%python.command.python.datascience.runallcells.title%",
                    "category": "Python",
                    "when": "python.datascience.featureenabled"
                },
                {
                    "command": "python.datascience.runFileInteractive",
                    "title": "%python.command.python.datascience.runFileInteractive.title%",
                    "category": "Python",
                    "when": "python.datascience.featureenabled"
                },
                {
                    "command": "python.datascience.debugFileInteractive",
                    "title": "%python.command.python.datascience.debugFileInteractive.title%",
                    "category": "Python",
                    "when": "python.datascience.featureenabled"
                },
                {
                    "command": "python.datascience.importnotebook",
                    "title": "%python.command.python.datascience.importnotebook.title%",
                    "category": "Python"
                },
                {
                    "command": "python.datascience.exportfileasnotebook",
                    "title": "%python.command.python.datascience.exportfileasnotebook.title%",
                    "category": "Python",
                    "when": "python.datascience.hascodecells && python.datascience.featureenabled"
                },
                {
                    "command": "python.datascience.exportfileandoutputasnotebook",
                    "title": "%python.command.python.datascience.exportfileandoutputasnotebook.title%",
                    "category": "Python",
                    "when": "python.datascience.hascodecells && python.datascience.featureenabled"
                },
                {
                    "command": "python.datascience.undocells",
                    "title": "%python.command.python.datascience.undocells.title%",
                    "category": "Python",
                    "when": "python.datascience.haveinteractivecells && python.datascience.featureenabled"
                },
                {
                    "command": "python.datascience.redocells",
                    "title": "%python.command.python.datascience.redocells.title%",
                    "category": "Python",
                    "when": "python.datascience.haveredoablecells && python.datascience.featureenabled"
                },
                {
                    "command": "python.datascience.removeallcells",
                    "title": "%python.command.python.datascience.removeallcells.title%",
                    "category": "Python",
                    "when": "python.datascience.haveinteractivecells && python.datascience.featureenabled"
                },
                {
                    "command": "python.datascience.interruptkernel",
                    "title": "%python.command.python.datascience.interruptkernel.title%",
                    "category": "Python",
                    "when": "python.datascience.haveinteractive && python.datascience.featureenabled"
                },
                {
                    "command": "python.datascience.restartkernel",
                    "title": "%python.command.python.datascience.restartkernel.title%",
                    "category": "Python",
                    "when": "python.datascience.haveinteractive && python.datascience.featureenabled"
                },
                {
                    "command": "python.datascience.expandallcells",
                    "title": "%python.command.python.datascience.expandallcells.title%",
                    "category": "Python",
                    "when": "python.datascience.haveinteractive && python.datascience.featureenabled"
                },
                {
                    "command": "python.datascience.collapseallcells",
                    "title": "%python.command.python.datascience.collapseallcells.title%",
                    "category": "Python",
                    "when": "python.datascience.haveinteractive && python.datascience.featureenabled"
                },
                {
                    "command": "python.datascience.exportoutputasnotebook",
                    "title": "%python.command.python.datascience.exportoutputasnotebook.title%",
                    "category": "Python",
                    "when": "python.datascience.haveinteractive && python.datascience.featureenabled"
                },
                {
                    "command": "python.datascience.runcellandallbelow",
                    "category": "Python",
                    "when": "config.noExists"
                },
                {
                    "command": "python.datascience.runallcellsabove",
                    "category": "Python",
                    "when": "config.noExists"
                },
                {
                    "command": "python.datascience.addcellbelow",
                    "title": "%python.command.python.datascience.addcellbelow.title%",
                    "category": "Python",
                    "when": "python.datascience.featureenabled"
                }
            ],
            "view/title": [
                {
                    "command": "python.debugtests",
                    "when": "view == python_tests && !busyTests",
                    "group": "navigation@3"
                },
                {
                    "command": "python.runtests",
                    "when": "view == python_tests && !busyTests",
                    "group": "navigation@1"
                },
                {
                    "command": "python.stopTests",
                    "when": "view == python_tests && busyTests",
                    "group": "navigation@1"
                },
                {
                    "command": "python.discoverTests",
                    "when": "view == python_tests && !busyTests",
                    "group": "navigation@4"
                },
                {
                    "command": "python.discoveringTests",
                    "when": "view == python_tests && discoveringTests",
                    "group": "navigation@4"
                },
                {
                    "command": "python.runFailedTests",
                    "when": "view == python_tests && hasFailedTests && !busyTests",
                    "group": "navigation@2"
                },
                {
                    "command": "python.viewTestOutput",
                    "when": "view == python_tests",
                    "group": "navigation@5"
                }
            ],
            "view/item/context": [
                {
                    "command": "python.runtests",
                    "when": "view == python_tests && viewItem == testWorkspaceFolder && !busyTests",
                    "group": "inline@0"
                },
                {
                    "command": "python.debugtests",
                    "when": "view == python_tests && viewItem == testWorkspaceFolder && !busyTests",
                    "group": "inline@1"
                },
                {
                    "command": "python.discoverTests",
                    "when": "view == python_tests && viewItem == testWorkspaceFolder && !busyTests",
                    "group": "inline@2"
                },
                {
                    "command": "python.openTestNodeInEditor",
                    "when": "view == python_tests && viewItem == testFunction",
                    "group": "inline@2"
                },
                {
                    "command": "python.debugTestNode",
                    "when": "view == python_tests && viewItem == testFunction && !busyTests",
                    "group": "inline@1"
                },
                {
                    "command": "python.runTestNode",
                    "when": "view == python_tests && viewItem == testFunction && !busyTests",
                    "group": "inline@0"
                },
                {
                    "command": "python.openTestNodeInEditor",
                    "when": "view == python_tests && viewItem == testFile",
                    "group": "inline@2"
                },
                {
                    "command": "python.debugTestNode",
                    "when": "view == python_tests && viewItem == testFile && !busyTests",
                    "group": "inline@1"
                },
                {
                    "command": "python.runTestNode",
                    "when": "view == python_tests && viewItem == testFile && !busyTests",
                    "group": "inline@0"
                },
                {
                    "command": "python.openTestNodeInEditor",
                    "when": "view == python_tests && viewItem == testSuite",
                    "group": "inline@2"
                },
                {
                    "command": "python.debugTestNode",
                    "when": "view == python_tests && viewItem == testSuite && !busyTests",
                    "group": "inline@1"
                },
                {
                    "command": "python.runTestNode",
                    "when": "view == python_tests && viewItem == testSuite && !busyTests",
                    "group": "inline@0"
                }
            ]
        },
        "debuggers": [
            {
                "type": "python",
                "label": "Python",
                "languages": [
                    "python"
                ],
                "enableBreakpointsFor": {
                    "languageIds": [
                        "python",
                        "html",
                        "jinja"
                    ]
                },
                "aiKey": "AIF-d9b70cd4-b9f9-4d70-929b-a071c400b217",
                "program": "./out/client/debugger/debugAdapter/main.js",
                "runtime": "node",
                "configurationSnippets": [],
                "configurationAttributes": {
                    "launch": {
                        "properties": {
                            "module": {
                                "type": "string",
                                "description": "Name of the module to be debugged.",
                                "default": ""
                            },
                            "program": {
                                "type": "string",
                                "description": "Absolute path to the program.",
                                "default": "${file}"
                            },
                            "pythonPath": {
                                "type": "string",
                                "description": "Path (fully qualified) to python executable. Defaults to the value in settings.json",
                                "default": "${config:python.pythonPath}"
                            },
                            "args": {
                                "type": "array",
                                "description": "Command line arguments passed to the program",
                                "default": [],
                                "items": {
                                    "type": "string"
                                }
                            },
                            "stopOnEntry": {
                                "type": "boolean",
                                "description": "Automatically stop after launch.",
                                "default": false
                            },
                            "showReturnValue": {
                                "type": "boolean",
                                "description": "Show return value of functions when stepping.",
                                "default": true
                            },
                            "console": {
                                "enum": [
                                    "internalConsole",
                                    "integratedTerminal",
                                    "externalTerminal"
                                ],
                                "description": "Where to launch the debug target: internal console, integrated terminal, or external terminal.",
                                "default": "integratedTerminal"
                            },
                            "cwd": {
                                "type": "string",
                                "description": "Absolute path to the working directory of the program being debugged. Default is the root directory of the file (leave empty).",
                                "default": "${workspaceFolder}"
                            },
                            "env": {
                                "type": "object",
                                "description": "Environment variables defined as a key value pair. Property ends up being the Environment Variable and the value of the property ends up being the value of the Env Variable.",
                                "default": {}
                            },
                            "envFile": {
                                "type": "string",
                                "description": "Absolute path to a file containing environment variable definitions.",
                                "default": "${workspaceFolder}/.env"
                            },
                            "port": {
                                "type": "number",
                                "description": "Debug port (default is 0, resulting in the use of a dynamic port).",
                                "default": 0
                            },
                            "host": {
                                "type": "string",
                                "description": "IP address of the of the local debug server (default is localhost).",
                                "default": "localhost"
                            },
                            "logToFile": {
                                "type": "boolean",
                                "description": "Enable logging of debugger events to a log file.",
                                "default": false
                            },
                            "redirectOutput": {
                                "type": "boolean",
                                "description": "Redirect output.",
                                "default": true
                            },
                            "justMyCode": {
                                "type": "boolean",
                                "description": "Debug only user-written code.",
                                "default": true
                            },
                            "gevent": {
                                "type": "boolean",
                                "description": "Enable debugging of gevent monkey-patched code.",
                                "default": false
                            },
                            "django": {
                                "type": "boolean",
                                "description": "Django debugging.",
                                "default": false
                            },
                            "jinja": {
                                "enum": [
                                    true,
                                    false,
                                    null
                                ],
                                "description": "Jinja template debugging (e.g. Flask).",
                                "default": null
                            },
                            "sudo": {
                                "type": "boolean",
                                "description": "Running debug program under elevated permissions (on Unix).",
                                "default": false
                            },
                            "pyramid": {
                                "type": "boolean",
                                "description": "Whether debugging Pyramid applications",
                                "default": false
                            },
                            "subProcess": {
                                "type": "boolean",
                                "description": "Whether to enable Sub Process debugging",
                                "default": false
                            }
                        }
                    },
                    "test": {
                        "properties": {
                            "pythonPath": {
                                "type": "string",
                                "description": "Path (fully qualified) to python executable. Defaults to the value in settings.json",
                                "default": "${config:python.pythonPath}"
                            },
                            "stopOnEntry": {
                                "type": "boolean",
                                "description": "Automatically stop after launch.",
                                "default": false
                            },
                            "showReturnValue": {
                                "type": "boolean",
                                "description": "Show return value of functions when stepping.",
                                "default": true
                            },
                            "console": {
                                "enum": [
                                    "none",
                                    "integratedTerminal",
                                    "externalTerminal"
                                ],
                                "description": "Where to launch the debug target: internal console, integrated terminal, or external terminal.",
                                "default": "none"
                            },
                            "cwd": {
                                "type": "string",
                                "description": "Absolute path to the working directory of the program being debugged. Default is the root directory of the file (leave empty).",
                                "default": "${workspaceFolder}"
                            },
                            "env": {
                                "type": "object",
                                "description": "Environment variables defined as a key value pair. Property ends up being the Environment Variable and the value of the property ends up being the value of the Env Variable.",
                                "default": {}
                            },
                            "envFile": {
                                "type": "string",
                                "description": "Absolute path to a file containing environment variable definitions.",
                                "default": "${workspaceFolder}/.env"
                            },
                            "redirectOutput": {
                                "type": "boolean",
                                "description": "Redirect output.",
                                "default": true
                            },
                            "justMyCode": {
                                "type": "boolean",
                                "description": "Debug only user-written code.",
                                "default": true
                            }
                        }
                    },
                    "attach": {
                        "required": [
                            "port"
                        ],
                        "properties": {
                            "port": {
                                "type": "number",
                                "description": "Debug port to attach",
                                "default": 0
                            },
                            "host": {
                                "type": "string",
                                "description": "IP Address of the of remote server (default is localhost or use 127.0.0.1).",
                                "default": "localhost"
                            },
                            "pathMappings": {
                                "type": "array",
                                "label": "Path mappings.",
                                "items": {
                                    "type": "object",
                                    "label": "Path mapping",
                                    "required": [
                                        "localRoot",
                                        "remoteRoot"
                                    ],
                                    "properties": {
                                        "localRoot": {
                                            "type": "string",
                                            "label": "Local source root.",
                                            "default": "${workspaceFolder}"
                                        },
                                        "remoteRoot": {
                                            "type": "string",
                                            "label": "Remote source root.",
                                            "default": ""
                                        }
                                    }
                                },
                                "default": []
                            },
                            "logToFile": {
                                "type": "boolean",
                                "description": "Enable logging of debugger events to a log file.",
                                "default": false
                            },
                            "redirectOutput": {
                                "type": "boolean",
                                "description": "Redirect output.",
                                "default": true
                            },
                            "justMyCode": {
                                "type": "boolean",
                                "description": "Debug only user-written code.",
                                "default": true
                            },
                            "django": {
                                "type": "boolean",
                                "description": "Django debugging.",
                                "default": false
                            },
                            "jinja": {
                                "enum": [
                                    true,
                                    false,
                                    null
                                ],
                                "description": "Jinja template debugging (e.g. Flask).",
                                "default": null
                            },
                            "subProcess": {
                                "type": "boolean",
                                "description": "Whether to enable Sub Process debugging",
                                "default": false
                            },
                            "showReturnValue": {
                                "type": "boolean",
                                "description": "Show return value of functions when stepping.",
                                "default": true
                            }
                        }
                    }
                }
            }
        ],
        "configuration": {
            "type": "object",
            "title": "Python",
            "properties": {
                "python.diagnostics.sourceMapsEnabled": {
                    "type": "boolean",
                    "default": false,
                    "description": "Enable source map support for meaningful stack traces in error logs.",
                    "scope": "application"
                },
                "python.autoComplete.addBrackets": {
                    "type": "boolean",
                    "default": false,
                    "description": "Automatically add brackets for functions.",
                    "scope": "resource"
                },
                "python.autoComplete.extraPaths": {
                    "type": "array",
                    "default": [],
                    "description": "List of paths to libraries and the like that need to be imported by auto complete engine. E.g. when using Google App SDK, the paths are not in system path, hence need to be added into this list.",
                    "scope": "resource"
                },
                "python.autoComplete.showAdvancedMembers": {
                    "type": "boolean",
                    "default": true,
                    "description": "Controls appearance of methods with double underscores in the completion list.",
                    "scope": "resource"
                },
                "python.autoComplete.typeshedPaths": {
                    "type": "array",
                    "items": {
                        "type": "string"
                    },
                    "default": [],
                    "description": "Specifies paths to local typeshed repository clone(s) for the Python language server.",
                    "scope": "resource"
                },
                "python.autoUpdateLanguageServer": {
                    "type": "boolean",
                    "default": true,
                    "description": "Automatically update the language server.",
                    "scope": "application"
                },
                "python.dataScience.allowImportFromNotebook": {
                    "type": "boolean",
                    "default": true,
                    "description": "Allows a user to import a jupyter notebook into a python file anytime one is opened.",
                    "scope": "resource"
                },
                "python.dataScience.askForLargeDataFrames": {
                    "type": "boolean",
                    "default": true,
                    "description": "Warn the user before trying to open really large data frames.",
                    "scope": "application"
                },
                "python.dataScience.askForKernelRestart": {
                    "type": "boolean",
                    "default": true,
                    "description": "Warn the user before restarting a kernel.",
                    "scope": "application"
                },
                "python.dataScience.enabled": {
                    "type": "boolean",
                    "default": true,
                    "description": "Enable the experimental data science features in the python extension.",
                    "scope": "resource"
                },
                "python.dataScience.exportWithOutputEnabled": {
                    "type": "boolean",
                    "default": false,
                    "description": "Enable exporting a python file into a jupyter notebook and run all cells when doing so.",
                    "scope": "resource"
                },
                "python.dataScience.jupyterLaunchTimeout": {
                    "type": "number",
                    "default": 60000,
                    "description": "Amount of time (in ms) to wait for the Jupyter Notebook server to start.",
                    "scope": "resource"
                },
                "python.dataScience.jupyterLaunchRetries": {
                    "type": "number",
                    "default": 3,
                    "description": "Number of times to attempt to connect to the Jupyter Notebook",
                    "scope": "resource"
                },
                "python.dataScience.jupyterServerURI": {
                    "type": "string",
                    "default": "local",
                    "description": "Select the Jupyter server URI to connect to. Select 'local' to launch a new Juypter server on the local machine.",
                    "scope": "resource"
                },
                "python.dataScience.notebookFileRoot": {
                    "type": "string",
                    "default": "${workspaceFolder}",
                    "description": "Set the root directory for loading files for the Python Interactive window.",
                    "scope": "resource"
                },
                "python.dataScience.searchForJupyter": {
                    "type": "boolean",
                    "default": true,
                    "description": "Search all installed Python interpreters for a Jupyter installation when starting the Python Interactive window",
                    "scope": "resource"
                },
                "python.dataScience.changeDirOnImportExport": {
                    "type": "boolean",
                    "default": true,
                    "description": "When importing or exporting a Jupyter Notebook add a directory change command to allow relative path loading to work.",
                    "scope": "resource"
                },
                "python.dataScience.useDefaultConfigForJupyter": {
                    "type": "boolean",
                    "default": true,
                    "description": "When running Jupyter locally, create a default empty Jupyter config for the Python Interactive window",
                    "scope": "resource"
                },
                "python.dataScience.jupyterInterruptTimeout": {
                    "type": "number",
                    "default": 10000,
                    "description": "Amount of time (in ms) to wait for an interrupt before asking to restart the Jupyter kernel.",
                    "scope": "resource"
                },
                "python.dataScience.allowInput": {
                    "type": "boolean",
                    "default": true,
                    "description": "Allow the inputting of python code directly into the Python Interactive window"
                },
                "python.dataScience.showCellInputCode": {
                    "type": "boolean",
                    "default": true,
                    "description": "Show cell input code.",
                    "scope": "resource"
                },
                "python.dataScience.collapseCellInputCodeByDefault": {
                    "type": "boolean",
                    "default": true,
                    "description": "Collapse cell input code by default.",
                    "scope": "resource"
                },
                "python.dataScience.maxOutputSize": {
                    "type": "number",
                    "default": 400,
                    "description": "Maximum size (in pixels) of text output in the Python Interactive window before a scrollbar appears. Set to -1 for infinity.",
                    "scope": "resource"
                },
                "python.dataScience.errorBackgroundColor": {
                    "type": "string",
                    "default": "#FFFFFF",
                    "description": "Background color (in hex) for exception messages in the Python Interactive window.",
                    "scope": "resource",
                    "deprecationMessage": "No longer necessary as the theme colors are used for error messages"
                },
                "python.dataScience.sendSelectionToInteractiveWindow": {
                    "type": "boolean",
                    "default": false,
                    "description": "Determines if selected code in a python file will go to the terminal or the Python Interactive window when hitting shift+enter",
                    "scope": "resource"
                },
                "python.dataScience.showJupyterVariableExplorer": {
                    "type": "boolean",
                    "default": true,
                    "description": "Show the variable explorer in the Python Interactive window.",
                    "scope": "resource"
                },
                "python.dataScience.variableExplorerExclude": {
                    "type": "string",
                    "default": "module;function;builtin_function_or_method",
                    "description": "Types to exclude from showing in the Python Interactive variable explorer",
                    "scope": "resource"
                },
                "python.dataScience.codeRegularExpression": {
                    "type": "string",
                    "default": "^(#\\s*%%|#\\s*\\<codecell\\>|#\\s*In\\[\\d*?\\]|#\\s*In\\[ \\])",
                    "description": "Regular expression used to identify code cells. All code until the next match is considered part of this cell. \nDefaults to '^(#\\s*%%|#\\s*\\<codecell\\>|#\\s*In\\[\\d*?\\]|#\\s*In\\[ \\])' if left blank",
                    "scope": "resource"
                },
                "python.dataScience.markdownRegularExpression": {
                    "type": "string",
                    "default": "^(#\\s*%%\\s*\\[markdown\\]|#\\s*\\<markdowncell\\>)",
                    "description": "Regular expression used to identify markdown cells. All comments after this expression are considered part of the markdown. \nDefaults to '^(#\\s*%%\\s*\\[markdown\\]|#\\s*\\<markdowncell\\>)' if left blank",
                    "scope": "resource"
                },
                "python.dataScience.allowLiveShare": {
                    "type": "boolean",
                    "default": true,
                    "description": "Allow the Python Interactive window to be shared during a Live Share session",
                    "scope": "resource"
                },
                "python.dataScience.ignoreVscodeTheme": {
                    "type": "boolean",
                    "default": false,
                    "description": "Don't use the VS Code theme in the Python Interactive window (requires reload of VS Code). This forces the Python Interactive window to use 'Light +(default light)' and disables matplotlib defaults.",
                    "scope": "resource"
                },
                "python.dataScience.liveShareConnectionTimeout": {
                    "type": "number",
                    "default": 1000,
                    "description": "Amount of time to wait for guest connections to verify they have the Python extension installed.",
                    "scope": "application"
                },
                "python.dataScience.decorateCells": {
                    "type": "boolean",
                    "default": true,
                    "description": "Draw a highlight behind the currently active cell.",
                    "scope": "resource"
                },
                "python.dataScience.enableCellCodeLens": {
                    "type": "boolean",
                    "default": true,
                    "description": "Enables code lens for 'cells' in a python file.",
                    "scope": "resource"
                },
                "python.dataScience.enableAutoMoveToNextCell": {
                    "type": "boolean",
                    "default": true,
                    "description": "Enables moving to the next cell when clicking on a 'Run Cell' code lens.",
                    "scope": "resource"
                },
                "python.dataScience.autoPreviewNotebooksInInteractivePane": {
                    "type": "boolean",
                    "default": false,
                    "description": "When opening ipynb files, automatically preview the contents in the Python Interactive window.",
                    "scope": "resource"
                },
                "python.dataScience.allowUnauthorizedRemoteConnection": {
                    "type": "boolean",
                    "default": false,
                    "description": "Allow for connecting the Python Interactive window to a https Jupyter server that does not have valid certificates. This can be a security risk, so only use for known and trusted servers.",
                    "scope": "resource"
                },
                "python.dataScience.enablePlotViewer": {
                    "type": "boolean",
                    "default": true,
                    "description": "Modify plot output so that it can be expanded into a plot viewer window.",
                    "scope": "resource"
                },
                "python.dataScience.codeLenses": {
                    "type": "string",
                    "default": "python.datascience.runcell,  python.datascience.runallcellsabove, python.datascience.debugcell",
                    "description": "Set of commands to put as code lens above a cell. Defaults to 'python.datascience.runcell,  python.datascience.runallcellsabove, python.datascience.debugcell'",
                    "scope": "resource"
                },
                "python.dataScience.debugCodeLenses": {
                    "type": "string",
                    "default": "python.datascience.debugcontinue, python.datascience.debugstop, python.datascience.debugstepover",
                    "description": "Set of debug commands to put as code lens above a cell while debugging.",
                    "scope": "resource"
                },
                "python.dataScience.ptvsdDistPath": {
                    "type": "string",
                    "default": "",
                    "description": "Path to ptsvd experimental bits for debugging cells.",
                    "scope": "resource"
                },
                "python.dataScience.stopOnFirstLineWhileDebugging": {
                    "type": "boolean",
                    "default": true,
                    "description": "When debugging a cell, stop on the first line.",
                    "scope": "resource"
                },
                "python.dataScience.remoteDebuggerPort": {
                    "type": "number",
                    "default": -1,
                    "description": "When debugging a cell, open this port on the remote box. If -1 is specified, a random port between 8889 and 9000 will be attempted.",
                    "scope": "resource"
                },
                "python.dataScience.textOutputLimit": {
                    "type": "number",
                    "default": 20000,
                    "description": "Limit the amount of text in Python Interactive cell text output to this value. 0 to allow any amount of characters.",
                    "scope": "resource"
                },
                "python.dataScience.colorizeInputBox": {
                    "type": "boolean",
                    "default": true,
                    "description": "Whether or not to use the theme's peek color as the background for the input box.",
                    "scope": "resource"
                },
                "python.dataScience.stopOnError": {
                    "type": "boolean",
                    "default": true,
                    "description": "Stop running cells if a cell throws an exception.",
                    "scope": "resource"
                },
                "python.dataScience.addGotoCodeLenses": {
                    "type": "boolean",
                    "default": true,
                    "description": "After running a cell, add a 'Goto' code lens on the cell. Note, disabling all code lenses disables this code lens as well.",
                    "scope": "resource"
                },
                "python.disableInstallationCheck": {
                    "type": "boolean",
                    "default": false,
                    "description": "Whether to check if Python is installed (also warn when using the macOS-installed Python).",
                    "scope": "resource"
                },
                "python.envFile": {
                    "type": "string",
                    "description": "Absolute path to a file containing environment variable definitions.",
                    "default": "${workspaceFolder}/.env",
                    "scope": "resource"
                },
                "python.formatting.autopep8Args": {
                    "type": "array",
                    "description": "Arguments passed in. Each argument is a separate item in the array.",
                    "default": [],
                    "items": {
                        "type": "string"
                    },
                    "scope": "resource"
                },
                "python.formatting.autopep8Path": {
                    "type": "string",
                    "default": "autopep8",
                    "description": "Path to autopep8, you can use a custom version of autopep8 by modifying this setting to include the full path.",
                    "scope": "resource"
                },
                "python.formatting.provider": {
                    "type": "string",
                    "default": "autopep8",
                    "description": "Provider for formatting. Possible options include 'autopep8', 'black', and 'yapf'.",
                    "enum": [
                        "autopep8",
                        "black",
                        "yapf",
                        "none"
                    ],
                    "scope": "resource"
                },
                "python.formatting.blackArgs": {
                    "type": "array",
                    "description": "Arguments passed in. Each argument is a separate item in the array.",
                    "default": [],
                    "items": {
                        "type": "string"
                    },
                    "scope": "resource"
                },
                "python.formatting.blackPath": {
                    "type": "string",
                    "default": "black",
                    "description": "Path to Black, you can use a custom version of Black by modifying this setting to include the full path.",
                    "scope": "resource"
                },
                "python.formatting.yapfArgs": {
                    "type": "array",
                    "description": "Arguments passed in. Each argument is a separate item in the array.",
                    "default": [],
                    "items": {
                        "type": "string"
                    },
                    "scope": "resource"
                },
                "python.formatting.yapfPath": {
                    "type": "string",
                    "default": "yapf",
                    "description": "Path to yapf, you can use a custom version of yapf by modifying this setting to include the full path.",
                    "scope": "resource"
                },
                "python.globalModuleInstallation": {
                    "type": "boolean",
                    "default": false,
                    "description": "Whether to install Python modules globally when not using an environment.",
                    "scope": "resource"
                },
                "python.jediEnabled": {
                    "type": "boolean",
                    "default": true,
                    "description": "Enables Jedi as IntelliSense engine instead of Microsoft Python Analysis Engine.",
                    "scope": "resource"
                },
                "python.jediMemoryLimit": {
                    "type": "number",
                    "default": 0,
                    "description": "Memory limit for the Jedi completion engine in megabytes. Zero (default) means 1024 MB. -1 means unlimited (disable memory limit check)",
                    "scope": "resource"
                },
                "python.jediPath": {
                    "type": "string",
                    "default": "",
                    "description": "Path to directory containing the Jedi library (this path will contain the 'Jedi' sub directory).",
                    "scope": "resource"
                },
                "python.analysis.openFilesOnly": {
                    "type": "boolean",
                    "default": true,
                    "description": "Only show errors and warnings for open files rather than for the entire workspace.",
                    "scope": "resource"
                },
                "python.analysis.diagnosticPublishDelay": {
                    "type": "integer",
                    "default": 1000,
                    "description": "Delay before diagnostic messages are transferred to the problems list (in milliseconds).",
                    "scope": "resource"
                },
                "python.analysis.errors": {
                    "type": "array",
                    "default": [],
                    "items": {
                        "type": "string"
                    },
                    "description": "List of diagnostics messages to be shown as errors.",
                    "scope": "resource"
                },
                "python.analysis.warnings": {
                    "type": "array",
                    "default": [],
                    "items": {
                        "type": "string"
                    },
                    "description": "List of diagnostics messages to be shown as warnings.",
                    "scope": "resource"
                },
                "python.analysis.information": {
                    "type": "array",
                    "default": [],
                    "items": {
                        "type": "string"
                    },
                    "description": "List of diagnostics messages to be shown as information.",
                    "scope": "resource"
                },
                "python.analysis.disabled": {
                    "type": "array",
                    "default": [],
                    "items": {
                        "type": "string"
                    },
                    "description": "List of suppressed diagnostic messages.",
                    "scope": "resource"
                },
                "python.analysis.typeshedPaths": {
                    "type": "array",
                    "default": [],
                    "items": {
                        "type": "string"
                    },
                    "description": "Paths to Typeshed stub folders. Default is Typeshed installed with the language server. Change requires restart.",
                    "scope": "resource"
                },
                "python.analysis.cacheFolderPath": {
                    "type": "string",
                    "description": "Path to a writable folder where analyzer can cache its data. Change requires restart.",
                    "scope": "resource"
                },
                "python.analysis.memory.keepLibraryAst": {
                    "type": "boolean",
                    "default": false,
                    "description": "Allows code analysis to keep parser trees in memory. Increases memory consumption but may improve performance with large library analysis.",
                    "scope": "resource"
                },
                "python.analysis.memory.keepLibraryLocalVariables": {
                    "type": "boolean",
                    "default": false,
                    "description": "Allows code analysis to keep library function local variables. Allows code navigation in Python libraries function bodies. Increases memory consumption.",
                    "scope": "resource"
                },
                "python.analysis.logLevel": {
                    "type": "string",
                    "enum": [
                        "Error",
                        "Warning",
                        "Information",
                        "Trace"
                    ],
                    "default": "Error",
                    "description": "Defines type of log messages language server writes into the output window.",
                    "scope": "resource"
                },
                "python.analysis.symbolsHierarchyDepthLimit": {
                    "type": "integer",
                    "default": 10,
                    "description": "Limits depth of the symbol tree in the document outline.",
                    "scope": "resource"
                },
                "python.linting.enabled": {
                    "type": "boolean",
                    "default": true,
                    "description": "Whether to lint Python files.",
                    "scope": "resource"
                },
                "python.linting.flake8Args": {
                    "type": "array",
                    "description": "Arguments passed in. Each argument is a separate item in the array.",
                    "default": [],
                    "items": {
                        "type": "string"
                    },
                    "scope": "resource"
                },
                "python.linting.flake8CategorySeverity.E": {
                    "type": "string",
                    "default": "Error",
                    "description": "Severity of Flake8 message type 'E'.",
                    "enum": [
                        "Hint",
                        "Error",
                        "Information",
                        "Warning"
                    ],
                    "scope": "resource"
                },
                "python.linting.flake8CategorySeverity.F": {
                    "type": "string",
                    "default": "Error",
                    "description": "Severity of Flake8 message type 'F'.",
                    "enum": [
                        "Hint",
                        "Error",
                        "Information",
                        "Warning"
                    ],
                    "scope": "resource"
                },
                "python.linting.flake8CategorySeverity.W": {
                    "type": "string",
                    "default": "Warning",
                    "description": "Severity of Flake8 message type 'W'.",
                    "enum": [
                        "Hint",
                        "Error",
                        "Information",
                        "Warning"
                    ],
                    "scope": "resource"
                },
                "python.linting.flake8Enabled": {
                    "type": "boolean",
                    "default": false,
                    "description": "Whether to lint Python files using flake8",
                    "scope": "resource"
                },
                "python.linting.flake8Path": {
                    "type": "string",
                    "default": "flake8",
                    "description": "Path to flake8, you can use a custom version of flake8 by modifying this setting to include the full path.",
                    "scope": "resource"
                },
                "python.linting.ignorePatterns": {
                    "type": "array",
                    "description": "Patterns used to exclude files or folders from being linted.",
                    "default": [
                        ".vscode/*.py",
                        "**/site-packages/**/*.py"
                    ],
                    "items": {
                        "type": "string"
                    },
                    "scope": "resource"
                },
                "python.linting.lintOnSave": {
                    "type": "boolean",
                    "default": true,
                    "description": "Whether to lint Python files when saved.",
                    "scope": "resource"
                },
                "python.linting.maxNumberOfProblems": {
                    "type": "number",
                    "default": 100,
                    "description": "Controls the maximum number of problems produced by the server.",
                    "scope": "resource"
                },
                "python.linting.banditArgs": {
                    "type": "array",
                    "description": "Arguments passed in. Each argument is a separate item in the array.",
                    "default": [],
                    "items": {
                        "type": "string"
                    },
                    "scope": "resource"
                },
                "python.linting.banditEnabled": {
                    "type": "boolean",
                    "default": false,
                    "description": "Whether to lint Python files using bandit.",
                    "scope": "resource"
                },
                "python.linting.banditPath": {
                    "type": "string",
                    "default": "bandit",
                    "description": "Path to bandit, you can use a custom version of bandit by modifying this setting to include the full path.",
                    "scope": "resource"
                },
                "python.linting.mypyArgs": {
                    "type": "array",
                    "description": "Arguments passed in. Each argument is a separate item in the array.",
                    "default": [
                        "--ignore-missing-imports",
                        "--follow-imports=silent",
                        "--show-column-numbers"
                    ],
                    "items": {
                        "type": "string"
                    },
                    "scope": "resource"
                },
                "python.linting.mypyCategorySeverity.error": {
                    "type": "string",
                    "default": "Error",
                    "description": "Severity of Mypy message type 'Error'.",
                    "enum": [
                        "Hint",
                        "Error",
                        "Information",
                        "Warning"
                    ],
                    "scope": "resource"
                },
                "python.linting.mypyCategorySeverity.note": {
                    "type": "string",
                    "default": "Information",
                    "description": "Severity of Mypy message type 'Note'.",
                    "enum": [
                        "Hint",
                        "Error",
                        "Information",
                        "Warning"
                    ],
                    "scope": "resource"
                },
                "python.linting.mypyEnabled": {
                    "type": "boolean",
                    "default": false,
                    "description": "Whether to lint Python files using mypy.",
                    "scope": "resource"
                },
                "python.linting.mypyPath": {
                    "type": "string",
                    "default": "mypy",
                    "description": "Path to mypy, you can use a custom version of mypy by modifying this setting to include the full path.",
                    "scope": "resource"
                },
                "python.linting.pep8Args": {
                    "type": "array",
                    "description": "Arguments passed in. Each argument is a separate item in the array.",
                    "default": [],
                    "items": {
                        "type": "string"
                    },
                    "scope": "resource"
                },
                "python.linting.pep8CategorySeverity.E": {
                    "type": "string",
                    "default": "Error",
                    "description": "Severity of Pep8 message type 'E'.",
                    "enum": [
                        "Hint",
                        "Error",
                        "Information",
                        "Warning"
                    ],
                    "scope": "resource"
                },
                "python.linting.pep8CategorySeverity.W": {
                    "type": "string",
                    "default": "Warning",
                    "description": "Severity of Pep8 message type 'W'.",
                    "enum": [
                        "Hint",
                        "Error",
                        "Information",
                        "Warning"
                    ],
                    "scope": "resource"
                },
                "python.linting.pep8Enabled": {
                    "type": "boolean",
                    "default": false,
                    "description": "Whether to lint Python files using pep8",
                    "scope": "resource"
                },
                "python.linting.pep8Path": {
                    "type": "string",
                    "default": "pep8",
                    "description": "Path to pep8, you can use a custom version of pep8 by modifying this setting to include the full path.",
                    "scope": "resource"
                },
                "python.linting.prospectorArgs": {
                    "type": "array",
                    "description": "Arguments passed in. Each argument is a separate item in the array.",
                    "default": [],
                    "items": {
                        "type": "string"
                    },
                    "scope": "resource"
                },
                "python.linting.prospectorEnabled": {
                    "type": "boolean",
                    "default": false,
                    "description": "Whether to lint Python files using prospector.",
                    "scope": "resource"
                },
                "python.linting.prospectorPath": {
                    "type": "string",
                    "default": "prospector",
                    "description": "Path to Prospector, you can use a custom version of prospector by modifying this setting to include the full path.",
                    "scope": "resource"
                },
                "python.linting.pydocstyleArgs": {
                    "type": "array",
                    "description": "Arguments passed in. Each argument is a separate item in the array.",
                    "default": [],
                    "items": {
                        "type": "string"
                    },
                    "scope": "resource"
                },
                "python.linting.pydocstyleEnabled": {
                    "type": "boolean",
                    "default": false,
                    "description": "Whether to lint Python files using pydocstyle",
                    "scope": "resource"
                },
                "python.linting.pydocstylePath": {
                    "type": "string",
                    "default": "pydocstyle",
                    "description": "Path to pydocstyle, you can use a custom version of pydocstyle by modifying this setting to include the full path.",
                    "scope": "resource"
                },
                "python.linting.pylamaArgs": {
                    "type": "array",
                    "description": "Arguments passed in. Each argument is a separate item in the array.",
                    "default": [],
                    "items": {
                        "type": "string"
                    },
                    "scope": "resource"
                },
                "python.linting.pylamaEnabled": {
                    "type": "boolean",
                    "default": false,
                    "description": "Whether to lint Python files using pylama.",
                    "scope": "resource"
                },
                "python.linting.pylamaPath": {
                    "type": "string",
                    "default": "pylama",
                    "description": "Path to pylama, you can use a custom version of pylama by modifying this setting to include the full path.",
                    "scope": "resource"
                },
                "python.linting.pylintArgs": {
                    "type": "array",
                    "description": "Arguments passed in. Each argument is a separate item in the array.",
                    "default": [],
                    "items": {
                        "type": "string"
                    },
                    "scope": "resource"
                },
                "python.linting.pylintCategorySeverity.convention": {
                    "type": "string",
                    "default": "Information",
                    "description": "Severity of Pylint message type 'Convention/C'.",
                    "enum": [
                        "Hint",
                        "Error",
                        "Information",
                        "Warning"
                    ],
                    "scope": "resource"
                },
                "python.linting.pylintCategorySeverity.error": {
                    "type": "string",
                    "default": "Error",
                    "description": "Severity of Pylint message type 'Error/E'.",
                    "enum": [
                        "Hint",
                        "Error",
                        "Information",
                        "Warning"
                    ],
                    "scope": "resource"
                },
                "python.linting.pylintCategorySeverity.fatal": {
                    "type": "string",
                    "default": "Error",
                    "description": "Severity of Pylint message type 'Fatal/F'.",
                    "enum": [
                        "Hint",
                        "Error",
                        "Information",
                        "Warning"
                    ],
                    "scope": "resource"
                },
                "python.linting.pylintCategorySeverity.refactor": {
                    "type": "string",
                    "default": "Hint",
                    "description": "Severity of Pylint message type 'Refactor/R'.",
                    "enum": [
                        "Hint",
                        "Error",
                        "Information",
                        "Warning"
                    ],
                    "scope": "resource"
                },
                "python.linting.pylintCategorySeverity.warning": {
                    "type": "string",
                    "default": "Warning",
                    "description": "Severity of Pylint message type 'Warning/W'.",
                    "enum": [
                        "Hint",
                        "Error",
                        "Information",
                        "Warning"
                    ],
                    "scope": "resource"
                },
                "python.linting.pylintEnabled": {
                    "type": "boolean",
                    "default": true,
                    "description": "Whether to lint Python files using pylint.",
                    "scope": "resource"
                },
                "python.linting.pylintPath": {
                    "type": "string",
                    "default": "pylint",
                    "description": "Path to Pylint, you can use a custom version of pylint by modifying this setting to include the full path.",
                    "scope": "resource"
                },
                "python.linting.pylintUseMinimalCheckers": {
                    "type": "boolean",
                    "default": true,
                    "description": "Whether to run Pylint with minimal set of rules.",
                    "scope": "resource"
                },
                "python.pythonPath": {
                    "type": "string",
                    "default": "python",
                    "description": "Path to Python, you can use a custom version of Python by modifying this setting to include the full path.",
                    "scope": "resource"
                },
                "python.condaPath": {
                    "type": "string",
                    "default": "",
                    "description": "Path to the conda executable to use for activation (version 4.4+).",
                    "scope": "resource"
                },
                "python.pipenvPath": {
                    "type": "string",
                    "default": "pipenv",
                    "description": "Path to the pipenv executable to use for activation.",
                    "scope": "resource"
                },
                "python.poetryPath": {
                    "type": "string",
                    "default": "poetry",
                    "description": "Path to the poetry executable.",
                    "scope": "resource"
                },
                "python.sortImports.args": {
                    "type": "array",
                    "description": "Arguments passed in. Each argument is a separate item in the array.",
                    "default": [],
                    "items": {
                        "type": "string"
                    },
                    "scope": "resource"
                },
                "python.sortImports.path": {
                    "type": "string",
                    "description": "Path to isort script, default using inner version",
                    "default": "",
                    "scope": "resource"
                },
                "python.terminal.activateEnvironment": {
                    "type": "boolean",
                    "default": true,
                    "description": "Activate Python Environment in Terminal created using the Extension.",
                    "scope": "resource"
                },
                "python.terminal.executeInFileDir": {
                    "type": "boolean",
                    "default": false,
                    "description": "When executing a file in the terminal, whether to use execute in the file's directory, instead of the current open folder.",
                    "scope": "resource"
                },
                "python.terminal.launchArgs": {
                    "type": "array",
                    "default": [],
                    "description": "Python launch arguments to use when executing a file in the terminal.",
                    "scope": "resource"
                },
                "python.testing.cwd": {
                    "type": "string",
                    "default": null,
                    "description": "Optional working directory for tests.",
                    "scope": "resource"
                },
                "python.testing.debugPort": {
                    "type": "number",
                    "default": 3000,
                    "description": "Port number used for debugging of tests.",
                    "scope": "resource"
                },
                "python.testing.nosetestArgs": {
                    "type": "array",
                    "description": "Arguments passed in. Each argument is a separate item in the array.",
                    "default": [],
                    "items": {
                        "type": "string"
                    },
                    "scope": "resource"
                },
                "python.testing.nosetestsEnabled": {
                    "type": "boolean",
                    "default": false,
                    "description": "Enable testing using nosetests.",
                    "scope": "resource"
                },
                "python.testing.nosetestPath": {
                    "type": "string",
                    "default": "nosetests",
                    "description": "Path to nosetests, you can use a custom version of nosetests by modifying this setting to include the full path.",
                    "scope": "resource"
                },
                "python.testing.promptToConfigure": {
                    "type": "boolean",
                    "default": true,
                    "description": "Prompt to configure a test framework if potential tests directories are discovered.",
                    "scope": "resource"
                },
                "python.testing.pytestArgs": {
                    "type": "array",
                    "description": "Arguments passed in. Each argument is a separate item in the array.",
                    "default": [],
                    "items": {
                        "type": "string"
                    },
                    "scope": "resource"
                },
                "python.testing.pytestEnabled": {
                    "type": "boolean",
                    "default": false,
                    "description": "Enable testing using pytest.",
                    "scope": "resource"
                },
                "python.testing.pytestPath": {
                    "type": "string",
                    "default": "pytest",
                    "description": "Path to pytest (pytest), you can use a custom version of pytest by modifying this setting to include the full path.",
                    "scope": "resource"
                },
                "python.testing.unittestArgs": {
                    "type": "array",
                    "description": "Arguments passed in. Each argument is a separate item in the array.",
                    "default": [
                        "-v",
                        "-s",
                        ".",
                        "-p",
                        "*test*.py"
                    ],
                    "items": {
                        "type": "string"
                    },
                    "scope": "resource"
                },
                "python.testing.unittestEnabled": {
                    "type": "boolean",
                    "default": false,
                    "description": "Enable testing using unittest.",
                    "scope": "resource"
                },
                "python.testing.autoTestDiscoverOnSaveEnabled": {
                    "type": "boolean",
                    "default": true,
                    "description": "Enable auto run test discovery when saving a test file.",
                    "scope": "resource"
                },
                "python.venvFolders": {
                    "type": "array",
                    "default": [],
                    "description": "Folders in your home directory to look into for virtual environments (supports pyenv, direnv and virtualenvwrapper by default).",
                    "scope": "resource",
                    "items": {
                        "type": "string"
                    }
                },
                "python.venvPath": {
                    "type": "string",
                    "default": "",
                    "description": "Path to folder with a list of Virtual Environments (e.g. ~/.pyenv, ~/Envs, ~/.virtualenvs).",
                    "scope": "resource"
                },
                "python.workspaceSymbols.ctagsPath": {
                    "type": "string",
                    "default": "ctags",
                    "description": "Fully qualified path to the ctags executable (else leave as ctags, assuming it is in current path).",
                    "scope": "resource"
                },
                "python.workspaceSymbols.enabled": {
                    "type": "boolean",
                    "default": true,
                    "description": "Set to 'false' to disable Workspace Symbol provider using ctags.",
                    "scope": "resource"
                },
                "python.workspaceSymbols.exclusionPatterns": {
                    "type": "array",
                    "default": [
                        "**/site-packages/**"
                    ],
                    "items": {
                        "type": "string"
                    },
                    "description": "Pattern used to exclude files and folders from ctags See http://ctags.sourceforge.net/ctags.html.",
                    "scope": "resource"
                },
                "python.workspaceSymbols.rebuildOnFileSave": {
                    "type": "boolean",
                    "default": true,
                    "description": "Whether to re-build the tags file on when changes made to python files are saved.",
                    "scope": "resource"
                },
                "python.workspaceSymbols.rebuildOnStart": {
                    "type": "boolean",
                    "default": true,
                    "description": "Whether to re-build the tags file on start (defaults to true).",
                    "scope": "resource"
                },
                "python.workspaceSymbols.tagFilePath": {
                    "type": "string",
                    "default": "${workspaceFolder}/.vscode/tags",
                    "description": "Fully qualified path to tag file (exuberant ctag file), used to provide workspace symbols.",
                    "scope": "resource"
                },
                "python.dataScience.magicCommandsAsComments": {
                    "type": "boolean",
                    "default": false,
                    "description": "Uncomment shell assignments (#!), line magic (#!%) and cell magic (#!%%) when parsing code cells.",
                    "scope": "resource"
                },
                "python.insidersChannel": {
                    "type": "string",
                    "default": "off",
                    "description": "Set to \"weekly\" or \"daily\" to automatically download and install the latest Insiders builds of the python extension, which include upcoming features and bug fixes.",
                    "enum": [
                        "off",
                        "weekly",
                        "daily"
                    ],
                    "scope": "application"
                }
            }
        },
        "languages": [
            {
                "id": "pip-requirements",
                "aliases": [
                    "pip requirements",
                    "requirements.txt"
                ],
                "filenames": [
                    "requirements.txt",
                    "constraints.txt",
                    "requirements.in"
                ],
                "filenamePatterns": [
                    "*-requirements.txt",
                    "requirements-*.txt",
                    "constraints-*.txt",
                    "*-constraints.txt",
                    "*-requirements.in",
                    "requirements-*.in"
                ],
                "configuration": "./languages/pip-requirements.json"
            },
            {
                "id": "yaml",
                "filenames": [
                    ".condarc"
                ]
            },
            {
                "id": "toml",
                "filenames": [
                    "Pipfile"
                ]
            },
            {
                "id": "json",
                "filenames": [
                    "Pipfile.lock"
                ]
            },
            {
                "id": "jinja",
                "extensions": [
                    ".jinja2",
                    ".j2"
                ],
                "aliases": [
                    "Jinja"
                ]
            },
            {
                "id": "jupyter",
                "extensions": [
                    ".ipynb"
                ]
            }
        ],
        "grammars": [
            {
                "language": "pip-requirements",
                "scopeName": "source.pip-requirements",
                "path": "./syntaxes/pip-requirements.tmLanguage.json"
            }
        ],
        "jsonValidation": [
            {
                "fileMatch": ".condarc",
                "url": "./schemas/condarc.json"
            },
            {
                "fileMatch": "environment.yml",
                "url": "./schemas/conda-environment.json"
            },
            {
                "fileMatch": "meta.yaml",
                "url": "./schemas/conda-meta.json"
            }
        ],
        "yamlValidation": [
            {
                "fileMatch": ".condarc",
                "url": "./schemas/condarc.json"
            },
            {
                "fileMatch": "environment.yml",
                "url": "./schemas/conda-environment.json"
            },
            {
                "fileMatch": "meta.yaml",
                "url": "./schemas/conda-meta.json"
            }
        ],
        "views": {
            "test": [
                {
                    "id": "python_tests",
                    "name": "PYTHON",
                    "when": "testsDiscovered"
                }
            ]
        }
    },
    "scripts": {
        "package": "gulp clean && gulp prePublishBundle && vsce package -o ms-python-insiders.vsix",
        "compile": "tsc -watch -p ./",
        "compile-webviews-watch": "npx npx -n --max_old_space_size=4096 webpack --config webpack.datascience-ui.config.js --watch",
        "dump-datascience-webpack-stats": "npx -n --max_old_space_size=4096 webpack --config webpack.datascience-ui.config.js --profile --json > tmp/ds-stats.json",
        "compile-webviews": "gulp compile-webviews",
        "compile-webviews-verbose": "npx webpack --config webpack.datascience-ui.config.js",
        "postinstall": "node ./build/ci/postInstall.js",
        "test": "node ./out/test/standardTest.js && node ./out/test/multiRootTest.js",
        "test:unittests": "mocha --opts ./build/.mocha.unittests.js.opts",
        "test:unittests:cover": "nyc --silent --no-clean --nycrc-path build/.nycrc mocha --opts ./build/.mocha.unittests.ts.opts",
        "test:functional": "mocha --require source-map-support/register --opts ./build/.mocha.functional.opts",
        "test:functional:cover": "npm run test:functional",
        "test:cover:report": "nyc --nycrc-path build/.nycrc  report --reporter=lcov --reporter=text --reporter=html --reporter=text-summary --reporter=cobertura",
        "testDebugger": "node ./out/test/testBootstrap.js ./out/test/debuggerTest.js",
        "testSingleWorkspace": "node ./out/test/testBootstrap.js ./out/test/standardTest.js",
        "testMultiWorkspace": "node ./out/test/testBootstrap.js ./out/test/multiRootTest.js",
        "testPerformance": "node ./out/test/testBootstrap.js ./out/test/performanceTest.js",
        "lint-staged": "node gulpfile.js",
        "lint": "tslint src/**/*.ts -t verbose",
        "clean": "gulp clean",
        "updateBuildNumber": "gulp updateBuildNumber",
        "verifyBundle": "gulp verifyBundle"
    },
    "dependencies": {
        "@jupyterlab/services": "^3.2.1",
        "ansi-regex": "^4.1.0",
        "arch": "^2.1.0",
        "azure-storage": "^2.10.1",
        "diff-match-patch": "^1.0.0",
        "fs-extra": "^4.0.3",
        "fuzzy": "^0.1.3",
        "get-port": "^3.2.0",
        "glob": "^7.1.2",
        "hash.js": "^1.1.7",
        "iconv-lite": "^0.4.21",
        "inversify": "^4.11.1",
        "jsonc-parser": "^2.0.3",
        "less-plugin-inline-urls": "^1.2.0",
        "line-by-line": "^0.1.6",
        "lodash": "^4.17.13",
        "md5": "^2.2.1",
        "minimatch": "^3.0.4",
        "monaco-editor-textmate": "^2.1.1",
        "monaco-textmate": "^3.0.0",
        "named-js-regexp": "^1.3.3",
        "node-fetch": "^1.0.0",
        "node-stream-zip": "^1.6.0",
        "onigasm": "^2.2.2",
        "pdfkit": "^0.10.0",
        "pidusage": "^1.2.0",
        "react-svg-pan-zoom": "^3.1.0",
        "react-svgmt": "^1.1.8",
        "react-virtualized": "^9.21.1",
        "reflect-metadata": "^0.1.12",
        "request": "^2.87.0",
        "request-progress": "^3.0.0",
        "rxjs": "^5.5.9",
        "semver": "^5.5.0",
        "slickgrid": "^2.4.7",
        "stack-trace": "0.0.10",
        "strip-ansi": "^5.2.0",
        "strip-json-comments": "^2.0.1",
        "sudo-prompt": "^8.2.0",
        "svg-to-pdfkit": "^0.1.7",
        "tmp": "^0.0.29",
        "tree-kill": "^1.2.0",
        "tslint": "^5.14.0",
        "typescript-char": "^0.0.0",
        "uint64be": "^1.0.1",
        "unicode": "^10.0.0",
        "untildify": "^3.0.2",
        "vscode-debugadapter": "^1.28.0",
        "vscode-debugprotocol": "^1.28.0",
        "vscode-extension-telemetry": "^0.1.0",
        "vscode-languageclient": "^5.2.1",
        "vscode-languageserver": "^5.2.1",
        "vscode-languageserver-protocol": "^3.14.1",
        "vsls": "^0.3.1291",
        "winreg": "^1.2.4",
        "winston": "^3.2.1",
        "ws": "^6.0.0",
        "xml2js": "^0.4.19"
    },
    "devDependencies": {
        "@babel/cli": "^7.4.4",
        "@babel/core": "^7.4.4",
        "@babel/plugin-transform-runtime": "^7.4.4",
        "@babel/polyfill": "^7.4.4",
        "@babel/preset-env": "^7.1.0",
        "@babel/preset-react": "^7.0.0",
        "@babel/register": "^7.4.4",
        "@istanbuljs/nyc-config-typescript": "^0.1.3",
        "@nteract/plotly": "^1.48.3",
        "@nteract/transform-dataresource": "^4.3.5",
        "@nteract/transform-geojson": "^3.2.3",
        "@nteract/transform-model-debug": "^3.2.3",
        "@nteract/transform-plotly": "^5.0.0",
        "@nteract/transforms": "^4.4.4",
        "@types/ansi-regex": "^4.0.0",
        "@types/chai": "^4.1.2",
        "@types/chai-arrays": "^1.0.2",
        "@types/chai-as-promised": "^7.1.0",
        "@types/copy-webpack-plugin": "^4.4.2",
        "@types/del": "^3.0.0",
        "@types/diff-match-patch": "^1.0.32",
        "@types/download": "^6.2.2",
        "@types/enzyme": "^3.1.14",
        "@types/enzyme-adapter-react-16": "^1.0.3",
        "@types/event-stream": "^3.3.33",
        "@types/fs-extra": "^5.0.1",
        "@types/get-port": "^3.2.0",
        "@types/glob": "^5.0.35",
        "@types/html-webpack-plugin": "^3.2.0",
        "@types/iconv-lite": "^0.0.1",
        "@types/jsdom": "^11.12.0",
        "@types/jquery": "^1.10.35",
        "@types/loader-utils": "^1.1.3",
        "@types/lodash": "^4.14.104",
        "@types/md5": "^2.1.32",
        "@types/mocha": "^5.2.7",
        "@types/nock": "^10.0.3",
        "@types/node": "9.4.7",
        "@types/node-fetch": "^2.3.4",
        "@types/pdfkit": "^0.7.36",
        "@types/promisify-node": "^0.4.0",
        "@types/react": "^16.4.14",
        "@types/react-dom": "^16.0.8",
        "@types/react-json-tree": "^0.6.8",
        "@types/react-virtualized": "^9.21.2",
        "@types/request": "^2.47.0",
        "@types/semver": "^5.5.0",
        "@types/shortid": "^0.0.29",
        "@types/sinon": "^7.0.13",
        "@types/stack-trace": "0.0.29",
        "@types/strip-json-comments": "0.0.30",
        "@types/temp": "^0.8.32",
        "@types/tmp": "0.0.33",
        "@types/untildify": "^3.0.0",
        "@types/uuid": "^3.4.3",
        "@types/vscode": "^1.36.0",
        "@types/webpack-bundle-analyzer": "^2.13.0",
        "@types/winreg": "^1.2.30",
        "@types/ws": "^6.0.1",
        "@types/xml2js": "^0.4.2",
        "JSONStream": "^1.3.2",
        "ansi-to-html": "^0.6.7",
        "awesome-typescript-loader": "^5.2.1",
        "babel-loader": "^8.0.3",
        "babel-plugin-inline-json-import": "^0.3.1",
        "babel-plugin-transform-runtime": "^6.23.0",
        "babel-polyfill": "^6.26.0",
        "bootstrap": "^4.3.1",
        "bootstrap-less": "^3.3.8",
        "brfs": "^2.0.2",
        "canvas": "2.0.1",
        "chai": "^4.1.2",
        "chai-arrays": "^2.0.0",
        "chai-as-promised": "^7.1.1",
        "codecov": "^3.5.0",
        "colors": "^1.2.1",
        "copy-webpack-plugin": "^4.6.0",
        "coveralls": "^3.0.4",
        "cross-spawn": "^6.0.5",
        "css-loader": "^1.0.1",
        "cucumber-html-reporter": "^4.0.5",
        "decache": "^4.4.0",
        "del": "^3.0.0",
        "download": "^7.0.0",
        "electron-download": "^4.1.1",
        "enzyme": "^3.7.0",
        "enzyme-adapter-react-16": "^1.6.0",
        "event-stream": "3.3.4",
        "expose-loader": "^0.7.5",
        "extract-zip": "^1.6.7",
        "file-loader": "^2.0.0",
        "filemanager-webpack-plugin": "^2.0.5",
        "flat": "^4.0.0",
        "gulp": "^4.0.0",
        "gulp-azure-storage": "^0.9.0",
        "gulp-chmod": "^2.0.0",
        "gulp-filter": "^5.1.0",
        "gulp-gunzip": "^1.1.0",
        "gulp-rename": "^1.4.0",
        "gulp-sourcemaps": "^2.6.4",
        "gulp-typescript": "^4.0.1",
        "gulp-untar": "0.0.8",
        "gulp-vinyl-zip": "^2.1.2",
        "html-webpack-plugin": "^3.2.0",
        "husky": "^1.1.2",
        "immutable": "^4.0.0-rc.12",
        "is-running": "^2.1.0",
        "jsdom": "^15.0.0",
        "json-loader": "^0.5.7",
        "less": "^3.9.0",
        "less-loader": "^5.0.0",
        "loader-utils": "^1.1.0",
        "mocha": "^6.1.4",
        "mocha-junit-reporter": "^1.17.0",
        "mocha-multi-reporters": "^1.1.7",
        "monaco-editor": "0.16.2",
        "monaco-editor-webpack-plugin": "^1.7.0",
        "nock": "^10.0.6",
        "node-has-native-dependencies": "^1.0.2",
        "node-html-parser": "^1.1.13",
        "nyc": "^14.1.1",
        "raw-loader": "^0.5.1",
        "react": "^16.5.2",
        "react-data-grid": "^6.0.2-0",
        "react-data-grid-addons": "^6.0.2-0",
        "react-dev-utils": "^5.0.2",
        "react-dom": "^16.5.2",
        "react-json-tree": "^0.11.0",
        "relative": "^3.0.2",
        "retyped-diff-match-patch-tsd-ambient": "^1.0.0-0",
        "rewiremock": "^3.13.0",
        "sass-loader": "^7.1.0",
        "shortid": "^2.2.8",
        "sinon": "^7.3.2",
        "source-map-support": "^0.5.12",
        "style-loader": "^0.23.1",
        "styled-jsx": "^3.1.0",
        "svg-inline-loader": "^0.8.0",
        "svg-inline-react": "^3.1.0",
        "terser-webpack-plugin": "^1.2.3",
        "transform-loader": "^0.2.4",
        "ts-loader": "^5.3.0",
        "ts-mockito": "^2.3.1",
        "ts-node": "^8.3.0",
        "tsconfig-paths-webpack-plugin": "^3.2.0",
        "tslint-eslint-rules": "^5.1.0",
        "tslint-microsoft-contrib": "^5.0.3",
        "typed-react-markdown": "^0.1.0",
        "typemoq": "^2.1.0",
        "typescript": "^3.5.2",
        "typescript-formatter": "^7.1.0",
        "unicode-properties": "1.1.0",
        "url-loader": "^1.1.2",
        "uuid": "^3.3.2",
        "vinyl-fs": "^3.0.3",
        "vsce": "^1.59.0",
        "vscode-debugadapter-testsupport": "^1.27.0",
        "vscode-test": "^1.0.2",
        "webpack": "^4.33.0",
        "webpack-bundle-analyzer": "^3.3.2",
        "webpack-cli": "^3.1.2",
        "webpack-fix-default-import-plugin": "^1.0.3",
        "webpack-merge": "^4.1.4",
        "webpack-node-externals": "^1.7.2",
        "why-is-node-running": "^2.0.3",
        "wtfnode": "^0.8.0",
        "yargs": "^12.0.2"
    },
    "__metadata": {
        "id": "f1f59ae4-9318-4f3c-a9b5-81b2eaa5f8a5",
        "publisherDisplayName": "Microsoft",
        "publisherId": "998b010b-e2af-44a5-a6cd-0b5fd3b9b6f8"
    }
}<|MERGE_RESOLUTION|>--- conflicted
+++ resolved
@@ -352,7 +352,6 @@
                 "category": "Python"
             },
             {
-<<<<<<< HEAD
                 "command": "python.datascience.debugcell",
                 "title": "%python.command.python.datascience.debugcell.title%",
                 "category": "Python"
@@ -373,8 +372,6 @@
                 "category": "Python"
             },
             {
-=======
->>>>>>> e095693a
                 "command": "python.datascience.runcurrentcelladvance",
                 "title": "%python.command.python.datascience.runcurrentcelladvance.title%",
                 "category": "Python"
