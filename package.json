{
    "name": "python",
    "displayName": "Python",
    "description": "IntelliSense (Pylance), Linting, Debugging (multi-threaded, remote), Jupyter Notebooks, code formatting, refactoring, unit tests, and more.",
<<<<<<< HEAD
    "version": "2022.15.0-dev",
=======
    "version": "2022.14.0",
>>>>>>> 814e9b71
    "featureFlags": {
        "usingNewInterpreterStorage": true
    },
    "capabilities": {
        "untrustedWorkspaces": {
            "supported": "limited",
            "description": "Only Partial IntelliSense with Pylance is supported. Cannot execute Python with untrusted files."
        },
        "virtualWorkspaces": {
            "supported": "limited",
            "description": "Only Partial IntelliSense supported."
        }
    },
    "publisher": "ms-python",
    "enabledApiProposals": [
        "quickPickSortByLabel",
        "testObserver"
    ],
    "author": {
        "name": "Microsoft Corporation"
    },
    "license": "MIT",
    "homepage": "https://github.com/Microsoft/vscode-python",
    "repository": {
        "type": "git",
        "url": "https://github.com/Microsoft/vscode-python"
    },
    "bugs": {
        "url": "https://github.com/Microsoft/vscode-python/issues"
    },
    "qna": "https://github.com/microsoft/vscode-python/discussions/categories/q-a",
    "icon": "icon.png",
    "galleryBanner": {
        "color": "#1e415e",
        "theme": "dark"
    },
    "engines": {
        "vscode": "^1.68.0"
    },
    "keywords": [
        "python",
        "django",
        "unittest",
        "multi-root ready"
    ],
    "categories": [
        "Programming Languages",
        "Debuggers",
        "Linters",
        "Formatters",
        "Other",
        "Data Science",
        "Machine Learning",
        "Notebooks"
    ],
    "activationEvents": [
        "onDebugInitialConfigurations",
        "onLanguage:python",
        "onDebugDynamicConfigurations:python",
        "onDebugResolve:python",
        "onCommand:python.execInTerminal",
        "onCommand:python.debugInTerminal",
        "onCommand:python.sortImports",
        "onCommand:python.setInterpreter",
        "onCommand:python.setShebangInterpreter",
        "onCommand:python.viewLanguageServerOutput",
        "onCommand:python.viewOutput",
        "onCommand:python.execSelectionInTerminal",
        "onCommand:python.execSelectionInDjangoShell",
        "onCommand:python.startREPL",
        "onCommand:python.goToPythonObject",
        "onCommand:python.reportIssue",
        "onCommand:python.setLinter",
        "onCommand:python.enableLinting",
        "onCommand:python.createTerminal",
        "onCommand:python.configureTests",
        "onCommand:python.clearWorkspaceInterpreter",
        "onCommand:python.enableSourceMapSupport",
        "onCommand:python.launchTensorBoard",
        "onCommand:python.clearCacheAndReload",
        "onWalkthrough:pythonWelcome",
        "onWalkthrough:pythonWelcomeWithDS",
        "onWalkthrough:pythonDataScienceWelcome",
        "workspaceContains:mspythonconfig.json",
        "workspaceContains:pyproject.toml",
        "workspaceContains:Pipfile",
        "workspaceContains:setup.py",
        "workspaceContains:requirements.txt",
        "workspaceContains:manage.py",
        "workspaceContains:app.py"
    ],
    "main": "./out/client/extension",
    "browser": "./dist/extension.browser.js",
    "contributes": {
        "walkthroughs": [
            {
                "id": "pythonWelcome",
                "title": "Get started with Python development",
                "description": "Your first steps to set up a Python project with all the powerful tools and features that the Python extension has to offer!",
                "when": "workspacePlatform != webworker",
                "steps": [
                    {
                        "id": "python.createPythonFile",
                        "title": "Create a Python file",
                        "description": "[Open](command:toSide:workbench.action.files.openFile) or [create](command:toSide:workbench.action.files.newUntitledFile?%7B%22languageId%22%3A%22python%22%7D) a Python file - make sure to save it as \".py\".\n[Create Python File](command:toSide:workbench.action.files.newUntitledFile?%7B%22languageId%22%3A%22python%22%7D)",
                        "media": {
                            "svg": "resources/walkthrough/open-folder.svg",
                            "altText": "Open a Python file or a folder with a Python project."
                        },
                        "when": ""
                    },
                    {
                        "id": "python.installPythonWin8",
                        "title": "Install Python",
                        "description": "The Python Extension requires Python to be installed. Install Python [from python.org](https://www.python.org/downloads).\n\n[Install Python](https://www.python.org/downloads)\n",
                        "media": {
                            "markdown": "resources/walkthrough/install-python-windows-8.md"
                        },
                        "when": "workspacePlatform == windows && showInstallPythonTile"
                    },
                    {
                        "id": "python.installPythonMac",
                        "title": "Install Python",
                        "description": "The Python Extension requires Python to be installed. Install Python 3 through the terminal.\n[Install Python via Brew](command:python.installPythonOnMac)\n",
                        "media": {
                            "markdown": "resources/walkthrough/install-python-macos.md"
                        },
                        "when": "workspacePlatform == mac && showInstallPythonTile",
                        "command": "workbench.action.terminal.new"
                    },
                    {
                        "id": "python.installPythonLinux",
                        "title": "Install Python",
                        "description": "The Python Extension requires Python to be installed. Install Python 3 through the terminal.\n[Install Python via terminal](command:python.installPythonOnLinux)\n",
                        "media": {
                            "markdown": "resources/walkthrough/install-python-linux.md"
                        },
                        "when": "workspacePlatform == linux && showInstallPythonTile",
                        "command": "workbench.action.terminal.new"
                    },
                    {
                        "id": "python.selectInterpreter",
                        "title": "Select a Python Interpreter",
                        "description": "Choose which Python interpreter/environment you want to use for your Python project.\n[Select Python Interpreter](command:python.setInterpreter)\n**Tip**: Run the ``Python: Select Interpreter`` command in the [Command Palette](command:workbench.action.showCommands).",
                        "media": {
                            "svg": "resources/walkthrough/python-interpreter-v2.svg",
                            "altText": "Selecting a python interpreter from the status bar"
                        },
                        "when": ""
                    },
                    {
                        "id": "python.runAndDebug",
                        "title": "Run and debug your Python file",
                        "description": "Open your Python file  and click on the play button on the top right of the editor, or press F5 when on the file and select \"Python File\" to run with the debugger. \n  \n[Learn more](https://code.visualstudio.com/docs/python/python-tutorial#_run-hello-world)",
                        "media": {
                            "svg": "resources/walkthrough/rundebug2.svg",
                            "altText": "How to run and debug in VS Code with F5 or the play button on the top right."
                        },
                        "when": ""
                    },
                    {
                        "id": "python.learnMoreWithDS",
                        "title": "Explore more resources",
                        "description": "🎨 Explore all the features the Python extension has to offer by looking for \"Python\" in the [Command Palette](command:workbench.action.showCommands). \n 📈 Learn more about getting started with [data science](command:workbench.action.openWalkthrough?%7B%22category%22%3A%22ms-python.python%23pythonDataScienceWelcome%22%2C%22step%22%3A%22ms-python.python%23python.createNewNotebook%22%7D) in Python. \n ✨ Take a look at our [Release Notes](https://aka.ms/AA8dxtb) to learn more about the latest features. \n \n[Learn More](https://aka.ms/AA8dqti)",
                        "media": {
                            "altText": "Image representing our documentation page and mailing list resources.",
                            "svg": "resources/walkthrough/learnmore.svg"
                        },
                        "when": ""
                    }
                ]
            },
            {
                "id": "pythonDataScienceWelcome",
                "title": "Get started with Python for Data Science",
                "description": "Your first steps to getting started with a Data Science project with Python!",
                "when": "false",
                "steps": [
                    {
                        "id": "python.installJupyterExt",
                        "title": "Install Jupyter extension",
                        "description": "If you haven't already, install the [Jupyter extension](command:workbench.extensions.search?\"ms-toolsai.jupyter\") to take full advantage of notebooks experiences in VS Code!\n \n[Search Jupyter extension](command:workbench.extensions.search?\"ms-toolsai.jupyter\")",
                        "media": {
                            "svg": "resources/walkthrough/data-science.svg",
                            "altText": "Creating a new Jupyter notebook"
                        }
                    },
                    {
                        "id": "python.createNewNotebook",
                        "title": "Create or open a Jupyter Notebook",
                        "description": "Right click in the file explorer and create a new file with an .ipynb extension. Or, open the [Command Palette](command:workbench.action.showCommands) and run the command \n``Jupyter: Create New Blank Notebook``.\n[Create new Jupyter Notebook](command:toSide:jupyter.createnewnotebook)\n If you have an existing project, you can also [open a folder](command:workbench.action.files.openFolder) and/or clone a project from GitHub: [clone a Git repository](command:git.clone).",
                        "media": {
                            "svg": "resources/walkthrough/create-notebook.svg",
                            "altText": "Creating a new Jupyter notebook"
                        },
                        "completionEvents": [
                            "onCommand:jupyter.createnewnotebook",
                            "onCommand:workbench.action.files.openFolder",
                            "onCommand:workbench.action.files.openFileFolder"
                        ]
                    },
                    {
                        "id": "python.openInteractiveWindow",
                        "title": "Open the Python Interactive Window",
                        "description": "The Python Interactive Window is a Python shell where you can execute and view the results of your Python code. You can create cells on a Python file by typing ``#%%``.\n \nTo open the interactive window anytime, open the [Command Palette](command:workbench.action.showCommands) and run the command \n``Jupyter: Create Interactive Window``.\n[Open Interactive Window](command:jupyter.createnewinteractive)",
                        "media": {
                            "svg": "resources/walkthrough/interactive-window.svg",
                            "altText": "Opening python interactive window"
                        },
                        "completionEvents": [
                            "onCommand:jupyter.createnewinteractive"
                        ]
                    },
                    {
                        "id": "python.dataScienceLearnMore",
                        "title": "Find out more!",
                        "description": "📒 Take a look into the [Jupyter extension](command:workbench.extensions.search?\"ms-toolsai.jupyter\") features, by looking for \"Jupyter\" in the [Command Palette](command:workbench.action.showCommands). \n 🏃🏻 Find out more features in our [Tutorials](https://aka.ms/AAdjzpd).  \n[Learn more](https://aka.ms/AAdar6q)",
                        "media": {
                            "svg": "resources/walkthrough/learnmore.svg",
                            "altText": "Image representing our documentation page and mailing list resources."
                        }
                    }
                ]
            }
        ],
        "breakpoints": [
            {
                "language": "html"
            },
            {
                "language": "jinja"
            },
            {
                "language": "python"
            },
            {
                "language": "django-html"
            },
            {
                "language": "django-txt"
            }
        ],
        "commands": [
            {
                "category": "Python",
                "command": "python.analysis.restartLanguageServer",
                "title": "%python.command.python.analysis.restartLanguageServer.title%"
            },
            {
                "category": "Python",
                "command": "python.clearCacheAndReload",
                "title": "%python.command.python.clearCacheAndReload.title%"
            },
            {
                "category": "Python",
                "command": "python.clearWorkspaceInterpreter",
                "title": "%python.command.python.clearWorkspaceInterpreter.title%"
            },
            {
                "category": "Python",
                "command": "python.configureTests",
                "title": "%python.command.python.configureTests.title%"
            },
            {
                "category": "Python",
                "command": "python.createTerminal",
                "title": "%python.command.python.createTerminal.title%"
            },
            {
                "category": "Python",
                "command": "python.enableLinting",
                "title": "%python.command.python.enableLinting.title%"
            },
            {
                "category": "Python",
                "command": "python.enableSourceMapSupport",
                "title": "%python.command.python.enableSourceMapSupport.title%"
            },
            {
                "category": "Python",
                "command": "python.execInTerminal",
                "title": "%python.command.python.execInTerminal.title%"
            },
            {
                "category": "Python",
                "command": "python.execInTerminal-icon",
                "icon": "$(play)",
                "title": "%python.command.python.execInTerminalIcon.title%"
            },
            {
                "category": "Python",
                "command": "python.debugInTerminal",
                "icon": "$(debug-alt)",
                "title": "%python.command.python.debugInTerminal.title%"
            },
            {
                "category": "Python",
                "command": "python.execSelectionInDjangoShell",
                "title": "%python.command.python.execSelectionInDjangoShell.title%"
            },
            {
                "category": "Python",
                "command": "python.execSelectionInTerminal",
                "title": "%python.command.python.execSelectionInTerminal.title%"
            },
            {
                "category": "Python",
                "command": "python.goToPythonObject",
                "title": "%python.command.python.goToPythonObject.title%"
            },
            {
                "category": "Python",
                "command": "python.launchTensorBoard",
                "title": "%python.command.python.launchTensorBoard.title%"
            },
            {
                "category": "Python",
                "command": "python.refreshTensorBoard",
                "enablement": "python.hasActiveTensorBoardSession",
                "icon": "$(refresh)",
                "title": "%python.command.python.refreshTensorBoard.title%"
            },
            {
                "category": "Python",
                "command": "python.reportIssue",
                "title": "%python.command.python.reportIssue.title%"
            },
            {
                "category": "Test",
                "command": "testing.reRunFailTests",
                "icon": "$(run-errors)",
                "title": "%python.command.testing.rerunFailedTests.title%"
            },
            {
                "category": "Python",
                "command": "python.runLinting",
                "title": "%python.command.python.runLinting.title%"
            },
            {
                "category": "Python",
                "command": "python.setInterpreter",
                "title": "%python.command.python.setInterpreter.title%"
            },
            {
                "category": "Python",
                "command": "python.setLinter",
                "title": "%python.command.python.setLinter.title%"
            },
            {
                "category": "Python Refactor",
                "command": "python.sortImports",
                "title": "%python.command.python.sortImports.title%"
            },
            {
                "category": "Python",
                "command": "python.startREPL",
                "title": "%python.command.python.startREPL.title%"
            },
            {
                "category": "Python",
                "command": "python.viewLanguageServerOutput",
                "enablement": "python.hasLanguageServerOutputChannel",
                "title": "%python.command.python.viewLanguageServerOutput.title%"
            },
            {
                "category": "Python",
                "command": "python.viewOutput",
                "icon": {
                    "dark": "resources/dark/repl.svg",
                    "light": "resources/light/repl.svg"
                },
                "title": "%python.command.python.viewOutput.title%"
            }
        ],
        "configuration": {
            "properties": {
                "python.autoComplete.extraPaths": {
                    "default": [],
                    "description": "%python.autoComplete.extraPaths.description%",
                    "scope": "resource",
                    "type": "array"
                },
                "python.condaPath": {
                    "default": "",
                    "description": "%python.condaPath.description%",
                    "scope": "machine",
                    "type": "string"
                },
                "python.defaultInterpreterPath": {
                    "default": "python",
                    "description": "%python.defaultInterpreterPath.description%",
                    "scope": "machine-overridable",
                    "type": "string"
                },
                "python.diagnostics.sourceMapsEnabled": {
                    "default": false,
                    "description": "%python.diagnostics.sourceMapsEnabled.description%",
                    "scope": "application",
                    "type": "boolean"
                },
                "python.envFile": {
                    "default": "${workspaceFolder}/.env",
                    "description": "%python.envFile.description%",
                    "scope": "resource",
                    "type": "string"
                },
                "python.experiments.enabled": {
                    "default": true,
                    "description": "%python.experiments.enabled.description%",
                    "scope": "machine",
                    "type": "boolean"
                },
                "python.experiments.optInto": {
                    "default": [],
                    "description": "%python.experiments.optInto.description%",
                    "items": {
                        "enum": [
                            "All",
                            "pythonSurveyNotification"
                        ]
                    },
                    "scope": "machine",
                    "type": "array"
                },
                "python.experiments.optOutFrom": {
                    "default": [],
                    "description": "%python.experiments.optOutFrom.description%",
                    "items": {
                        "enum": [
                            "All",
                            "pythonSurveyNotification"
                        ]
                    },
                    "scope": "machine",
                    "type": "array"
                },
                "python.formatting.autopep8Args": {
                    "default": [],
                    "description": "%python.formatting.autopep8Args.description%",
                    "items": {
                        "type": "string"
                    },
                    "scope": "resource",
                    "type": "array"
                },
                "python.formatting.autopep8Path": {
                    "default": "autopep8",
                    "description": "%python.formatting.autopep8Path.description%",
                    "scope": "machine-overridable",
                    "type": "string"
                },
                "python.formatting.blackArgs": {
                    "default": [],
                    "description": "%python.formatting.blackArgs.description%",
                    "items": {
                        "type": "string"
                    },
                    "scope": "resource",
                    "type": "array"
                },
                "python.formatting.blackPath": {
                    "default": "black",
                    "description": "%python.formatting.blackPath.description%",
                    "scope": "machine-overridable",
                    "type": "string"
                },
                "python.formatting.provider": {
                    "default": "autopep8",
                    "description": "%python.formatting.provider.description%",
                    "enum": [
                        "autopep8",
                        "black",
                        "none",
                        "yapf"
                    ],
                    "scope": "resource",
                    "type": "string"
                },
                "python.formatting.yapfArgs": {
                    "default": [],
                    "description": "%python.formatting.yapfArgs.description%",
                    "items": {
                        "type": "string"
                    },
                    "scope": "resource",
                    "type": "array"
                },
                "python.formatting.yapfPath": {
                    "default": "yapf",
                    "description": "%python.formatting.yapfPath.description%",
                    "scope": "machine-overridable",
                    "type": "string"
                },
                "python.globalModuleInstallation": {
                    "default": false,
                    "description": "%python.globalModuleInstallation.description%",
                    "scope": "resource",
                    "type": "boolean"
                },
                "python.languageServer": {
                    "default": "Default",
                    "description": "%python.languageServer.description%",
                    "enum": [
                        "Default",
                        "Jedi",
                        "Pylance",
                        "None"
                    ],
                    "enumDescriptions": [
                        "%python.languageServer.defaultDescription%",
                        "%python.languageServer.jediDescription%",
                        "%python.languageServer.pylanceDescription%",
                        "%python.languageServer.noneDescription%"
                    ],
                    "scope": "window",
                    "type": "string"
                },
                "python.linting.banditArgs": {
                    "default": [],
                    "description": "%python.linting.banditArgs.description%",
                    "items": {
                        "type": "string"
                    },
                    "scope": "resource",
                    "type": "array"
                },
                "python.linting.banditEnabled": {
                    "default": false,
                    "description": "%python.linting.banditEnabled.description%",
                    "scope": "resource",
                    "type": "boolean"
                },
                "python.linting.banditPath": {
                    "default": "bandit",
                    "description": "%python.linting.banditPath.description%",
                    "scope": "machine-overridable",
                    "type": "string"
                },
                "python.linting.cwd": {
                    "default": null,
                    "description": "%python.linting.cwd.description%",
                    "scope": "resource",
                    "type": "string"
                },
                "python.linting.enabled": {
                    "default": true,
                    "description": "%python.linting.enabled.description%",
                    "scope": "resource",
                    "type": "boolean"
                },
                "python.linting.flake8Args": {
                    "default": [],
                    "description": "%python.linting.flake8Args.description%",
                    "items": {
                        "type": "string"
                    },
                    "scope": "resource",
                    "type": "array"
                },
                "python.linting.flake8CategorySeverity.E": {
                    "default": "Error",
                    "description": "%python.linting.flake8CategorySeverity.E.description%",
                    "enum": [
                        "Error",
                        "Hint",
                        "Information",
                        "Warning"
                    ],
                    "scope": "resource",
                    "type": "string"
                },
                "python.linting.flake8CategorySeverity.F": {
                    "default": "Error",
                    "description": "%python.linting.flake8CategorySeverity.F.description%",
                    "enum": [
                        "Error",
                        "Hint",
                        "Information",
                        "Warning"
                    ],
                    "scope": "resource",
                    "type": "string"
                },
                "python.interpreter.infoVisibility": {
                    "default": "onPythonRelated",
                    "description": "%python.interpreter.infoVisibility.description%",
                    "enum": [
                        "never",
                        "onPythonRelated",
                        "always"
                    ],
                    "enumDescriptions": [
                        "%python.interpreter.infoVisibility.never.description%",
                        "%python.interpreter.infoVisibility.onPythonRelated.description%",
                        "%python.interpreter.infoVisibility.always.description%"
                    ],
                    "scope": "machine",
                    "type": "string"
                },
                "python.linting.flake8CategorySeverity.W": {
                    "default": "Warning",
                    "description": "%python.linting.flake8CategorySeverity.W.description%",
                    "enum": [
                        "Error",
                        "Hint",
                        "Information",
                        "Warning"
                    ],
                    "scope": "resource",
                    "type": "string"
                },
                "python.linting.flake8Enabled": {
                    "default": false,
                    "description": "%python.linting.flake8Enabled.description%",
                    "scope": "resource",
                    "type": "boolean"
                },
                "python.linting.flake8Path": {
                    "default": "flake8",
                    "description": "%python.linting.flake8Path.description%",
                    "scope": "machine-overridable",
                    "type": "string"
                },
                "python.linting.ignorePatterns": {
                    "default": [
                        "**/site-packages/**/*.py",
                        ".vscode/*.py"
                    ],
                    "description": "%python.linting.ignorePatterns.description%",
                    "items": {
                        "type": "string"
                    },
                    "scope": "resource",
                    "type": "array"
                },
                "python.linting.lintOnSave": {
                    "default": true,
                    "description": "%python.linting.lintOnSave.description%",
                    "scope": "resource",
                    "type": "boolean"
                },
                "python.linting.maxNumberOfProblems": {
                    "default": 100,
                    "description": "%python.linting.maxNumberOfProblems.description%",
                    "scope": "resource",
                    "type": "number"
                },
                "python.linting.mypyArgs": {
                    "default": [
                        "--follow-imports=silent",
                        "--ignore-missing-imports",
                        "--show-column-numbers",
                        "--no-pretty"
                    ],
                    "description": "%python.linting.mypyArgs.description%",
                    "items": {
                        "type": "string"
                    },
                    "scope": "resource",
                    "type": "array"
                },
                "python.linting.mypyCategorySeverity.error": {
                    "default": "Error",
                    "description": "%python.linting.mypyCategorySeverity.error.description%",
                    "enum": [
                        "Error",
                        "Hint",
                        "Information",
                        "Warning"
                    ],
                    "scope": "resource",
                    "type": "string"
                },
                "python.linting.mypyCategorySeverity.note": {
                    "default": "Information",
                    "description": "%python.linting.mypyCategorySeverity.note.description%.",
                    "enum": [
                        "Error",
                        "Hint",
                        "Information",
                        "Warning"
                    ],
                    "scope": "resource",
                    "type": "string"
                },
                "python.linting.mypyEnabled": {
                    "default": false,
                    "description": "%python.linting.mypyEnabled.description%",
                    "scope": "resource",
                    "type": "boolean"
                },
                "python.linting.mypyPath": {
                    "default": "mypy",
                    "description": "%python.linting.mypyPath.description%",
                    "scope": "machine-overridable",
                    "type": "string"
                },
                "python.linting.prospectorArgs": {
                    "default": [],
                    "description": "%python.linting.prospectorArgs.description%",
                    "items": {
                        "type": "string"
                    },
                    "scope": "resource",
                    "type": "array"
                },
                "python.linting.prospectorEnabled": {
                    "default": false,
                    "description": "%python.linting.prospectorEnabled.description%",
                    "scope": "resource",
                    "type": "boolean"
                },
                "python.linting.prospectorPath": {
                    "default": "prospector",
                    "description": "%python.linting.prospectorPath.description%",
                    "scope": "machine-overridable",
                    "type": "string"
                },
                "python.linting.pycodestyleArgs": {
                    "default": [],
                    "description": "%python.linting.pycodestyleArgs.description%",
                    "items": {
                        "type": "string"
                    },
                    "scope": "resource",
                    "type": "array"
                },
                "python.linting.pycodestyleCategorySeverity.E": {
                    "default": "Error",
                    "description": "%python.linting.pycodestyleCategorySeverity.E.description%",
                    "enum": [
                        "Error",
                        "Hint",
                        "Information",
                        "Warning"
                    ],
                    "scope": "resource",
                    "type": "string"
                },
                "python.linting.pycodestyleCategorySeverity.W": {
                    "default": "Warning",
                    "description": "%python.linting.pycodestyleCategorySeverity.W.description%",
                    "enum": [
                        "Error",
                        "Hint",
                        "Information",
                        "Warning"
                    ],
                    "scope": "resource",
                    "type": "string"
                },
                "python.linting.pycodestyleEnabled": {
                    "default": false,
                    "description": "%python.linting.pycodestyleEnabled.description%",
                    "scope": "resource",
                    "type": "boolean"
                },
                "python.linting.pycodestylePath": {
                    "default": "pycodestyle",
                    "description": "%python.linting.pycodestylePath.description%",
                    "scope": "machine-overridable",
                    "type": "string"
                },
                "python.linting.pydocstyleArgs": {
                    "default": [],
                    "description": "%python.linting.pydocstyleArgs.description%",
                    "items": {
                        "type": "string"
                    },
                    "scope": "resource",
                    "type": "array"
                },
                "python.linting.pydocstyleEnabled": {
                    "default": false,
                    "description": "%python.linting.pydocstyleEnabled.description%",
                    "scope": "resource",
                    "type": "boolean"
                },
                "python.linting.pydocstylePath": {
                    "default": "pydocstyle",
                    "description": "%python.linting.pydocstylePath.description%",
                    "scope": "machine-overridable",
                    "type": "string"
                },
                "python.linting.pylamaArgs": {
                    "default": [],
                    "description": "%python.linting.pylamaArgs.description%",
                    "items": {
                        "type": "string"
                    },
                    "scope": "resource",
                    "type": "array"
                },
                "python.linting.pylamaEnabled": {
                    "default": false,
                    "description": "%python.linting.pylamaEnabled.description%",
                    "scope": "resource",
                    "type": "boolean"
                },
                "python.linting.pylamaPath": {
                    "default": "pylama",
                    "description": "%python.linting.pylamaPath.description%",
                    "scope": "machine-overridable",
                    "type": "string"
                },
                "python.linting.pylintArgs": {
                    "default": [],
                    "description": "%python.linting.pylintArgs.description%",
                    "items": {
                        "type": "string"
                    },
                    "scope": "resource",
                    "type": "array"
                },
                "python.linting.pylintCategorySeverity.convention": {
                    "default": "Information",
                    "description": "%python.linting.pylintCategorySeverity.convention.description%",
                    "enum": [
                        "Error",
                        "Hint",
                        "Information",
                        "Warning"
                    ],
                    "scope": "resource",
                    "type": "string"
                },
                "python.linting.pylintCategorySeverity.error": {
                    "default": "Error",
                    "description": "%python.linting.pylintCategorySeverity.error.description%",
                    "enum": [
                        "Error",
                        "Hint",
                        "Information",
                        "Warning"
                    ],
                    "scope": "resource",
                    "type": "string"
                },
                "python.linting.pylintCategorySeverity.fatal": {
                    "default": "Error",
                    "description": "%python.linting.pylintCategorySeverity.fatal.description%",
                    "enum": [
                        "Error",
                        "Hint",
                        "Information",
                        "Warning"
                    ],
                    "scope": "resource",
                    "type": "string"
                },
                "python.linting.pylintCategorySeverity.refactor": {
                    "default": "Hint",
                    "description": "%python.linting.pylintCategorySeverity.refactor.description%",
                    "enum": [
                        "Error",
                        "Hint",
                        "Information",
                        "Warning"
                    ],
                    "scope": "resource",
                    "type": "string"
                },
                "python.linting.pylintCategorySeverity.warning": {
                    "default": "Warning",
                    "description": "%python.linting.pylintCategorySeverity.warning.description%",
                    "enum": [
                        "Error",
                        "Hint",
                        "Information",
                        "Warning"
                    ],
                    "scope": "resource",
                    "type": "string"
                },
                "python.linting.pylintEnabled": {
                    "default": false,
                    "description": "%python.linting.pylintEnabled.description%",
                    "scope": "resource",
                    "type": "boolean"
                },
                "python.linting.pylintPath": {
                    "default": "pylint",
                    "description": "%python.linting.pylintPath.description%",
                    "scope": "machine-overridable",
                    "type": "string"
                },
                "python.logging.level": {
                    "default": "error",
                    "description": "%python.logging.level.description%",
                    "enum": [
                        "debug",
                        "error",
                        "info",
                        "off",
                        "warn"
                    ],
                    "scope": "machine",
                    "type": "string"
                },
                "python.pipenvPath": {
                    "default": "pipenv",
                    "description": "%python.pipenvPath.description%",
                    "scope": "machine-overridable",
                    "type": "string"
                },
                "python.poetryPath": {
                    "default": "poetry",
                    "description": "%python.poetryPath.description%",
                    "scope": "machine-overridable",
                    "type": "string"
                },
                "python.pylanceLspNotebooksEnabled": {
                    "type": "boolean",
                    "default": true,
                    "description": "%python.pylanceLspNotebooksEnabled.description%",
                    "scope": "machine"
                },
                "python.sortImports.args": {
                    "default": [],
                    "description": "%python.sortImports.args.description%",
                    "items": {
                        "type": "string"
                    },
                    "scope": "resource",
                    "type": "array"
                },
                "python.sortImports.path": {
                    "default": "",
                    "description": "%python.sortImports.path.description%",
                    "scope": "machine-overridable",
                    "type": "string"
                },
                "python.tensorBoard.logDirectory": {
                    "default": "",
                    "description": "%python.tensorBoard.logDirectory.description%",
                    "scope": "application",
                    "type": "string"
                },
                "python.terminal.activateEnvInCurrentTerminal": {
                    "default": false,
                    "description": "%python.terminal.activateEnvInCurrentTerminal.description%",
                    "scope": "resource",
                    "type": "boolean"
                },
                "python.terminal.activateEnvironment": {
                    "default": true,
                    "description": "%python.terminal.activateEnvironment.description%",
                    "scope": "resource",
                    "type": "boolean"
                },
                "python.terminal.executeInFileDir": {
                    "default": false,
                    "description": "%python.terminal.executeInFileDir.description%",
                    "scope": "resource",
                    "type": "boolean"
                },
                "python.terminal.focusAfterLaunch": {
                    "default": false,
                    "description": "%python.terminal.focusAfterLaunch.description%",
                    "scope": "resource",
                    "type": "boolean"
                },
                "python.terminal.launchArgs": {
                    "default": [],
                    "description": "%python.terminal.launchArgs.description%",
                    "scope": "resource",
                    "type": "array"
                },
                "python.testing.autoTestDiscoverOnSaveEnabled": {
                    "default": true,
                    "description": "%python.testing.autoTestDiscoverOnSaveEnabled.description%",
                    "scope": "resource",
                    "type": "boolean"
                },
                "python.testing.cwd": {
                    "default": null,
                    "description": "%python.testing.cwd.description%",
                    "scope": "resource",
                    "type": "string"
                },
                "python.testing.debugPort": {
                    "default": 3000,
                    "description": "%python.testing.debugPort.description%",
                    "scope": "resource",
                    "type": "number"
                },
                "python.testing.promptToConfigure": {
                    "default": true,
                    "description": "%python.testing.promptToConfigure.description%",
                    "scope": "resource",
                    "type": "boolean"
                },
                "python.testing.pytestArgs": {
                    "default": [],
                    "description": "%python.testing.pytestArgs.description%",
                    "items": {
                        "type": "string"
                    },
                    "scope": "resource",
                    "type": "array"
                },
                "python.testing.pytestEnabled": {
                    "default": false,
                    "description": "%python.testing.pytestEnabled.description%",
                    "scope": "resource",
                    "type": "boolean"
                },
                "python.testing.pytestPath": {
                    "default": "pytest",
                    "description": "%python.testing.pytestPath.description%",
                    "scope": "machine-overridable",
                    "type": "string"
                },
                "python.testing.unittestArgs": {
                    "default": [
                        "-v",
                        "-s",
                        ".",
                        "-p",
                        "*test*.py"
                    ],
                    "description": "%python.testing.unittestArgs.description%",
                    "items": {
                        "type": "string"
                    },
                    "scope": "resource",
                    "type": "array"
                },
                "python.testing.unittestEnabled": {
                    "default": false,
                    "description": "%python.testing.unittestEnabled.description%",
                    "scope": "resource",
                    "type": "boolean"
                },
                "python.venvFolders": {
                    "default": [],
                    "description": "%python.venvFolders.description%",
                    "items": {
                        "type": "string"
                    },
                    "scope": "machine",
                    "type": "array"
                },
                "python.venvPath": {
                    "default": "",
                    "description": "%python.venvPath.description%",
                    "scope": "machine",
                    "type": "string"
                }
            },
            "title": "Python",
            "type": "object"
        },
        "debuggers": [
            {
                "configurationAttributes": {
                    "attach": {
                        "properties": {
                            "connect": {
                                "label": "Attach by connecting to debugpy over a socket.",
                                "properties": {
                                    "host": {
                                        "default": "127.0.0.1",
                                        "description": "Hostname or IP address to connect to.",
                                        "type": "string"
                                    },
                                    "port": {
                                        "description": "Port to connect to.",
                                        "type": "number"
                                    }
                                },
                                "required": [
                                    "port"
                                ],
                                "type": "object"
                            },
                            "debugAdapterPath": {
                                "description": "Path (fully qualified) to the python debug adapter executable.",
                                "type": "string"
                            },
                            "django": {
                                "default": false,
                                "description": "Django debugging.",
                                "type": "boolean"
                            },
                            "host": {
                                "default": "127.0.0.1",
                                "description": "Hostname or IP address to connect to.",
                                "type": "string"
                            },
                            "jinja": {
                                "default": null,
                                "description": "Jinja template debugging (e.g. Flask).",
                                "enum": [
                                    false,
                                    null,
                                    true
                                ]
                            },
                            "justMyCode": {
                                "default": true,
                                "description": "If true, show and debug only user-written code. If false, show and debug all code, including library calls.",
                                "type": "boolean"
                            },
                            "listen": {
                                "label": "Attach by listening for incoming socket connection from debugpy",
                                "properties": {
                                    "host": {
                                        "default": "127.0.0.1",
                                        "description": "Hostname or IP address of the interface to listen on.",
                                        "type": "string"
                                    },
                                    "port": {
                                        "description": "Port to listen on.",
                                        "type": "number"
                                    }
                                },
                                "required": [
                                    "port"
                                ],
                                "type": "object"
                            },
                            "logToFile": {
                                "default": false,
                                "description": "Enable logging of debugger events to a log file.",
                                "type": "boolean"
                            },
                            "pathMappings": {
                                "default": [],
                                "items": {
                                    "label": "Path mapping",
                                    "properties": {
                                        "localRoot": {
                                            "default": "${workspaceFolder}",
                                            "label": "Local source root.",
                                            "type": "string"
                                        },
                                        "remoteRoot": {
                                            "default": "",
                                            "label": "Remote source root.",
                                            "type": "string"
                                        }
                                    },
                                    "required": [
                                        "localRoot",
                                        "remoteRoot"
                                    ],
                                    "type": "object"
                                },
                                "label": "Path mappings.",
                                "type": "array"
                            },
                            "port": {
                                "description": "Port to connect to.",
                                "type": "number"
                            },
                            "processId": {
                                "anyOf": [
                                    {
                                        "default": "${command:pickProcess}",
                                        "description": "Use process picker to select a process to attach, or Process ID as integer.",
                                        "enum": [
                                            "${command:pickProcess}"
                                        ]
                                    },
                                    {
                                        "description": "ID of the local process to attach to.",
                                        "type": "integer"
                                    }
                                ]
                            },
                            "redirectOutput": {
                                "default": true,
                                "description": "Redirect output.",
                                "type": "boolean"
                            },
                            "showReturnValue": {
                                "default": true,
                                "description": "Show return value of functions when stepping.",
                                "type": "boolean"
                            },
                            "subProcess": {
                                "default": false,
                                "description": "Whether to enable Sub Process debugging",
                                "type": "boolean"
                            }
                        }
                    },
                    "launch": {
                        "properties": {
                            "args": {
                                "default": [],
                                "description": "Command line arguments passed to the program.",
                                "items": {
                                    "type": "string"
                                },
                                "type": [
                                    "array",
                                    "string"
                                ]
                            },
                            "autoReload": {
                                "default": {},
                                "description": "Configures automatic reload of code on edit.",
                                "properties": {
                                    "enable": {
                                        "default": false,
                                        "description": "Automatically reload code on edit.",
                                        "type": "boolean"
                                    },
                                    "exclude": {
                                        "default": [
                                            "**/.git/**",
                                            "**/.metadata/**",
                                            "**/__pycache__/**",
                                            "**/node_modules/**",
                                            "**/site-packages/**"
                                        ],
                                        "description": "Glob patterns of paths to exclude from auto reload.",
                                        "items": {
                                            "type": "string"
                                        },
                                        "type": "array"
                                    },
                                    "include": {
                                        "default": [
                                            "**/*.py",
                                            "**/*.pyw"
                                        ],
                                        "description": "Glob patterns of paths to include in auto reload.",
                                        "items": {
                                            "type": "string"
                                        },
                                        "type": "array"
                                    }
                                },
                                "type": "object"
                            },
                            "console": {
                                "default": "integratedTerminal",
                                "description": "Where to launch the debug target: internal console, integrated terminal, or external terminal.",
                                "enum": [
                                    "externalTerminal",
                                    "integratedTerminal",
                                    "internalConsole"
                                ]
                            },
                            "cwd": {
                                "default": "${workspaceFolder}",
                                "description": "Absolute path to the working directory of the program being debugged. Default is the root directory of the file (leave empty).",
                                "type": "string"
                            },
                            "debugAdapterPath": {
                                "description": "Path (fully qualified) to the python debug adapter executable.",
                                "type": "string"
                            },
                            "django": {
                                "default": false,
                                "description": "Django debugging.",
                                "type": "boolean"
                            },
                            "env": {
                                "additionalProperties": {
                                    "type": "string"
                                },
                                "default": {},
                                "description": "Environment variables defined as a key value pair. Property ends up being the Environment Variable and the value of the property ends up being the value of the Env Variable.",
                                "type": "object"
                            },
                            "envFile": {
                                "default": "${workspaceFolder}/.env",
                                "description": "Absolute path to a file containing environment variable definitions.",
                                "type": "string"
                            },
                            "gevent": {
                                "default": false,
                                "description": "Enable debugging of gevent monkey-patched code.",
                                "type": "boolean"
                            },
                            "host": {
                                "default": "localhost",
                                "description": "IP address of the of the local debug server (default is localhost).",
                                "type": "string"
                            },
                            "jinja": {
                                "default": null,
                                "description": "Jinja template debugging (e.g. Flask).",
                                "enum": [
                                    false,
                                    null,
                                    true
                                ]
                            },
                            "justMyCode": {
                                "default": true,
                                "description": "Debug only user-written code.",
                                "type": "boolean"
                            },
                            "logToFile": {
                                "default": false,
                                "description": "Enable logging of debugger events to a log file.",
                                "type": "boolean"
                            },
                            "module": {
                                "default": "",
                                "description": "Name of the module to be debugged.",
                                "type": "string"
                            },
                            "pathMappings": {
                                "default": [],
                                "items": {
                                    "label": "Path mapping",
                                    "properties": {
                                        "localRoot": {
                                            "default": "${workspaceFolder}",
                                            "label": "Local source root.",
                                            "type": "string"
                                        },
                                        "remoteRoot": {
                                            "default": "",
                                            "label": "Remote source root.",
                                            "type": "string"
                                        }
                                    },
                                    "required": [
                                        "localRoot",
                                        "remoteRoot"
                                    ],
                                    "type": "object"
                                },
                                "label": "Path mappings.",
                                "type": "array"
                            },
                            "port": {
                                "default": 0,
                                "description": "Debug port (default is 0, resulting in the use of a dynamic port).",
                                "type": "number"
                            },
                            "program": {
                                "default": "${file}",
                                "description": "Absolute path to the program.",
                                "type": "string"
                            },
                            "purpose": {
                                "default": [],
                                "description": "Tells extension to use this configuration for test debugging, or when using debug-in-terminal command.",
                                "items": {
                                    "enum": [
                                        "debug-test",
                                        "debug-in-terminal"
                                    ],
                                    "enumDescriptions": [
                                        "Use this configuration while debugging tests using test view or test debug commands.",
                                        "Use this configuration while debugging a file using debug in terminal button in the editor."
                                    ]
                                },
                                "type": "array"
                            },
                            "pyramid": {
                                "default": false,
                                "description": "Whether debugging Pyramid applications",
                                "type": "boolean"
                            },
                            "python": {
                                "default": "${command:python.interpreterPath}",
                                "description": "Absolute path to the Python interpreter executable; overrides workspace configuration if set.",
                                "type": "string"
                            },
                            "pythonArgs": {
                                "default": [],
                                "description": "Command-line arguments passed to the Python interpreter. To pass arguments to the debug target, use \"args\".",
                                "items": {
                                    "type": "string"
                                },
                                "type": "array"
                            },
                            "redirectOutput": {
                                "default": true,
                                "description": "Redirect output.",
                                "type": "boolean"
                            },
                            "showReturnValue": {
                                "default": true,
                                "description": "Show return value of functions when stepping.",
                                "type": "boolean"
                            },
                            "stopOnEntry": {
                                "default": false,
                                "description": "Automatically stop after launch.",
                                "type": "boolean"
                            },
                            "subProcess": {
                                "default": false,
                                "description": "Whether to enable Sub Process debugging",
                                "type": "boolean"
                            },
                            "sudo": {
                                "default": false,
                                "description": "Running debug program under elevated permissions (on Unix).",
                                "type": "boolean"
                            }
                        }
                    }
                },
                "configurationSnippets": [],
                "label": "Python",
                "languages": [
                    "python"
                ],
                "type": "python",
                "variables": {
                    "pickProcess": "python.pickLocalProcess"
                },
                "when": "!virtualWorkspace && shellExecutionSupported"
            }
        ],
        "grammars": [
            {
                "language": "pip-requirements",
                "path": "./syntaxes/pip-requirements.tmLanguage.json",
                "scopeName": "source.pip-requirements"
            }
        ],
        "jsonValidation": [
            {
                "fileMatch": ".condarc",
                "url": "./schemas/condarc.json"
            },
            {
                "fileMatch": "environment.yml",
                "url": "./schemas/conda-environment.json"
            },
            {
                "fileMatch": "meta.yaml",
                "url": "./schemas/conda-meta.json"
            }
        ],
        "keybindings": [
            {
                "command": "python.execSelectionInTerminal",
                "key": "shift+enter",
                "when": "editorTextFocus && editorLangId == python && !findInputFocussed && !replaceInputFocussed && !jupyter.ownsSelection && !notebookEditorFocused"
            },
            {
                "command": "python.refreshTensorBoard",
                "key": "ctrl+r",
                "mac": "cmd+r",
                "when": "python.hasActiveTensorBoardSession"
            }
        ],
        "languages": [
            {
                "aliases": [
                    "Jinja"
                ],
                "extensions": [
                    ".j2",
                    ".jinja2"
                ],
                "id": "jinja"
            },
            {
                "aliases": [
                    "pip requirements",
                    "requirements.txt"
                ],
                "configuration": "./languages/pip-requirements.json",
                "filenamePatterns": [
                    "**/*-requirements.{txt, in}",
                    "**/*-constraints.txt",
                    "**/requirements-*.{txt, in}",
                    "**/constraints-*.txt",
                    "**/requirements/*.{txt,in}",
                    "**/constraints/*.txt"
                ],
                "filenames": [
                    "constraints.txt",
                    "requirements.in",
                    "requirements.txt"
                ],
                "id": "pip-requirements"
            },
            {
                "filenames": [
                    ".condarc"
                ],
                "id": "yaml"
            },
            {
                "filenames": [
                    ".flake8",
                    ".pep8",
                    ".pylintrc",
                    ".pypirc"
                ],
                "id": "ini"
            },
            {
                "filenames": [
                    "Pipfile",
                    "poetry.lock"
                ],
                "id": "toml"
            },
            {
                "filenames": [
                    "Pipfile.lock"
                ],
                "id": "json"
            }
        ],
        "menus": {
            "commandPalette": [
                {
                    "category": "Python",
                    "command": "python.analysis.restartLanguageServer",
                    "title": "%python.command.python.analysis.restartLanguageServer.title%",
                    "when": "!virtualWorkspace && shellExecutionSupported"
                },
                {
                    "category": "Python",
                    "command": "python.clearCacheAndReload",
                    "title": "%python.command.python.clearCacheAndReload.title%",
                    "when": "!virtualWorkspace && shellExecutionSupported"
                },
                {
                    "category": "Python",
                    "command": "python.clearWorkspaceInterpreter",
                    "title": "%python.command.python.clearWorkspaceInterpreter.title%",
                    "when": "!virtualWorkspace && shellExecutionSupported"
                },
                {
                    "category": "Python",
                    "command": "python.configureTests",
                    "title": "%python.command.python.configureTests.title%",
                    "when": "!virtualWorkspace && shellExecutionSupported"
                },
                {
                    "category": "Python",
                    "command": "python.createTerminal",
                    "title": "%python.command.python.createTerminal.title%",
                    "when": "!virtualWorkspace && shellExecutionSupported"
                },
                {
                    "category": "Python",
                    "command": "python.enableLinting",
                    "title": "%python.command.python.enableLinting.title%",
                    "when": "!virtualWorkspace && shellExecutionSupported"
                },
                {
                    "category": "Python",
                    "command": "python.enableSourceMapSupport",
                    "title": "%python.command.python.enableSourceMapSupport.title%",
                    "when": "!virtualWorkspace && shellExecutionSupported"
                },
                {
                    "category": "Python",
                    "command": "python.execInTerminal",
                    "title": "%python.command.python.execInTerminal.title%",
                    "when": "!virtualWorkspace && shellExecutionSupported"
                },
                {
                    "category": "Python",
                    "command": "python.execInTerminal-icon",
                    "icon": "$(play)",
                    "title": "%python.command.python.execInTerminalIcon.title%",
                    "when": "false"
                },
                {
                    "category": "Python",
                    "command": "python.debugInTerminal",
                    "icon": "$(debug-alt)",
                    "title": "%python.command.python.debugInTerminal.title%",
                    "when": "!virtualWorkspace && shellExecutionSupported"
                },
                {
                    "category": "Python",
                    "command": "python.execSelectionInDjangoShell",
                    "title": "%python.command.python.execSelectionInDjangoShell.title%",
                    "when": "!virtualWorkspace && shellExecutionSupported"
                },
                {
                    "category": "Python",
                    "command": "python.execSelectionInTerminal",
                    "title": "%python.command.python.execSelectionInTerminal.title%",
                    "when": "!virtualWorkspace && shellExecutionSupported"
                },
                {
                    "category": "Python",
                    "command": "python.goToPythonObject",
                    "title": "%python.command.python.goToPythonObject.title%",
                    "when": "!virtualWorkspace && shellExecutionSupported"
                },
                {
                    "category": "Python",
                    "command": "python.launchTensorBoard",
                    "title": "%python.command.python.launchTensorBoard.title%",
                    "when": "!virtualWorkspace && shellExecutionSupported"
                },
                {
                    "category": "Python",
                    "command": "python.refreshTensorBoard",
                    "enablement": "python.hasActiveTensorBoardSession",
                    "icon": "$(refresh)",
                    "title": "%python.command.python.refreshTensorBoard.title%",
                    "when": "!virtualWorkspace && shellExecutionSupported"
                },
                {
                    "category": "Python",
                    "command": "python.reportIssue",
                    "title": "%python.command.python.reportIssue.title%",
                    "when": "!virtualWorkspace && shellExecutionSupported"
                },
                {
                    "category": "Test",
                    "command": "testing.reRunFailTests",
                    "icon": "$(run-errors)",
                    "title": "%python.command.testing.rerunFailedTests.title%",
                    "when": "!virtualWorkspace && shellExecutionSupported"
                },
                {
                    "category": "Python",
                    "command": "python.runLinting",
                    "title": "%python.command.python.runLinting.title%",
                    "when": "!virtualWorkspace && shellExecutionSupported"
                },
                {
                    "category": "Python",
                    "command": "python.setInterpreter",
                    "title": "%python.command.python.setInterpreter.title%",
                    "when": "!virtualWorkspace && shellExecutionSupported"
                },
                {
                    "category": "Python",
                    "command": "python.setLinter",
                    "title": "%python.command.python.setLinter.title%",
                    "when": "!virtualWorkspace && shellExecutionSupported"
                },
                {
                    "category": "Python Refactor",
                    "command": "python.sortImports",
                    "title": "%python.command.python.sortImports.title%",
                    "when": "!virtualWorkspace && shellExecutionSupported"
                },
                {
                    "category": "Python",
                    "command": "python.startREPL",
                    "title": "%python.command.python.startREPL.title%",
                    "when": "!virtualWorkspace && shellExecutionSupported"
                },
                {
                    "category": "Python",
                    "command": "python.viewLanguageServerOutput",
                    "enablement": "python.hasLanguageServerOutputChannel",
                    "title": "%python.command.python.viewLanguageServerOutput.title%",
                    "when": "!virtualWorkspace && shellExecutionSupported"
                },
                {
                    "category": "Python",
                    "command": "python.viewOutput",
                    "title": "%python.command.python.viewOutput.title%",
                    "when": "!virtualWorkspace && shellExecutionSupported"
                }
            ],
            "editor/context": [
                {
                    "command": "python.execInTerminal",
                    "group": "Python",
                    "when": "resourceLangId == python && !virtualWorkspace && shellExecutionSupported"
                },
                {
                    "command": "python.execSelectionInDjangoShell",
                    "group": "Python",
                    "when": "editorHasSelection && editorLangId == python && python.isDjangoProject && !virtualWorkspace && shellExecutionSupported"
                },
                {
                    "command": "python.execSelectionInTerminal",
                    "group": "Python",
                    "when": "editorFocus && editorLangId == python && !virtualWorkspace && shellExecutionSupported"
                },
                {
                    "command": "python.sortImports",
                    "group": "Refactor",
                    "title": "Refactor: Sort Imports",
                    "when": "editorLangId == python && !notebookEditorFocused && !virtualWorkspace && shellExecutionSupported"
                }
            ],
            "editor/title": [
                {
                    "command": "python.refreshTensorBoard",
                    "group": "navigation@0",
                    "when": "python.hasActiveTensorBoardSession && !virtualWorkspace && shellExecutionSupported"
                }
            ],
            "editor/title/run": [
                {
                    "command": "python.execInTerminal-icon",
                    "group": "navigation@0",
                    "title": "%python.command.python.execInTerminalIcon.title%",
                    "when": "resourceLangId == python && !isInDiffEditor && !virtualWorkspace && shellExecutionSupported"
                },
                {
                    "command": "python.debugInTerminal",
                    "group": "navigation@1",
                    "title": "%python.command.python.debugInTerminal.title%",
                    "when": "resourceLangId == python && !isInDiffEditor && !virtualWorkspace && shellExecutionSupported"
                }
            ],
            "explorer/context": [
                {
                    "command": "python.execInTerminal",
                    "group": "Python",
                    "when": "resourceLangId == python && !virtualWorkspace && shellExecutionSupported"
                }
            ],
            "view/title": [
                {
                    "command": "testing.reRunFailTests",
                    "when": "view == workbench.view.testing && hasFailedTests && !virtualWorkspace && shellExecutionSupported",
                    "group": "navigation@1"
                }
            ]
        },
        "viewsWelcome": [
            {
                "view": "testing",
                "contents": "Configure a test framework to see your tests here.\n[Configure Python Tests](command:python.configureTests)",
                "when": "!virtualWorkspace && shellExecutionSupported"
            }
        ],
        "yamlValidation": [
            {
                "fileMatch": ".condarc",
                "url": "./schemas/condarc.json"
            },
            {
                "fileMatch": "environment.yml",
                "url": "./schemas/conda-environment.json"
            },
            {
                "fileMatch": "meta.yaml",
                "url": "./schemas/conda-meta.json"
            }
        ]
    },
    "scripts": {
        "package": "gulp clean && gulp prePublishBundle && vsce package -o ms-python-insiders.vsix",
        "prePublish": "gulp clean && gulp prePublishNonBundle",
        "compile": "tsc -watch -p ./",
        "compiled": "deemon npm run compile",
        "kill-compiled": "deemon --kill npm run compile",
        "checkDependencies": "gulp checkDependencies",
        "test": "node ./out/test/standardTest.js && node ./out/test/multiRootTest.js",
        "test:unittests": "mocha --config ./build/.mocha.unittests.json",
        "test:unittests:cover": "nyc --no-clean --nycrc-path ./build/.nycrc mocha --config ./build/.mocha.unittests.json",
        "test:functional": "mocha --require source-map-support/register --config ./build/.mocha.functional.json",
        "test:functional:perf": "node --inspect-brk ./node_modules/mocha/bin/_mocha --require source-map-support/register --config ./build/.mocha.functional.perf.json",
        "test:functional:memleak": "node --inspect-brk ./node_modules/mocha/bin/_mocha --require source-map-support/register --config ./build/.mocha.functional.json",
        "test:functional:cover": "nyc --no-clean --nycrc-path ./build/.nycrc mocha --require source-map-support/register --config ./build/.mocha.functional.json",
        "test:cover:report": "nyc --nycrc-path ./build/.nycrc  report --reporter=text --reporter=html --reporter=text-summary --reporter=cobertura",
        "testDebugger": "node ./out/test/testBootstrap.js ./out/test/debuggerTest.js",
        "testDebugger:cover": "nyc --no-clean --use-spawn-wrap --nycrc-path ./build/.nycrc --require source-map-support/register node ./out/test/debuggerTest.js",
        "testSingleWorkspace": "node ./out/test/testBootstrap.js ./out/test/standardTest.js",
        "testSingleWorkspace:cover": "nyc --no-clean --use-spawn-wrap --nycrc-path ./build/.nycrc --require source-map-support/register node ./out/test/standardTest.js",
        "preTestJediLSP": "node ./out/test/languageServers/jedi/lspSetup.js",
        "testJediLSP": "node ./out/test/languageServers/jedi/lspSetup.js && cross-env CODE_TESTS_WORKSPACE=src/test VSC_PYTHON_CI_TEST_GREP='Language Server:' node ./out/test/testBootstrap.js ./out/test/standardTest.js && node ./out/test/languageServers/jedi/lspTeardown.js",
        "testMultiWorkspace": "node ./out/test/testBootstrap.js ./out/test/multiRootTest.js",
        "testPerformance": "node ./out/test/testBootstrap.js ./out/test/performanceTest.js",
        "testSmoke": "cross-env INSTALL_JUPYTER_EXTENSION=true \"node ./out/test/smokeTest.js\"",
        "testInsiders": "cross-env VSC_PYTHON_CI_TEST_VSC_CHANNEL=insiders INSTALL_PYLANCE_EXTENSION=true TEST_FILES_SUFFIX=insiders.test CODE_TESTS_WORKSPACE=src/testMultiRootWkspc/smokeTests \"node ./out/test/standardTest.js\"",
        "lint-staged": "node gulpfile.js",
        "lint": "eslint --ext .ts,.js src build",
        "lint-fix": "eslint --fix --ext .ts,.js src build gulpfile.js",
        "format-check": "prettier --check 'src/**/*.ts' 'build/**/*.js' '.github/**/*.yml' gulpfile.js",
        "format-fix": "prettier --write 'src/**/*.ts' 'build/**/*.js' '.github/**/*.yml' gulpfile.js",
        "clean": "gulp clean",
        "addExtensionPackDependencies": "gulp addExtensionPackDependencies",
        "updateBuildNumber": "gulp updateBuildNumber",
        "verifyBundle": "gulp verifyBundle",
        "webpack": "webpack"
    },
    "dependencies": {
        "@vscode/jupyter-lsp-middleware": "^0.2.46",
        "@vscode/extension-telemetry": "^0.6.2",
        "arch": "^2.1.0",
        "diff-match-patch": "^1.0.0",
        "fs-extra": "^10.0.1",
        "glob": "^7.2.0",
        "hash.js": "^1.1.7",
        "iconv-lite": "^0.6.3",
        "inversify": "^5.0.4",
        "jsonc-parser": "^3.0.0",
        "lodash": "^4.17.21",
        "md5": "^2.2.1",
        "minimatch": "^5.0.1",
        "named-js-regexp": "^1.3.3",
        "node-stream-zip": "^1.6.0",
        "reflect-metadata": "^0.1.12",
        "request": "^2.87.0",
        "request-progress": "^3.0.0",
        "rxjs": "^6.5.4",
        "rxjs-compat": "^6.5.4",
        "semver": "^5.5.0",
        "sudo-prompt": "^9.2.1",
        "tmp": "^0.0.33",
        "uint64be": "^3.0.0",
        "unicode": "^14.0.0",
        "untildify": "^4.0.0",
        "vscode-debugadapter": "^1.28.0",
        "vscode-debugprotocol": "^1.28.0",
        "vscode-jsonrpc": "8.0.2-next.1",
        "vscode-languageclient": "8.0.2-next.5",
        "vscode-languageserver": "8.0.2-next.5",
        "vscode-languageserver-protocol": "3.17.2-next.6",
        "vscode-nls": "^5.0.1",
        "vscode-tas-client": "^0.1.63",
        "winreg": "^1.2.4",
        "xml2js": "^0.4.19",
        "which": "^2.0.2"
    },
    "devDependencies": {
        "@istanbuljs/nyc-config-typescript": "^1.0.2",
        "@types/chai": "^4.1.2",
        "@types/chai-arrays": "^2.0.0",
        "@types/chai-as-promised": "^7.1.0",
        "@types/diff-match-patch": "^1.0.32",
        "@types/download": "^8.0.1",
        "@types/fs-extra": "^9.0.13",
        "@types/glob": "^7.2.0",
        "@types/lodash": "^4.14.104",
        "@types/md5": "^2.1.32",
        "@types/mocha": "^9.1.0",
        "@types/nock": "^10.0.3",
        "@types/node": "^14.18.0",
        "@types/request": "^2.47.0",
        "@types/semver": "^5.5.0",
        "@types/shortid": "^0.0.29",
        "@types/sinon": "^10.0.11",
        "@types/tmp": "^0.0.33",
        "@types/uuid": "^8.3.4",
        "@types/vscode": "~1.68.0",
        "@types/winreg": "^1.2.30",
        "@types/which": "^2.0.1",
        "@types/xml2js": "^0.4.2",
        "@typescript-eslint/eslint-plugin": "^3.7.0",
        "@typescript-eslint/parser": "^3.7.0",
        "@vscode/telemetry-extractor": ">=1.9.8",
        "@vscode/test-electron": "^2.1.3",
        "chai": "^4.1.2",
        "chai-arrays": "^2.0.0",
        "chai-as-promised": "^7.1.1",
        "copy-webpack-plugin": "^9.1.0",
        "cross-spawn": "^6.0.5",
        "del": "^6.0.0",
        "download": "^8.0.0",
        "es5-ext": "0.10.53",
        "eslint": "^7.2.0",
        "eslint-config-airbnb": "^18.2.0",
        "eslint-config-prettier": "^8.3.0",
        "eslint-plugin-import": "^2.22.0",
        "eslint-plugin-jsx-a11y": "^6.3.1",
        "eslint-plugin-react": "^7.20.3",
        "eslint-plugin-react-hooks": "^4.0.0",
        "expose-loader": "^3.1.0",
        "flat": "^5.0.2",
        "get-port": "^5.1.1",
        "gulp": "^4.0.0",
        "gulp-typescript": "^5.0.0",
        "mocha": "^9.2.2",
        "mocha-junit-reporter": "^2.0.2",
        "mocha-multi-reporters": "^1.1.7",
        "nock": "^10.0.6",
        "node-has-native-dependencies": "^1.0.2",
        "node-loader": "^1.0.2",
        "node-polyfill-webpack-plugin": "^1.1.4",
        "nyc": "^15.0.0",
        "prettier": "^2.0.2",
        "rewiremock": "^3.13.0",
        "rimraf": "^3.0.2",
        "shortid": "^2.2.8",
        "sinon": "^13.0.1",
        "source-map-support": "^0.5.12",
        "ts-loader": "^9.2.8",
        "ts-mockito": "^2.5.0",
        "ts-node": "^10.7.0",
        "tsconfig-paths-webpack-plugin": "^3.2.0",
        "typemoq": "^2.1.0",
        "typescript": "4.5.5",
        "uuid": "^8.3.2",
        "vsce": "^2.6.6",
        "vscode-debugadapter-testsupport": "^1.27.0",
        "vscode-nls-dev": "^4.0.0",
        "webpack": "^5.70.0",
        "webpack-bundle-analyzer": "^4.5.0",
        "webpack-cli": "^4.9.2",
        "webpack-fix-default-import-plugin": "^1.0.3",
        "webpack-merge": "^5.8.0",
        "webpack-node-externals": "^3.0.0",
        "webpack-require-from": "^1.8.6",
        "yargs": "^15.3.1"
    },
    "__metadata": {
        "id": "f1f59ae4-9318-4f3c-a9b5-81b2eaa5f8a5",
        "publisherDisplayName": "Microsoft",
        "publisherId": "998b010b-e2af-44a5-a6cd-0b5fd3b9b6f8"
    }
}<|MERGE_RESOLUTION|>--- conflicted
+++ resolved
@@ -2,11 +2,7 @@
     "name": "python",
     "displayName": "Python",
     "description": "IntelliSense (Pylance), Linting, Debugging (multi-threaded, remote), Jupyter Notebooks, code formatting, refactoring, unit tests, and more.",
-<<<<<<< HEAD
     "version": "2022.15.0-dev",
-=======
-    "version": "2022.14.0",
->>>>>>> 814e9b71
     "featureFlags": {
         "usingNewInterpreterStorage": true
     },
