{
    "name": "python",
    "displayName": "Python",
    "description": "Linting, Debugging (multi-threaded, remote), Intellisense, code formatting, refactoring, unit tests, snippets, and more.",
<<<<<<< HEAD
    "version": "2019.3.0-alpha",
=======
    "version": "2019.2.0",
>>>>>>> bceba929
    "languageServerVersion": "0.1.80",
    "publisher": "ms-python",
    "author": {
        "name": "Microsoft Corporation"
    },
    "license": "MIT",
    "homepage": "https://github.com/Microsoft/vscode-python",
    "repository": {
        "type": "git",
        "url": "https://github.com/Microsoft/vscode-python"
    },
    "bugs": {
        "url": "https://github.com/Microsoft/vscode-python/issues"
    },
    "qna": "https://stackoverflow.com/questions/tagged/visual-studio-code+python",
    "badges": [
        {
            "url": "https://vscode-python.visualstudio.com/VSCode-Python/_apis/build/status/VSCode-Python-Rolling-CI?branchName=master",
            "href": "https://vscode-python.visualstudio.com/VSCode-Python/VSCode-Python%20Team/_build/index?context=allDefinitions&path=&definitionId=9",
            "description": "Continuous integration (VSTS)"
        },
        {
            "url": "https://travis-ci.org/Microsoft/vscode-python.svg?branch=master",
            "href": "https://travis-ci.org/Microsoft/vscode-python",
            "description": "Continuous integration (Travis)"
        },
        {
            "url": "https://codecov.io/gh/Microsoft/vscode-python/branch/master/graph/badge.svg",
            "href": "https://codecov.io/gh/Microsoft/vscode-python",
            "description": "Test coverage"
        }
    ],
    "icon": "icon.png",
    "galleryBanner": {
        "color": "#1e415e",
        "theme": "dark"
    },
    "engines": {
        "vscode": "^1.31.0"
    },
    "keywords": [
        "python",
        "django",
        "unittest",
        "multi-root ready"
    ],
    "categories": [
        "Programming Languages",
        "Debuggers",
        "Linters",
        "Snippets",
        "Formatters",
        "Other"
    ],
    "activationEvents": [
        "onLanguage:python",
        "onLanguage:jupyter",
        "onDebugResolve:python",
        "onCommand:python.execInTerminal",
        "onCommand:python.sortImports",
        "onCommand:python.runtests",
        "onCommand:python.debugtests",
        "onCommand:python.setInterpreter",
        "onCommand:python.setShebangInterpreter",
        "onCommand:python.viewTestUI",
        "onCommand:python.viewTestOutput",
        "onCommand:python.viewOutput",
        "onCommand:python.selectAndRunTestMethod",
        "onCommand:python.selectAndDebugTestMethod",
        "onCommand:python.selectAndRunTestFile",
        "onCommand:python.runCurrentTestFile",
        "onCommand:python.runFailedTests",
        "onCommand:python.execSelectionInTerminal",
        "onCommand:python.execSelectionInDjangoShell",
        "onCommand:python.buildWorkspaceSymbols",
        "onCommand:python.updateSparkLibrary",
        "onCommand:python.startREPL",
        "onCommand:python.goToPythonObject",
        "onCommand:python.setLinter",
        "onCommand:python.enableLinting",
        "onCommand:python.createTerminal",
        "onCommand:python.discoverTests",
        "onCommand:python.configureTests",
        "onCommand:python.datascience.showhistorypane",
        "onCommand:python.datascience.importnotebook",
        "onCommand:python.datascience.selectjupyteruri",
        "onCommand:python.datascience.exportfileasnotebook",
        "onCommand:python.datascience.exportfileandoutputasnotebook",
        "onCommand:python.python.enableSourceMapSupport"
    ],
    "main": "./out/client/extension",
    "contributes": {
        "snippets": [
            {
                "language": "python",
                "path": "./snippets/python.json"
            }
        ],
        "keybindings": [
            {
                "command": "python.execSelectionInTerminal",
                "key": "shift+enter",
                "when": "editorFocus && editorLangId == python && !findInputFocussed && !replaceInputFocussed && !python.datascience.ownsSelection"
            },
            {
                "command": "python.datascience.execSelectionInteractive",
                "key": "shift+enter",
                "when": "editorFocus && editorHasSelection && editorLangId == python && !findInputFocussed && !replaceInputFocussed && python.datascience.ownsSelection && python.datascience.featureenabled"
            },
            {
                "command": "python.datascience.runcurrentcelladvance",
                "key": "shift+enter",
                "when": "editorFocus && !editorHasSelection && python.datascience.hascodecells && python.datascience.featureenabled"
            }
        ],
        "commands": [
            {
                "command": "python.enableSourceMapSupport",
                "title": "%python.command.python.enableSourceMapSupport.title%",
                "category": "Python"
            },
            {
                "command": "python.sortImports",
                "title": "%python.command.python.sortImports.title%",
                "category": "Python Refactor"
            },
            {
                "command": "python.startREPL",
                "title": "%python.command.python.startREPL.title%",
                "category": "Python"
            },
            {
                "command": "python.createTerminal",
                "title": "%python.command.python.createTerminal.title%",
                "category": "Python"
            },
            {
                "command": "python.buildWorkspaceSymbols",
                "title": "%python.command.python.buildWorkspaceSymbols.title%",
                "category": "Python"
            },
            {
                "command": "python.openTestNodeInEditor",
                "title": "Open",
                "icon": {
                    "light": "resources/light/open-file.svg",
                    "dark": "resources/dark/open-file.svg"
                }
            },
            {
                "command": "python.runTestNode",
                "title": "Run",
                "icon": {
                    "light": "resources/light/start.svg",
                    "dark": "resources/dark/start.svg"
                }
            },
            {
                "command": "python.debugTestNode",
                "title": "Debug",
                "icon": {
                    "light": "resources/light/debug.svg",
                    "dark": "resources/dark/debug.svg"
                }
            },
            {
                "command": "python.runtests",
                "title": "%python.command.python.runtests.title%",
                "category": "Python",
                "icon": {
                    "light": "resources/light/run-tests.svg",
                    "dark": "resources/dark/run-tests.svg"
                }
            },
            {
                "command": "python.debugtests",
                "title": "%python.command.python.debugtests.title%",
                "category": "Python",
                "icon": {
                    "light": "resources/light/debug.svg",
                    "dark": "resources/dark/debug.svg"
                }
            },
            {
                "command": "python.execInTerminal",
                "title": "%python.command.python.execInTerminal.title%",
                "category": "Python"
            },
            {
                "command": "python.setInterpreter",
                "title": "%python.command.python.setInterpreter.title%",
                "category": "Python"
            },
            {
                "command": "python.updateSparkLibrary",
                "title": "%python.command.python.updateSparkLibrary.title%",
                "category": "Python"
            },
            {
                "command": "python.refactorExtractVariable",
                "title": "%python.command.python.refactorExtractVariable.title%",
                "category": "Python Refactor"
            },
            {
                "command": "python.refactorExtractMethod",
                "title": "%python.command.python.refactorExtractMethod.title%",
                "category": "Python Refactor"
            },
            {
                "command": "python.viewTestOutput",
                "title": "%python.command.python.viewTestOutput.title%",
                "category": "Python",
                "icon": {
                    "light": "resources/light/repl.svg",
                    "dark": "resources/dark/repl.svg"
                }
            },
            {
                "command": "python.viewOutput",
                "title": "%python.command.python.viewOutput.title%",
                "category": "Python",
                "icon": {
                    "light": "resources/light/repl.svg",
                    "dark": "resources/dark/repl.svg"
                }
            },
            {
                "command": "python.selectAndRunTestMethod",
                "title": "%python.command.python.selectAndRunTestMethod.title%",
                "category": "Python"
            },
            {
                "command": "python.selectAndDebugTestMethod",
                "title": "%python.command.python.selectAndDebugTestMethod.title%",
                "category": "Python"
            },
            {
                "command": "python.selectAndRunTestFile",
                "title": "%python.command.python.selectAndRunTestFile.title%",
                "category": "Python"
            },
            {
                "command": "python.runCurrentTestFile",
                "title": "%python.command.python.runCurrentTestFile.title%",
                "category": "Python"
            },
            {
                "command": "python.runFailedTests",
                "title": "%python.command.python.runFailedTests.title%",
                "category": "Python",
                "icon": {
                    "light": "resources/light/run-failed-tests.svg",
                    "dark": "resources/dark/run-failed-tests.svg"
                }
            },
            {
                "command": "python.discoverTests",
                "title": "%python.command.python.discoverTests.title%",
                "category": "Python",
                "icon": {
                    "light": "resources/light/refresh.svg",
                    "dark": "resources/dark/refresh.svg"
                }
            },
            {
                "command": "python.discoveringTests",
                "title": "%python.command.python.discoverTests.title%",
                "category": "Python",
                "icon": {
                    "light": "resources/light/discovering-tests.svg",
                    "dark": "resources/dark/discovering-tests.svg"
                }
            },
            {
                "command": "python.stopUnitTests",
                "title": "%python.command.python.stopUnitTests.title%",
                "category": "Python",
                "icon": {
                    "light": "resources/light/stop.svg",
                    "dark": "resources/dark/stop.svg"
                }
            },
            {
                "command": "python.configureTests",
                "title": "%python.command.python.configureTests.title%",
                "category": "Python"
            },
            {
                "command": "python.execSelectionInTerminal",
                "title": "%python.command.python.execSelectionInTerminal.title%",
                "category": "Python"
            },
            {
                "command": "python.execSelectionInDjangoShell",
                "title": "%python.command.python.execSelectionInDjangoShell.title%",
                "category": "Python"
            },
            {
                "command": "python.goToPythonObject",
                "title": "%python.command.python.goToPythonObject.title%",
                "category": "Python"
            },
            {
                "command": "python.setLinter",
                "title": "%python.command.python.setLinter.title%",
                "category": "Python"
            },
            {
                "command": "python.enableLinting",
                "title": "%python.command.python.enableLinting.title%",
                "category": "Python"
            },
            {
                "command": "python.runLinting",
                "title": "%python.command.python.runLinting.title%",
                "category": "Python"
            },
            {
                "command": "python.datascience.runcurrentcell",
                "title": "%python.command.python.datascience.runcurrentcell.title%",
                "category": "Python"
            },
            {
                "command": "python.datascience.runcurrentcelladvance",
                "title": "%python.command.python.datascience.runcurrentcelladvance.title%",
                "category": "Python"
            },
            {
                "command": "python.datascience.execSelectionInteractive",
                "title": "%python.command.python.datascience.execSelectionInteractive.title%",
                "category": "Python"
            },
            {
                "command": "python.datascience.showhistorypane",
                "title": "%python.command.python.datascience.showhistorypane.title%",
                "category": "Python"
            },
            {
                "command": "python.datascience.runallcells",
                "title": "%python.command.python.datascience.runallcells.command.title%",
                "category": "Python"
            },
            {
                "command": "python.datascience.runcell",
                "title": "%python.command.python.datascience.runcell.title%",
                "category": "Python"
            },
            {
                "command": "python.datascience.selectjupyteruri",
                "title": "%python.command.python.datascience.selectjupyteruri.title%",
                "category": "Python",
                "when": "python.datascience.featureenabled"
            },
            {
                "command": "python.datascience.importnotebook",
                "title": "%python.command.python.datascience.importnotebook.title%",
                "category": "Python"
            },
            {
                "command": "python.datascience.exportoutputasnotebook",
                "title": "%python.command.python.datascience.exportoutputasnotebook.title%",
                "category": "Python"
            },
            {
                "command": "python.datascience.exportfileasnotebook",
                "title": "%python.command.python.datascience.exportfileasnotebook.title%",
                "category": "Python"
            },
            {
                "command": "python.datascience.exportfileandoutputasnotebook",
                "title": "%python.command.python.datascience.exportfileandoutputasnotebook.title%",
                "category": "Python"
            },
            {
                "command": "python.datascience.undocells",
                "title": "%python.command.python.datascience.undocells.title%",
                "category": "Python"
            },
            {
                "command": "python.datascience.redocells",
                "title": "%python.command.python.datascience.redocells.title%",
                "category": "Python"
            },
            {
                "command": "python.datascience.removeallcells",
                "title": "%python.command.python.datascience.removeallcells.title%",
                "category": "Python"
            },
            {
                "command": "python.datascience.interruptkernel",
                "title": "%python.command.python.datascience.interruptkernel.title%",
                "category": "Python"
            },
            {
                "command": "python.datascience.restartkernel",
                "title": "%python.command.python.datascience.restartkernel.title%",
                "category": "Python"
            },
            {
                "command": "python.datascience.expandallcells",
                "title": "%python.command.python.datascience.expandallcells.title%",
                "category": "Python"
            },
            {
                "command": "python.datascience.collapseallcells",
                "title": "%python.command.python.datascience.collapseallcells.title%",
                "category": "Python"
            }
        ],
        "menus": {
            "editor/context": [
                {
                    "command": "python.refactorExtractVariable",
                    "title": "Refactor: Extract Variable",
                    "group": "Refactor",
                    "when": "editorHasSelection && editorLangId == python"
                },
                {
                    "command": "python.refactorExtractMethod",
                    "title": "Refactor: Extract Method",
                    "group": "Refactor",
                    "when": "editorHasSelection && editorLangId == python"
                },
                {
                    "command": "python.sortImports",
                    "title": "Refactor: Sort Imports",
                    "group": "Refactor",
                    "when": "editorLangId == python"
                },
                {
                    "command": "python.execSelectionInTerminal",
                    "group": "Python",
                    "when": "editorFocus && editorLangId == python && !python.datascience.ownsSelection"
                },
                {
                    "command": "python.execSelectionInDjangoShell",
                    "group": "Python",
                    "when": "editorHasSelection && editorLangId == python && python.isDjangoProject"
                },
                {
                    "when": "resourceLangId == python && !python.datascience.ownsSelection",
                    "command": "python.execInTerminal",
                    "group": "Python"
                },
                {
                    "when": "resourceLangId == python",
                    "command": "python.runCurrentTestFile",
                    "group": "Python"
                },
                {
                    "when": "editorFocus && editorLangId == python && python.datascience.hascodecells && python.datascience.featureenabled",
                    "command": "python.datascience.runcurrentcell",
                    "group": "Python"
                },
                {
                    "when": "editorFocus && editorLangId == python && python.datascience.hascodecells && python.datascience.featureenabled",
                    "command": "python.datascience.runcurrentcelladvance",
                    "group": "Python"
                },
                {
                    "command": "python.datascience.runallcells",
                    "group": "Python",
                    "when": "editorFocus && editorLangId == python &&  python.datascience.featureenabled && python.datascience.ownsSelection"
                },
                {
                    "command": "python.datascience.execSelectionInteractive",
                    "group": "Python",
                    "when": "editorFocus && editorLangId == python &&  python.datascience.featureenabled && python.datascience.ownsSelection"
                },
                {
                    "when": "editorFocus && editorLangId == python && resourceLangId == jupyter && python.datascience.featureenabled",
                    "command": "python.datascience.importnotebook",
                    "group": "Python"
                },
                {
                    "when": "editorFocus && editorLangId == python && python.datascience.hascodecells && python.datascience.featureenabled",
                    "command": "python.datascience.exportfileasnotebook",
                    "group": "Python2"
                },
                {
                    "when": "editorFocus && editorLangId == python && python.datascience.hascodecells && python.datascience.featureenabled",
                    "command": "python.datascience.exportfileandoutputasnotebook",
                    "group": "Python2@2"
                }
            ],
            "explorer/context": [
                {
                    "when": "resourceLangId == python && !busyTests",
                    "command": "python.runtests",
                    "group": "Python"
                },
                {
                    "when": "resourceLangId == python && !busyTests",
                    "command": "python.debugtests",
                    "group": "Python"
                },
                {
                    "when": "resourceLangId == python",
                    "command": "python.execInTerminal",
                    "group": "Python"
                },
                {
                    "when": "resourceLangId == jupyter",
                    "command": "python.datascience.importnotebook",
                    "group": "Python"
                }
            ],
            "commandPalette": [
                {
                    "command": "python.viewOutput",
                    "title": "%python.command.python.viewOutput.title%",
                    "category": "Python"
                },
                {
                    "command": "python.runTestNode",
                    "title": "Run",
                    "category": "Python",
                    "when": "config.noExists"
                },
                {
                    "command": "python.discoveringTests",
                    "category": "Python",
                    "when": "config.noExists"
                },
                {
                    "command": "python.stopUnitTests",
                    "category": "Python",
                    "when": "config.noExists"
                },
                {
                    "command": "python.debugTestNode",
                    "title": "Debug",
                    "category": "Python",
                    "when": "config.noExists"
                },
                {
                    "command": "python.openTestNodeInEditor",
                    "title": "Open",
                    "category": "Python",
                    "when": "config.noExists"
                },
                {
                    "command": "python.datascience.runcurrentcell",
                    "title": "%python.command.python.datascience.runcurrentcell.title%",
                    "category": "Python",
                    "when": "python.datascience.hascodecells && python.datascience.featureenabled"
                },
                {
                    "command": "python.datascience.runcurrentcelladvance",
                    "title": "%python.command.python.datascience.runcurrentcelladvance.title%",
                    "category": "Python",
                    "when": "python.datascience.hascodecells && python.datascience.featureenabled"
                },
                {
                    "command": "python.datascience.showhistorypane",
                    "title": "%python.command.python.datascience.showhistorypane.title%",
                    "category": "Python",
                    "when": "python.datascience.featureenabled"
                },
                {
                    "command": "python.datascience.runallcells",
                    "title": "%python.command.python.datascience.runallcells.command.title%",
                    "category": "Python",
                    "when": "python.datascience.featureenabled"
                },
                {
                    "command": "python.datascience.runcell",
                    "title": "%python.command.python.datascience.runcell.title%",
                    "category": "Python",
                    "when": "python.datascience.featureenabled"
                },
                {
                    "command": "python.datascience.importnotebook",
                    "title": "%python.command.python.datascience.importnotebook.title%",
                    "category": "Python"
                },
                {
                    "command": "python.datascience.exportfileasnotebook",
                    "title": "%python.command.python.datascience.exportfileasnotebook.title%",
                    "category": "Python",
                    "when": "python.datascience.hascodecells && python.datascience.featureenabled"
                },
                {
                    "command": "python.datascience.exportfileandoutputasnotebook",
                    "title": "%python.command.python.datascience.exportfileandoutputasnotebook.title%",
                    "category": "Python",
                    "when": "python.datascience.hascodecells && python.datascience.featureenabled"
                },
                {
                    "command": "python.datascience.undocells",
                    "title": "%python.command.python.datascience.undocells.title%",
                    "category": "Python",
                    "when": "python.datascience.haveinteractivecells && python.datascience.featureenabled"
                },
                {
                    "command": "python.datascience.redocells",
                    "title": "%python.command.python.datascience.redocells.title%",
                    "category": "Python",
                    "when": "python.datascience.haveredoablecells && python.datascience.featureenabled"
                },
                {
                    "command": "python.datascience.removeallcells",
                    "title": "%python.command.python.datascience.removeallcells.title%",
                    "category": "Python",
                    "when": "python.datascience.haveinteractivecells && python.datascience.featureenabled"
                },
                {
                    "command": "python.datascience.interruptkernel",
                    "title": "%python.command.python.datascience.interruptkernel.title%",
                    "category": "Python",
                    "when": "python.datascience.haveinteractive && python.datascience.featureenabled"
                },
                {
                    "command": "python.datascience.restartkernel",
                    "title": "%python.command.python.datascience.restartkernel.title%",
                    "category": "Python",
                    "when": "python.datascience.haveinteractive && python.datascience.featureenabled"
                },
                {
                    "command": "python.datascience.expandallcells",
                    "title": "%python.command.python.datascience.expandallcells.title%",
                    "category": "Python",
                    "when": "python.datascience.haveinteractive && python.datascience.featureenabled"
                },
                {
                    "command": "python.datascience.collapseallcells",
                    "title": "%python.command.python.datascience.collapseallcells.title%",
                    "category": "Python",
                    "when": "python.datascience.haveinteractive && python.datascience.featureenabled"
                },
                {
                    "command": "python.datascience.exportoutputasnotebook",
                    "title": "%python.command.python.datascience.exportoutputasnotebook.title%",
                    "category": "Python",
                    "when": "python.datascience.haveinteractive && python.datascience.featureenabled"
                }
            ],
            "view/title": [
                {
                    "command": "python.debugtests",
                    "when": "view == python_tests && !busyTests",
                    "group": "navigation@3"
                },
                {
                    "command": "python.runtests",
                    "when": "view == python_tests && !busyTests",
                    "group": "navigation@1"
                },
                {
                    "command": "python.stopUnitTests",
                    "when": "view == python_tests && busyTests",
                    "group": "navigation@1"
                },
                {
                    "command": "python.discoverTests",
                    "when": "view == python_tests && !busyTests",
                    "group": "navigation@4"
                },
                {
                    "command": "python.discoveringTests",
                    "when": "view == python_tests && discoveringTests",
                    "group": "navigation@4"
                },
                {
                    "command": "python.runFailedTests",
                    "when": "view == python_tests && hasFailedTests && !busyTests",
                    "group": "navigation@2"
                },
                {
                    "command": "python.viewTestOutput",
                    "when": "view == python_tests",
                    "group": "navigation@5"
                }
            ],
            "view/item/context": [
                {
                    "command": "python.openTestNodeInEditor",
                    "when": "view == python_tests && viewItem == testFunction",
                    "group": "inline@2"
                },
                {
                    "command": "python.debugTestNode",
                    "when": "view == python_tests && viewItem == testFunction && !busyTests",
                    "group": "inline@1"
                },
                {
                    "command": "python.runTestNode",
                    "when": "view == python_tests && viewItem == testFunction && !busyTests",
                    "group": "inline@0"
                },
                {
                    "command": "python.openTestNodeInEditor",
                    "when": "view == python_tests && viewItem == testFile",
                    "group": "inline@2"
                },
                {
                    "command": "python.debugTestNode",
                    "when": "view == python_tests && viewItem == testFile && !busyTests",
                    "group": "inline@1"
                },
                {
                    "command": "python.runTestNode",
                    "when": "view == python_tests && viewItem == testFile && !busyTests",
                    "group": "inline@0"
                },
                {
                    "command": "python.openTestNodeInEditor",
                    "when": "view == python_tests && viewItem == testSuite",
                    "group": "inline@2"
                },
                {
                    "command": "python.debugTestNode",
                    "when": "view == python_tests && viewItem == testSuite && !busyTests",
                    "group": "inline@1"
                },
                {
                    "command": "python.runTestNode",
                    "when": "view == python_tests && viewItem == testSuite && !busyTests",
                    "group": "inline@0"
                }
            ]
        },
        "debuggers": [
            {
                "type": "python",
                "label": "Python",
                "languages": [
                    "python"
                ],
                "enableBreakpointsFor": {
                    "languageIds": [
                        "python",
                        "html",
                        "jinja"
                    ]
                },
                "aiKey": "AIF-d9b70cd4-b9f9-4d70-929b-a071c400b217",
                "program": "./out/client/debugger/debugAdapter/main.js",
                "runtime": "node",
                "configurationSnippets": [
                    {
                        "label": "Python: Terminal (integrated)",
                        "description": "%python.snippet.launch.terminal.description%",
                        "body": {
                            "name": "Python: Terminal (integrated)",
                            "type": "python",
                            "request": "launch",
                            "program": "^\"\\${file}\"",
                            "console": "integratedTerminal"
                        }
                    },
                    {
                        "label": "Python: Terminal (external)",
                        "description": "%python.snippet.launch.externalTerminal.description%",
                        "body": {
                            "name": "Python: Terminal (external)",
                            "type": "python",
                            "request": "launch",
                            "program": "^\"\\${file}\"",
                            "console": "externalTerminal"
                        }
                    },
                    {
                        "label": "Python: Module",
                        "description": "%python.snippet.launch.module.description%",
                        "body": {
                            "name": "Python: Module",
                            "type": "python",
                            "request": "launch",
                            "module": "enter-your-module-name-here",
                            "console": "integratedTerminal"
                        }
                    },
                    {
                        "label": "Python: Django",
                        "description": "%python.snippet.launch.django.description%",
                        "body": {
                            "name": "Django",
                            "type": "python",
                            "request": "launch",
                            "program": "^\"\\${workspaceFolder}/manage.py\"",
                            "args": [
                                "runserver",
                                "--noreload",
                                "--nothreading"
                            ],
                            "django": true
                        }
                    },
                    {
                        "label": "Python: Flask",
                        "description": "%python.snippet.launch.flask.description%",
                        "body": {
                            "name": "Flask",
                            "type": "python",
                            "request": "launch",
                            "module": "flask",
                            "env": {
                                "FLASK_APP": "app.py",
                                "FLASK_ENV": "development",
                                "FLASK_DEBUG": "0"
                            },
                            "args": [
                                "run",
                                "--no-debugger",
                                "--no-reload"
                            ],
                            "jinja": true
                        }
                    },
                    {
                        "label": "Python: Gevent",
                        "description": "%python.snippet.launch.gevent.description%",
                        "body": {
                            "name": "Gevent",
                            "type": "python",
                            "request": "launch",
                            "program": "^\"\\${file}\"",
                            "gevent": true
                        }
                    },
                    {
                        "label": "Python: PySpark",
                        "description": "%python.snippet.launch.pyspark.description%",
                        "body": {
                            "name": "PySpark",
                            "type": "python",
                            "request": "launch",
                            "osx": {
                                "pythonPath": "^\"\\${env:SPARK_HOME}/bin/spark-submit\""
                            },
                            "windows": {
                                "pythonPath": "^\"\\${env:SPARK_HOME}/bin/spark-submit.cmd\""
                            },
                            "linux": {
                                "pythonPath": "^\"\\${env:SPARK_HOME}/bin/spark-submit\""
                            },
                            "program": "^\"\\${file}\""
                        }
                    },
                    {
                        "label": "Python: Watson",
                        "description": "%python.snippet.launch.watson.description%",
                        "body": {
                            "name": "Watson",
                            "type": "python",
                            "request": "launch",
                            "program": "^\"\\${workspaceFolder}/console.py\"",
                            "args": [
                                "dev",
                                "runserver",
                                "--noreload=True"
                            ],
                            "jinja": true
                        }
                    },
                    {
                        "label": "Python: Scrapy",
                        "description": "%python.snippet.launch.scrapy.description%",
                        "body": {
                            "name": "Scrapy",
                            "type": "python",
                            "request": "launch",
                            "module": "scrapy",
                            "args": [
                                "crawl",
                                "specs",
                                "-o",
                                "bikes.json"
                            ]
                        }
                    },
                    {
                        "label": "Python: Pyramid",
                        "description": "%python.snippet.launch.pyramid.description%",
                        "body": {
                            "name": "Pyramid",
                            "type": "python",
                            "request": "launch",
                            "args": [
                                "^\"\\${workspaceFolder}/development.ini\""
                            ],
                            "pyramid": true,
                            "jinja": true
                        }
                    },
                    {
                        "label": "Python: Remote Attach",
                        "description": "%python.snippet.launch.attach.description%",
                        "body": {
                            "name": "Attach (Remote Debug)",
                            "type": "python",
                            "request": "attach",
                            "port": 5678,
                            "host": "localhost",
                            "pathMappings": [
                                {
                                    "localRoot": "${workspaceFolder}",
                                    "remoteRoot": "."
                                }
                            ]
                        }
                    },
                    {
                        "label": "Python: Unit Tests",
                        "description": "%python.snippet.launch.unitTests.description%",
                        "body": {
                            "name": "Unit Tests",
                            "type": "python",
                            "request": "test"
                        }
                    }
                ],
                "configurationAttributes": {
                    "launch": {
                        "properties": {
                            "module": {
                                "type": "string",
                                "description": "Name of the module to be debugged.",
                                "default": ""
                            },
                            "program": {
                                "type": "string",
                                "description": "Absolute path to the program.",
                                "default": "${file}"
                            },
                            "pythonPath": {
                                "type": "string",
                                "description": "Path (fully qualified) to python executable. Defaults to the value in settings.json",
                                "default": "${config:python.pythonPath}"
                            },
                            "args": {
                                "type": "array",
                                "description": "Command line arguments passed to the program",
                                "default": [],
                                "items": {
                                    "type": "string"
                                }
                            },
                            "stopOnEntry": {
                                "type": "boolean",
                                "description": "Automatically stop after launch.",
                                "default": false
                            },
                            "showReturnValue": {
                                "type": "boolean",
                                "description": "Show return value of functions when stepping.",
                                "default": false
                            },
                            "console": {
                                "enum": [
                                    "none",
                                    "integratedTerminal",
                                    "externalTerminal"
                                ],
                                "description": "Where to launch the debug target: internal console, integrated terminal, or external terminal.",
                                "default": "integratedTerminal"
                            },
                            "cwd": {
                                "type": "string",
                                "description": "Absolute path to the working directory of the program being debugged. Default is the root directory of the file (leave empty).",
                                "default": "${workspaceFolder}"
                            },
                            "env": {
                                "type": "object",
                                "description": "Environment variables defined as a key value pair. Property ends up being the Environment Variable and the value of the property ends up being the value of the Env Variable.",
                                "default": {}
                            },
                            "envFile": {
                                "type": "string",
                                "description": "Absolute path to a file containing environment variable definitions.",
                                "default": "${workspaceFolder}/.env"
                            },
                            "port": {
                                "type": "number",
                                "description": "Debug port (default is 0, resulting in the use of a dynamic port).",
                                "default": 0
                            },
                            "host": {
                                "type": "string",
                                "description": "IP address of the of the local debug server (default is localhost).",
                                "default": "localhost"
                            },
                            "logToFile": {
                                "type": "boolean",
                                "description": "Enable logging of debugger events to a log file.",
                                "default": false
                            },
                            "redirectOutput": {
                                "type": "boolean",
                                "description": "Redirect output.",
                                "default": true
                            },
                            "debugStdLib": {
                                "type": "boolean",
                                "description": "Debug standard library code.",
                                "default": false
                            },
                            "gevent": {
                                "type": "boolean",
                                "description": "Enable debugging of gevent monkey-patched code.",
                                "default": false
                            },
                            "django": {
                                "type": "boolean",
                                "description": "Django debugging.",
                                "default": false
                            },
                            "jinja": {
                                "enum": [
                                    true,
                                    false,
                                    null
                                ],
                                "description": "Jinja template debugging (e.g. Flask).",
                                "default": null
                            },
                            "sudo": {
                                "type": "boolean",
                                "description": "Running debug program under elevated permissions (on Unix).",
                                "default": false
                            },
                            "pyramid": {
                                "type": "boolean",
                                "description": "Whether debugging Pyramid applications",
                                "default": false
                            },
                            "subProcess": {
                                "type": "boolean",
                                "description": "Whether to enable Sub Process debugging",
                                "default": false
                            }
                        }
                    },
                    "test": {
                        "properties": {
                            "pythonPath": {
                                "type": "string",
                                "description": "Path (fully qualified) to python executable. Defaults to the value in settings.json",
                                "default": "${config:python.pythonPath}"
                            },
                            "stopOnEntry": {
                                "type": "boolean",
                                "description": "Automatically stop after launch.",
                                "default": false
                            },
                            "showReturnValue": {
                                "type": "boolean",
                                "description": "Show return value of functions when stepping.",
                                "default": false
                            },
                            "console": {
                                "enum": [
                                    "none",
                                    "integratedTerminal",
                                    "externalTerminal"
                                ],
                                "description": "Where to launch the debug target: internal console, integrated terminal, or external terminal.",
                                "default": "none"
                            },
                            "cwd": {
                                "type": "string",
                                "description": "Absolute path to the working directory of the program being debugged. Default is the root directory of the file (leave empty).",
                                "default": "${workspaceFolder}"
                            },
                            "env": {
                                "type": "object",
                                "description": "Environment variables defined as a key value pair. Property ends up being the Environment Variable and the value of the property ends up being the value of the Env Variable.",
                                "default": {}
                            },
                            "envFile": {
                                "type": "string",
                                "description": "Absolute path to a file containing environment variable definitions.",
                                "default": "${workspaceFolder}/.env"
                            },
                            "redirectOutput": {
                                "type": "boolean",
                                "description": "Redirect output.",
                                "default": true
                            },
                            "debugStdLib": {
                                "type": "boolean",
                                "description": "Debug standard library code.",
                                "default": false
                            }
                        }
                    },
                    "attach": {
                        "required": [
                            "port"
                        ],
                        "properties": {
                            "port": {
                                "type": "number",
                                "description": "Debug port to attach",
                                "default": 0
                            },
                            "host": {
                                "type": "string",
                                "description": "IP Address of the of remote server (default is localhost or use 127.0.0.1).",
                                "default": "localhost"
                            },
                            "pathMappings": {
                                "type": "array",
                                "label": "Path mappings.",
                                "items": {
                                    "type": "object",
                                    "label": "Path mapping",
                                    "required": [
                                        "localRoot",
                                        "remoteRoot"
                                    ],
                                    "properties": {
                                        "localRoot": {
                                            "type": "string",
                                            "label": "Local source root.",
                                            "default": "${workspaceFolder}"
                                        },
                                        "remoteRoot": {
                                            "type": "string",
                                            "label": "Remote source root.",
                                            "default": ""
                                        }
                                    }
                                },
                                "default": []
                            },
                            "logToFile": {
                                "type": "boolean",
                                "description": "Enable logging of debugger events to a log file.",
                                "default": false
                            },
                            "redirectOutput": {
                                "type": "boolean",
                                "description": "Redirect output.",
                                "default": true
                            },
                            "debugStdLib": {
                                "type": "boolean",
                                "description": "Debug standard library code.",
                                "default": false
                            },
                            "django": {
                                "type": "boolean",
                                "description": "Django debugging.",
                                "default": false
                            },
                            "jinja": {
                                "enum": [
                                    true,
                                    false,
                                    null
                                ],
                                "description": "Jinja template debugging (e.g. Flask).",
                                "default": null
                            },
                            "subProcess": {
                                "type": "boolean",
                                "description": "Whether to enable Sub Process debugging",
                                "default": false
                            }
                        }
                    }
                }
            }
        ],
        "configuration": {
            "type": "object",
            "title": "Python",
            "properties": {
                "python.diagnostics.sourceMapsEnabled": {
                    "type": "boolean",
                    "default": false,
                    "description": "Enable source map support for meaningful strack traces in error logs.",
                    "scope": "application"
                },
                "python.autoComplete.addBrackets": {
                    "type": "boolean",
                    "default": false,
                    "description": "Automatically add brackets for functions.",
                    "scope": "resource"
                },
                "python.autoComplete.extraPaths": {
                    "type": "array",
                    "default": [],
                    "description": "List of paths to libraries and the like that need to be imported by auto complete engine. E.g. when using Google App SDK, the paths are not in system path, hence need to be added into this list.",
                    "scope": "resource"
                },
                "python.autoComplete.showAdvancedMembers": {
                    "type": "boolean",
                    "default": true,
                    "description": "Controls appearance of methods with double underscores in the completion list.",
                    "scope": "resource"
                },
                "python.autoComplete.typeshedPaths": {
                    "type": "array",
                    "items": {
                        "type": "string"
                    },
                    "default": [],
                    "description": "Specifies paths to local typeshed repository clone(s) for the Python language server.",
                    "scope": "resource"
                },
                "python.autoUpdateLanguageServer": {
                    "type": "boolean",
                    "default": true,
                    "description": "Automatically update the language server.",
                    "scope": "application"
                },
                "python.dataScience.allowImportFromNotebook": {
                    "type": "boolean",
                    "default": true,
                    "description": "Allows a user to import a jupyter notebook into a python file anytime one is opened.",
                    "scope": "resource"
                },
                "python.dataScience.enabled": {
                    "type": "boolean",
                    "default": true,
                    "description": "Enable the experimental data science features in the python extension.",
                    "scope": "resource"
                },
                "python.dataScience.exportWithOutputEnabled": {
                    "type": "boolean",
                    "default": false,
                    "description": "Enable exporting a python file into a jupyter notebook and run all cells when doing so.",
                    "scope": "resource"
                },
                "python.dataScience.jupyterLaunchTimeout": {
                    "type": "number",
                    "default": 60000,
                    "description": "Amount of time (in ms) to wait for the Jupyter Notebook server to start.",
                    "scope": "resource"
                },
                "python.dataScience.jupyterServerURI": {
                    "type": "string",
                    "default": "local",
                    "description": "Select the Jupyter server URI to connect to. Select 'local' to launch a new Juypter server on the local machine.",
                    "scope": "resource"
                },
                "python.dataScience.notebookFileRoot": {
                    "type": "string",
                    "default": "${workspaceFolder}",
                    "description": "Set the root directory for loading files for the Python Interactive window.",
                    "scope": "resource"
                },
                "python.dataScience.searchForJupyter": {
                    "type": "boolean",
                    "default": true,
                    "description": "Search all installed Python interpreters for a Jupyter installation when starting the Python Interactive window",
                    "scope": "resource"
                },
                "python.dataScience.changeDirOnImportExport": {
                    "type": "boolean",
                    "default": true,
                    "description": "When importing or exporting a Jupyter Notebook add a directory change command to allow relative path loading to work.",
                    "scope": "resource"
                },
                "python.dataScience.useDefaultConfigForJupyter": {
                    "type": "boolean",
                    "default": true,
                    "description": "When running Jupyter locally, create a default empty Jupyter config for the Python Interactive window",
                    "scope": "resource"
                },
                "python.dataScience.jupyterInterruptTimeout": {
                    "type": "number",
                    "default": 10000,
                    "description": "Amount of time (in ms) to wait for an interrupt before asking to restart the Jupyter kernel.",
                    "scope": "resource"
                },
                "python.dataScience.allowInput": {
                    "type": "boolean",
                    "default": true,
                    "description": "Allow the inputting of python code directly into the Python Interactive window"
                },
                "python.dataScience.showCellInputCode": {
                    "type": "boolean",
                    "default": true,
                    "description": "Show cell input code.",
                    "scope": "resource"
                },
                "python.dataScience.collapseCellInputCodeByDefault": {
                    "type": "boolean",
                    "default": true,
                    "description": "Collapse cell input code by default.",
                    "scope": "resource"
                },
                "python.dataScience.maxOutputSize": {
                    "type": "number",
                    "default": 400,
                    "description": "Maximum size (in pixels) of text output in the Python Interactive window before a scrollbar appears. Set to -1 for infinity.",
                    "scope": "resource"
                },
                "python.dataScience.sendSelectionToInteractiveWindow": {
                    "type": "boolean",
                    "default": false,
                    "description": "Determines if selected code in a python file will go to the terminal or the Python Interactive window when hitting shift+enter",
                    "scope": "resource"
                },
                "python.dataScience.codeRegularExpression": {
                    "type": "string",
                    "default": "^(#\\s*%%|#\\s*\\<codecell\\>|#\\s*In\\[\\d*?\\]|#\\s*In\\[ \\])",
                    "description": "Regular expression used to identify code cells. All code until the next match is considered part of this cell. \nDefaults to '^(#\\s*%%|#\\s*\\<codecell\\>|#\\s*In\\[\\d*?\\]|#\\s*In\\[ \\])' if left blank",
                    "scope": "resource"
                },
                "python.dataScience.markdownRegularExpression": {
                    "type": "string",
                    "default": "^(#\\s*%%\\s*\\[markdown\\]|#\\s*\\<markdowncell\\>)",
                    "description": "Regular expression used to identify markdown cells. All comments after this expression are considered part of the markdown. \nDefaults to '^(#\\s*%%\\s*\\[markdown\\]|#\\s*\\<markdowncell\\>)' if left blank",
                    "scope": "resource"
                },
                "python.dataScience.allowLiveShare": {
                    "type": "boolean",
                    "default": false,
                    "description": "Allow the Python Interactive window to be shared during a Live Share session (experimental)",
                    "scope": "resource"
                },
                "python.disableInstallationCheck": {
                    "type": "boolean",
                    "default": false,
                    "description": "Whether to check if Python is installed (also warn when using the macOS-installed Python).",
                    "scope": "resource"
                },
                "python.envFile": {
                    "type": "string",
                    "description": "Absolute path to a file containing environment variable definitions.",
                    "default": "${workspaceFolder}/.env",
                    "scope": "resource"
                },
                "python.formatting.autopep8Args": {
                    "type": "array",
                    "description": "Arguments passed in. Each argument is a separate item in the array.",
                    "default": [],
                    "items": {
                        "type": "string"
                    },
                    "scope": "resource"
                },
                "python.formatting.autopep8Path": {
                    "type": "string",
                    "default": "autopep8",
                    "description": "Path to autopep8, you can use a custom version of autopep8 by modifying this setting to include the full path.",
                    "scope": "resource"
                },
                "python.formatting.provider": {
                    "type": "string",
                    "default": "autopep8",
                    "description": "Provider for formatting. Possible options include 'autopep8', 'black', and 'yapf'.",
                    "enum": [
                        "autopep8",
                        "black",
                        "yapf",
                        "none"
                    ],
                    "scope": "resource"
                },
                "python.formatting.blackArgs": {
                    "type": "array",
                    "description": "Arguments passed in. Each argument is a separate item in the array.",
                    "default": [],
                    "items": {
                        "type": "string"
                    },
                    "scope": "resource"
                },
                "python.formatting.blackPath": {
                    "type": "string",
                    "default": "black",
                    "description": "Path to Black, you can use a custom version of Black by modifying this setting to include the full path.",
                    "scope": "resource"
                },
                "python.formatting.yapfArgs": {
                    "type": "array",
                    "description": "Arguments passed in. Each argument is a separate item in the array.",
                    "default": [],
                    "items": {
                        "type": "string"
                    },
                    "scope": "resource"
                },
                "python.formatting.yapfPath": {
                    "type": "string",
                    "default": "yapf",
                    "description": "Path to yapf, you can use a custom version of yapf by modifying this setting to include the full path.",
                    "scope": "resource"
                },
                "python.globalModuleInstallation": {
                    "type": "boolean",
                    "default": false,
                    "description": "Whether to install Python modules globally when not using an environment.",
                    "scope": "resource"
                },
                "python.jediEnabled": {
                    "type": "boolean",
                    "default": true,
                    "description": "Enables Jedi as IntelliSense engine instead of Microsoft Python Analysis Engine.",
                    "scope": "resource"
                },
                "python.jediMemoryLimit": {
                    "type": "number",
                    "default": 0,
                    "description": "Memory limit for the Jedi completion engine in megabytes. Zero (default) means 1024 MB. -1 means unlimited (disable memory limit check)",
                    "scope": "resource"
                },
                "python.jediPath": {
                    "type": "string",
                    "default": "",
                    "description": "Path to directory containing the Jedi library (this path will contain the 'Jedi' sub directory).",
                    "scope": "resource"
                },
                "python.analysis.openFilesOnly": {
                    "type": "boolean",
                    "default": true,
                    "description": "Only show errors and warnings for open files rather than for the entire workspace.",
                    "scope": "resource"
                },
                "python.analysis.diagnosticPublishDelay": {
                    "type": "integer",
                    "default": 1000,
                    "description": "Delay before diagnostic messages are transferred to the problems list (in milliseconds).",
                    "scope": "resource"
                },
                "python.analysis.typeshedPaths": {
                    "type": "array",
                    "default": [],
                    "items": {
                        "type": "string"
                    },
                    "description": "Paths to look for typeshed modules.",
                    "scope": "resource"
                },
                "python.analysis.errors": {
                    "type": "array",
                    "default": [],
                    "items": {
                        "type": "string"
                    },
                    "description": "List of diagnostics messages to be shown as errors.",
                    "scope": "resource"
                },
                "python.analysis.warnings": {
                    "type": "array",
                    "default": [],
                    "items": {
                        "type": "string"
                    },
                    "description": "List of diagnostics messages to be shown as warnings.",
                    "scope": "resource"
                },
                "python.analysis.information": {
                    "type": "array",
                    "default": [],
                    "items": {
                        "type": "string"
                    },
                    "description": "List of diagnostics messages to be shown as information.",
                    "scope": "resource"
                },
                "python.analysis.disabled": {
                    "type": "array",
                    "default": [],
                    "items": {
                        "type": "string"
                    },
                    "description": "List of suppressed diagnostic messages.",
                    "scope": "resource"
                },
                "python.analysis.logLevel": {
                    "type": "string",
                    "enum": [
                        "Error",
                        "Warning",
                        "Information",
                        "Trace"
                    ],
                    "default": "Error",
                    "description": "Defines type of log messages language server writes into the output window.",
                    "scope": "resource"
                },
                "python.analysis.symbolsHierarchyDepthLimit": {
                    "type": "integer",
                    "default": 10,
                    "description": "Limits depth of the symbol tree in the document outline.",
                    "scope": "resource"
                },
                "python.linting.enabled": {
                    "type": "boolean",
                    "default": true,
                    "description": "Whether to lint Python files.",
                    "scope": "resource"
                },
                "python.linting.flake8Args": {
                    "type": "array",
                    "description": "Arguments passed in. Each argument is a separate item in the array.",
                    "default": [],
                    "items": {
                        "type": "string"
                    },
                    "scope": "resource"
                },
                "python.linting.flake8CategorySeverity.E": {
                    "type": "string",
                    "default": "Error",
                    "description": "Severity of Flake8 message type 'E'.",
                    "enum": [
                        "Hint",
                        "Error",
                        "Information",
                        "Warning"
                    ],
                    "scope": "resource"
                },
                "python.linting.flake8CategorySeverity.F": {
                    "type": "string",
                    "default": "Error",
                    "description": "Severity of Flake8 message type 'F'.",
                    "enum": [
                        "Hint",
                        "Error",
                        "Information",
                        "Warning"
                    ],
                    "scope": "resource"
                },
                "python.linting.flake8CategorySeverity.W": {
                    "type": "string",
                    "default": "Warning",
                    "description": "Severity of Flake8 message type 'W'.",
                    "enum": [
                        "Hint",
                        "Error",
                        "Information",
                        "Warning"
                    ],
                    "scope": "resource"
                },
                "python.linting.flake8Enabled": {
                    "type": "boolean",
                    "default": false,
                    "description": "Whether to lint Python files using flake8",
                    "scope": "resource"
                },
                "python.linting.flake8Path": {
                    "type": "string",
                    "default": "flake8",
                    "description": "Path to flake8, you can use a custom version of flake8 by modifying this setting to include the full path.",
                    "scope": "resource"
                },
                "python.linting.ignorePatterns": {
                    "type": "array",
                    "description": "Patterns used to exclude files or folders from being linted.",
                    "default": [
                        ".vscode/*.py",
                        "**/site-packages/**/*.py"
                    ],
                    "items": {
                        "type": "string"
                    },
                    "scope": "resource"
                },
                "python.linting.lintOnSave": {
                    "type": "boolean",
                    "default": true,
                    "description": "Whether to lint Python files when saved.",
                    "scope": "resource"
                },
                "python.linting.maxNumberOfProblems": {
                    "type": "number",
                    "default": 100,
                    "description": "Controls the maximum number of problems produced by the server.",
                    "scope": "resource"
                },
                "python.linting.banditArgs": {
                    "type": "array",
                    "description": "Arguments passed in. Each argument is a separate item in the array.",
                    "default": [],
                    "items": {
                        "type": "string"
                    },
                    "scope": "resource"
                },
                "python.linting.banditEnabled": {
                    "type": "boolean",
                    "default": false,
                    "description": "Whether to lint Python files using bandit.",
                    "scope": "resource"
                },
                "python.linting.banditPath": {
                    "type": "string",
                    "default": "bandit",
                    "description": "Path to bandit, you can use a custom version of bandit by modifying this setting to include the full path.",
                    "scope": "resource"
                },
                "python.linting.mypyArgs": {
                    "type": "array",
                    "description": "Arguments passed in. Each argument is a separate item in the array.",
                    "default": [
                        "--ignore-missing-imports",
                        "--follow-imports=silent",
                        "--show-column-numbers"
                    ],
                    "items": {
                        "type": "string"
                    },
                    "scope": "resource"
                },
                "python.linting.mypyCategorySeverity.error": {
                    "type": "string",
                    "default": "Error",
                    "description": "Severity of Mypy message type 'Error'.",
                    "enum": [
                        "Hint",
                        "Error",
                        "Information",
                        "Warning"
                    ],
                    "scope": "resource"
                },
                "python.linting.mypyCategorySeverity.note": {
                    "type": "string",
                    "default": "Information",
                    "description": "Severity of Mypy message type 'Note'.",
                    "enum": [
                        "Hint",
                        "Error",
                        "Information",
                        "Warning"
                    ],
                    "scope": "resource"
                },
                "python.linting.mypyEnabled": {
                    "type": "boolean",
                    "default": false,
                    "description": "Whether to lint Python files using mypy.",
                    "scope": "resource"
                },
                "python.linting.mypyPath": {
                    "type": "string",
                    "default": "mypy",
                    "description": "Path to mypy, you can use a custom version of mypy by modifying this setting to include the full path.",
                    "scope": "resource"
                },
                "python.linting.pep8Args": {
                    "type": "array",
                    "description": "Arguments passed in. Each argument is a separate item in the array.",
                    "default": [],
                    "items": {
                        "type": "string"
                    },
                    "scope": "resource"
                },
                "python.linting.pep8CategorySeverity.E": {
                    "type": "string",
                    "default": "Error",
                    "description": "Severity of Pep8 message type 'E'.",
                    "enum": [
                        "Hint",
                        "Error",
                        "Information",
                        "Warning"
                    ],
                    "scope": "resource"
                },
                "python.linting.pep8CategorySeverity.W": {
                    "type": "string",
                    "default": "Warning",
                    "description": "Severity of Pep8 message type 'W'.",
                    "enum": [
                        "Hint",
                        "Error",
                        "Information",
                        "Warning"
                    ],
                    "scope": "resource"
                },
                "python.linting.pep8Enabled": {
                    "type": "boolean",
                    "default": false,
                    "description": "Whether to lint Python files using pep8",
                    "scope": "resource"
                },
                "python.linting.pep8Path": {
                    "type": "string",
                    "default": "pep8",
                    "description": "Path to pep8, you can use a custom version of pep8 by modifying this setting to include the full path.",
                    "scope": "resource"
                },
                "python.linting.prospectorArgs": {
                    "type": "array",
                    "description": "Arguments passed in. Each argument is a separate item in the array.",
                    "default": [],
                    "items": {
                        "type": "string"
                    },
                    "scope": "resource"
                },
                "python.linting.prospectorEnabled": {
                    "type": "boolean",
                    "default": false,
                    "description": "Whether to lint Python files using prospector.",
                    "scope": "resource"
                },
                "python.linting.prospectorPath": {
                    "type": "string",
                    "default": "prospector",
                    "description": "Path to Prospector, you can use a custom version of prospector by modifying this setting to include the full path.",
                    "scope": "resource"
                },
                "python.linting.pydocstyleArgs": {
                    "type": "array",
                    "description": "Arguments passed in. Each argument is a separate item in the array.",
                    "default": [],
                    "items": {
                        "type": "string"
                    },
                    "scope": "resource"
                },
                "python.linting.pydocstyleEnabled": {
                    "type": "boolean",
                    "default": false,
                    "description": "Whether to lint Python files using pydocstyle",
                    "scope": "resource"
                },
                "python.linting.pydocstylePath": {
                    "type": "string",
                    "default": "pydocstyle",
                    "description": "Path to pydocstyle, you can use a custom version of pydocstyle by modifying this setting to include the full path.",
                    "scope": "resource"
                },
                "python.linting.pylamaArgs": {
                    "type": "array",
                    "description": "Arguments passed in. Each argument is a separate item in the array.",
                    "default": [],
                    "items": {
                        "type": "string"
                    },
                    "scope": "resource"
                },
                "python.linting.pylamaEnabled": {
                    "type": "boolean",
                    "default": false,
                    "description": "Whether to lint Python files using pylama.",
                    "scope": "resource"
                },
                "python.linting.pylamaPath": {
                    "type": "string",
                    "default": "pylama",
                    "description": "Path to pylama, you can use a custom version of pylama by modifying this setting to include the full path.",
                    "scope": "resource"
                },
                "python.linting.pylintArgs": {
                    "type": "array",
                    "description": "Arguments passed in. Each argument is a separate item in the array.",
                    "default": [],
                    "items": {
                        "type": "string"
                    },
                    "scope": "resource"
                },
                "python.linting.pylintCategorySeverity.convention": {
                    "type": "string",
                    "default": "Information",
                    "description": "Severity of Pylint message type 'Convention/C'.",
                    "enum": [
                        "Hint",
                        "Error",
                        "Information",
                        "Warning"
                    ],
                    "scope": "resource"
                },
                "python.linting.pylintCategorySeverity.error": {
                    "type": "string",
                    "default": "Error",
                    "description": "Severity of Pylint message type 'Error/E'.",
                    "enum": [
                        "Hint",
                        "Error",
                        "Information",
                        "Warning"
                    ],
                    "scope": "resource"
                },
                "python.linting.pylintCategorySeverity.fatal": {
                    "type": "string",
                    "default": "Error",
                    "description": "Severity of Pylint message type 'Fatal/F'.",
                    "enum": [
                        "Hint",
                        "Error",
                        "Information",
                        "Warning"
                    ],
                    "scope": "resource"
                },
                "python.linting.pylintCategorySeverity.refactor": {
                    "type": "string",
                    "default": "Hint",
                    "description": "Severity of Pylint message type 'Refactor/R'.",
                    "enum": [
                        "Hint",
                        "Error",
                        "Information",
                        "Warning"
                    ],
                    "scope": "resource"
                },
                "python.linting.pylintCategorySeverity.warning": {
                    "type": "string",
                    "default": "Warning",
                    "description": "Severity of Pylint message type 'Warning/W'.",
                    "enum": [
                        "Hint",
                        "Error",
                        "Information",
                        "Warning"
                    ],
                    "scope": "resource"
                },
                "python.linting.pylintEnabled": {
                    "type": "boolean",
                    "default": true,
                    "description": "Whether to lint Python files using pylint.",
                    "scope": "resource"
                },
                "python.linting.pylintPath": {
                    "type": "string",
                    "default": "pylint",
                    "description": "Path to Pylint, you can use a custom version of pylint by modifying this setting to include the full path.",
                    "scope": "resource"
                },
                "python.linting.pylintUseMinimalCheckers": {
                    "type": "boolean",
                    "default": true,
                    "description": "Whether to run Pylint with minimal set of rules.",
                    "scope": "resource"
                },
                "python.pythonPath": {
                    "type": "string",
                    "default": "python",
                    "description": "Path to Python, you can use a custom version of Python by modifying this setting to include the full path.",
                    "scope": "resource"
                },
                "python.condaPath": {
                    "type": "string",
                    "default": "",
                    "description": "Path to the conda executable to use for activation (version 4.4+).",
                    "scope": "resource"
                },
                "python.pipenvPath": {
                    "type": "string",
                    "default": "pipenv",
                    "description": "Path to the pipenv executable to use for activation.",
                    "scope": "resource"
                },
                "python.sortImports.args": {
                    "type": "array",
                    "description": "Arguments passed in. Each argument is a separate item in the array.",
                    "default": [],
                    "items": {
                        "type": "string"
                    },
                    "scope": "resource"
                },
                "python.sortImports.path": {
                    "type": "string",
                    "description": "Path to isort script, default using inner version",
                    "default": "",
                    "scope": "resource"
                },
                "python.terminal.activateEnvironment": {
                    "type": "boolean",
                    "default": true,
                    "description": "Activate Python Environment in Terminal created using the Extension.",
                    "scope": "resource"
                },
                "python.terminal.executeInFileDir": {
                    "type": "boolean",
                    "default": false,
                    "description": "When executing a file in the terminal, whether to use execute in the file's directory, instead of the current open folder.",
                    "scope": "resource"
                },
                "python.terminal.launchArgs": {
                    "type": "array",
                    "default": [],
                    "description": "Python launch arguments to use when executing a file in the terminal.",
                    "scope": "resource"
                },
                "python.unitTest.cwd": {
                    "type": "string",
                    "default": null,
                    "description": "Optional working directory for unit tests.",
                    "scope": "resource"
                },
                "python.unitTest.debugPort": {
                    "type": "number",
                    "default": 3000,
                    "description": "Port number used for debugging of unittests.",
                    "scope": "resource"
                },
                "python.unitTest.nosetestArgs": {
                    "type": "array",
                    "description": "Arguments passed in. Each argument is a separate item in the array.",
                    "default": [],
                    "items": {
                        "type": "string"
                    },
                    "scope": "resource"
                },
                "python.unitTest.nosetestsEnabled": {
                    "type": "boolean",
                    "default": false,
                    "description": "Enable unit testing using nosetests.",
                    "scope": "resource"
                },
                "python.unitTest.nosetestPath": {
                    "type": "string",
                    "default": "nosetests",
                    "description": "Path to nosetests, you can use a custom version of nosetests by modifying this setting to include the full path.",
                    "scope": "resource"
                },
                "python.unitTest.promptToConfigure": {
                    "type": "boolean",
                    "default": true,
                    "description": "Prompt to configure a test framework if potential tests directories are discovered.",
                    "scope": "resource"
                },
                "python.unitTest.pyTestArgs": {
                    "type": "array",
                    "description": "Arguments passed in. Each argument is a separate item in the array.",
                    "default": [],
                    "items": {
                        "type": "string"
                    },
                    "scope": "resource"
                },
                "python.unitTest.pyTestEnabled": {
                    "type": "boolean",
                    "default": false,
                    "description": "Enable unit testing using pytest.",
                    "scope": "resource"
                },
                "python.unitTest.pyTestPath": {
                    "type": "string",
                    "default": "pytest",
                    "description": "Path to pytest (pytest), you can use a custom version of pytest by modifying this setting to include the full path.",
                    "scope": "resource"
                },
                "python.unitTest.unittestArgs": {
                    "type": "array",
                    "description": "Arguments passed in. Each argument is a separate item in the array.",
                    "default": [
                        "-v",
                        "-s",
                        ".",
                        "-p",
                        "*test*.py"
                    ],
                    "items": {
                        "type": "string"
                    },
                    "scope": "resource"
                },
                "python.unitTest.unittestEnabled": {
                    "type": "boolean",
                    "default": false,
                    "description": "Enable unit testing using unittest.",
                    "scope": "resource"
                },
                "python.unitTest.autoTestDiscoverOnSaveEnabled": {
                    "type": "boolean",
                    "default": true,
                    "description": "Enable auto run test discovery when saving a unit test file.",
                    "scope": "resource"
                },
                "python.venvFolders": {
                    "type": "array",
                    "default": [
                        "envs",
                        ".pyenv",
                        ".direnv"
                    ],
                    "description": "Folders in your home directory to look into for virtual environments.",
                    "scope": "resource",
                    "items": {
                        "type": "string"
                    }
                },
                "python.venvPath": {
                    "type": "string",
                    "default": "",
                    "description": "Path to folder with a list of Virtual Environments (e.g. ~/.pyenv, ~/Envs, ~/.virtualenvs).",
                    "scope": "resource"
                },
                "python.workspaceSymbols.ctagsPath": {
                    "type": "string",
                    "default": "ctags",
                    "description": "Fully qualified path to the ctags executable (else leave as ctags, assuming it is in current path).",
                    "scope": "resource"
                },
                "python.workspaceSymbols.enabled": {
                    "type": "boolean",
                    "default": true,
                    "description": "Set to 'false' to disable Workspace Symbol provider using ctags.",
                    "scope": "resource"
                },
                "python.workspaceSymbols.exclusionPatterns": {
                    "type": "array",
                    "default": [
                        "**/site-packages/**"
                    ],
                    "items": {
                        "type": "string"
                    },
                    "description": "Pattern used to exclude files and folders from ctags See http://ctags.sourceforge.net/ctags.html.",
                    "scope": "resource"
                },
                "python.workspaceSymbols.rebuildOnFileSave": {
                    "type": "boolean",
                    "default": true,
                    "description": "Whether to re-build the tags file on when changes made to python files are saved.",
                    "scope": "resource"
                },
                "python.workspaceSymbols.rebuildOnStart": {
                    "type": "boolean",
                    "default": true,
                    "description": "Whether to re-build the tags file on start (defaults to true).",
                    "scope": "resource"
                },
                "python.workspaceSymbols.tagFilePath": {
                    "type": "string",
                    "default": "${workspaceFolder}/.vscode/tags",
                    "description": "Fully qualified path to tag file (exuberant ctag file), used to provide workspace symbols.",
                    "scope": "resource"
                }
            }
        },
        "languages": [
            {
                "id": "pip-requirements",
                "aliases": [
                    "pip requirements",
                    "requirements.txt"
                ],
                "filenames": [
                    "requirements.txt",
                    "constraints.txt",
                    "requirements.in"
                ],
                "filenamePatterns": [
                    "*-requirements.txt",
                    "requirements-*.txt",
                    "constraints-*.txt",
                    "*-constraints.txt",
                    "*-requirements.in",
                    "requirements-*.in"
                ],
                "configuration": "./languages/pip-requirements.json"
            },
            {
                "id": "yaml",
                "filenames": [
                    ".condarc"
                ]
            },
            {
                "id": "toml",
                "filenames": [
                    "Pipfile"
                ]
            },
            {
                "id": "json",
                "filenames": [
                    "Pipfile.lock"
                ]
            },
            {
                "id": "jinja",
                "extensions": [
                    ".jinja2",
                    ".j2"
                ],
                "aliases": [
                    "Jinja"
                ]
            },
            {
                "id": "jupyter",
                "extensions": [
                    ".ipynb"
                ]
            }
        ],
        "grammars": [
            {
                "language": "pip-requirements",
                "scopeName": "source.pip-requirements",
                "path": "./syntaxes/pip-requirements.tmLanguage.json"
            }
        ],
        "jsonValidation": [
            {
                "fileMatch": ".condarc",
                "url": "./schemas/condarc.json"
            },
            {
                "fileMatch": "environment.yml",
                "url": "./schemas/conda-environment.json"
            },
            {
                "fileMatch": "meta.yaml",
                "url": "./schemas/conda-meta.json"
            }
        ],
        "yamlValidation": [
            {
                "fileMatch": ".condarc",
                "url": "./schemas/condarc.json"
            },
            {
                "fileMatch": "environment.yml",
                "url": "./schemas/conda-environment.json"
            },
            {
                "fileMatch": "meta.yaml",
                "url": "./schemas/conda-meta.json"
            }
        ],
        "views": {
            "test": [
                {
                    "id": "python_tests",
                    "name": "PYTHON",
                    "when": "testsDiscovered"
                }
            ]
        }
    },
    "scripts": {
        "package": "gulp clean && gulp prePublishBundle && vsce package",
        "compile": "tsc -watch -p ./",
        "compile-webviews-watch": "npx webpack --config webpack.datascience-ui.config.js --watch",
        "dump-datascience-webpack-stats": "webpack --config webpack.datascience-ui.config.js --profile --json > tmp/ds-stats.json",
        "compile-webviews": "gulp compile-webviews",
        "compile-webviews-verbose": "npx webpack --config webpack.datascience-ui.config.js",
        "postinstall": "node ./node_modules/vscode/bin/install && node ./build/ci/postInstall.js",
        "test": "node ./out/test/standardTest.js && node ./out/test/multiRootTest.js",
        "test:unittests": "mocha --require source-map-support/register --opts ./build/.mocha.unittests.opts",
        "test:unittests:cover": "nyc --nycrc-path ./build/.nycrc npm run test:unittests",
        "test:functional": "mocha --require source-map-support/register --opts ./build/.mocha.functional.opts",
        "test:functional:cover": "nyc --nycrc-path ./build/.nycrc npm run test:functional",
        "testDebugger": "node ./out/test/debuggerTest.js",
        "testSingleWorkspace": "node ./out/test/standardTest.js",
        "testMultiWorkspace": "node ./out/test/multiRootTest.js",
        "testPerformance": "node ./out/test/performanceTest.js",
        "testSmoke": "node ./out/test/smokeTest.js",
        "lint-staged": "node gulpfile.js",
        "lint": "tslint src/**/*.ts -t verbose",
        "clean": "gulp clean",
        "cover:enable": "gulp cover:enable",
        "debugger-coverage": "gulp debugger-coverage",
        "cover:inlinesource": "gulp inlinesource",
        "updateBuildNumber": "gulp updateBuildNumber"
    },
    "dependencies": {
        "@jupyterlab/services": "^3.1.4",
        "arch": "^2.1.0",
        "azure-storage": "^2.10.1",
        "diff-match-patch": "^1.0.0",
        "file-matcher": "^1.3.0",
        "fs-extra": "^4.0.3",
        "fuzzy": "^0.1.3",
        "get-port": "^3.2.0",
        "glob": "^7.1.2",
        "iconv-lite": "^0.4.21",
        "inversify": "^4.11.1",
        "line-by-line": "^0.1.6",
        "lodash": "^4.17.11",
        "md5": "^2.2.1",
        "minimatch": "^3.0.4",
        "named-js-regexp": "^1.3.3",
        "node-stream-zip": "^1.6.0",
        "pidusage": "^1.2.0",
        "reflect-metadata": "^0.1.12",
        "request": "^2.87.0",
        "request-progress": "^3.0.0",
        "rxjs": "^5.5.9",
        "semver": "^5.5.0",
        "stack-trace": "0.0.10",
        "strip-json-comments": "^2.0.1",
        "sudo-prompt": "^8.2.0",
        "tmp": "^0.0.29",
        "tree-kill": "^1.2.0",
        "typescript-char": "^0.0.0",
        "uint64be": "^1.0.1",
        "unicode": "^10.0.0",
        "untildify": "^3.0.2",
        "vscode-debugadapter": "^1.28.0",
        "vscode-debugprotocol": "^1.28.0",
        "vscode-extension-telemetry": "^0.1.0",
        "vscode-languageclient": "^4.4.0",
        "vscode-languageserver": "^4.4.0",
        "vscode-languageserver-protocol": "^3.10.3",
        "vsls": "^0.3.967",
        "winreg": "^1.2.4",
        "xml2js": "^0.4.19"
    },
    "devDependencies": {
        "@babel/core": "^7.1.0",
        "@babel/preset-env": "^7.1.0",
        "@babel/preset-react": "^7.0.0",
        "@nteract/transform-dataresource": "^4.3.5",
        "@nteract/transform-geojson": "^3.2.3",
        "@nteract/transform-model-debug": "^3.2.3",
        "@nteract/transform-plotly": "^3.2.3",
        "@nteract/transforms": "^4.4.4",
        "@types/chai": "^4.1.2",
        "@types/chai-arrays": "^1.0.2",
        "@types/chai-as-promised": "^7.1.0",
        "@types/copy-webpack-plugin": "^4.4.2",
        "@types/del": "^3.0.0",
        "@types/diff-match-patch": "^1.0.32",
        "@types/download": "^6.2.2",
        "@types/enzyme": "^3.1.14",
        "@types/enzyme-adapter-react-16": "^1.0.3",
        "@types/event-stream": "^3.3.33",
        "@types/fs-extra": "^5.0.1",
        "@types/get-port": "^3.2.0",
        "@types/glob": "^5.0.35",
        "@types/html-webpack-plugin": "^3.2.0",
        "@types/iconv-lite": "^0.0.1",
        "@types/istanbul": "^0.4.29",
        "@types/jsdom": "^11.12.0",
        "@types/loader-utils": "^1.1.3",
        "@types/lodash": "^4.14.104",
        "@types/md5": "^2.1.32",
        "@types/mocha": "^2.2.48",
        "@types/node": "9.4.7",
        "@types/promisify-node": "^0.4.0",
        "@types/react": "^16.4.14",
        "@types/react-codemirror": "^1.0.2",
        "@types/react-dom": "^16.0.8",
        "@types/react-json-tree": "^0.6.8",
        "@types/request": "^2.47.0",
        "@types/semver": "^5.5.0",
        "@types/shortid": "^0.0.29",
        "@types/sinon": "^4.3.0",
        "@types/stack-trace": "0.0.29",
        "@types/strip-json-comments": "0.0.30",
        "@types/temp": "^0.8.32",
        "@types/tmp": "0.0.33",
        "@types/untildify": "^3.0.0",
        "@types/uuid": "^3.4.3",
        "@types/webpack-bundle-analyzer": "^2.13.0",
        "@types/winreg": "^1.2.30",
        "@types/xml2js": "^0.4.2",
        "JSONStream": "^1.3.2",
        "ansi-to-html": "^0.6.7",
        "awesome-typescript-loader": "^5.2.1",
        "babel-loader": "^8.0.3",
        "babel-plugin-inline-json-import": "^0.3.1",
        "babel-plugin-transform-runtime": "^6.23.0",
        "babel-polyfill": "^6.26.0",
        "chai": "^4.1.2",
        "chai-arrays": "^2.0.0",
        "chai-as-promised": "^7.1.1",
        "codecov": "^3.0.0",
        "colors": "^1.2.1",
        "copy-webpack-plugin": "^4.6.0",
        "cross-spawn": "^6.0.5",
        "css-loader": "^1.0.1",
        "decache": "^4.4.0",
        "del": "^3.0.0",
        "download": "^7.0.0",
        "enzyme": "^3.7.0",
        "enzyme-adapter-react-16": "^1.6.0",
        "event-stream": "3.3.4",
        "file-loader": "^2.0.0",
        "flat": "^4.0.0",
        "gulp": "^4.0.0",
        "gulp-azure-storage": "^0.9.0",
        "gulp-debounced-watch": "^1.0.4",
        "gulp-filter": "^5.1.0",
        "gulp-inline-source": "^3.2.0",
        "gulp-json-editor": "^2.2.2",
        "gulp-rename": "^1.4.0",
        "gulp-sourcemaps": "^2.6.4",
        "gulp-typescript": "^4.0.1",
        "gulp-watch": "^5.0.0",
        "html-webpack-plugin": "^3.2.0",
        "husky": "^1.1.2",
        "is-running": "^2.1.0",
        "istanbul": "^0.4.5",
        "jsdom": "^12.2.0",
        "json-loader": "^0.5.7",
        "loader-utils": "^1.1.0",
        "mocha": "^5.0.4",
        "mocha-junit-reporter": "^1.17.0",
        "node-has-native-dependencies": "^1.0.2",
        "nyc": "^13.1.0",
        "raw-loader": "^0.5.1",
        "react": "^16.5.2",
        "react-codemirror": "^1.0.0",
        "react-dev-utils": "^5.0.2",
        "react-dom": "^16.5.2",
        "react-json-tree": "^0.11.0",
        "relative": "^3.0.2",
        "remap-istanbul": "^0.10.1",
        "retyped-diff-match-patch-tsd-ambient": "^1.0.0-0",
        "rewiremock": "^3.13.0",
        "shortid": "^2.2.8",
        "style-loader": "^0.23.1",
        "styled-jsx": "^3.1.0",
        "svg-inline-loader": "^0.8.0",
        "svg-inline-react": "^3.1.0",
        "ts-loader": "^5.3.0",
        "ts-mockito": "^2.3.1",
        "tsconfig-paths-webpack-plugin": "^3.2.0",
        "tslint": "^5.9.1",
        "tslint-eslint-rules": "^5.1.0",
        "tslint-microsoft-contrib": "^5.0.3",
        "typed-react-markdown": "^0.1.0",
        "typemoq": "^2.1.0",
        "typescript": "^3.2.2",
        "typescript-formatter": "^7.1.0",
        "url-loader": "^1.1.1",
        "uuid": "^3.3.2",
        "vscode": "^1.1.30",
        "vscode-debugadapter-testsupport": "^1.27.0",
        "webpack": "^4.20.2",
        "webpack-bundle-analyzer": "^3.0.3",
        "webpack-cli": "^3.1.2",
        "webpack-fix-default-import-plugin": "^1.0.3",
        "webpack-merge": "^4.1.4",
        "webpack-node-externals": "^1.7.2",
        "yargs": "^12.0.2"
    },
    "__metadata": {
        "id": "f1f59ae4-9318-4f3c-a9b5-81b2eaa5f8a5",
        "publisherDisplayName": "Microsoft",
        "publisherId": "998b010b-e2af-44a5-a6cd-0b5fd3b9b6f8"
    }
}<|MERGE_RESOLUTION|>--- conflicted
+++ resolved
@@ -2,11 +2,7 @@
     "name": "python",
     "displayName": "Python",
     "description": "Linting, Debugging (multi-threaded, remote), Intellisense, code formatting, refactoring, unit tests, snippets, and more.",
-<<<<<<< HEAD
-    "version": "2019.3.0-alpha",
-=======
-    "version": "2019.2.0",
->>>>>>> bceba929
+    "version": "2019.3.0-dev",
     "languageServerVersion": "0.1.80",
     "publisher": "ms-python",
     "author": {
