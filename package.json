--- conflicted
+++ resolved
@@ -1,1594 +1,4 @@
 {
-<<<<<<< HEAD
-    "name": "python",
-    "displayName": "Python",
-    "description": "Linting, Debugging (multi-threaded, remote), Intellisense, code formatting, refactoring, unit tests, snippets, and more.",
-    "version": "0.8.0",
-    "publisher": "ms-python",
-    "author": {
-        "name": "Microsoft Corporation"
-    },
-    "license": "MIT",
-    "homepage": "https://github.com/Microsoft/vscode-python",
-    "repository": {
-        "type": "git",
-        "url": "https://github.com/Microsoft/vscode-python"
-    },
-    "bugs": {
-        "url": "https://github.com/Microsoft/vscode-python/issues"
-    },
-    "icon": "icon.png",
-    "galleryBanner": {
-        "color": "#1e415e",
-        "theme": "dark"
-    },
-    "engines": {
-        "vscode": "^1.17.0"
-    },
-    "recommendations": [
-        "donjayamanne.jupyter"
-    ],
-    "keywords": [
-        "python",
-        "django",
-        "unittest",
-        "multi-root ready"
-    ],
-    "categories": [
-        "Languages",
-        "Debuggers",
-        "Linters",
-        "Snippets",
-        "Formatters",
-        "Other"
-    ],
-    "activationEvents": [
-        "onLanguage:python",
-        "onCommand:python.execInTerminal",
-        "onCommand:python.sortImports",
-        "onCommand:python.runtests",
-        "onCommand:python.debugtests",
-        "onCommand:python.setInterpreter",
-        "onCommand:python.setShebangInterpreter",
-        "onCommand:python.viewTestUI",
-        "onCommand:python.viewTestOutput",
-        "onCommand:python.selectAndRunTestMethod",
-        "onCommand:python.selectAndDebugTestMethod",
-        "onCommand:python.selectAndRunTestFile",
-        "onCommand:python.runCurrentTestFile",
-        "onCommand:python.runFailedTests",
-        "onCommand:python.execSelectionInTerminal",
-        "onCommand:python.execSelectionInDjangoShell",
-        "onCommand:jupyter.runSelectionLine",
-        "onCommand:jupyter.execCurrentCell",
-        "onCommand:jupyter.execCurrentCellAndAdvance",
-        "onCommand:python.buildWorkspaceSymbols",
-        "onCommand:python.updateSparkLibrary",
-        "onCommand:python.startREPL",
-        "onCommand:python.goToPythonObject"
-    ],
-    "main": "./out/client/extension",
-    "contributes": {
-        "snippets": [
-            {
-                "language": "python",
-                "path": "./snippets/python.json"
-            }
-        ],
-        "keybindings": [
-            {
-                "command": "jupyter.runSelectionLine",
-                "key": "ctrl+alt+enter",
-                "when": "editorFocus && !replaceActive && !searchViewletVisible && !findWidgetVisible"
-            }
-        ],
-        "commands": [
-            {
-                "command": "python.sortImports",
-                "title": "%python.command.python.sortImports.title%",
-                "category": "Python Refactor"
-            },
-            {
-                "command": "python.startREPL",
-                "title": "%python.command.python.startREPL.title%",
-                "category": "Python"
-            },
-            {
-                "command": "python.buildWorkspaceSymbols",
-                "title": "%python.command.python.buildWorkspaceSymbols.title%",
-                "category": "Python"
-            },
-            {
-                "command": "python.runtests",
-                "title": "%python.command.python.runtests.title%",
-                "category": "Python"
-            },
-            {
-                "command": "python.debugtests",
-                "title": "%python.command.python.debugtests.title%",
-                "category": "Python"
-            },
-            {
-                "command": "python.execInTerminal",
-                "title": "%python.command.python.execInTerminal.title%",
-                "category": "Python"
-            },
-            {
-                "command": "python.setInterpreter",
-                "title": "%python.command.python.setInterpreter.title%",
-                "category": "Python"
-            },
-            {
-                "command": "python.updateSparkLibrary",
-                "title": "%python.command.python.updateSparkLibrary.title%",
-                "category": "Python"
-            },
-            {
-                "command": "python.refactorExtractVariable",
-                "title": "%python.command.python.refactorExtractVariable.title%",
-                "category": "Python Refactor"
-            },
-            {
-                "command": "python.refactorExtractMethod",
-                "title": "%python.command.python.refactorExtractMethod.title%",
-                "category": "Python Refactor"
-            },
-            {
-                "command": "python.viewTestOutput",
-                "title": "%python.command.python.viewTestOutput.title%",
-                "category": "Python"
-            },
-            {
-                "command": "python.selectAndRunTestMethod",
-                "title": "%python.command.python.selectAndRunTestMethod.title%",
-                "category": "Python"
-            },
-            {
-                "command": "python.selectAndDebugTestMethod",
-                "title": "%python.command.python.selectAndDebugTestMethod.title%",
-                "category": "Python"
-            },
-            {
-                "command": "python.selectAndRunTestFile",
-                "title": "%python.command.python.selectAndRunTestFile.title%",
-                "category": "Python"
-            },
-            {
-                "command": "python.runCurrentTestFile",
-                "title": "%python.command.python.runCurrentTestFile.title%",
-                "category": "Python"
-            },
-            {
-                "command": "python.runFailedTests",
-                "title": "%python.command.python.runFailedTests.title%",
-                "category": "Python"
-            },
-            {
-                "command": "python.execSelectionInTerminal",
-                "title": "%python.command.python.execSelectionInTerminal.title%",
-                "category": "Python"
-            },
-            {
-                "command": "python.execSelectionInDjangoShell",
-                "title": "%python.command.python.execSelectionInDjangoShell.title%",
-                "category": "Python"
-            },
-            {
-                "command": "jupyter.runSelectionLine",
-                "title": "%python.command.jupyter.runSelectionLine.title%",
-                "category": "Jupyter"
-            },
-            {
-                "command": "jupyter.execCurrentCell",
-                "title": "%python.command.jupyter.execCurrentCell.title%",
-                "category": "Jupyter"
-            },
-            {
-                "command": "jupyter.execCurrentCellAndAdvance",
-                "title": "%python.command.jupyter.execCurrentCellAndAdvance.title%",
-                "category": "Jupyter"
-            },
-            {
-                "command": "jupyter.gotToPreviousCell",
-                "title": "%python.command.jupyter.gotToPreviousCell.title%",
-                "category": "Jupyter"
-            },
-            {
-                "command": "jupyter.gotToNextCell",
-                "title": "%python.command.jupyter.gotToNextCell.title%",
-                "category": "Jupyter"
-            },
-            {
-                "command": "python.goToPythonObject",
-                "title": "%python.command.python.goToPythonObject.title%",
-                "category": "Python"
-            }
-        ],
-        "menus": {
-            "editor/context": [
-                {
-                    "command": "python.refactorExtractVariable",
-                    "title": "Refactor: Extract Variable",
-                    "group": "Refactor",
-                    "when": "editorHasSelection && editorLangId == python"
-                },
-                {
-                    "command": "python.refactorExtractMethod",
-                    "title": "Refactor: Extract Method",
-                    "group": "Refactor",
-                    "when": "editorHasSelection && editorLangId == python"
-                },
-                {
-                    "command": "python.sortImports",
-                    "title": "Refactor: Sort Imports",
-                    "group": "Refactor",
-                    "when": "editorLangId == python"
-                },
-                {
-                    "command": "python.execSelectionInTerminal",
-                    "group": "Python",
-                    "when": "editorHasSelection && editorLangId == python"
-                },
-                {
-                    "command": "python.execSelectionInDjangoShell",
-                    "group": "Python",
-                    "when": "editorHasSelection && editorLangId == python && python.isDjangoProject"
-                },
-                {
-                    "when": "resourceLangId == python",
-                    "command": "python.execInTerminal",
-                    "group": "Python"
-                },
-                {
-                    "when": "resourceLangId == python",
-                    "command": "python.runCurrentTestFile",
-                    "group": "Python"
-                }
-            ],
-            "explorer/context": [
-                {
-                    "when": "resourceLangId == python",
-                    "command": "python.runtests",
-                    "group": "Python"
-                },
-                {
-                    "when": "resourceLangId == python",
-                    "command": "python.debugtests",
-                    "group": "Python"
-                },
-                {
-                    "when": "resourceLangId == python",
-                    "command": "python.execInTerminal",
-                    "group": "Python"
-                }
-            ]
-        },
-        "debuggers": [
-            {
-                "type": "python",
-                "label": "Python",
-                "languages": [
-                    "python"
-                ],
-                "enableBreakpointsFor": {
-                    "languageIds": [
-                        "python",
-                        "html"
-                    ]
-                },
-                "aiKey": "AIF-d9b70cd4-b9f9-4d70-929b-a071c400b217",
-                "program": "./out/client/debugger/Main.js",
-                "runtime": "node",
-                "configurationSnippets": [
-                    {
-                        "label": "%python.snippet.launch.standard.label%",
-                        "description": "%python.snippet.launch.standard.description%",
-                        "body": {
-                            "name": "Python",
-                            "type": "python",
-                            "request": "launch",
-                            "stopOnEntry": true,
-                            "pythonPath": "^\"\\${config:python.pythonPath}\"",
-                            "program": "^\"\\${file}\"",
-                            "cwd": "^\"\\${workspaceFolder}\"",
-                            "env": {},
-                            "envFile": "^\"\\${workspaceFolder}/.env\"",
-                            "debugOptions": [
-                                "RedirectOutput"
-                            ]
-                        }
-                    },
-                    {
-                        "label": "%python.snippet.launch.pyspark.label%",
-                        "description": "%python.snippet.launch.pyspark.description%",
-                        "body": {
-                            "name": "PySpark",
-                            "type": "python",
-                            "request": "launch",
-                            "stopOnEntry": true,
-                            "osx": {
-                                "pythonPath": "^\"\\${env:SPARK_HOME}/bin/spark-submit\""
-                            },
-                            "windows": {
-                                "pythonPath": "^\"\\${env:SPARK_HOME}/bin/spark-submit.cmd\""
-                            },
-                            "linux": {
-                                "pythonPath": "^\"\\${env:SPARK_HOME}/bin/spark-submit\""
-                            },
-                            "program": "^\"\\${file}\"",
-                            "cwd": "^\"\\${workspaceFolder}\"",
-                            "env": {},
-                            "envFile": "^\"\\${workspaceFolder}/.env\"",
-                            "debugOptions": [
-                                "RedirectOutput"
-                            ]
-                        }
-                    },
-                    {
-                        "label": "%python.snippet.launch.module.label%",
-                        "description": "%python.snippet.launch.module.description%",
-                        "body": {
-                            "name": "Python Module",
-                            "type": "python",
-                            "request": "launch",
-                            "stopOnEntry": true,
-                            "pythonPath": "^\"\\${config:python.pythonPath}\"",
-                            "module": "module.name",
-                            "cwd": "^\"\\${workspaceFolder}\"",
-                            "env": {},
-                            "envFile": "^\"\\${workspaceFolder}/.env\"",
-                            "debugOptions": [
-                                "RedirectOutput"
-                            ]
-                        }
-                    },
-                    {
-                        "label": "%python.snippet.launch.terminal.label%",
-                        "description": "%python.snippet.launch.terminal.description%",
-                        "body": {
-                            "name": "Integrated Terminal/Console",
-                            "type": "python",
-                            "request": "launch",
-                            "stopOnEntry": true,
-                            "pythonPath": "^\"\\${config:python.pythonPath}\"",
-                            "program": "^\"\\${file}\"",
-                            "cwd": "",
-                            "console": "integratedTerminal",
-                            "env": {},
-                            "envFile": "^\"\\${workspaceFolder}/.env\"",
-                            "debugOptions": []
-                        }
-                    },
-                    {
-                        "label": "%python.snippet.launch.externalTerminal.label%",
-                        "description": "%python.snippet.launch.externalTerminal.description%",
-                        "body": {
-                            "name": "External Terminal/Console",
-                            "type": "python",
-                            "request": "launch",
-                            "stopOnEntry": true,
-                            "pythonPath": "^\"\\${config:python.pythonPath}\"",
-                            "program": "^\"\\${file}\"",
-                            "cwd": "",
-                            "console": "externalTerminal",
-                            "env": {},
-                            "envFile": "^\"\\${workspaceFolder}/.env\"",
-                            "debugOptions": []
-                        }
-                    },
-                    {
-                        "label": "%python.snippet.launch.django.label%",
-                        "description": "%python.snippet.launch.django.description%",
-                        "body": {
-                            "name": "Django",
-                            "type": "python",
-                            "request": "launch",
-                            "stopOnEntry": true,
-                            "pythonPath": "^\"\\${config:python.pythonPath}\"",
-                            "program": "^\"\\${workspaceFolder}/manage.py\"",
-                            "cwd": "^\"\\${workspaceFolder}\"",
-                            "args": [
-                                "runserver",
-                                "--noreload",
-                                "--nothreading"
-                            ],
-                            "env": {},
-                            "envFile": "^\"\\${workspaceFolder}/.env\"",
-                            "debugOptions": [
-                                "RedirectOutput",
-                                "DjangoDebugging"
-                            ]
-                        }
-                    },
-                    {
-                        "label": "%python.snippet.launch.flask.label%",
-                        "description": "%python.snippet.launch.flask.description%",
-                        "body": {
-                            "name": "Flask",
-                            "type": "python",
-                            "request": "launch",
-                            "stopOnEntry": false,
-                            "pythonPath": "^\"\\${config:python.pythonPath}\"",
-                            "program": "fully qualified path fo 'flask' executable. Generally located along with python interpreter",
-                            "cwd": "^\"\\${workspaceFolder}\"",
-                            "env": {
-                                "FLASK_APP": "^\"\\${workspaceFolder}/quickstart/app.py\""
-                            },
-                            "args": [
-                                "run",
-                                "--no-debugger",
-                                "--no-reload"
-                            ],
-                            "envFile": "^\"\\${workspaceFolder}/.env\"",
-                            "debugOptions": [
-                                "RedirectOutput"
-                            ]
-                        }
-                    },
-                    {
-                        "label": "%python.snippet.launch.flaskOld.label%",
-                        "description": "%python.snippet.launch.flaskOld.description%",
-                        "body": {
-                            "name": "Flask (old)",
-                            "type": "python",
-                            "request": "launch",
-                            "stopOnEntry": false,
-                            "pythonPath": "^\"\\${config:python.pythonPath}\"",
-                            "program": "^\"\\${workspaceFolder}/run.py\"",
-                            "cwd": "^\"\\${workspaceFolder}\"",
-                            "args": [],
-                            "env": {},
-                            "envFile": "^\"\\${workspaceFolder}/.env\"",
-                            "debugOptions": [
-                                "RedirectOutput"
-                            ]
-                        }
-                    },
-                    {
-                        "label": "%python.snippet.launch.pyramid.label%",
-                        "description": "%python.snippet.launch.pyramid.description%",
-                        "body": {
-                            "name": "Pyramid",
-                            "type": "python",
-                            "request": "launch",
-                            "stopOnEntry": true,
-                            "pythonPath": "^\"\\${config:python.pythonPath}\"",
-                            "cwd": "^\"\\${workspaceFolder}\"",
-                            "env": {},
-                            "envFile": "^\"\\${workspaceFolder}/.env\"",
-                            "args": [
-                                "^\"\\${workspaceFolder}/development.ini\""
-                            ],
-                            "debugOptions": [
-                                "RedirectOutput",
-                                "Pyramid"
-                            ]
-                        }
-                    },
-                    {
-                        "label": "%python.snippet.launch.watson.label%",
-                        "description": "%python.snippet.launch.watson.description%",
-                        "body": {
-                            "name": "Watson",
-                            "type": "python",
-                            "request": "launch",
-                            "stopOnEntry": true,
-                            "pythonPath": "^\"\\${config:python.pythonPath}\"",
-                            "program": "^\"\\${workspaceFolder}/console.py\"",
-                            "cwd": "^\"\\${workspaceFolder}\"",
-                            "args": [
-                                "dev",
-                                "runserver",
-                                "--noreload=True"
-                            ],
-                            "env": {},
-                            "envFile": "^\"\\${workspaceFolder}/.env\"",
-                            "debugOptions": [
-                                "RedirectOutput"
-                            ]
-                        }
-                    },
-                    {
-                        "label": "%python.snippet.launch.scrapy.label%",
-                        "description": "%python.snippet.launch.scrapy.description%",
-                        "body": {
-                            "name": "Scrapy",
-                            "type": "python",
-                            "request": "launch",
-                            "stopOnEntry": true,
-                            "pythonPath": "^\"\\${config:python.pythonPath}\"",
-                            "program": "~/.virtualenvs/scrapy/bin/scrapy",
-                            "cwd": "^\"\\${workspaceFolder}\"",
-                            "args": [
-                                "crawl",
-                                "specs",
-                                "-o",
-                                "bikes.json"
-                            ],
-                            "console": "integratedTerminal",
-                            "env": {},
-                            "envFile": "^\"\\${workspaceFolder}/.env\"",
-                            "debugOptions": []
-                        }
-                    },
-                    {
-                        "label": "%python.snippet.launch.attach.label%",
-                        "description": "%python.snippet.launch.attach.description%",
-                        "body": {
-                            "name": "Attach (Remote Debug)",
-                            "type": "python",
-                            "request": "attach",
-                            "localRoot": "^\"\\${workspaceFolder}\"",
-                            "remoteRoot": "^\"\\${workspaceFolder}\"",
-                            "port": 3000,
-                            "secret": "my_secret",
-                            "host": "localhost"
-                        }
-                    }
-                ],
-                "configurationAttributes": {
-                    "launch": {
-                        "properties": {
-                            "module": {
-                                "type": "string",
-                                "description": "Name of the module to be debugged.",
-                                "default": ""
-                            },
-                            "program": {
-                                "type": "string",
-                                "description": "Absolute path to the program.",
-                                "default": "${file}"
-                            },
-                            "pythonPath": {
-                                "type": "string",
-                                "description": "Path (fully qualified) to python executable. Defaults to the value in settings.json",
-                                "default": "${config:python.pythonPath}"
-                            },
-                            "args": {
-                                "type": "array",
-                                "description": "Command line arguments passed to the program",
-                                "default": [],
-                                "items": {
-                                    "type": "string"
-                                }
-                            },
-                            "stopOnEntry": {
-                                "type": "boolean",
-                                "description": "Automatically stop after launch.",
-                                "default": true
-                            },
-                            "console": {
-                                "enum": [
-                                    "none",
-                                    "integratedTerminal",
-                                    "externalTerminal"
-                                ],
-                                "description": "Where to launch the debug target: internal console, integrated terminal, or external terminal.",
-                                "default": "none"
-                            },
-                            "cwd": {
-                                "type": "string",
-                                "description": "Absolute path to the working directory of the program being debugged. Default is the root directory of the file (leave empty).",
-                                "default": ""
-                            },
-                            "debugOptions": {
-                                "type": "array",
-                                "description": "Advanced options, view read me for further details.",
-                                "items": {
-                                    "type": "string",
-                                    "enum": [
-                                        "RedirectOutput",
-                                        "DebugStdLib",
-                                        "BreakOnSystemExitZero",
-                                        "DjangoDebugging",
-                                        "Sudo",
-                                        "IgnoreDjangoTemplateWarnings",
-                                        "Pyramid"
-                                    ]
-                                },
-                                "default": [
-                                    "RedirectOutput"
-                                ]
-                            },
-                            "exceptionHandling": {
-                                "description": "List of exception types and how they are handled during debugging (ignore, always break or break only if unhandled).",
-                                "properties": {
-                                    "ignore": {
-                                        "type": "array",
-                                        "description": "Never break into these exceptions, e.g. 'copy.Error'",
-                                        "default": [],
-                                        "items": {
-                                            "type": "string"
-                                        }
-                                    },
-                                    "always": {
-                                        "type": "array",
-                                        "description": "Always break into these exceptions, e.g. 'copy.Error'",
-                                        "default": [],
-                                        "items": {
-                                            "type": "string"
-                                        }
-                                    },
-                                    "unhandled": {
-                                        "type": "array",
-                                        "description": "Break into these exceptions if they aren't handled, e.g. 'copy.Error'",
-                                        "default": [],
-                                        "items": {
-                                            "type": "string"
-                                        }
-                                    }
-                                }
-                            },
-                            "env": {
-                                "type": "object",
-                                "description": "Environment variables defined as a key value pair. Property ends up being the Environment Variable and the value of the property ends up being the value of the Env Variable.",
-                                "default": {}
-                            },
-                            "envFile": {
-                                "type": "string",
-                                "description": "Absolute path to a file containing environment variable definitions.",
-                                "default": ""
-                            }
-                        }
-                    },
-                    "attach": {
-                        "required": [
-                            "localRoot",
-                            "remoteRoot"
-                        ],
-                        "properties": {
-                            "localRoot": {
-                                "type": "string",
-                                "description": "Local source root that corrresponds to the 'remoteRoot'.",
-                                "default": "${workspaceFolder}"
-                            },
-                            "remoteRoot": {
-                                "type": "string",
-                                "description": "The source root of the remote host.",
-                                "default": ""
-                            },
-                            "port": {
-                                "type": "number",
-                                "description": "Debug port to attach",
-                                "default": 0
-                            },
-                            "host": {
-                                "type": "string",
-                                "description": "IP Address of the of remote server (default is localhost or use 127.0.0.1).",
-                                "default": "localhost"
-                            },
-                            "secret": {
-                                "type": "string",
-                                "description": "Secret used to authenticate for remote debugging.",
-                                "default": ""
-                            }
-                        }
-                    }
-                },
-                "initialConfigurations": [
-                    {
-                        "name": "Python",
-                        "type": "python",
-                        "request": "launch",
-                        "stopOnEntry": true,
-                        "pythonPath": "${config:python.pythonPath}",
-                        "program": "${file}",
-                        "cwd": "${workspaceFolder}",
-                        "env": {},
-                        "envFile": "${workspaceFolder}/.env",
-                        "debugOptions": [
-                            "RedirectOutput"
-                        ]
-                    },
-                    {
-                        "name": "Python: Attach",
-                        "type": "python",
-                        "request": "attach",
-                        "localRoot": "${workspaceFolder}",
-                        "remoteRoot": "${workspaceFolder}",
-                        "port": 3000,
-                        "secret": "my_secret",
-                        "host": "localhost"
-                    },
-                    {
-                        "name": "Python: Terminal (integrated)",
-                        "type": "python",
-                        "request": "launch",
-                        "stopOnEntry": true,
-                        "pythonPath": "${config:python.pythonPath}",
-                        "program": "${file}",
-                        "cwd": "",
-                        "console": "integratedTerminal",
-                        "env": {},
-                        "envFile": "${workspaceFolder}/.env",
-                        "debugOptions": []
-                    },
-                    {
-                        "name": "Python: Terminal (external)",
-                        "type": "python",
-                        "request": "launch",
-                        "stopOnEntry": true,
-                        "pythonPath": "${config:python.pythonPath}",
-                        "program": "${file}",
-                        "cwd": "",
-                        "console": "externalTerminal",
-                        "env": {},
-                        "envFile": "${workspaceFolder}/.env",
-                        "debugOptions": []
-                    },
-                    {
-                        "name": "Python: Django",
-                        "type": "python",
-                        "request": "launch",
-                        "stopOnEntry": true,
-                        "pythonPath": "${config:python.pythonPath}",
-                        "program": "${workspaceFolder}/manage.py",
-                        "cwd": "${workspaceFolder}",
-                        "args": [
-                            "runserver",
-                            "--noreload",
-                            "--nothreading"
-                        ],
-                        "env": {},
-                        "envFile": "${workspaceFolder}/.env",
-                        "debugOptions": [
-                            "RedirectOutput",
-                            "DjangoDebugging"
-                        ]
-                    },
-                    {
-                        "name": "Python: Flask (0.11.x or later)",
-                        "type": "python",
-                        "request": "launch",
-                        "stopOnEntry": false,
-                        "pythonPath": "${config:python.pythonPath}",
-                        "program": "fully qualified path fo 'flask' executable. Generally located along with python interpreter",
-                        "cwd": "${workspaceFolder}",
-                        "env": {
-                            "FLASK_APP": "${workspaceFolder}/quickstart/app.py"
-                        },
-                        "args": [
-                            "run",
-                            "--no-debugger",
-                            "--no-reload"
-                        ],
-                        "envFile": "${workspaceFolder}/.env",
-                        "debugOptions": [
-                            "RedirectOutput"
-                        ]
-                    },
-                    {
-                        "name": "Python: Flask (0.10.x or earlier)",
-                        "type": "python",
-                        "request": "launch",
-                        "stopOnEntry": false,
-                        "pythonPath": "${config:python.pythonPath}",
-                        "program": "${workspaceFolder}/run.py",
-                        "cwd": "${workspaceFolder}",
-                        "args": [],
-                        "env": {},
-                        "envFile": "${workspaceFolder}/.env",
-                        "debugOptions": [
-                            "RedirectOutput"
-                        ]
-                    },
-                    {
-                        "name": "Python: PySpark",
-                        "type": "python",
-                        "request": "launch",
-                        "stopOnEntry": true,
-                        "osx": {
-                            "pythonPath": "${env:SPARK_HOME}/bin/spark-submit"
-                        },
-                        "windows": {
-                            "pythonPath": "${env:SPARK_HOME}/bin/spark-submit.cmd"
-                        },
-                        "linux": {
-                            "pythonPath": "${env:SPARK_HOME}/bin/spark-submit"
-                        },
-                        "program": "${file}",
-                        "cwd": "${workspaceFolder}",
-                        "env": {},
-                        "envFile": "${workspaceFolder}/.env",
-                        "debugOptions": [
-                            "RedirectOutput"
-                        ]
-                    },
-                    {
-                        "name": "Python: Module",
-                        "type": "python",
-                        "request": "launch",
-                        "stopOnEntry": true,
-                        "pythonPath": "${config:python.pythonPath}",
-                        "module": "module.name",
-                        "cwd": "${workspaceFolder}",
-                        "env": {},
-                        "envFile": "${workspaceFolder}/.env",
-                        "debugOptions": [
-                            "RedirectOutput"
-                        ]
-                    },
-                    {
-                        "name": "Python: Pyramid",
-                        "type": "python",
-                        "request": "launch",
-                        "stopOnEntry": true,
-                        "pythonPath": "${config:python.pythonPath}",
-                        "cwd": "${workspaceFolder}",
-                        "env": {},
-                        "envFile": "${workspaceFolder}/.env",
-                        "args": [
-                            "${workspaceFolder}/development.ini"
-                        ],
-                        "debugOptions": [
-                            "RedirectOutput",
-                            "Pyramid"
-                        ]
-                    },
-                    {
-                        "name": "Python: Watson",
-                        "type": "python",
-                        "request": "launch",
-                        "stopOnEntry": true,
-                        "pythonPath": "${config:python.pythonPath}",
-                        "program": "${workspaceFolder}/console.py",
-                        "cwd": "${workspaceFolder}",
-                        "args": [
-                            "dev",
-                            "runserver",
-                            "--noreload=True"
-                        ],
-                        "env": {},
-                        "envFile": "${workspaceFolder}/.env",
-                        "debugOptions": [
-                            "RedirectOutput"
-                        ]
-                    }
-                ]
-            }
-        ],
-        "configuration": {
-            "type": "object",
-            "title": "Python Configuration",
-            "properties": {
-                "python.pythonPath": {
-                    "type": "string",
-                    "default": "python",
-                    "description": "Path to Python, you can use a custom version of Python by modifying this setting to include the full path.",
-                    "scope": "resource"
-                },
-                "python.venvPath": {
-                    "type": "string",
-                    "default": "",
-                    "description": "Path to folder with a list of Virtual Environments (e.g. ~/.pyenv, ~/Envs, ~/.virtualenvs).",
-                    "scope": "resource"
-                },
-                "python.envFile": {
-                    "type": "string",
-                    "description": "Absolute path to a file containing environment variable definitions.",
-                    "default": "${workspaceFolder}/.env",
-                    "scope": "resource"
-                },
-                "python.jediPath": {
-                    "type": "string",
-                    "default": "",
-                    "description": "Path to directory containing the Jedi library (this path will contain the 'Jedi' sub directory).",
-                    "scope": "resource"
-                },
-                "python.sortImports.path": {
-                    "type": "string",
-                    "description": "Path to isort script, default using inner version",
-                    "default": "",
-                    "scope": "resource"
-                },
-                "python.sortImports.args": {
-                    "type": "array",
-                    "description": "Arguments passed in. Each argument is a separate item in the array.",
-                    "default": [],
-                    "items": {
-                        "type": "string"
-                    },
-                    "scope": "resource"
-                },
-                "python.disablePromptForFeatures": {
-                    "type": "array",
-                    "default": [],
-                    "description": "Do not display a prompt to install these features",
-                    "items": {
-                        "type": "string",
-                        "default": "pylint",
-                        "description": "Feature",
-                        "enum": [
-                            "flake8",
-                            "mypy",
-                            "pep8",
-                            "pylama",
-                            "prospector",
-                            "pydocstyle",
-                            "pylint"
-                        ]
-                    },
-                    "scope": "resource"
-                },
-                "python.linting.enabled": {
-                    "type": "boolean",
-                    "default": true,
-                    "description": "Whether to lint Python files.",
-                    "scope": "resource"
-                },
-                "python.linting.enabledWithoutWorkspace": {
-                    "type": "boolean",
-                    "default": true,
-                    "description": "Whether to lint Python files when no workspace is opened.",
-                    "scope": "resource"
-                },
-                "python.linting.prospectorEnabled": {
-                    "type": "boolean",
-                    "default": false,
-                    "description": "Whether to lint Python files using prospector.",
-                    "scope": "resource"
-                },
-                "python.linting.pylintEnabled": {
-                    "type": "boolean",
-                    "default": true,
-                    "description": "Whether to lint Python files using pylint.",
-                    "scope": "resource"
-                },
-                "python.linting.pep8Enabled": {
-                    "type": "boolean",
-                    "default": false,
-                    "description": "Whether to lint Python files using pep8",
-                    "scope": "resource"
-                },
-                "python.linting.flake8Enabled": {
-                    "type": "boolean",
-                    "default": false,
-                    "description": "Whether to lint Python files using flake8",
-                    "scope": "resource"
-                },
-                "python.linting.pydocstyleEnabled": {
-                    "type": "boolean",
-                    "default": false,
-                    "description": "Whether to lint Python files using pydocstyle",
-                    "scope": "resource"
-                },
-                "python.linting.mypyEnabled": {
-                    "type": "boolean",
-                    "default": false,
-                    "description": "Whether to lint Python files using mypy.",
-                    "scope": "resource"
-                },
-                "python.linting.lintOnSave": {
-                    "type": "boolean",
-                    "default": true,
-                    "description": "Whether to lint Python files when saved.",
-                    "scope": "resource"
-                },
-                "python.linting.maxNumberOfProblems": {
-                    "type": "number",
-                    "default": 100,
-                    "description": "Controls the maximum number of problems produced by the server.",
-                    "scope": "resource"
-                },
-                "python.linting.pylintCategorySeverity.convention": {
-                    "type": "string",
-                    "default": "Information",
-                    "description": "Severity of Pylint message type 'Convention/C'.",
-                    "enum": [
-                        "Hint",
-                        "Error",
-                        "Information",
-                        "Warning"
-                    ],
-                    "scope": "resource"
-                },
-                "python.linting.pylintCategorySeverity.refactor": {
-                    "type": "string",
-                    "default": "Hint",
-                    "description": "Severity of Pylint message type 'Refactor/R'.",
-                    "enum": [
-                        "Hint",
-                        "Error",
-                        "Information",
-                        "Warning"
-                    ],
-                    "scope": "resource"
-                },
-                "python.linting.pylintCategorySeverity.warning": {
-                    "type": "string",
-                    "default": "Warning",
-                    "description": "Severity of Pylint message type 'Warning/W'.",
-                    "enum": [
-                        "Hint",
-                        "Error",
-                        "Information",
-                        "Warning"
-                    ],
-                    "scope": "resource"
-                },
-                "python.linting.pylintCategorySeverity.error": {
-                    "type": "string",
-                    "default": "Error",
-                    "description": "Severity of Pylint message type 'Error/E'.",
-                    "enum": [
-                        "Hint",
-                        "Error",
-                        "Information",
-                        "Warning"
-                    ],
-                    "scope": "resource"
-                },
-                "python.linting.pylintCategorySeverity.fatal": {
-                    "type": "string",
-                    "default": "Error",
-                    "description": "Severity of Pylint message type 'Fatal/F'.",
-                    "enum": [
-                        "Hint",
-                        "Error",
-                        "Information",
-                        "Warning"
-                    ],
-                    "scope": "resource"
-                },
-                "python.linting.pep8CategorySeverity.W": {
-                    "type": "string",
-                    "default": "Warning",
-                    "description": "Severity of Pep8 message type 'W'.",
-                    "enum": [
-                        "Hint",
-                        "Error",
-                        "Information",
-                        "Warning"
-                    ],
-                    "scope": "resource"
-                },
-                "python.linting.pep8CategorySeverity.E": {
-                    "type": "string",
-                    "default": "Error",
-                    "description": "Severity of Pep8 message type 'E'.",
-                    "enum": [
-                        "Hint",
-                        "Error",
-                        "Information",
-                        "Warning"
-                    ],
-                    "scope": "resource"
-                },
-                "python.linting.flake8CategorySeverity.F": {
-                    "type": "string",
-                    "default": "Error",
-                    "description": "Severity of Flake8 message type 'F'.",
-                    "enum": [
-                        "Hint",
-                        "Error",
-                        "Information",
-                        "Warning"
-                    ],
-                    "scope": "resource"
-                },
-                "python.linting.flake8CategorySeverity.E": {
-                    "type": "string",
-                    "default": "Error",
-                    "description": "Severity of Flake8 message type 'E'.",
-                    "enum": [
-                        "Hint",
-                        "Error",
-                        "Information",
-                        "Warning"
-                    ],
-                    "scope": "resource"
-                },
-                "python.linting.flake8CategorySeverity.W": {
-                    "type": "string",
-                    "default": "Warning",
-                    "description": "Severity of Flake8 message type 'W'.",
-                    "enum": [
-                        "Hint",
-                        "Error",
-                        "Information",
-                        "Warning"
-                    ],
-                    "scope": "resource"
-                },
-                "python.linting.mypyCategorySeverity.error": {
-                    "type": "string",
-                    "default": "Error",
-                    "description": "Severity of Mypy message type 'Error'.",
-                    "enum": [
-                        "Hint",
-                        "Error",
-                        "Information",
-                        "Warning"
-                    ],
-                    "scope": "resource"
-                },
-                "python.linting.mypyCategorySeverity.note": {
-                    "type": "string",
-                    "default": "Information",
-                    "description": "Severity of Mypy message type 'Note'.",
-                    "enum": [
-                        "Hint",
-                        "Error",
-                        "Information",
-                        "Warning"
-                    ],
-                    "scope": "resource"
-                },
-                "python.linting.prospectorPath": {
-                    "type": "string",
-                    "default": "prospector",
-                    "description": "Path to Prospector, you can use a custom version of prospector by modifying this setting to include the full path.",
-                    "scope": "resource"
-                },
-                "python.linting.pylintPath": {
-                    "type": "string",
-                    "default": "pylint",
-                    "description": "Path to Pylint, you can use a custom version of pylint by modifying this setting to include the full path.",
-                    "scope": "resource"
-                },
-                "python.linting.pep8Path": {
-                    "type": "string",
-                    "default": "pep8",
-                    "description": "Path to pep8, you can use a custom version of pep8 by modifying this setting to include the full path.",
-                    "scope": "resource"
-                },
-                "python.linting.flake8Path": {
-                    "type": "string",
-                    "default": "flake8",
-                    "description": "Path to flake8, you can use a custom version of flake8 by modifying this setting to include the full path.",
-                    "scope": "resource"
-                },
-                "python.linting.pydocstylePath": {
-                    "type": "string",
-                    "default": "pydocstyle",
-                    "description": "Path to pydocstyle, you can use a custom version of pydocstyle by modifying this setting to include the full path.",
-                    "scope": "resource"
-                },
-                "python.linting.mypyPath": {
-                    "type": "string",
-                    "default": "mypy",
-                    "description": "Path to mypy, you can use a custom version of mypy by modifying this setting to include the full path.",
-                    "scope": "resource"
-                },
-                "python.linting.prospectorArgs": {
-                    "type": "array",
-                    "description": "Arguments passed in. Each argument is a separate item in the array.",
-                    "default": [],
-                    "items": {
-                        "type": "string"
-                    },
-                    "scope": "resource"
-                },
-                "python.linting.pylintArgs": {
-                    "type": "array",
-                    "description": "Arguments passed in. Each argument is a separate item in the array.",
-                    "default": [],
-                    "items": {
-                        "type": "string"
-                    },
-                    "scope": "resource"
-                },
-                "python.linting.pep8Args": {
-                    "type": "array",
-                    "description": "Arguments passed in. Each argument is a separate item in the array.",
-                    "default": [],
-                    "items": {
-                        "type": "string"
-                    },
-                    "scope": "resource"
-                },
-                "python.linting.flake8Args": {
-                    "type": "array",
-                    "description": "Arguments passed in. Each argument is a separate item in the array.",
-                    "default": [],
-                    "items": {
-                        "type": "string"
-                    },
-                    "scope": "resource"
-                },
-                "python.linting.pydocstyleArgs": {
-                    "type": "array",
-                    "description": "Arguments passed in. Each argument is a separate item in the array.",
-                    "default": [],
-                    "items": {
-                        "type": "string"
-                    },
-                    "scope": "resource"
-                },
-                "python.linting.mypyArgs": {
-                    "type": "array",
-                    "description": "Arguments passed in. Each argument is a separate item in the array.",
-                    "default": [
-                        "--ignore-missing-imports",
-                        "--follow-imports=silent"
-                    ],
-                    "items": {
-                        "type": "string"
-                    },
-                    "scope": "resource"
-                },
-                "python.linting.outputWindow": {
-                    "type": "string",
-                    "default": "Python",
-                    "description": "The output window name for the linting messages, defaults to Python output window.",
-                    "scope": "resource"
-                },
-                "python.formatting.provider": {
-                    "type": "string",
-                    "default": "autopep8",
-                    "description": "Provider for formatting. Possible options include 'autopep8' and 'yapf'.",
-                    "enum": [
-                        "autopep8",
-                        "yapf",
-                        "none"
-                    ],
-                    "scope": "resource"
-                },
-                "python.formatting.autopep8Path": {
-                    "type": "string",
-                    "default": "autopep8",
-                    "description": "Path to autopep8, you can use a custom version of autopep8 by modifying this setting to include the full path.",
-                    "scope": "resource"
-                },
-                "python.formatting.yapfPath": {
-                    "type": "string",
-                    "default": "yapf",
-                    "description": "Path to yapf, you can use a custom version of yapf by modifying this setting to include the full path.",
-                    "scope": "resource"
-                },
-                "python.formatting.autopep8Args": {
-                    "type": "array",
-                    "description": "Arguments passed in. Each argument is a separate item in the array.",
-                    "default": [],
-                    "items": {
-                        "type": "string"
-                    },
-                    "scope": "resource"
-                },
-                "python.formatting.yapfArgs": {
-                    "type": "array",
-                    "description": "Arguments passed in. Each argument is a separate item in the array.",
-                    "default": [],
-                    "items": {
-                        "type": "string"
-                    },
-                    "scope": "resource"
-                },
-                "python.formatting.outputWindow": {
-                    "type": "string",
-                    "default": "Python",
-                    "description": "The output window name for the formatting messages, defaults to Python output window.",
-                    "scope": "resource"
-                },
-                "python.autoComplete.preloadModules": {
-                    "type": "array",
-                    "items": {
-                        "type": "string"
-                    },
-                    "default": [],
-                    "description": "Comma delimited list of modules preloaded to speed up Auto Complete (e.g. add Numpy, Pandas, etc, items slow to load when autocompleting).",
-                    "scope": "resource"
-                },
-                "python.autoComplete.extraPaths": {
-                    "type": "array",
-                    "default": [],
-                    "description": "List of paths to libraries and the like that need to be imported by auto complete engine. E.g. when using Google App SDK, the paths are not in system path, hence need to be added into this list.",
-                    "scope": "resource"
-                },
-                "python.autoComplete.addBrackets": {
-                    "type": "boolean",
-                    "default": false,
-                    "description": "Automatically add brackets for functions.",
-                    "scope": "resource"
-                },
-                "python.workspaceSymbols.tagFilePath": {
-                    "type": "string",
-                    "default": "${workspaceFolder}/.vscode/tags",
-                    "description": "Fully qualified path to tag file (exuberant ctag file), used to provide workspace symbols.",
-                    "scope": "resource"
-                },
-                "python.workspaceSymbols.enabled": {
-                    "type": "boolean",
-                    "default": true,
-                    "description": "Set to 'false' to disable Workspace Symbol provider using ctags.",
-                    "scope": "resource"
-                },
-                "python.workspaceSymbols.rebuildOnStart": {
-                    "type": "boolean",
-                    "default": true,
-                    "description": "Whether to re-build the tags file on start (defaults to true).",
-                    "scope": "resource"
-                },
-                "python.workspaceSymbols.rebuildOnFileSave": {
-                    "type": "boolean",
-                    "default": true,
-                    "description": "Whether to re-build the tags file on when changes made to python files are saved.",
-                    "scope": "resource"
-                },
-                "python.workspaceSymbols.ctagsPath": {
-                    "type": "string",
-                    "default": "ctags",
-                    "description": "Fully qualilified path to the ctags executable (else leave as ctags, assuming it is in current path).",
-                    "scope": "resource"
-                },
-                "python.workspaceSymbols.exclusionPatterns": {
-                    "type": "array",
-                    "default": [
-                        "**/site-packages/**"
-                    ],
-                    "items": {
-                        "type": "string"
-                    },
-                    "description": "Pattern used to exclude files and folders from ctags See http://ctags.sourceforge.net/ctags.html.",
-                    "scope": "resource"
-                },
-                "python.unitTest.promptToConfigure": {
-                    "type": "boolean",
-                    "default": true,
-                    "description": "Where to prompt to configure a test framework if potential tests directories are discovered.",
-                    "scope": "resource"
-                },
-                "python.unitTest.debugPort": {
-                    "type": "number",
-                    "default": 3000,
-                    "description": "Port number used for debugging of unittests.",
-                    "scope": "resource"
-                },
-                "python.unitTest.cwd": {
-                    "type": "string",
-                    "default": null,
-                    "description": "Optional working directory for unit tests.",
-                    "scope": "resource"
-                },
-                "python.unitTest.nosetestsEnabled": {
-                    "type": "boolean",
-                    "default": false,
-                    "description": "Whether to enable or disable unit testing using nosetests.",
-                    "scope": "resource"
-                },
-                "python.unitTest.nosetestPath": {
-                    "type": "string",
-                    "default": "nosetests",
-                    "description": "Path to nosetests, you can use a custom version of nosetests by modifying this setting to include the full path.",
-                    "scope": "resource"
-                },
-                "python.unitTest.pyTestEnabled": {
-                    "type": "boolean",
-                    "default": false,
-                    "description": "Whether to enable or disable unit testing using pytest.",
-                    "scope": "resource"
-                },
-                "python.unitTest.pyTestPath": {
-                    "type": "string",
-                    "default": "py.test",
-                    "description": "Path to pytest (py.test), you can use a custom version of pytest by modifying this setting to include the full path.",
-                    "scope": "resource"
-                },
-                "python.unitTest.nosetestArgs": {
-                    "type": "array",
-                    "description": "Arguments passed in. Each argument is a separate item in the array.",
-                    "default": [],
-                    "items": {
-                        "type": "string"
-                    },
-                    "scope": "resource"
-                },
-                "python.unitTest.pyTestArgs": {
-                    "type": "array",
-                    "description": "Arguments passed in. Each argument is a separate item in the array.",
-                    "default": [],
-                    "items": {
-                        "type": "string"
-                    },
-                    "scope": "resource"
-                },
-                "python.unitTest.unittestEnabled": {
-                    "type": "boolean",
-                    "default": false,
-                    "description": "Whether to enable or disable unit testing using unittest.",
-                    "scope": "resource"
-                },
-                "python.unitTest.unittestArgs": {
-                    "type": "array",
-                    "description": "Arguments passed in. Each argument is a separate item in the array.",
-                    "default": [
-                        "-v",
-                        "-s",
-                        ".",
-                        "-p",
-                        "*test*.py"
-                    ],
-                    "items": {
-                        "type": "string"
-                    },
-                    "scope": "resource"
-                },
-                "python.linting.ignorePatterns": {
-                    "type": "array",
-                    "description": "Patterns used to exclude files or folders from being linted.",
-                    "default": [
-                        ".vscode/*.py",
-                        "**/site-packages/**/*.py"
-                    ],
-                    "items": {
-                        "type": "string"
-                    },
-                    "scope": "resource"
-                },
-                "python.linting.pylamaEnabled": {
-                    "type": "boolean",
-                    "default": false,
-                    "description": "Whether to lint Python files using pylama.",
-                    "scope": "resource"
-                },
-                "python.linting.pylamaPath": {
-                    "type": "string",
-                    "default": "pylama",
-                    "description": "Path to pylama, you can use a custom version of pylama by modifying this setting to include the full path.",
-                    "scope": "resource"
-                },
-                "python.linting.pylamaArgs": {
-                    "type": "array",
-                    "description": "Arguments passed in. Each argument is a separate item in the array.",
-                    "default": [],
-                    "items": {
-                        "type": "string"
-                    },
-                    "scope": "resource"
-                },
-                "python.unitTest.outputWindow": {
-                    "type": "string",
-                    "default": "Python Test Log",
-                    "description": "The output window name for the unit test messages, defaults to Python output window.",
-                    "scope": "resource"
-                },
-                "python.terminal.executeInFileDir": {
-                    "type": "boolean",
-                    "default": false,
-                    "description": "When executing a file in the terminal, whether to use execute in the file's directory, instead of the current open folder.",
-                    "scope": "resource"
-                },
-                "python.terminal.launchArgs": {
-                    "type": "array",
-                    "default": [],
-                    "description": "Python launch arguments to use when executing a file in the terminal.",
-                    "scope": "resource"
-                }
-            }
-        },
-        "languages": [
-            {
-                "id": "pip-requirements",
-                "aliases": [
-                    "pip requirements",
-                    "requirements.txt"
-                ],
-                "filenames": [
-                    "requirements.txt"
-                ],
-                "filenamePatterns": [
-                    "*-requirements.txt",
-                    "requirements-*.txt"
-                ],
-                "configuration": "./languages/pip-requirements.json"
-            },
-            {
-                "id": "yaml",
-                "filenames": [
-                    ".condarc"
-                ]
-            }
-        ],
-        "grammars": [
-            {
-                "language": "pip-requirements",
-                "scopeName": "source.pip-requirements",
-                "path": "./syntaxes/pip-requirements.tmLanguage.json"
-            }
-        ],
-        "jsonValidation": [
-            {
-                "fileMatch": ".condarc",
-                "url": "./schemas/condarc.json"
-            },
-            {
-                "fileMatch": "environment.yml",
-                "url": "./schemas/conda-environment.json"
-            },
-            {
-                "fileMatch": "meta.yaml",
-                "url": "./schemas/conda-meta.json"
-            }
-        ],
-        "yamlValidation": [
-            {
-                "fileMatch": ".condarc",
-                "url": "./schemas/condarc.json"
-            },
-            {
-                "fileMatch": "environment.yml",
-                "url": "./schemas/conda-environment.json"
-            },
-            {
-                "fileMatch": "meta.yaml",
-                "url": "./schemas/conda-meta.json"
-            }
-        ]
-    },
-    "scripts": {
-        "vscode:prepublish": "tsc -p ./",
-        "compile": "tsc -watch -p ./",
-        "postinstall": "node ./node_modules/vscode/bin/install",
-        "test": "node ./out/test/standardTest.js && node ./out/test/multiRootTest.js",
-        "precommit": "node gulpfile.js",
-        "lint-staged": "node gulpfile.js",
-        "lint": "tslint src/**/*.ts -t verbose"
-    },
-    "dependencies": {
-        "diff-match-patch": "^1.0.0",
-        "fs-extra": "^4.0.2",
-        "fuzzy": "^0.1.3",
-        "get-port": "^3.2.0",
-        "iconv-lite": "^0.4.19",
-        "inversify": "^4.5.2",
-        "line-by-line": "^0.1.5",
-        "lodash": "^4.17.4",
-        "minimatch": "^3.0.3",
-        "named-js-regexp": "^1.3.1",
-        "reflect-metadata": "^0.1.10",
-        "rxjs": "^5.5.2",
-        "semver": "^5.4.1",
-        "tmp": "0.0.29",
-        "tree-kill": "^1.1.0",
-        "typescript-char": "^0.0.0",
-        "uint64be": "^1.0.1",
-        "untildify": "^3.0.2",
-        "vscode-debugadapter": "^1.0.1",
-        "vscode-debugprotocol": "^1.0.1",
-        "vscode-extension-telemetry": "^0.0.5",
-        "vscode-languageclient": "^3.1.0",
-        "vscode-languageserver": "^3.1.0",
-        "winreg": "^1.2.4",
-        "xml2js": "^0.4.17"
-    },
-    "devDependencies": {
-        "@types/chai": "4.0.6",
-        "@types/chai-as-promised": "^7.1.0",
-        "@types/fs-extra": "^4.0.2",
-        "@types/get-port": "^3.2.0",
-        "@types/iconv-lite": "0.0.1",
-        "@types/lodash": "^4.14.74",
-        "@types/mocha": "^2.2.43",
-        "@types/node": "^6.0.40",
-        "@types/semver": "^5.4.0",
-        "@types/sinon": "^2.3.2",
-        "@types/uuid": "^3.3.27",
-        "@types/winreg": "^1.2.30",
-        "@types/xml2js": "^0.4.0",
-        "chai": "^4.1.2",
-        "chai-as-promised": "^7.1.1",
-        "colors": "^1.1.2",
-        "debounce": "^1.1.0",
-        "event-stream": "^3.3.4",
-        "gulp": "^3.9.1",
-        "gulp-debounced-watch": "^1.0.4",
-        "gulp-filter": "^5.0.1",
-        "gulp-gitmodified": "^1.1.1",
-        "gulp-typescript": "^3.2.2",
-        "gulp-watch": "^4.3.11",
-        "husky": "^0.14.3",
-        "mocha": "^2.3.3",
-        "relative": "^3.0.2",
-        "retyped-diff-match-patch-tsd-ambient": "^1.0.0-0",
-        "sinon": "^2.3.6",
-        "tslint": "^5.7.0",
-        "tslint-eslint-rules": "^4.1.1",
-        "tslint-microsoft-contrib": "^5.0.1",
-        "typescript": "^2.6.2",
-        "typescript-formatter": "^6.0.0",
-        "vscode": "^1.1.5"
-    }
-=======
 	"name": "python",
 	"displayName": "Python",
 	"description": "Linting, Debugging (multi-threaded, remote), Intellisense, code formatting, refactoring, unit tests, snippets, and more.",
@@ -3159,5 +1569,4 @@
 		"typescript-formatter": "^6.0.0",
 		"vscode": "^1.1.5"
 	}
->>>>>>> 8d79301c
 }