--- conflicted
+++ resolved
@@ -2,11 +2,7 @@
     "name": "python",
     "displayName": "Python",
     "description": "Linting, Debugging (multi-threaded, remote), Intellisense, Jupyter Notebooks, code formatting, refactoring, unit tests, snippets, and more.",
-<<<<<<< HEAD
     "version": "2020.8.0-dev",
-=======
-    "version": "2020.7.1",
->>>>>>> 46dc0830
     "featureFlags": {
         "usingNewInterpreterStorage": true
     },
@@ -895,11 +891,7 @@
                     "command": "python.datascience.export",
                     "title": "%DataScience.notebookExportAs%",
                     "group": "navigation",
-<<<<<<< HEAD
                     "when": "resourceLangId == jupyter && notebookViewType == 'jupyter-notebook' && python.datascience.isnotebooktrusted"
-=======
-                    "when": "resourceLangId == jupyter && notebookViewType == 'jupyter-notebook'"
->>>>>>> 46dc0830
                 }
             ],
             "explorer/context": [
@@ -3189,11 +3181,8 @@
                     "application/vnd.vegalite.v4+json",
                     "application/x-nteract-model-debug+json",
                     "image/gif",
-<<<<<<< HEAD
                     "image/png",
                     "image/jpeg",
-=======
->>>>>>> 46dc0830
                     "text/latex",
                     "text/vnd.plotly.v1+html"
                 ]
