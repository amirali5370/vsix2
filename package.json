{
    "name": "python",
    "displayName": "Python",
    "description": "Python language support with extension access points for IntelliSense (Pylance), Debugging (Python Debugger), linting, formatting, refactoring, unit tests, and more.",
    "version": "2024.15.0-dev",
    "featureFlags": {
        "usingNewInterpreterStorage": true
    },
    "capabilities": {
        "untrustedWorkspaces": {
            "supported": "limited",
            "description": "Only Partial IntelliSense with Pylance is supported. Cannot execute Python with untrusted files."
        },
        "virtualWorkspaces": {
            "supported": "limited",
            "description": "Only Partial IntelliSense supported."
        }
    },
    "publisher": "ms-python",
    "enabledApiProposals": [
        "contribEditorContentMenu",
        "quickPickSortByLabel",
        "testObserver",
        "quickPickItemTooltip",
        "terminalDataWriteEvent",
        "terminalExecuteCommandEvent",
        "contribIssueReporter",
<<<<<<< HEAD
        "codeActionAI",
        "notebookReplDocument"
=======
        "notebookVariableProvider",
        "codeActionAI"
>>>>>>> 62897c6f
    ],
    "author": {
        "name": "Microsoft Corporation"
    },
    "license": "MIT",
    "homepage": "https://github.com/Microsoft/vscode-python",
    "repository": {
        "type": "git",
        "url": "https://github.com/Microsoft/vscode-python"
    },
    "bugs": {
        "url": "https://github.com/Microsoft/vscode-python/issues"
    },
    "qna": "https://github.com/microsoft/vscode-python/discussions/categories/q-a",
    "icon": "icon.png",
    "galleryBanner": {
        "color": "#1e415e",
        "theme": "dark"
    },
    "engines": {
        "vscode": "^1.93.0-20240415"
    },
    "enableTelemetry": false,
    "keywords": [
        "python",
        "django",
        "unittest",
        "multi-root ready"
    ],
    "categories": [
        "Programming Languages",
        "Debuggers",
        "Other",
        "Data Science",
        "Machine Learning"
    ],
    "activationEvents": [
        "onDebugInitialConfigurations",
        "onLanguage:python",
        "onDebugResolve:python",
        "onCommand:python.copilotSetupTests",
        "workspaceContains:mspythonconfig.json",
        "workspaceContains:pyproject.toml",
        "workspaceContains:Pipfile",
        "workspaceContains:setup.py",
        "workspaceContains:requirements.txt",
        "workspaceContains:manage.py",
        "workspaceContains:app.py",
        "workspaceContains:.venv",
        "workspaceContains:.conda"
    ],
    "main": "./out/client/extension",
    "browser": "./dist/extension.browser.js",
    "l10n": "./l10n",
    "contributes": {
        "problemMatchers":
        [
            {
                "name": "python",
                "owner": "python",
                "source": "python",
                "fileLocation": "autoDetect",
                "pattern": [
                    {
                        "regexp": "^.*File \\\"([^\\\"]|.*)\\\", line (\\d+).*",
                        "file": 1,
                        "line": 2
                    },
                    {
                        "regexp": "^\\s*(.*)\\s*$"

                    },
                    {
                        "regexp": "^\\s*(.*Error.*)$",
                        "message": 1
                    }
                ]
            }
        ],
        "walkthroughs": [
            {
                "id": "pythonWelcome",
                "title": "%walkthrough.pythonWelcome.title%",
                "description": "%walkthrough.pythonWelcome.description%",
                "when": "workspacePlatform != webworker",
                "steps": [
                    {
                        "id": "python.createPythonFolder",
                        "title": "%walkthrough.step.python.createPythonFolder.title%",
                        "description": "%walkthrough.step.python.createPythonFolder.description%",
                        "media": {
                            "svg": "resources/walkthrough/open-folder.svg",
                            "altText": "%walkthrough.step.python.createPythonFile.altText%"
                        },
                        "when": "workspaceFolderCount = 0"
                    },
                    {
                        "id": "python.createPythonFile",
                        "title": "%walkthrough.step.python.createPythonFile.title%",
                        "description": "%walkthrough.step.python.createPythonFile.description%",
                        "media": {
                            "svg": "resources/walkthrough/open-folder.svg",
                            "altText": "%walkthrough.step.python.createPythonFile.altText%"
                        }
                    },
                    {
                        "id": "python.installPythonWin8",
                        "title": "%walkthrough.step.python.installPythonWin8.title%",
                        "description": "%walkthrough.step.python.installPythonWin8.description%",
                        "media": {
                            "markdown": "resources/walkthrough/install-python-windows-8.md"
                        },
                        "when": "workspacePlatform == windows && showInstallPythonTile"
                    },
                    {
                        "id": "python.installPythonMac",
                        "title": "%walkthrough.step.python.installPythonMac.title%",
                        "description": "%walkthrough.step.python.installPythonMac.description%",
                        "media": {
                            "markdown": "resources/walkthrough/install-python-macos.md"
                        },
                        "when": "workspacePlatform == mac && showInstallPythonTile",
                        "command": "workbench.action.terminal.new"
                    },
                    {
                        "id": "python.installPythonLinux",
                        "title": "%walkthrough.step.python.installPythonLinux.title%",
                        "description": "%walkthrough.step.python.installPythonLinux.description%",
                        "media": {
                            "markdown": "resources/walkthrough/install-python-linux.md"
                        },
                        "when": "workspacePlatform == linux && showInstallPythonTile",
                        "command": "workbench.action.terminal.new"
                    },
                    {
                        "id": "python.createEnvironment",
                        "title": "%walkthrough.step.python.createEnvironment.title%",
                        "description": "%walkthrough.step.python.createEnvironment.description%",
                        "media": {
                            "svg": "resources/walkthrough/create-environment.svg",
                            "altText": "%walkthrough.step.python.createEnvironment.altText%"
                        }
                    },
                    {
                        "id": "python.runAndDebug",
                        "title": "%walkthrough.step.python.runAndDebug.title%",
                        "description": "%walkthrough.step.python.runAndDebug.description%",
                        "media": {
                            "svg": "resources/walkthrough/rundebug2.svg",
                            "altText": "%walkthrough.step.python.runAndDebug.altText%"
                        }
                    },
                    {
                        "id": "python.learnMoreWithDS",
                        "title": "%walkthrough.step.python.learnMoreWithDS.title%",
                        "description": "%walkthrough.step.python.learnMoreWithDS.description%",
                        "media": {
                            "altText": "%walkthrough.step.python.learnMoreWithDS.altText%",
                            "svg": "resources/walkthrough/learnmore.svg"
                        }
                    }
                ]
            },
            {
                "id": "pythonDataScienceWelcome",
                "title": "%walkthrough.pythonDataScienceWelcome.title%",
                "description": "%walkthrough.pythonDataScienceWelcome.description%",
                "when": "false",
                "steps": [
                    {
                        "id": "python.installJupyterExt",
                        "title": "%walkthrough.step.python.installJupyterExt.title%",
                        "description": "%walkthrough.step.python.installJupyterExt.description%",
                        "media": {
                            "svg": "resources/walkthrough/data-science.svg",
                            "altText": "%walkthrough.step.python.installJupyterExt.altText%"
                        }
                    },
                    {
                        "id": "python.createNewNotebook",
                        "title": "%walkthrough.step.python.createNewNotebook.title%",
                        "description": "%walkthrough.step.python.createNewNotebook.description%",
                        "media": {
                            "svg": "resources/walkthrough/create-notebook.svg",
                            "altText": "%walkthrough.step.python.createNewNotebook.altText%"
                        },
                        "completionEvents": [
                            "onCommand:jupyter.createnewnotebook",
                            "onCommand:workbench.action.files.openFolder",
                            "onCommand:workbench.action.files.openFileFolder"
                        ]
                    },
                    {
                        "id": "python.openInteractiveWindow",
                        "title": "%walkthrough.step.python.openInteractiveWindow.title%",
                        "description": "%walkthrough.step.python.openInteractiveWindow.description%",
                        "media": {
                            "svg": "resources/walkthrough/interactive-window.svg",
                            "altText": "%walkthrough.step.python.openInteractiveWindow.altText%"
                        },
                        "completionEvents": [
                            "onCommand:jupyter.createnewinteractive"
                        ]
                    },
                    {
                        "id": "python.dataScienceLearnMore",
                        "title": "%walkthrough.step.python.dataScienceLearnMore.title%",
                        "description": "%walkthrough.step.python.dataScienceLearnMore.description%",
                        "media": {
                            "svg": "resources/walkthrough/learnmore.svg",
                            "altText": "%walkthrough.step.python.dataScienceLearnMore.altText%"
                        }
                    }
                ]
            }
        ],
        "breakpoints": [
            {
                "language": "html"
            },
            {
                "language": "jinja"
            },
            {
                "language": "python"
            },
            {
                "language": "django-html"
            },
            {
                "language": "django-txt"
            }
        ],
        "commands": [
            {
                "title": "%python.command.python.createNewFile.title%",
                "shortTitle": "%python.menu.createNewFile.title%",
                "category": "Python",
                "command": "python.createNewFile"
            },
            {
                "category": "Python",
                "command": "python.analysis.restartLanguageServer",
                "title": "%python.command.python.analysis.restartLanguageServer.title%"
            },
            {
                "category": "Python",
                "command": "python.clearCacheAndReload",
                "title": "%python.command.python.clearCacheAndReload.title%"
            },
            {
                "category": "Python",
                "command": "python.clearWorkspaceInterpreter",
                "title": "%python.command.python.clearWorkspaceInterpreter.title%"
            },
            {
                "category": "Python",
                "command": "python.configureTests",
                "title": "%python.command.python.configureTests.title%"
            },
            {
                "category": "Python",
                "command": "python.createTerminal",
                "title": "%python.command.python.createTerminal.title%"
            },
            {
                "category": "Python",
                "command": "python.createEnvironment",
                "title": "%python.command.python.createEnvironment.title%"
            },
            {
                "category": "Python",
                "command": "python.createEnvironment-button",
                "title": "%python.command.python.createEnvironment.title%"
            },
            {
                "category": "Python",
                "command": "python.enableSourceMapSupport",
                "title": "%python.command.python.enableSourceMapSupport.title%"
            },
            {
                "category": "Python",
                "command": "python.execInTerminal",
                "title": "%python.command.python.execInTerminal.title%"
            },
            {
                "category": "Python",
                "command": "python.execInTerminal-icon",
                "icon": "$(play)",
                "title": "%python.command.python.execInTerminalIcon.title%"
            },
            {
                "category": "Python",
                "command": "python.execInDedicatedTerminal",
                "icon": "$(play)",
                "title": "%python.command.python.execInDedicatedTerminal.title%"
            },
            {
                "category": "Python",
                "command": "python.execSelectionInDjangoShell",
                "title": "%python.command.python.execSelectionInDjangoShell.title%"
            },
            {
                "category": "Python",
                "command": "python.execSelectionInTerminal",
                "title": "%python.command.python.execSelectionInTerminal.title%"
            },
            {
                "category": "Python",
                "command": "python.execInREPL",
                "title": "%python.command.python.execInREPL.title%"
            },
            {
                "category": "Python",
                "command": "python.launchTensorBoard",
                "title": "%python.command.python.launchTensorBoard.title%"
            },
            {
                "category": "Python",
                "command": "python.refreshTensorBoard",
                "enablement": "python.hasActiveTensorBoardSession",
                "icon": "$(refresh)",
                "title": "%python.command.python.refreshTensorBoard.title%"
            },
            {
                "category": "Python",
                "command": "python.reportIssue",
                "title": "%python.command.python.reportIssue.title%"
            },
            {
                "category": "Test",
                "command": "testing.reRunFailTests",
                "icon": "$(run-errors)",
                "title": "%python.command.testing.rerunFailedTests.title%"
            },
            {
                "category": "Python",
                "command": "python.setInterpreter",
                "title": "%python.command.python.setInterpreter.title%"
            },
            {
                "category": "Python",
                "command": "python.startREPL",
                "title": "%python.command.python.startTerminalREPL.title%"
            },
            {
                "category": "Python",
                "command": "python.startNativeREPL",
                "title": "%python.command.python.startNativeREPL.title%"
            },
            {
                "category": "Python",
                "command": "python.viewLanguageServerOutput",
                "enablement": "python.hasLanguageServerOutputChannel",
                "title": "%python.command.python.viewLanguageServerOutput.title%"
            },
            {
                "category": "Python",
                "command": "python.viewOutput",
                "icon": {
                    "dark": "resources/dark/repl.svg",
                    "light": "resources/light/repl.svg"
                },
                "title": "%python.command.python.viewOutput.title%"
            },
            {
                "category": "Python",
                "command": "python.installJupyter",
                "title": "%python.command.python.installJupyter.title%"
            }
        ],
        "configuration": {
            "properties": {
                "python.activeStateToolPath": {
                    "default": "state",
                    "description": "%python.activeStateToolPath.description%",
                    "scope": "machine-overridable",
                    "type": "string"
                },
                "python.autoComplete.extraPaths": {
                    "default": [],
                    "description": "%python.autoComplete.extraPaths.description%",
                    "scope": "resource",
                    "type": "array",
                    "uniqueItems": true
                },
                "python.createEnvironment.contentButton": {
                    "default": "hide",
                    "markdownDescription": "%python.createEnvironment.contentButton.description%",
                    "scope": "machine-overridable",
                    "type": "string",
                    "enum": [
                        "show",
                        "hide"
                    ]
                },
                "python.createEnvironment.trigger": {
                    "default": "prompt",
                    "markdownDescription": "%python.createEnvironment.trigger.description%",
                    "scope": "machine-overridable",
                    "type": "string",
                    "enum": [
                        "off",
                        "prompt"
                    ]
                },
                "python.condaPath": {
                    "default": "",
                    "description": "%python.condaPath.description%",
                    "scope": "machine",
                    "type": "string"
                },
                "python.defaultInterpreterPath": {
                    "default": "python",
                    "markdownDescription": "%python.defaultInterpreterPath.description%",
                    "scope": "machine-overridable",
                    "type": "string"
                },
                "python.diagnostics.sourceMapsEnabled": {
                    "default": false,
                    "description": "%python.diagnostics.sourceMapsEnabled.description%",
                    "scope": "application",
                    "type": "boolean"
                },
                "python.envFile": {
                    "default": "${workspaceFolder}/.env",
                    "description": "%python.envFile.description%",
                    "scope": "resource",
                    "type": "string"
                },
                "python.experiments.enabled": {
                    "default": true,
                    "description": "%python.experiments.enabled.description%",
                    "scope": "window",
                    "type": "boolean"
                },
                "python.experiments.optInto": {
                    "default": [],
                    "markdownDescription": "%python.experiments.optInto.description%",
                    "items": {
                        "enum": [
                            "All",
                            "pythonSurveyNotification",
                            "pythonPromptNewToolsExt",
                            "pythonTerminalEnvVarActivation",
                            "pythonDiscoveryUsingWorkers",
                            "pythonTestAdapter",
                            "pythonREPLSmartSend",
                            "pythonRecommendTensorboardExt"
                        ],
                        "enumDescriptions": [
                            "%python.experiments.All.description%",
                            "%python.experiments.pythonSurveyNotification.description%",
                            "%python.experiments.pythonPromptNewToolsExt.description%",
                            "%python.experiments.pythonTerminalEnvVarActivation.description%",
                            "%python.experiments.pythonDiscoveryUsingWorkers.description%",
                            "%python.experiments.pythonTestAdapter.description%",
                            "%python.experiments.pythonREPLSmartSend.description%",
                            "%python.experiments.pythonRecommendTensorboardExt.description%"
                        ]
                    },
                    "scope": "window",
                    "type": "array",
                    "uniqueItems": true
                },
                "python.experiments.optOutFrom": {
                    "default": [],
                    "markdownDescription": "%python.experiments.optOutFrom.description%",
                    "items": {
                        "enum": [
                            "All",
                            "pythonSurveyNotification",
                            "pythonPromptNewToolsExt",
                            "pythonTerminalEnvVarActivation",
                            "pythonDiscoveryUsingWorkers",
                            "pythonTestAdapter",
                            "pythonREPLSmartSend"
                        ],
                        "enumDescriptions": [
                            "%python.experiments.All.description%",
                            "%python.experiments.pythonSurveyNotification.description%",
                            "%python.experiments.pythonPromptNewToolsExt.description%",
                            "%python.experiments.pythonTerminalEnvVarActivation.description%",
                            "%python.experiments.pythonDiscoveryUsingWorkers.description%",
                            "%python.experiments.pythonTestAdapter.description%",
                            "%python.experiments.pythonREPLSmartSend.description%"
                        ]
                    },
                    "scope": "window",
                    "type": "array",
                    "uniqueItems": true
                },
                "python.globalModuleInstallation": {
                    "default": false,
                    "description": "%python.globalModuleInstallation.description%",
                    "scope": "resource",
                    "type": "boolean"
                },
                "python.languageServer": {
                    "default": "Default",
                    "description": "%python.languageServer.description%",
                    "enum": [
                        "Default",
                        "Jedi",
                        "Pylance",
                        "None"
                    ],
                    "enumDescriptions": [
                        "%python.languageServer.defaultDescription%",
                        "%python.languageServer.jediDescription%",
                        "%python.languageServer.pylanceDescription%",
                        "%python.languageServer.noneDescription%"
                    ],
                    "scope": "window",
                    "type": "string"
                },
                "python.interpreter.infoVisibility": {
                    "default": "onPythonRelated",
                    "description": "%python.interpreter.infoVisibility.description%",
                    "enum": [
                        "never",
                        "onPythonRelated",
                        "always"
                    ],
                    "enumDescriptions": [
                        "%python.interpreter.infoVisibility.never.description%",
                        "%python.interpreter.infoVisibility.onPythonRelated.description%",
                        "%python.interpreter.infoVisibility.always.description%"
                    ],
                    "scope": "machine",
                    "type": "string"
                },
                "python.logging.level": {
                    "default": "error",
                    "deprecationMessage": "%python.logging.level.deprecation%",
                    "description": "%python.logging.level.description%",
                    "enum": [
                        "debug",
                        "error",
                        "info",
                        "off",
                        "warn"
                    ],
                    "scope": "machine",
                    "type": "string"
                },
                "python.missingPackage.severity": {
                    "default": "Hint",
                    "description": "%python.missingPackage.severity.description%",
                    "enum": [
                        "Error",
                        "Hint",
                        "Information",
                        "Warning"
                    ],
                    "scope": "resource",
                    "type": "string",
                    "tags": [
                        "experimental"
                    ]
                },
                "python.locator": {
                    "default": "js",
                    "description": "%python.locator.description%",
                    "enum": [
                        "js",
                        "native"
                    ],
                    "tags": [
                        "experimental"
                    ],
                    "scope": "machine",
                    "type": "string"
                },
                "python.pipenvPath": {
                    "default": "pipenv",
                    "description": "%python.pipenvPath.description%",
                    "scope": "machine-overridable",
                    "type": "string"
                },
                "python.poetryPath": {
                    "default": "poetry",
                    "description": "%python.poetryPath.description%",
                    "scope": "machine-overridable",
                    "type": "string"
                },
                "python.pixiToolPath": {
                    "default": "pixi",
                    "description": "%python.pixiToolPath.description%",
                    "scope": "machine-overridable",
                    "type": "string"
                },
                "python.tensorBoard.logDirectory": {
                    "default": "",
                    "description": "%python.tensorBoard.logDirectory.description%",
                    "scope": "resource",
                    "type": "string",
                    "markdownDeprecationMessage": "%python.tensorBoard.logDirectory.markdownDeprecationMessage%",
                    "deprecationMessage": "%python.tensorBoard.logDirectory.deprecationMessage%"
                },
                "python.terminal.activateEnvInCurrentTerminal": {
                    "default": false,
                    "description": "%python.terminal.activateEnvInCurrentTerminal.description%",
                    "scope": "resource",
                    "type": "boolean"
                },
                "python.terminal.activateEnvironment": {
                    "default": true,
                    "description": "%python.terminal.activateEnvironment.description%",
                    "scope": "resource",
                    "type": "boolean"
                },
                "python.terminal.executeInFileDir": {
                    "default": false,
                    "description": "%python.terminal.executeInFileDir.description%",
                    "scope": "resource",
                    "type": "boolean"
                },
                "python.terminal.focusAfterLaunch": {
                    "default": false,
                    "description": "%python.terminal.focusAfterLaunch.description%",
                    "scope": "resource",
                    "type": "boolean"
                },
                "python.terminal.launchArgs": {
                    "default": [],
                    "description": "%python.terminal.launchArgs.description%",
                    "scope": "resource",
                    "type": "array"
                },
                "python.REPL.enableShellIntegration": {
                    "default": true,
                    "description": "%python.REPL.enableShellIntegration.description%",
                    "scope": "resource",
                    "type": "boolean"
                },
                "python.REPL.enableREPLSmartSend": {
                    "default": true,
                    "description": "%python.EnableREPLSmartSend.description%",
                    "scope": "resource",
                    "type": "boolean"
                },
                "python.REPL.sendToNativeREPL": {
                    "default": false,
                    "description": "%python.REPL.sendToNativeREPL.description%",
                    "scope": "resource",
                    "type": "boolean",
                    "tags": [
                        "experimental"
                    ]
                },
                "python.testing.autoTestDiscoverOnSaveEnabled": {
                    "default": true,
                    "description": "%python.testing.autoTestDiscoverOnSaveEnabled.description%",
                    "scope": "resource",
                    "type": "boolean"
                },
                "python.testing.cwd": {
                    "default": null,
                    "description": "%python.testing.cwd.description%",
                    "scope": "resource",
                    "type": "string"
                },
                "python.testing.debugPort": {
                    "default": 3000,
                    "description": "%python.testing.debugPort.description%",
                    "scope": "resource",
                    "type": "number"
                },
                "python.testing.promptToConfigure": {
                    "default": true,
                    "description": "%python.testing.promptToConfigure.description%",
                    "scope": "resource",
                    "type": "boolean"
                },
                "python.testing.pytestArgs": {
                    "default": [],
                    "description": "%python.testing.pytestArgs.description%",
                    "items": {
                        "type": "string"
                    },
                    "scope": "resource",
                    "type": "array"
                },
                "python.testing.pytestEnabled": {
                    "default": false,
                    "description": "%python.testing.pytestEnabled.description%",
                    "scope": "resource",
                    "type": "boolean"
                },
                "python.testing.pytestPath": {
                    "default": "pytest",
                    "description": "%python.testing.pytestPath.description%",
                    "scope": "machine-overridable",
                    "type": "string"
                },
                "python.testing.unittestArgs": {
                    "default": [
                        "-v",
                        "-s",
                        ".",
                        "-p",
                        "*test*.py"
                    ],
                    "description": "%python.testing.unittestArgs.description%",
                    "items": {
                        "type": "string"
                    },
                    "scope": "resource",
                    "type": "array"
                },
                "python.testing.unittestEnabled": {
                    "default": false,
                    "description": "%python.testing.unittestEnabled.description%",
                    "scope": "resource",
                    "type": "boolean"
                },
                "python.venvFolders": {
                    "default": [],
                    "description": "%python.venvFolders.description%",
                    "items": {
                        "type": "string"
                    },
                    "scope": "machine",
                    "type": "array",
                    "uniqueItems": true
                },
                "python.venvPath": {
                    "default": "",
                    "description": "%python.venvPath.description%",
                    "scope": "machine",
                    "type": "string"
                }
            },
            "title": "Python",
            "type": "object"
        },
        "debuggers": [
            {
                "configurationAttributes": {
                    "attach": {
                        "properties": {
                            "connect": {
                                "label": "Attach by connecting to debugpy over a socket.",
                                "properties": {
                                    "host": {
                                        "default": "127.0.0.1",
                                        "description": "Hostname or IP address to connect to.",
                                        "type": "string"
                                    },
                                    "port": {
                                        "description": "Port to connect to.",
                                        "type": "number"
                                    }
                                },
                                "required": [
                                    "port"
                                ],
                                "type": "object"
                            },
                            "debugAdapterPath": {
                                "description": "Path (fully qualified) to the python debug adapter executable.",
                                "type": "string"
                            },
                            "django": {
                                "default": false,
                                "description": "Django debugging.",
                                "type": "boolean"
                            },
                            "host": {
                                "default": "127.0.0.1",
                                "description": "Hostname or IP address to connect to.",
                                "type": "string"
                            },
                            "jinja": {
                                "default": null,
                                "description": "Jinja template debugging (e.g. Flask).",
                                "enum": [
                                    false,
                                    null,
                                    true
                                ]
                            },
                            "justMyCode": {
                                "default": true,
                                "description": "If true, show and debug only user-written code. If false, show and debug all code, including library calls.",
                                "type": "boolean"
                            },
                            "listen": {
                                "label": "Attach by listening for incoming socket connection from debugpy",
                                "properties": {
                                    "host": {
                                        "default": "127.0.0.1",
                                        "description": "Hostname or IP address of the interface to listen on.",
                                        "type": "string"
                                    },
                                    "port": {
                                        "description": "Port to listen on.",
                                        "type": "number"
                                    }
                                },
                                "required": [
                                    "port"
                                ],
                                "type": "object"
                            },
                            "logToFile": {
                                "default": false,
                                "description": "Enable logging of debugger events to a log file.",
                                "type": "boolean"
                            },
                            "pathMappings": {
                                "default": [],
                                "items": {
                                    "label": "Path mapping",
                                    "properties": {
                                        "localRoot": {
                                            "default": "${workspaceFolder}",
                                            "label": "Local source root.",
                                            "type": "string"
                                        },
                                        "remoteRoot": {
                                            "default": "",
                                            "label": "Remote source root.",
                                            "type": "string"
                                        }
                                    },
                                    "required": [
                                        "localRoot",
                                        "remoteRoot"
                                    ],
                                    "type": "object"
                                },
                                "label": "Path mappings.",
                                "type": "array"
                            },
                            "port": {
                                "description": "Port to connect to.",
                                "type": "number"
                            },
                            "processId": {
                                "anyOf": [
                                    {
                                        "default": "${command:pickProcess}",
                                        "description": "Use process picker to select a process to attach, or Process ID as integer.",
                                        "enum": [
                                            "${command:pickProcess}"
                                        ]
                                    },
                                    {
                                        "description": "ID of the local process to attach to.",
                                        "type": "integer"
                                    }
                                ]
                            },
                            "redirectOutput": {
                                "default": true,
                                "description": "Redirect output.",
                                "type": "boolean"
                            },
                            "showReturnValue": {
                                "default": true,
                                "description": "Show return value of functions when stepping.",
                                "type": "boolean"
                            },
                            "subProcess": {
                                "default": false,
                                "description": "Whether to enable Sub Process debugging",
                                "type": "boolean"
                            }
                        }
                    },
                    "launch": {
                        "properties": {
                            "args": {
                                "default": [],
                                "description": "Command line arguments passed to the program.",
                                "items": {
                                    "type": "string"
                                },
                                "type": [
                                    "array",
                                    "string"
                                ]
                            },
                            "autoReload": {
                                "default": {},
                                "description": "Configures automatic reload of code on edit.",
                                "properties": {
                                    "enable": {
                                        "default": false,
                                        "description": "Automatically reload code on edit.",
                                        "type": "boolean"
                                    },
                                    "exclude": {
                                        "default": [
                                            "**/.git/**",
                                            "**/.metadata/**",
                                            "**/__pycache__/**",
                                            "**/node_modules/**",
                                            "**/site-packages/**"
                                        ],
                                        "description": "Glob patterns of paths to exclude from auto reload.",
                                        "items": {
                                            "type": "string"
                                        },
                                        "type": "array"
                                    },
                                    "include": {
                                        "default": [
                                            "**/*.py",
                                            "**/*.pyw"
                                        ],
                                        "description": "Glob patterns of paths to include in auto reload.",
                                        "items": {
                                            "type": "string"
                                        },
                                        "type": "array"
                                    }
                                },
                                "type": "object"
                            },
                            "console": {
                                "default": "integratedTerminal",
                                "description": "Where to launch the debug target: internal console, integrated terminal, or external terminal.",
                                "enum": [
                                    "externalTerminal",
                                    "integratedTerminal",
                                    "internalConsole"
                                ]
                            },
                            "consoleTitle": {
                                "default": "Python Debug Console",
                                "description": "Display name of the debug console or terminal"
                            },
                            "cwd": {
                                "default": "${workspaceFolder}",
                                "description": "Absolute path to the working directory of the program being debugged. Default is the root directory of the file (leave empty).",
                                "type": "string"
                            },
                            "debugAdapterPath": {
                                "description": "Path (fully qualified) to the python debug adapter executable.",
                                "type": "string"
                            },
                            "django": {
                                "default": false,
                                "description": "Django debugging.",
                                "type": "boolean"
                            },
                            "env": {
                                "additionalProperties": {
                                    "type": "string"
                                },
                                "default": {},
                                "description": "Environment variables defined as a key value pair. Property ends up being the Environment Variable and the value of the property ends up being the value of the Env Variable.",
                                "type": "object"
                            },
                            "envFile": {
                                "default": "${workspaceFolder}/.env",
                                "description": "Absolute path to a file containing environment variable definitions.",
                                "type": "string"
                            },
                            "gevent": {
                                "default": false,
                                "description": "Enable debugging of gevent monkey-patched code.",
                                "type": "boolean"
                            },
                            "host": {
                                "default": "localhost",
                                "description": "IP address of the of the local debug server (default is localhost).",
                                "type": "string"
                            },
                            "jinja": {
                                "default": null,
                                "description": "Jinja template debugging (e.g. Flask).",
                                "enum": [
                                    false,
                                    null,
                                    true
                                ]
                            },
                            "justMyCode": {
                                "default": true,
                                "description": "Debug only user-written code.",
                                "type": "boolean"
                            },
                            "logToFile": {
                                "default": false,
                                "description": "Enable logging of debugger events to a log file.",
                                "type": "boolean"
                            },
                            "module": {
                                "default": "",
                                "description": "Name of the module to be debugged.",
                                "type": "string"
                            },
                            "pathMappings": {
                                "default": [],
                                "items": {
                                    "label": "Path mapping",
                                    "properties": {
                                        "localRoot": {
                                            "default": "${workspaceFolder}",
                                            "label": "Local source root.",
                                            "type": "string"
                                        },
                                        "remoteRoot": {
                                            "default": "",
                                            "label": "Remote source root.",
                                            "type": "string"
                                        }
                                    },
                                    "required": [
                                        "localRoot",
                                        "remoteRoot"
                                    ],
                                    "type": "object"
                                },
                                "label": "Path mappings.",
                                "type": "array"
                            },
                            "port": {
                                "default": 0,
                                "description": "Debug port (default is 0, resulting in the use of a dynamic port).",
                                "type": "number"
                            },
                            "program": {
                                "default": "${file}",
                                "description": "Absolute path to the program.",
                                "type": "string"
                            },
                            "purpose": {
                                "default": [],
                                "description": "Tells extension to use this configuration for test debugging, or when using debug-in-terminal command.",
                                "items": {
                                    "enum": [
                                        "debug-test",
                                        "debug-in-terminal"
                                    ],
                                    "enumDescriptions": [
                                        "Use this configuration while debugging tests using test view or test debug commands.",
                                        "Use this configuration while debugging a file using debug in terminal button in the editor."
                                    ]
                                },
                                "type": "array"
                            },
                            "pyramid": {
                                "default": false,
                                "description": "Whether debugging Pyramid applications",
                                "type": "boolean"
                            },
                            "python": {
                                "default": "${command:python.interpreterPath}",
                                "description": "Absolute path to the Python interpreter executable; overrides workspace configuration if set.",
                                "type": "string"
                            },
                            "pythonArgs": {
                                "default": [],
                                "description": "Command-line arguments passed to the Python interpreter. To pass arguments to the debug target, use \"args\".",
                                "items": {
                                    "type": "string"
                                },
                                "type": "array"
                            },
                            "redirectOutput": {
                                "default": true,
                                "description": "Redirect output.",
                                "type": "boolean"
                            },
                            "showReturnValue": {
                                "default": true,
                                "description": "Show return value of functions when stepping.",
                                "type": "boolean"
                            },
                            "stopOnEntry": {
                                "default": false,
                                "description": "Automatically stop after launch.",
                                "type": "boolean"
                            },
                            "subProcess": {
                                "default": false,
                                "description": "Whether to enable Sub Process debugging",
                                "type": "boolean"
                            },
                            "sudo": {
                                "default": false,
                                "description": "Running debug program under elevated permissions (on Unix).",
                                "type": "boolean"
                            }
                        }
                    }
                },
                "deprecated": "%python.debugger.deprecatedMessage%",
                "configurationSnippets": [],
                "label": "Python",
                "languages": [
                    "python"
                ],
                "type": "python",
                "variables": {
                    "pickProcess": "python.pickLocalProcess"
                },
                "when": "!virtualWorkspace && shellExecutionSupported",
                "hiddenWhen": "true"
            }
        ],
        "grammars": [
            {
                "language": "pip-requirements",
                "path": "./syntaxes/pip-requirements.tmLanguage.json",
                "scopeName": "source.pip-requirements"
            }
        ],
        "jsonValidation": [
            {
                "fileMatch": ".condarc",
                "url": "./schemas/condarc.json"
            },
            {
                "fileMatch": "environment.yml",
                "url": "./schemas/conda-environment.json"
            },
            {
                "fileMatch": "meta.yaml",
                "url": "./schemas/conda-meta.json"
            }
        ],
        "keybindings": [
            {
                "command": "python.execSelectionInTerminal",
                "key": "shift+enter",
                "when": "editorTextFocus && editorLangId == python && !findInputFocussed && !replaceInputFocussed && !jupyter.ownsSelection && !notebookEditorFocused && !isCompositeNotebook"
            },
            {
                "command": "python.execInREPL",
                "key": "shift+enter",
                "when": "!accessibilityModeEnabled && config.python.REPL.sendToNativeREPL && editorLangId == python && editorTextFocus && !jupyter.ownsSelection && !notebookEditorFocused && !isCompositeNotebook"
            },
            {
                "command": "python.execInREPLEnter",
                "key": "enter",
<<<<<<< HEAD
                "when": "!config.interactiveWindow.executeWithShiftEnter && activeEditor == 'workbench.editor.repl'"
            },
            {
                "command": "python.execInInteractiveWindowEnter",
                "key": "enter",
                "when": "!config.interactiveWindow.executeWithShiftEnter && activeEditor == 'workbench.editor.interactive'"
=======
                "when": "!config.interactiveWindow.executeWithShiftEnter && activeEditor == 'workbench.editor.interactive' && !inlineChatFocused"
>>>>>>> 62897c6f
            },
            {
                "command": "python.refreshTensorBoard",
                "key": "ctrl+r",
                "mac": "cmd+r",
                "when": "python.hasActiveTensorBoardSession"
            }
        ],
        "languages": [
            {
                "aliases": [
                    "Jinja"
                ],
                "extensions": [
                    ".j2",
                    ".jinja2"
                ],
                "id": "jinja"
            },
            {
                "aliases": [
                    "pip requirements",
                    "requirements.txt"
                ],
                "configuration": "./languages/pip-requirements.json",
                "filenamePatterns": [
                    "**/*requirements*.{txt, in}",
                    "**/*constraints*.txt",
                    "**/requirements/*.{txt,in}",
                    "**/constraints/*.txt"
                ],
                "filenames": [
                    "constraints.txt",
                    "requirements.in",
                    "requirements.txt"
                ],
                "id": "pip-requirements"
            },
            {
                "filenames": [
                    ".condarc"
                ],
                "id": "yaml"
            },
            {
                "filenames": [
                    ".flake8",
                    ".pep8",
                    ".pylintrc",
                    ".pypirc"
                ],
                "id": "ini"
            },
            {
                "filenames": [
                    "Pipfile",
                    "poetry.lock",
                    "uv.lock"
                ],
                "id": "toml"
            },
            {
                "filenames": [
                    "Pipfile.lock"
                ],
                "id": "json"
            }
        ],
        "menus": {
            "issue/reporter": [
                {
                    "command": "python.reportIssue"
                }
            ],
            "commandPalette": [
                {
                    "category": "Python",
                    "command": "python.analysis.restartLanguageServer",
                    "title": "%python.command.python.analysis.restartLanguageServer.title%",
                    "when": "!virtualWorkspace && shellExecutionSupported && (editorLangId == python || notebookType == jupyter-notebook)"
                },
                {
                    "category": "Python",
                    "command": "python.clearCacheAndReload",
                    "title": "%python.command.python.clearCacheAndReload.title%",
                    "when": "!virtualWorkspace && shellExecutionSupported"
                },
                {
                    "category": "Python",
                    "command": "python.clearWorkspaceInterpreter",
                    "title": "%python.command.python.clearWorkspaceInterpreter.title%",
                    "when": "!virtualWorkspace && shellExecutionSupported"
                },
                {
                    "category": "Python",
                    "command": "python.configureTests",
                    "title": "%python.command.python.configureTests.title%",
                    "when": "!virtualWorkspace && shellExecutionSupported"
                },
                {
                    "category": "Python",
                    "command": "python.createEnvironment",
                    "title": "%python.command.python.createEnvironment.title%",
                    "when": "!virtualWorkspace && shellExecutionSupported"
                },
                {
                    "category": "Python",
                    "command": "python.createEnvironment-button",
                    "title": "%python.command.python.createEnvironment.title%",
                    "when": "false"
                },
                {
                    "category": "Python",
                    "command": "python.createTerminal",
                    "title": "%python.command.python.createTerminal.title%",
                    "when": "!virtualWorkspace && shellExecutionSupported"
                },
                {
                    "category": "Python",
                    "command": "python.enableSourceMapSupport",
                    "title": "%python.command.python.enableSourceMapSupport.title%",
                    "when": "!virtualWorkspace && shellExecutionSupported"
                },
                {
                    "category": "Python",
                    "command": "python.execInTerminal",
                    "title": "%python.command.python.execInTerminal.title%",
                    "when": "!virtualWorkspace && shellExecutionSupported && editorLangId == python"
                },
                {
                    "category": "Python",
                    "command": "python.execInTerminal-icon",
                    "icon": "$(play)",
                    "title": "%python.command.python.execInTerminalIcon.title%",
                    "when": "false"
                },
                {
                    "category": "Python",
                    "command": "python.execInDedicatedTerminal",
                    "icon": "$(play)",
                    "title": "%python.command.python.execInDedicatedTerminal.title%",
                    "when": "false"
                },
                {
                    "category": "Python",
                    "command": "python.execSelectionInDjangoShell",
                    "title": "%python.command.python.execSelectionInDjangoShell.title%",
                    "when": "!virtualWorkspace && shellExecutionSupported && editorLangId == python"
                },
                {
                    "category": "Python",
                    "command": "python.execSelectionInTerminal",
                    "title": "%python.command.python.execSelectionInTerminal.title%",
                    "when": "!virtualWorkspace && shellExecutionSupported && editorLangId == python"
                },
                {
                    "category": "Python",
                    "command": "python.execInREPL",
                    "title": "%python.command.python.execInREPL.title%",
                    "when": "false"
                },
                {
                    "category": "Python",
                    "command": "python.launchTensorBoard",
                    "title": "%python.command.python.launchTensorBoard.title%",
                    "when": "!virtualWorkspace && shellExecutionSupported && !python.tensorboardExtInstalled"
                },
                {
                    "category": "Python",
                    "command": "python.refreshTensorBoard",
                    "enablement": "python.hasActiveTensorBoardSession",
                    "icon": "$(refresh)",
                    "title": "%python.command.python.refreshTensorBoard.title%",
                    "when": "!virtualWorkspace && shellExecutionSupported && !python.tensorboardExtInstalled"
                },
                {
                    "category": "Python",
                    "command": "python.reportIssue",
                    "title": "%python.command.python.reportIssue.title%",
                    "when": "!virtualWorkspace && shellExecutionSupported"
                },
                {
                    "category": "Test",
                    "command": "testing.reRunFailTests",
                    "icon": "$(run-errors)",
                    "title": "%python.command.testing.rerunFailedTests.title%",
                    "when": "!virtualWorkspace && shellExecutionSupported"
                },
                {
                    "category": "Python",
                    "command": "python.setInterpreter",
                    "title": "%python.command.python.setInterpreter.title%",
                    "when": "!virtualWorkspace && shellExecutionSupported"
                },
                {
                    "category": "Python",
                    "command": "python.startREPL",
                    "title": "%python.command.python.startTerminalREPL.title%",
                    "when": "!virtualWorkspace && shellExecutionSupported"
                },
                {
                    "category": "Python",
                    "command": "python.startNativeREPL",
                    "title": "%python.command.python.startNativeREPL.title%",
                    "when": "!virtualWorkspace && shellExecutionSupported"
                },
                {
                    "category": "Python",
                    "command": "python.viewLanguageServerOutput",
                    "enablement": "python.hasLanguageServerOutputChannel",
                    "title": "%python.command.python.viewLanguageServerOutput.title%",
                    "when": "!virtualWorkspace && shellExecutionSupported"
                },
                {
                    "category": "Python",
                    "command": "python.viewOutput",
                    "title": "%python.command.python.viewOutput.title%",
                    "when": "!virtualWorkspace && shellExecutionSupported"
                }
            ],
            "editor/content": [
                {
                    "group": "Python",
                    "command": "python.createEnvironment-button",
                    "when": "showCreateEnvButton && resourceLangId == pip-requirements && !virtualWorkspace && shellExecutionSupported && !inDiffEditor && !isMergeResultEditor && pythonDepsNotInstalled"
                },
                {
                    "group": "Python",
                    "command": "python.createEnvironment-button",
                    "when": "showCreateEnvButton && resourceFilename == pyproject.toml && pipInstallableToml && !virtualWorkspace && shellExecutionSupported  && !inDiffEditor && !isMergeResultEditor && pythonDepsNotInstalled"
                }
            ],
            "editor/context": [
                {
                    "submenu": "python.run",
                    "group": "Python",
                    "when": "editorLangId == python && !virtualWorkspace && shellExecutionSupported && isWorkspaceTrusted && !inChat  && notebookType != jupyter-notebook"
                },
                {
                    "submenu": "python.runFileInteractive",
                    "group": "Jupyter2",
                    "when": "editorLangId == python && !virtualWorkspace && shellExecutionSupported && !isJupyterInstalled && isWorkspaceTrusted && !inChat"
                }
            ],
            "python.runFileInteractive": [
                {
                    "command": "python.installJupyter",
                    "group": "Jupyter2",
                    "when": "resourceLangId == python && !virtualWorkspace && shellExecutionSupported"
                }
            ],
            "python.run": [
                {
                    "command": "python.execInTerminal",
                    "group": "Python",
                    "when": "resourceLangId == python && !virtualWorkspace && shellExecutionSupported"
                },
                {
                    "command": "python.execSelectionInDjangoShell",
                    "group": "Python",
                    "when": "editorHasSelection && editorLangId == python && python.isDjangoProject && !virtualWorkspace && shellExecutionSupported"
                },
                {
                    "command": "python.execSelectionInTerminal",
                    "group": "Python",
                    "when": "!config.python.REPL.sendToNativeREPL && editorFocus && editorLangId == python && !virtualWorkspace && shellExecutionSupported"
                },
                {
                    "command": "python.execInREPL",
                    "group": "Python",
                    "when": "editorFocus && editorLangId == python && !virtualWorkspace && shellExecutionSupported && config.python.REPL.sendToNativeREPL"
                }
            ],
            "editor/title": [
                {
                    "command": "python.refreshTensorBoard",
                    "group": "navigation@0",
                    "when": "python.hasActiveTensorBoardSession && !virtualWorkspace && shellExecutionSupported"
                }
            ],
            "editor/title/run": [
                {
                    "command": "python.execInTerminal-icon",
                    "group": "navigation@0",
                    "title": "%python.command.python.execInTerminalIcon.title%",
                    "when": "resourceLangId == python && !isInDiffEditor && !virtualWorkspace && shellExecutionSupported"
                },
                {
                    "command": "python.execInDedicatedTerminal",
                    "group": "navigation@0",
                    "title": "%python.command.python.execInDedicatedTerminal.title%",
                    "when": "resourceLangId == python && !isInDiffEditor && !virtualWorkspace && shellExecutionSupported"
                }
            ],
            "explorer/context": [
                {
                    "command": "python.execInTerminal",
                    "group": "Python",
                    "when": "resourceLangId == python && !virtualWorkspace && shellExecutionSupported"
                }
            ],
            "file/newFile": [
                {
                    "command": "python.createNewFile",
                    "group": "file",
                    "when": "!virtualWorkspace"
                }
            ],
            "view/title": [
                {
                    "command": "testing.reRunFailTests",
                    "when": "view == workbench.view.testing && hasFailedTests && !virtualWorkspace && shellExecutionSupported",
                    "group": "navigation@1"
                }
            ]
        },
        "submenus": [
            {
                "id": "python.run",
                "label": "%python.editor.context.submenu.runPython%",
                "icon": "$(play)"
            },
            {
                "id": "python.runFileInteractive",
                "label": "%python.editor.context.submenu.runPythonInteractive%"
            }
        ],
        "viewsWelcome": [
            {
                "view": "testing",
                "contents": "Configure a test framework to see your tests here.\n[Configure Python Tests](command:python.configureTests)",
                "when": "!virtualWorkspace && shellExecutionSupported"
            }
        ],
        "yamlValidation": [
            {
                "fileMatch": ".condarc",
                "url": "./schemas/condarc.json"
            },
            {
                "fileMatch": "environment.yml",
                "url": "./schemas/conda-environment.json"
            },
            {
                "fileMatch": "meta.yaml",
                "url": "./schemas/conda-meta.json"
            }
        ]
    },
    "copilot": {
        "tests": {
            "getSetupConfirmation": "python.copilotSetupTests"
        }
    },
    "scripts": {
        "package": "gulp clean && gulp prePublishBundle && vsce package -o ms-python-insiders.vsix",
        "prePublish": "gulp clean && gulp prePublishNonBundle",
        "compile": "tsc -watch -p ./",
        "compileApi": "node ./node_modules/typescript/lib/tsc.js -b ./pythonExtensionApi/tsconfig.json",
        "compiled": "deemon npm run compile",
        "kill-compiled": "deemon --kill npm run compile",
        "checkDependencies": "gulp checkDependencies",
        "test": "node ./out/test/standardTest.js && node ./out/test/multiRootTest.js",
        "test:unittests": "mocha --config ./build/.mocha.unittests.json",
        "test:unittests:cover": "nyc --no-clean --nycrc-path ./build/.nycrc mocha --config ./build/.mocha.unittests.json",
        "test:functional": "mocha --require source-map-support/register --config ./build/.mocha.functional.json",
        "test:functional:perf": "node --inspect-brk ./node_modules/mocha/bin/_mocha --require source-map-support/register --config ./build/.mocha.functional.perf.json",
        "test:functional:memleak": "node --inspect-brk ./node_modules/mocha/bin/_mocha --require source-map-support/register --config ./build/.mocha.functional.json",
        "test:functional:cover": "nyc --no-clean --nycrc-path ./build/.nycrc mocha --require source-map-support/register --config ./build/.mocha.functional.json",
        "test:cover:report": "nyc --nycrc-path ./build/.nycrc  report --reporter=text --reporter=html --reporter=text-summary --reporter=cobertura",
        "testDebugger": "node ./out/test/testBootstrap.js ./out/test/debuggerTest.js",
        "testDebugger:cover": "nyc --no-clean --use-spawn-wrap --nycrc-path ./build/.nycrc --require source-map-support/register node ./out/test/debuggerTest.js",
        "testSingleWorkspace": "node ./out/test/testBootstrap.js ./out/test/standardTest.js",
        "testSingleWorkspace:cover": "nyc --no-clean --use-spawn-wrap --nycrc-path ./build/.nycrc --require source-map-support/register node ./out/test/standardTest.js",
        "preTestJediLSP": "node ./out/test/languageServers/jedi/lspSetup.js",
        "testJediLSP": "node ./out/test/languageServers/jedi/lspSetup.js && cross-env CODE_TESTS_WORKSPACE=src/test VSC_PYTHON_CI_TEST_GREP='Language Server:' node ./out/test/testBootstrap.js ./out/test/standardTest.js && node ./out/test/languageServers/jedi/lspTeardown.js",
        "testMultiWorkspace": "node ./out/test/testBootstrap.js ./out/test/multiRootTest.js",
        "testPerformance": "node ./out/test/testBootstrap.js ./out/test/performanceTest.js",
        "testSmoke": "cross-env INSTALL_JUPYTER_EXTENSION=true \"node ./out/test/smokeTest.js\"",
        "testInsiders": "cross-env VSC_PYTHON_CI_TEST_VSC_CHANNEL=insiders INSTALL_PYLANCE_EXTENSION=true TEST_FILES_SUFFIX=insiders.test CODE_TESTS_WORKSPACE=src/testMultiRootWkspc/smokeTests \"node ./out/test/standardTest.js\"",
        "lint-staged": "node gulpfile.js",
        "lint": "eslint --ext .ts,.js src build pythonExtensionApi",
        "lint-fix": "eslint --fix --ext .ts,.js src build pythonExtensionApi gulpfile.js",
        "format-check": "prettier --check 'src/**/*.ts' 'build/**/*.js' '.github/**/*.yml' gulpfile.js",
        "format-fix": "prettier --write 'src/**/*.ts' 'build/**/*.js' '.github/**/*.yml' gulpfile.js",
        "clean": "gulp clean",
        "addExtensionPackDependencies": "gulp addExtensionPackDependencies",
        "updateBuildNumber": "gulp updateBuildNumber",
        "verifyBundle": "gulp verifyBundle",
        "webpack": "webpack"
    },
    "dependencies": {
        "@iarna/toml": "^2.2.5",
        "@vscode/extension-telemetry": "^0.8.4",
        "arch": "^2.1.0",
        "fs-extra": "^11.2.0",
        "glob": "^7.2.0",
        "hash.js": "^1.1.7",
        "iconv-lite": "^0.6.3",
        "inversify": "^6.0.2",
        "jsonc-parser": "^3.0.0",
        "lodash": "^4.17.21",
        "minimatch": "^5.0.1",
        "named-js-regexp": "^1.3.3",
        "node-stream-zip": "^1.6.0",
        "reflect-metadata": "^0.1.12",
        "rxjs": "^6.5.4",
        "rxjs-compat": "^6.5.4",
        "semver": "^7.5.2",
        "stack-trace": "0.0.10",
        "sudo-prompt": "^9.2.1",
        "tmp": "^0.0.33",
        "uint64be": "^3.0.0",
        "unicode": "^14.0.0",
        "vscode-debugprotocol": "^1.28.0",
        "vscode-jsonrpc": "^9.0.0-next.5",
        "vscode-languageclient": "^10.0.0-next.12",
        "vscode-languageserver-protocol": "^3.17.6-next.10",
        "vscode-tas-client": "^0.1.84",
        "which": "^2.0.2",
        "winreg": "^1.2.4",
        "xml2js": "^0.5.0"
    },
    "devDependencies": {
        "@istanbuljs/nyc-config-typescript": "^1.0.2",
        "@types/bent": "^7.3.0",
        "@types/chai": "^4.1.2",
        "@types/chai-arrays": "^2.0.0",
        "@types/chai-as-promised": "^7.1.0",
        "@types/download": "^8.0.1",
        "@types/fs-extra": "^11.0.4",
        "@types/glob": "^7.2.0",
        "@types/lodash": "^4.14.104",
        "@types/mocha": "^9.1.0",
        "@types/node": "^22.5.0",
        "@types/semver": "^5.5.0",
        "@types/shortid": "^0.0.29",
        "@types/sinon": "^17.0.3",
        "@types/stack-trace": "0.0.29",
        "@types/tmp": "^0.0.33",
        "@types/vscode": "^1.93.0",
        "@types/which": "^2.0.1",
        "@types/winreg": "^1.2.30",
        "@types/xml2js": "^0.4.2",
        "@typescript-eslint/eslint-plugin": "^6.21.0",
        "@typescript-eslint/parser": "^6.21.0",
        "@vscode/test-electron": "^2.3.8",
        "@vscode/vsce": "^2.27.0",
        "bent": "^7.3.12",
        "chai": "^4.1.2",
        "chai-arrays": "^2.0.0",
        "chai-as-promised": "^7.1.1",
        "copy-webpack-plugin": "^9.1.0",
        "cross-env": "^7.0.3",
        "cross-spawn": "^6.0.5",
        "del": "^6.0.0",
        "download": "^8.0.0",
        "eslint": "^7.2.0",
        "eslint-config-airbnb": "^18.2.0",
        "eslint-config-prettier": "^8.3.0",
        "eslint-plugin-import": "^2.29.1",
        "eslint-plugin-jsx-a11y": "^6.3.1",
        "eslint-plugin-react": "^7.20.3",
        "eslint-plugin-react-hooks": "^4.0.0",
        "expose-loader": "^3.1.0",
        "flat": "^5.0.2",
        "get-port": "^5.1.1",
        "gulp": "^5.0.0",
        "gulp-typescript": "^5.0.0",
        "mocha": "^9.2.2",
        "mocha-junit-reporter": "^2.0.2",
        "mocha-multi-reporters": "^1.1.7",
        "node-has-native-dependencies": "^1.0.2",
        "node-loader": "^1.0.2",
        "node-polyfill-webpack-plugin": "^1.1.4",
        "nyc": "^15.0.0",
        "prettier": "^2.0.2",
        "rewiremock": "^3.13.0",
        "shortid": "^2.2.8",
        "sinon": "^18.0.0",
        "source-map-support": "^0.5.12",
        "ts-loader": "^9.2.8",
        "ts-mockito": "^2.5.0",
        "ts-node": "^10.7.0",
        "tsconfig-paths-webpack-plugin": "^3.2.0",
        "typemoq": "^2.1.0",
        "typescript": "~5.2",
        "uuid": "^8.3.2",
        "webpack": "^5.76.0",
        "webpack-bundle-analyzer": "^4.5.0",
        "webpack-cli": "^4.9.2",
        "webpack-fix-default-import-plugin": "^1.0.3",
        "webpack-merge": "^5.8.0",
        "webpack-node-externals": "^3.0.0",
        "webpack-require-from": "^1.8.6",
        "worker-loader": "^3.0.8",
        "yargs": "^15.3.1"
    }
}<|MERGE_RESOLUTION|>--- conflicted
+++ resolved
@@ -25,13 +25,9 @@
         "terminalDataWriteEvent",
         "terminalExecuteCommandEvent",
         "contribIssueReporter",
-<<<<<<< HEAD
         "codeActionAI",
-        "notebookReplDocument"
-=======
-        "notebookVariableProvider",
-        "codeActionAI"
->>>>>>> 62897c6f
+        "notebookReplDocument",
+        "notebookVariableProvider"
     ],
     "author": {
         "name": "Microsoft Corporation"
@@ -1173,16 +1169,12 @@
             {
                 "command": "python.execInREPLEnter",
                 "key": "enter",
-<<<<<<< HEAD
-                "when": "!config.interactiveWindow.executeWithShiftEnter && activeEditor == 'workbench.editor.repl'"
+                "when": "!config.interactiveWindow.executeWithShiftEnter && activeEditor == 'workbench.editor.repl' && !inlineChatFocused"
             },
             {
                 "command": "python.execInInteractiveWindowEnter",
                 "key": "enter",
-                "when": "!config.interactiveWindow.executeWithShiftEnter && activeEditor == 'workbench.editor.interactive'"
-=======
                 "when": "!config.interactiveWindow.executeWithShiftEnter && activeEditor == 'workbench.editor.interactive' && !inlineChatFocused"
->>>>>>> 62897c6f
             },
             {
                 "command": "python.refreshTensorBoard",
