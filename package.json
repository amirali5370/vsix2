{
    "name": "python",
    "displayName": "Python",
    "description": "Linting, Debugging (multi-threaded, remote), Intellisense, Jupyter Notebooks, code formatting, refactoring, unit tests, snippets, and more.",
<<<<<<< HEAD
    "version": "2020.6.0-dev",
=======
    "version": "2020.5.1",
>>>>>>> 4c78f3bd
    "featureFlags": {
        "usingNewInterpreterStorage": true
    },
    "languageServerVersion": "0.5.30",
    "publisher": "ms-python",
    "enableProposedApi": false,
    "author": {
        "name": "Microsoft Corporation"
    },
    "license": "MIT",
    "homepage": "https://github.com/Microsoft/vscode-python",
    "repository": {
        "type": "git",
        "url": "https://github.com/Microsoft/vscode-python"
    },
    "bugs": {
        "url": "https://github.com/Microsoft/vscode-python/issues"
    },
    "qna": "https://stackoverflow.com/questions/tagged/visual-studio-code+python",
    "icon": "icon.png",
    "galleryBanner": {
        "color": "#1e415e",
        "theme": "dark"
    },
    "engines": {
        "vscode": "^1.45.0"
    },
    "keywords": [
        "python",
        "django",
        "unittest",
        "multi-root ready"
    ],
    "categories": [
        "Programming Languages",
        "Debuggers",
        "Linters",
        "Snippets",
        "Formatters",
        "Other"
    ],
    "activationEvents": [
        "onLanguage:python",
        "onLanguage:jupyter",
        "onDebugResolve:python",
        "onCommand:python.execInTerminal",
        "onCommand:python.sortImports",
        "onCommand:python.runtests",
        "onCommand:python.debugtests",
        "onCommand:python.setInterpreter",
        "onCommand:python.setShebangInterpreter",
        "onCommand:python.viewTestUI",
        "onCommand:python.viewLanguageServerOutput",
        "onCommand:python.viewTestOutput",
        "onCommand:python.viewOutput",
        "onCommand:python.datascience.viewJupyterOutput",
        "onCommand:python.selectAndRunTestMethod",
        "onCommand:python.selectAndDebugTestMethod",
        "onCommand:python.selectAndRunTestFile",
        "onCommand:python.runCurrentTestFile",
        "onCommand:python.runFailedTests",
        "onCommand:python.execSelectionInTerminal",
        "onCommand:python.execSelectionInDjangoShell",
        "onCommand:python.buildWorkspaceSymbols",
        "onCommand:python.startREPL",
        "onCommand:python.goToPythonObject",
        "onCommand:python.setLinter",
        "onCommand:python.enableLinting",
        "onCommand:python.createTerminal",
        "onCommand:python.discoverTests",
        "onCommand:python.configureTests",
        "onCommand:python.switchOffInsidersChannel",
        "onCommand:python.switchToDailyChannel",
        "onCommand:python.switchToWeeklyChannel",
        "onCommand:python.clearWorkspaceInterpreter",
        "onCommand:python.resetInterpreterSecurityStorage",
        "onCommand:python.datascience.createnewnotebook",
        "onCommand:python.datascience.showhistorypane",
        "onCommand:python.datascience.importnotebook",
        "onCommand:python.datascience.importnotebookfile",
        "onCommand:python.datascience.opennotebook",
        "onCommand:python.datascience.selectjupyteruri",
        "onCommand:python.datascience.exportfileasnotebook",
        "onCommand:python.datascience.exportfileandoutputasnotebook",
        "onCommand:python.datascience.selectJupyterInterpreter",
        "onCommand:python.datascience.selectjupytercommandline",
        "onCommand:python.enableSourceMapSupport",
        "onCustomEditor:NativeEditorProvider.ipynb",
        "onNotebookEditor:jupyter-notebook",
        "workspaceContains:**/mspythonconfig.json"
    ],
    "main": "./out/client/extension",
    "contributes": {
        "snippets": [
            {
                "language": "python",
                "path": "./snippets/python.json"
            }
        ],
        "keybindings": [
            {
                "command": "python.execSelectionInTerminal",
                "key": "shift+enter",
                "when": "editorTextFocus && editorLangId == python && !findInputFocussed && !replaceInputFocussed && !python.datascience.ownsSelection"
            },
            {
                "command": "python.datascience.execSelectionInteractive",
                "key": "shift+enter",
                "when": "editorTextFocus && editorLangId == python && !findInputFocussed && !replaceInputFocussed && python.datascience.ownsSelection && python.datascience.featureenabled"
            },
            {
                "command": "python.datascience.runcurrentcelladvance",
                "key": "shift+enter",
                "when": "editorTextFocus && !editorHasSelection && python.datascience.hascodecells && python.datascience.featureenabled"
            },
            {
                "command": "python.datascience.runcurrentcell",
                "key": "ctrl+enter",
                "when": "editorTextFocus && !editorHasSelection && python.datascience.hascodecells && python.datascience.featureenabled"
            },
            {
                "command": "python.datascience.runcurrentcellandaddbelow",
                "key": "alt+enter",
                "when": "editorTextFocus && !editorHasSelection && python.datascience.hascodecells && python.datascience.featureenabled"
            }
        ],
        "commands": [
            {
                "command": "python.enableSourceMapSupport",
                "title": "%python.command.python.enableSourceMapSupport.title%",
                "category": "Python"
            },
            {
                "command": "python.sortImports",
                "title": "%python.command.python.sortImports.title%",
                "category": "Python Refactor"
            },
            {
                "command": "python.startREPL",
                "title": "%python.command.python.startREPL.title%",
                "category": "Python"
            },
            {
                "command": "python.createTerminal",
                "title": "%python.command.python.createTerminal.title%",
                "category": "Python"
            },
            {
                "command": "python.buildWorkspaceSymbols",
                "title": "%python.command.python.buildWorkspaceSymbols.title%",
                "category": "Python"
            },
            {
                "command": "python.openTestNodeInEditor",
                "title": "Open",
                "icon": {
                    "light": "resources/light/open-file.svg",
                    "dark": "resources/dark/open-file.svg"
                }
            },
            {
                "command": "python.runTestNode",
                "title": "Run",
                "icon": {
                    "light": "resources/light/start.svg",
                    "dark": "resources/dark/start.svg"
                }
            },
            {
                "command": "python.debugTestNode",
                "title": "Debug",
                "icon": {
                    "light": "resources/light/debug.svg",
                    "dark": "resources/dark/debug.svg"
                }
            },
            {
                "command": "python.runtests",
                "title": "%python.command.python.runtests.title%",
                "category": "Python",
                "icon": {
                    "light": "resources/light/run-tests.svg",
                    "dark": "resources/dark/run-tests.svg"
                }
            },
            {
                "command": "python.debugtests",
                "title": "%python.command.python.debugtests.title%",
                "category": "Python",
                "icon": {
                    "light": "resources/light/debug.svg",
                    "dark": "resources/dark/debug.svg"
                }
            },
            {
                "command": "python.execInTerminal",
                "title": "%python.command.python.execInTerminal.title%",
                "category": "Python"
            },
            {
                "command": "python.execInTerminal-icon",
                "title": "%python.command.python.execInTerminal.title%",
                "category": "Python",
                "icon": {
                    "light": "resources/light/run-file.svg",
                    "dark": "resources/dark/run-file.svg"
                }
            },
            {
                "command": "python.setInterpreter",
                "title": "%python.command.python.setInterpreter.title%",
                "category": "Python"
            },
            {
                "command": "python.switchOffInsidersChannel",
                "title": "%python.command.python.switchOffInsidersChannel.title%",
                "category": "Python"
            },
            {
                "command": "python.switchToDailyChannel",
                "title": "%python.command.python.switchToDailyChannel.title%",
                "category": "Python"
            },
            {
                "command": "python.switchToWeeklyChannel",
                "title": "%python.command.python.switchToWeeklyChannel.title%",
                "category": "Python"
            },
            {
                "command": "python.clearWorkspaceInterpreter",
                "title": "%python.command.python.clearWorkspaceInterpreter.title%",
                "category": "Python"
            },
            {
                "command": "python.resetInterpreterSecurityStorage",
                "title": "%python.command.python.resetInterpreterSecurityStorage.title%",
                "category": "Python"
            },
            {
                "command": "python.refactorExtractVariable",
                "title": "%python.command.python.refactorExtractVariable.title%",
                "category": "Python Refactor"
            },
            {
                "command": "python.refactorExtractMethod",
                "title": "%python.command.python.refactorExtractMethod.title%",
                "category": "Python Refactor"
            },
            {
                "command": "python.viewTestOutput",
                "title": "%python.command.python.viewTestOutput.title%",
                "category": "Python",
                "icon": {
                    "light": "resources/light/repl.svg",
                    "dark": "resources/dark/repl.svg"
                }
            },
            {
                "command": "python.datascience.viewJupyterOutput",
                "title": "%python.command.python.datascience.viewJupyterOutput.title%",
                "category": "Python"
            },
            {
                "command": "python.datascience.selectJupyterInterpreter",
                "title": "%python.command.python.datascience.selectJupyterInterpreter.title%",
                "category": "Python"
            },
            {
                "command": "python.viewLanguageServerOutput",
                "title": "%python.command.python.viewLanguageServerOutput.title%",
                "category": "Python",
                "enablement": "python.hasLanguageServerOutputChannel"
            },
            {
                "command": "python.viewOutput",
                "title": "%python.command.python.viewOutput.title%",
                "category": "Python",
                "icon": {
                    "light": "resources/light/repl.svg",
                    "dark": "resources/dark/repl.svg"
                }
            },
            {
                "command": "python.selectAndRunTestMethod",
                "title": "%python.command.python.selectAndRunTestMethod.title%",
                "category": "Python"
            },
            {
                "command": "python.selectAndDebugTestMethod",
                "title": "%python.command.python.selectAndDebugTestMethod.title%",
                "category": "Python"
            },
            {
                "command": "python.selectAndRunTestFile",
                "title": "%python.command.python.selectAndRunTestFile.title%",
                "category": "Python"
            },
            {
                "command": "python.runCurrentTestFile",
                "title": "%python.command.python.runCurrentTestFile.title%",
                "category": "Python"
            },
            {
                "command": "python.runFailedTests",
                "title": "%python.command.python.runFailedTests.title%",
                "category": "Python",
                "icon": {
                    "light": "resources/light/run-failed-tests.svg",
                    "dark": "resources/dark/run-failed-tests.svg"
                }
            },
            {
                "command": "python.discoverTests",
                "title": "%python.command.python.discoverTests.title%",
                "category": "Python",
                "icon": {
                    "light": "resources/light/refresh.svg",
                    "dark": "resources/dark/refresh.svg"
                }
            },
            {
                "command": "python.discoveringTests",
                "title": "%python.command.python.discoveringTests.title%",
                "category": "Python",
                "icon": {
                    "light": "resources/light/discovering-tests.svg",
                    "dark": "resources/dark/discovering-tests.svg"
                }
            },
            {
                "command": "python.stopTests",
                "title": "%python.command.python.stopTests.title%",
                "category": "Python",
                "icon": {
                    "light": "resources/light/stop.svg",
                    "dark": "resources/dark/stop.svg"
                }
            },
            {
                "command": "python.configureTests",
                "title": "%python.command.python.configureTests.title%",
                "category": "Python"
            },
            {
                "command": "python.execSelectionInTerminal",
                "title": "%python.command.python.execSelectionInTerminal.title%",
                "category": "Python"
            },
            {
                "command": "python.execSelectionInDjangoShell",
                "title": "%python.command.python.execSelectionInDjangoShell.title%",
                "category": "Python"
            },
            {
                "command": "python.goToPythonObject",
                "title": "%python.command.python.goToPythonObject.title%",
                "category": "Python"
            },
            {
                "command": "python.setLinter",
                "title": "%python.command.python.setLinter.title%",
                "category": "Python"
            },
            {
                "command": "python.enableLinting",
                "title": "%python.command.python.enableLinting.title%",
                "category": "Python"
            },
            {
                "command": "python.runLinting",
                "title": "%python.command.python.runLinting.title%",
                "category": "Python"
            },
            {
                "command": "python.datascience.runcurrentcell",
                "title": "%python.command.python.datascience.runcurrentcell.title%",
                "category": "Python"
            },
            {
                "command": "python.datascience.debugcell",
                "title": "%python.command.python.datascience.debugcell.title%",
                "category": "Python"
            },
            {
                "command": "python.datascience.debugstepover",
                "title": "%python.command.python.datascience.debugstepover.title%",
                "category": "Python"
            },
            {
                "command": "python.datascience.debugstop",
                "title": "%python.command.python.datascience.debugstop.title%",
                "category": "Python"
            },
            {
                "command": "python.datascience.debugcontinue",
                "title": "%python.command.python.datascience.debugcontinue.title%",
                "category": "Python"
            },
            {
                "command": "python.datascience.runcurrentcelladvance",
                "title": "%python.command.python.datascience.runcurrentcelladvance.title%",
                "category": "Python"
            },
            {
                "command": "python.datascience.runcurrentcellandallbelow.palette",
                "title": "%python.command.python.datascience.runcurrentcellandallbelow.palette.title%",
                "category": "Python"
            },
            {
                "command": "python.datascience.runallcellsabove.palette",
                "title": "%python.command.python.datascience.runallcellsabove.palette.title%",
                "category": "Python"
            },
            {
                "command": "python.datascience.debugcurrentcell.palette",
                "title": "%python.command.python.datascience.debugcurrentcell.palette.title%",
                "category": "Python"
            },
            {
                "command": "python.datascience.execSelectionInteractive",
                "title": "%python.command.python.datascience.execSelectionInteractive.title%",
                "category": "Python"
            },
            {
                "command": "python.datascience.showhistorypane",
                "title": "%python.command.python.datascience.showhistorypane.title%",
                "category": "Python"
            },
            {
                "command": "python.datascience.runFileInteractive",
                "title": "%python.command.python.datascience.runFileInteractive.title%",
                "category": "Python"
            },
            {
                "command": "python.datascience.debugFileInteractive",
                "title": "%python.command.python.datascience.debugFileInteractive.title%",
                "category": "Python"
            },
            {
                "command": "python.datascience.runallcells",
                "title": "%python.command.python.datascience.runallcells.title%",
                "category": "Python"
            },
            {
                "command": "python.datascience.runallcellsabove",
                "title": "%python.command.python.datascience.runallcellsabove.title%",
                "category": "Python"
            },
            {
                "command": "python.datascience.runcellandallbelow",
                "title": "%python.command.python.datascience.runcellandallbelow.title%",
                "category": "Python"
            },
            {
                "command": "python.datascience.runcell",
                "title": "%python.command.python.datascience.runcell.title%",
                "category": "Python"
            },
            {
                "command": "python.datascience.runtoline",
                "title": "%python.command.python.datascience.runtoline.title%",
                "category": "Python"
            },
            {
                "command": "python.datascience.runfromline",
                "title": "%python.command.python.datascience.runfromline.title%",
                "category": "Python"
            },
            {
                "command": "python.datascience.selectjupyteruri",
                "title": "%python.command.python.datascience.selectjupyteruri.title%",
                "category": "Python",
                "when": "python.datascience.featureenabled"
            },
            {
                "command": "python.datascience.selectjupytercommandline",
                "title": "%python.command.python.datascience.selectjupytercommandline.title%",
                "category": "Python",
                "when": "python.datascience.featureenabled"
            },
            {
                "command": "python.datascience.importnotebook",
                "title": "%python.command.python.datascience.importnotebook.title%",
                "category": "Python"
            },
            {
                "command": "python.datascience.importnotebookfile",
                "title": "%python.command.python.datascience.importnotebookfile.title%",
                "category": "Python"
            },
            {
                "command": "python.datascience.opennotebook",
                "title": "%python.command.python.datascience.opennotebook.title%",
                "category": "Python"
            },
            {
                "command": "python.datascience.exportoutputasnotebook",
                "title": "%python.command.python.datascience.exportoutputasnotebook.title%",
                "category": "Python"
            },
            {
                "command": "python.datascience.exportfileasnotebook",
                "title": "%python.command.python.datascience.exportfileasnotebook.title%",
                "category": "Python"
            },
            {
                "command": "python.datascience.exportfileandoutputasnotebook",
                "title": "%python.command.python.datascience.exportfileandoutputasnotebook.title%",
                "category": "Python"
            },
            {
                "command": "python.datascience.undocells",
                "title": "%python.command.python.datascience.undocells.title%",
                "category": "Python"
            },
            {
                "command": "python.datascience.redocells",
                "title": "%python.command.python.datascience.redocells.title%",
                "category": "Python"
            },
            {
                "command": "python.datascience.notebookeditor.undocells",
                "title": "%python.command.python.datascience.undocells.title%",
                "category": "Python"
            },
            {
                "command": "python.datascience.notebookeditor.redocells",
                "title": "%python.command.python.datascience.redocells.title%",
                "category": "Python"
            },
            {
                "command": "python.datascience.removeallcells",
                "title": "%python.command.python.datascience.removeallcells.title%",
                "category": "Python"
            },
            {
                "command": "python.datascience.interruptkernel",
                "title": "%python.command.python.datascience.interruptkernel.title%",
                "category": "Python"
            },
            {
                "command": "python.datascience.restartkernel",
                "title": "%python.command.python.datascience.restartkernel.title%",
                "category": "Python"
            },
            {
                "command": "python.datascience.notebookeditor.removeallcells",
                "title": "%python.command.python.datascience.notebookeditor.removeallcells.title%",
                "category": "Python"
            },
            {
                "command": "python.datascience.notebookeditor.interruptkernel",
                "title": "%python.command.python.datascience.interruptkernel.title%",
                "category": "Python"
            },
            {
                "command": "python.datascience.notebookeditor.restartkernel",
                "title": "%python.command.python.datascience.restartkernel.title%",
                "category": "Python"
            },
            {
                "command": "python.datascience.notebookeditor.runallcells",
                "title": "%python.command.python.datascience.notebookeditor.runallcells.title%",
                "category": "Python"
            },
            {
                "command": "python.datascience.notebookeditor.runselectedcell",
                "title": "%python.command.python.datascience.notebookeditor.runselectedcell.title%",
                "category": "Python"
            },
            {
                "command": "python.datascience.notebookeditor.addcellbelow",
                "title": "%python.command.python.datascience.notebookeditor.addcellbelow.title%",
                "category": "Python"
            },
            {
                "command": "python.datascience.expandallcells",
                "title": "%python.command.python.datascience.expandallcells.title%",
                "category": "Python"
            },
            {
                "command": "python.datascience.collapseallcells",
                "title": "%python.command.python.datascience.collapseallcells.title%",
                "category": "Python"
            },
            {
                "command": "python.datascience.addcellbelow",
                "title": "%python.command.python.datascience.addcellbelow.title%",
                "category": "Python"
            },
            {
                "command": "python.datascience.createnewnotebook",
                "title": "%python.command.python.datascience.createnewnotebook.title%",
                "category": "Python"
            },
            {
                "command": "python.datascience.scrolltocell",
                "title": "%python.command.python.datascience.scrolltocell.title%",
                "category": "Python"
            },
            {
                "command": "python.analysis.clearCache",
                "title": "%python.command.python.analysis.clearCache.title%",
                "category": "Python"
            },
            {
                "command": "python.datascience.switchKernel",
                "title": "%DataScience.selectKernel%",
                "category": "Python",
                "enablement": "python.datascience.isnativeactive"
            },
            {
                "command": "python.datascience.gatherquality",
                "title": "DataScience.gatherQuality",
                "category": "Python"
            }
        ],
        "menus": {
            "editor/context": [
                {
                    "command": "python.refactorExtractVariable",
                    "title": "Refactor: Extract Variable",
                    "group": "Refactor",
                    "when": "editorHasSelection && editorLangId == python"
                },
                {
                    "command": "python.refactorExtractMethod",
                    "title": "Refactor: Extract Method",
                    "group": "Refactor",
                    "when": "editorHasSelection && editorLangId == python"
                },
                {
                    "command": "python.sortImports",
                    "title": "Refactor: Sort Imports",
                    "group": "Refactor",
                    "when": "editorLangId == python"
                },
                {
                    "command": "python.execSelectionInTerminal",
                    "group": "Python",
                    "when": "editorFocus && editorLangId == python"
                },
                {
                    "command": "python.execSelectionInDjangoShell",
                    "group": "Python",
                    "when": "editorHasSelection && editorLangId == python && python.isDjangoProject"
                },
                {
                    "when": "resourceLangId == python",
                    "command": "python.execInTerminal",
                    "group": "Python"
                },
                {
                    "when": "resourceLangId == python",
                    "command": "python.runCurrentTestFile",
                    "group": "Python"
                },
                {
                    "when": "editorFocus && editorLangId == python && python.datascience.hascodecells && python.datascience.featureenabled",
                    "command": "python.datascience.runallcells",
                    "group": "Python2"
                },
                {
                    "when": "editorFocus && editorLangId == python && python.datascience.hascodecells && python.datascience.featureenabled",
                    "command": "python.datascience.runcurrentcell",
                    "group": "Python2"
                },
                {
                    "when": "editorFocus && editorLangId == python && python.datascience.hascodecells && python.datascience.featureenabled",
                    "command": "python.datascience.runcurrentcelladvance",
                    "group": "Python2"
                },
                {
                    "command": "python.datascience.runFileInteractive",
                    "group": "Python2",
                    "when": "editorFocus && editorLangId == python && python.datascience.featureenabled"
                },
                {
                    "command": "python.datascience.runfromline",
                    "group": "Python2",
                    "when": "editorFocus && editorLangId == python && python.datascience.ownsSelection && python.datascience.featureenabled"
                },
                {
                    "command": "python.datascience.runtoline",
                    "group": "Python2",
                    "when": "editorFocus && editorLangId == python && python.datascience.ownsSelection && python.datascience.featureenabled"
                },
                {
                    "command": "python.datascience.execSelectionInteractive",
                    "group": "Python2",
                    "when": "editorFocus && editorLangId == python && python.datascience.featureenabled && python.datascience.ownsSelection"
                },
                {
                    "when": "editorFocus && editorLangId == python && resourceLangId == jupyter && python.datascience.featureenabled",
                    "command": "python.datascience.importnotebook",
                    "group": "Python3@1"
                },
                {
                    "when": "editorFocus && editorLangId == python && python.datascience.hascodecells && python.datascience.featureenabled",
                    "command": "python.datascience.exportfileasnotebook",
                    "group": "Python3@2"
                },
                {
                    "when": "editorFocus && editorLangId == python && python.datascience.hascodecells && python.datascience.featureenabled",
                    "command": "python.datascience.exportfileandoutputasnotebook",
                    "group": "Python3@3"
                }
            ],
            "editor/title": [
                {
                    "command": "python.execInTerminal-icon",
                    "title": "%python.command.python.execInTerminal.title%",
                    "group": "navigation",
                    "when": "resourceLangId == python && python.showPlayIcon"
                }
            ],
            "explorer/context": [
                {
                    "when": "resourceLangId == python && !busyTests",
                    "command": "python.runtests",
                    "group": "Python"
                },
                {
                    "when": "resourceLangId == python && !busyTests",
                    "command": "python.debugtests",
                    "group": "Python"
                },
                {
                    "when": "resourceLangId == python",
                    "command": "python.execInTerminal",
                    "group": "Python"
                },
                {
                    "when": "resourceLangId == python && python.datascience.featureenabled",
                    "command": "python.datascience.runFileInteractive",
                    "group": "Python2"
                },
                {
                    "when": "resourceLangId == jupyter",
                    "command": "python.datascience.opennotebook",
                    "group": "Python"
                },
                {
                    "when": "resourceLangId == jupyter",
                    "command": "python.datascience.importnotebookfile",
                    "group": "Python"
                }
            ],
            "commandPalette": [
                {
                    "command": "python.switchOffInsidersChannel",
                    "title": "%python.command.python.switchOffInsidersChannel.title%",
                    "category": "Python",
                    "when": "config.python.insidersChannel != 'default'"
                },
                {
                    "command": "python.switchToDailyChannel",
                    "title": "%python.command.python.switchToDailyChannel.title%",
                    "category": "Python",
                    "when": "config.python.insidersChannel != 'daily'"
                },
                {
                    "command": "python.switchToWeeklyChannel",
                    "title": "%python.command.python.switchToWeeklyChannel.title%",
                    "category": "Python",
                    "when": "config.python.insidersChannel != 'weekly'"
                },
                {
                    "command": "python.clearWorkspaceInterpreter",
                    "title": "%python.command.python.clearWorkspaceInterpreter.title%",
                    "category": "Python"
                },
                {
                    "command": "python.resetInterpreterSecurityStorage",
                    "title": "%python.command.python.resetInterpreterSecurityStorage.title%",
                    "category": "Python"
                },
                {
                    "command": "python.viewOutput",
                    "title": "%python.command.python.viewOutput.title%",
                    "category": "Python"
                },
                {
                    "command": "python.runTestNode",
                    "title": "Run",
                    "category": "Python",
                    "when": "config.noExists"
                },
                {
                    "command": "python.discoveringTests",
                    "category": "Python",
                    "when": "config.noExists"
                },
                {
                    "command": "python.stopTests",
                    "category": "Python",
                    "when": "config.noExists"
                },
                {
                    "command": "python.debugTestNode",
                    "title": "Debug",
                    "category": "Python",
                    "when": "config.noExists"
                },
                {
                    "command": "python.openTestNodeInEditor",
                    "title": "Open",
                    "category": "Python",
                    "when": "config.noExists"
                },
                {
                    "command": "python.datascience.runcurrentcell",
                    "title": "%python.command.python.datascience.runcurrentcell.title%",
                    "category": "Python",
                    "when": "python.datascience.hascodecells && python.datascience.featureenabled && python.datascience.ispythonornativeactive"
                },
                {
                    "command": "python.datascience.runcurrentcelladvance",
                    "title": "%python.command.python.datascience.runcurrentcelladvance.title%",
                    "category": "Python",
                    "when": "python.datascience.hascodecells && python.datascience.featureenabled && python.datascience.ispythonornativeactive"
                },
                {
                    "command": "python.datascience.runcurrentcellandallbelow.palette",
                    "title": "%python.command.python.datascience.runcurrentcellandallbelow.palette.title%",
                    "category": "Python",
                    "when": "python.datascience.hascodecells && python.datascience.featureenabled && python.datascience.ispythonornativeactive"
                },
                {
                    "command": "python.datascience.runallcellsabove.palette",
                    "title": "%python.command.python.datascience.runallcellsabove.palette.title%",
                    "category": "Python",
                    "when": "python.datascience.hascodecells && python.datascience.featureenabled && python.datascience.ispythonornativeactive"
                },
                {
                    "command": "python.datascience.debugcurrentcell.palette",
                    "title": "%python.command.python.datascience.debugcurrentcell.palette.title%",
                    "category": "Python",
                    "when": "editorLangId == python && python.datascience.hascodecells && python.datascience.featureenabled"
                },
                {
                    "command": "python.datascience.showhistorypane",
                    "title": "%python.command.python.datascience.showhistorypane.title%",
                    "category": "Python",
                    "when": "python.datascience.featureenabled && !python.datascience.isinteractiveactive"
                },
                {
                    "command": "python.datascience.runallcells",
                    "title": "%python.command.python.datascience.runallcells.title%",
                    "category": "Python",
                    "when": "python.datascience.hascodecells && python.datascience.featureenabled && python.datascience.ispythonornativeactive"
                },
                {
                    "command": "python.datascience.scrolltocell",
                    "title": "%python.command.python.datascience.scrolltocell.title%",
                    "category": "Python",
                    "when": "false"
                },
                {
                    "command": "python.datascience.debugcell",
                    "title": "%python.command.python.datascience.debugcell.title%",
                    "category": "Python",
                    "when": "config.noExists"
                },
                {
                    "command": "python.datascience.runcell",
                    "title": "%python.command.python.datascience.runcell.title%",
                    "category": "Python",
                    "when": "config.noExists"
                },
                {
                    "command": "python.datascience.runFileInteractive",
                    "title": "%python.command.python.datascience.runFileInteractive.title%",
                    "category": "Python",
                    "when": "editorLangId == python && python.datascience.featureenabled"
                },
                {
                    "command": "python.datascience.debugFileInteractive",
                    "title": "%python.command.python.datascience.debugFileInteractive.title%",
                    "category": "Python",
                    "when": "editorLangId == python && python.datascience.featureenabled"
                },
                {
                    "command": "python.datascience.importnotebook",
                    "title": "%python.command.python.datascience.importnotebook.title%",
                    "category": "Python"
                },
                {
                    "command": "python.datascience.opennotebook",
                    "title": "%python.command.python.datascience.opennotebook.title%",
                    "category": "Python"
                },
                {
                    "command": "python.datascience.exportfileasnotebook",
                    "title": "%python.command.python.datascience.exportfileasnotebook.title%",
                    "category": "Python",
                    "when": "python.datascience.hascodecells && python.datascience.featureenabled && python.datascience.ispythonorinteractiveeactive"
                },
                {
                    "command": "python.datascience.exportfileandoutputasnotebook",
                    "title": "%python.command.python.datascience.exportfileandoutputasnotebook.title%",
                    "category": "Python",
                    "when": "python.datascience.hascodecells && python.datascience.featureenabled && python.datascience.ispythonorinteractiveeactive"
                },
                {
                    "command": "python.datascience.undocells",
                    "title": "%python.command.python.datascience.undocells.title%",
                    "category": "Python",
                    "when": "python.datascience.haveinteractivecells && python.datascience.featureenabled && python.datascience.ispythonorinteractiveeactive"
                },
                {
                    "command": "python.datascience.redocells",
                    "title": "%python.command.python.datascience.redocells.title%",
                    "category": "Python",
                    "when": "python.datascience.haveredoablecells && python.datascience.featureenabled && python.datascience.ispythonorinteractiveornativeeactive"
                },
                {
                    "command": "python.datascience.removeallcells",
                    "title": "%python.command.python.datascience.removeallcells.title%",
                    "category": "Python",
                    "when": "python.datascience.haveinteractivecells && python.datascience.featureenabled && python.datascience.ispythonorinteractiveeactive"
                },
                {
                    "command": "python.datascience.interruptkernel",
                    "title": "%python.command.python.datascience.interruptkernel.title%",
                    "category": "Python",
                    "when": "python.datascience.haveinteractive && python.datascience.featureenabled && python.datascience.ispythonorinteractiveeactive"
                },
                {
                    "command": "python.datascience.restartkernel",
                    "title": "%python.command.python.datascience.restartkernel.title%",
                    "category": "Python",
                    "when": "python.datascience.haveinteractive && python.datascience.featureenabled && python.datascience.ispythonorinteractiveeactive"
                },
                {
                    "command": "python.datascience.notebookeditor.undocells",
                    "title": "%python.command.python.datascience.undocells.title%",
                    "category": "Python",
                    "when": "python.datascience.haveinteractivecells && python.datascience.featureenabled && python.datascience.isnativeactive"
                },
                {
                    "command": "python.datascience.notebookeditor.redocells",
                    "title": "%python.command.python.datascience.redocells.title%",
                    "category": "Python",
                    "when": "python.datascience.havenativeredoablecells && python.datascience.featureenabled && python.datascience.isnativeactive"
                },
                {
                    "command": "python.datascience.notebookeditor.removeallcells",
                    "title": "%python.command.python.datascience.notebookeditor.removeallcells.title%",
                    "category": "Python",
                    "when": "python.datascience.havenativecells && python.datascience.featureenabled && python.datascience.isnativeactive"
                },
                {
                    "command": "python.datascience.notebookeditor.interruptkernel",
                    "title": "%python.command.python.datascience.interruptkernel.title%",
                    "category": "Python",
                    "when": "python.datascience.isnativeactive && python.datascience.featureenabled"
                },
                {
                    "command": "python.datascience.notebookeditor.restartkernel",
                    "title": "%python.command.python.datascience.restartkernel.title%",
                    "category": "Python",
                    "when": "python.datascience.isnativeactive && python.datascience.featureenabled"
                },
                {
                    "command": "python.datascience.notebookeditor.runallcells",
                    "title": "%python.command.python.datascience.notebookeditor.runallcells.title%",
                    "category": "Python",
                    "when": "python.datascience.isnativeactive && python.datascience.featureenabled"
                },
                {
                    "command": "python.datascience.notebookeditor.runselectedcell",
                    "title": "%python.command.python.datascience.notebookeditor.runselectedcell.title%",
                    "category": "Python",
                    "when": "python.datascience.isnativeactive && python.datascience.featureenabled && python.datascience.havecellselected"
                },
                {
                    "command": "python.datascience.notebookeditor.addcellbelow",
                    "title": "%python.command.python.datascience.notebookeditor.addcellbelow.title%",
                    "category": "Python",
                    "when": "python.datascience.isnativeactive && python.datascience.featureenabled"
                },
                {
                    "command": "python.datascience.expandallcells",
                    "title": "%python.command.python.datascience.expandallcells.title%",
                    "category": "Python",
                    "when": "python.datascience.isinteractiveactive && python.datascience.featureenabled"
                },
                {
                    "command": "python.datascience.collapseallcells",
                    "title": "%python.command.python.datascience.collapseallcells.title%",
                    "category": "Python",
                    "when": "python.datascience.isinteractiveactive && python.datascience.featureenabled"
                },
                {
                    "command": "python.datascience.exportoutputasnotebook",
                    "title": "%python.command.python.datascience.exportoutputasnotebook.title%",
                    "category": "Python",
                    "when": "python.datascience.isinteractiveactive && python.datascience.featureenabled"
                },
                {
                    "command": "python.datascience.runcellandallbelow",
                    "category": "Python",
                    "when": "config.noExists"
                },
                {
                    "command": "python.datascience.runallcellsabove",
                    "category": "Python",
                    "when": "config.noExists"
                },
                {
                    "command": "python.datascience.debugcontinue",
                    "category": "Python",
                    "when": "config.noExists"
                },
                {
                    "command": "python.datascience.debugstop",
                    "category": "Python",
                    "when": "config.noExists"
                },
                {
                    "command": "python.datascience.debugstepover",
                    "category": "Python",
                    "when": "config.noExists"
                },
                {
                    "command": "python.datascience.debugcell",
                    "category": "Python",
                    "when": "config.noExists"
                },
                {
                    "command": "python.datascience.addcellbelow",
                    "title": "%python.command.python.datascience.addcellbelow.title%",
                    "category": "Python",
                    "when": "python.datascience.hascodecells && python.datascience.featureenabled && python.datascience.ispythonornativeactive"
                },
                {
                    "command": "python.datascience.createnewnotebook",
                    "title": "%python.command.python.datascience.createnewnotebook.title%",
                    "category": "Python"
                },
                {
                    "command": "python.datascience.runtoline",
                    "category": "Python",
                    "when": "config.noExists"
                },
                {
                    "command": "python.datascience.runfromline",
                    "category": "Python",
                    "when": "config.noExists"
                },
                {
                    "command": "python.datascience.execSelectionInteractive",
                    "category": "Python",
                    "when": "editorLangId == python && python.datascience.featureenabled"
                },
                {
                    "command": "python.datascience.switchKernel",
                    "title": "%DataScience.selectKernel%",
                    "category": "Python",
                    "when": "python.datascience.isnativeactive"
                },
                {
                    "command": "python.datascience.gatherquality",
                    "title": "%DataScience.gatherQuality%",
                    "category": "Python",
                    "when": "false"
                }
            ],
            "view/title": [
                {
                    "command": "python.debugtests",
                    "when": "view == python_tests && !busyTests",
                    "group": "navigation@3"
                },
                {
                    "command": "python.runtests",
                    "when": "view == python_tests && !busyTests",
                    "group": "navigation@1"
                },
                {
                    "command": "python.stopTests",
                    "when": "view == python_tests && busyTests",
                    "group": "navigation@1"
                },
                {
                    "command": "python.discoverTests",
                    "when": "view == python_tests && !busyTests",
                    "group": "navigation@4"
                },
                {
                    "command": "python.discoveringTests",
                    "when": "view == python_tests && discoveringTests",
                    "group": "navigation@4"
                },
                {
                    "command": "python.runFailedTests",
                    "when": "view == python_tests && hasFailedTests && !busyTests",
                    "group": "navigation@2"
                },
                {
                    "command": "python.viewTestOutput",
                    "when": "view == python_tests",
                    "group": "navigation@5"
                }
            ],
            "view/item/context": [
                {
                    "command": "python.runtests",
                    "when": "view == python_tests && viewItem == testWorkspaceFolder && !busyTests",
                    "group": "inline@0"
                },
                {
                    "command": "python.debugtests",
                    "when": "view == python_tests && viewItem == testWorkspaceFolder && !busyTests",
                    "group": "inline@1"
                },
                {
                    "command": "python.discoverTests",
                    "when": "view == python_tests && viewItem == testWorkspaceFolder && !busyTests",
                    "group": "inline@2"
                },
                {
                    "command": "python.openTestNodeInEditor",
                    "when": "view == python_tests && viewItem == function",
                    "group": "inline@2"
                },
                {
                    "command": "python.debugTestNode",
                    "when": "view == python_tests && viewItem == function && !busyTests",
                    "group": "inline@1"
                },
                {
                    "command": "python.runTestNode",
                    "when": "view == python_tests && viewItem == function && !busyTests",
                    "group": "inline@0"
                },
                {
                    "command": "python.openTestNodeInEditor",
                    "when": "view == python_tests && viewItem == file",
                    "group": "inline@2"
                },
                {
                    "command": "python.debugTestNode",
                    "when": "view == python_tests && viewItem == file && !busyTests",
                    "group": "inline@1"
                },
                {
                    "command": "python.runTestNode",
                    "when": "view == python_tests && viewItem == file && !busyTests",
                    "group": "inline@0"
                },
                {
                    "command": "python.openTestNodeInEditor",
                    "when": "view == python_tests && viewItem == suite",
                    "group": "inline@2"
                },
                {
                    "command": "python.debugTestNode",
                    "when": "view == python_tests && viewItem == suite && !busyTests",
                    "group": "inline@1"
                },
                {
                    "command": "python.runTestNode",
                    "when": "view == python_tests && viewItem == suite && !busyTests",
                    "group": "inline@0"
                }
            ]
        },
        "breakpoints": [
            {
                "language": "python"
            },
            {
                "language": "html"
            },
            {
                "language": "jinja"
            }
        ],
        "debuggers": [
            {
                "type": "python",
                "label": "Python",
                "languages": [
                    "python"
                ],
                "program": "./out/client/debugger/debugAdapter/main.js",
                "runtime": "node",
                "variables": {
                    "pickProcess": "python.pickLocalProcess"
                },
                "configurationSnippets": [],
                "configurationAttributes": {
                    "launch": {
                        "properties": {
                            "module": {
                                "type": "string",
                                "description": "Name of the module to be debugged.",
                                "default": ""
                            },
                            "program": {
                                "type": "string",
                                "description": "Absolute path to the program.",
                                "default": "${file}"
                            },
                            "pythonPath": {
                                "type": "string",
                                "description": "Path (fully qualified) to python executable. Defaults to the value in settings",
                                "default": "${command:python.interpreterPath}"
                            },
                            "args": {
                                "type": "array",
                                "description": "Command line arguments passed to the program",
                                "default": [],
                                "items": {
                                    "type": "string"
                                }
                            },
                            "stopOnEntry": {
                                "type": "boolean",
                                "description": "Automatically stop after launch.",
                                "default": false
                            },
                            "showReturnValue": {
                                "type": "boolean",
                                "description": "Show return value of functions when stepping.",
                                "default": true
                            },
                            "console": {
                                "enum": [
                                    "internalConsole",
                                    "integratedTerminal",
                                    "externalTerminal"
                                ],
                                "description": "Where to launch the debug target: internal console, integrated terminal, or external terminal.",
                                "default": "integratedTerminal"
                            },
                            "cwd": {
                                "type": "string",
                                "description": "Absolute path to the working directory of the program being debugged. Default is the root directory of the file (leave empty).",
                                "default": "${workspaceFolder}"
                            },
                            "env": {
                                "type": "object",
                                "description": "Environment variables defined as a key value pair. Property ends up being the Environment Variable and the value of the property ends up being the value of the Env Variable.",
                                "default": {},
                                "additionalProperties": {
                                    "type": "string"
                                }
                            },
                            "envFile": {
                                "type": "string",
                                "description": "Absolute path to a file containing environment variable definitions.",
                                "default": "${workspaceFolder}/.env"
                            },
                            "port": {
                                "type": "number",
                                "description": "Debug port (default is 0, resulting in the use of a dynamic port).",
                                "default": 0
                            },
                            "host": {
                                "type": "string",
                                "description": "IP address of the of the local debug server (default is localhost).",
                                "default": "localhost"
                            },
                            "pathMappings": {
                                "type": "array",
                                "label": "Path mappings.",
                                "items": {
                                    "type": "object",
                                    "label": "Path mapping",
                                    "required": [
                                        "localRoot",
                                        "remoteRoot"
                                    ],
                                    "properties": {
                                        "localRoot": {
                                            "type": "string",
                                            "label": "Local source root.",
                                            "default": "${workspaceFolder}"
                                        },
                                        "remoteRoot": {
                                            "type": "string",
                                            "label": "Remote source root.",
                                            "default": ""
                                        }
                                    }
                                },
                                "default": []
                            },
                            "logToFile": {
                                "type": "boolean",
                                "description": "Enable logging of debugger events to a log file.",
                                "default": false
                            },
                            "redirectOutput": {
                                "type": "boolean",
                                "description": "Redirect output.",
                                "default": true
                            },
                            "justMyCode": {
                                "type": "boolean",
                                "description": "Debug only user-written code.",
                                "default": true
                            },
                            "gevent": {
                                "type": "boolean",
                                "description": "Enable debugging of gevent monkey-patched code.",
                                "default": false
                            },
                            "django": {
                                "type": "boolean",
                                "description": "Django debugging.",
                                "default": false
                            },
                            "jinja": {
                                "enum": [
                                    true,
                                    false,
                                    null
                                ],
                                "description": "Jinja template debugging (e.g. Flask).",
                                "default": null
                            },
                            "sudo": {
                                "type": "boolean",
                                "description": "Running debug program under elevated permissions (on Unix).",
                                "default": false
                            },
                            "pyramid": {
                                "type": "boolean",
                                "description": "Whether debugging Pyramid applications",
                                "default": false
                            },
                            "subProcess": {
                                "type": "boolean",
                                "description": "Whether to enable Sub Process debugging",
                                "default": false
                            }
                        }
                    },
                    "test": {
                        "properties": {
                            "pythonPath": {
                                "type": "string",
                                "description": "Path (fully qualified) to python executable. Defaults to the value in settings",
                                "default": "${command:python.interpreterPath}"
                            },
                            "stopOnEntry": {
                                "type": "boolean",
                                "description": "Automatically stop after launch.",
                                "default": false
                            },
                            "showReturnValue": {
                                "type": "boolean",
                                "description": "Show return value of functions when stepping.",
                                "default": true
                            },
                            "console": {
                                "enum": [
                                    "internalConsole",
                                    "integratedTerminal",
                                    "externalTerminal"
                                ],
                                "description": "Where to launch the debug target: internal console, integrated terminal, or external terminal.",
                                "default": "internalConsole"
                            },
                            "cwd": {
                                "type": "string",
                                "description": "Absolute path to the working directory of the program being debugged. Default is the root directory of the file (leave empty).",
                                "default": "${workspaceFolder}"
                            },
                            "env": {
                                "type": "object",
                                "description": "Environment variables defined as a key value pair. Property ends up being the Environment Variable and the value of the property ends up being the value of the Env Variable.",
                                "default": {},
                                "additionalProperties": {
                                    "type": "string"
                                }
                            },
                            "envFile": {
                                "type": "string",
                                "description": "Absolute path to a file containing environment variable definitions.",
                                "default": "${workspaceFolder}/.env"
                            },
                            "redirectOutput": {
                                "type": "boolean",
                                "description": "Redirect output.",
                                "default": true
                            },
                            "justMyCode": {
                                "type": "boolean",
                                "description": "Debug only user-written code.",
                                "default": true
                            }
                        }
                    },
                    "attach": {
                        "properties": {
                            "connect": {
                                "type": "object",
                                "label": "Attach by connecting to debugpy over a socket.",
                                "properties": {
                                    "port": {
                                        "type": "number",
                                        "description": "Port to connect to."
                                    },
                                    "host": {
                                        "type": "string",
                                        "description": "Hostname or IP address to connect to.",
                                        "default": "127.0.0.1"
                                    }
                                },
                                "required": [
                                    "port"
                                ]
                            },
                            "listen": {
                                "type": "object",
                                "label": "Attach by listening for incoming socket connection from debugpy",
                                "properties": {
                                    "port": {
                                        "type": "number",
                                        "description": "Port to listen on."
                                    },
                                    "host": {
                                        "type": "string",
                                        "description": "Hostname or IP address of the interface to listen on.",
                                        "default": "127.0.0.1"
                                    }
                                },
                                "required": [
                                    "port"
                                ]
                            },
                            "port": {
                                "type": "number",
                                "description": "Port to connect to."
                            },
                            "host": {
                                "type": "string",
                                "description": "Hostname or IP address to connect to.",
                                "default": "127.0.0.1"
                            },
                            "pathMappings": {
                                "type": "array",
                                "label": "Path mappings.",
                                "items": {
                                    "type": "object",
                                    "label": "Path mapping",
                                    "required": [
                                        "localRoot",
                                        "remoteRoot"
                                    ],
                                    "properties": {
                                        "localRoot": {
                                            "type": "string",
                                            "label": "Local source root.",
                                            "default": "${workspaceFolder}"
                                        },
                                        "remoteRoot": {
                                            "type": "string",
                                            "label": "Remote source root.",
                                            "default": ""
                                        }
                                    }
                                },
                                "default": []
                            },
                            "logToFile": {
                                "type": "boolean",
                                "description": "Enable logging of debugger events to a log file.",
                                "default": false
                            },
                            "redirectOutput": {
                                "type": "boolean",
                                "description": "Redirect output.",
                                "default": true
                            },
                            "justMyCode": {
                                "type": "boolean",
                                "description": "Debug only user-written code.",
                                "default": true
                            },
                            "django": {
                                "type": "boolean",
                                "description": "Django debugging.",
                                "default": false
                            },
                            "jinja": {
                                "enum": [
                                    true,
                                    false,
                                    null
                                ],
                                "description": "Jinja template debugging (e.g. Flask).",
                                "default": null
                            },
                            "subProcess": {
                                "type": "boolean",
                                "description": "Whether to enable Sub Process debugging",
                                "default": false
                            },
                            "showReturnValue": {
                                "type": "boolean",
                                "description": "Show return value of functions when stepping.",
                                "default": true
                            },
                            "processId": {
                                "anyOf": [
                                    {
                                        "enum": [
                                            "${command:pickProcess}"
                                        ],
                                        "description": "Use process picker to select a process to attach, or Process ID as integer.",
                                        "default": "${command:pickProcess}"
                                    },
                                    {
                                        "type": "integer",
                                        "description": "ID of the local process to attach to."
                                    }
                                ]
                            }
                        }
                    }
                }
            }
        ],
        "configuration": {
            "type": "object",
            "title": "Python",
            "properties": {
                "python.diagnostics.sourceMapsEnabled": {
                    "type": "boolean",
                    "default": false,
                    "description": "Enable source map support for meaningful stack traces in error logs.",
                    "scope": "application"
                },
                "python.autoComplete.addBrackets": {
                    "type": "boolean",
                    "default": false,
                    "description": "Automatically add brackets for functions.",
                    "scope": "resource"
                },
                "python.autoComplete.extraPaths": {
                    "type": "array",
                    "default": [],
                    "description": "List of paths to libraries and the like that need to be imported by auto complete engine. E.g. when using Google App SDK, the paths are not in system path, hence need to be added into this list.",
                    "scope": "resource"
                },
                "python.autoComplete.showAdvancedMembers": {
                    "type": "boolean",
                    "default": true,
                    "description": "Controls appearance of methods with double underscores in the completion list.",
                    "scope": "resource"
                },
                "python.autoComplete.typeshedPaths": {
                    "type": "array",
                    "items": {
                        "type": "string"
                    },
                    "default": [],
                    "description": "Specifies paths to local typeshed repository clone(s) for the Python language server.",
                    "scope": "resource"
                },
                "python.autoUpdateLanguageServer": {
                    "type": "boolean",
                    "default": true,
                    "description": "Automatically update the language server.",
                    "scope": "application"
                },
                "python.experiments.enabled": {
                    "type": "boolean",
                    "default": true,
                    "description": "Enables/disables A/B tests.",
                    "scope": "machine"
                },
                "python.defaultInterpreterPath": {
                    "type": "string",
                    "default": "python",
                    "description": "Path to Python, you can use a custom version of Python by modifying this setting to include the full path.",
                    "scope": "machine"
                },
                "python.experiments.optInto": {
                    "type": "array",
                    "default": [],
                    "items": {
                        "enum": [
                            "LS - enabled",
                            "AlwaysDisplayTestExplorer - experiment",
                            "ShowExtensionSurveyPrompt - enabled",
                            "DebugAdapterFactory - experiment",
                            "PtvsdWheels37 - experiment",
                            "Reload - experiment",
                            "AA_testing - experiment",
                            "WebHostNotebook - experiment",
                            "LocalZMQKernel - experiment",
                            "NativeNotebook - experiment",
                            "UseTerminalToGetActivatedEnvVars - experiment",
                            "CollectLSRequestTiming - experiment",
                            "CollectNodeLSRequestTiming - experiment",
                            "DeprecatePythonPath - experiment",
                            "RunByLine - experiment",
                            "All"
                        ]
                    },
                    "description": "List of experiment to opt into. If empty, user is assigned the default experiment groups. See https://github.com/microsoft/vscode-python/wiki/Experiments for more details.",
                    "scope": "machine"
                },
                "python.experiments.optOutFrom": {
                    "type": "array",
                    "default": [],
                    "items": {
                        "enum": [
                            "LS - enabled",
                            "AlwaysDisplayTestExplorer - experiment",
                            "ShowExtensionSurveyPrompt - enabled",
                            "DebugAdapterFactory - experiment",
                            "PtvsdWheels37 - experiment",
                            "Reload - experiment",
                            "AA_testing - experiment",
                            "WebHostNotebook - experiment",
                            "LocalZMQKernel - experiment",
                            "NativeNotebook - experiment",
                            "UseTerminalToGetActivatedEnvVars - experiment",
                            "CollectLSRequestTiming - experiment",
                            "CollectNodeLSRequestTiming - experiment",
                            "DeprecatePythonPath - experiment",
                            "RunByLine - experiment",
                            "All"
                        ]
                    },
                    "description": "List of experiment to opt out of. If empty, user is assigned the default experiment groups. See https://github.com/microsoft/vscode-python/wiki/Experiments for more details.",
                    "scope": "machine"
                },
                "python.dataScience.allowImportFromNotebook": {
                    "type": "boolean",
                    "default": true,
                    "description": "Allows a user to import a jupyter notebook into a python file anytime one is opened.",
                    "scope": "resource"
                },
                "python.dataScience.widgetScriptSources": {
                    "type": "array",
                    "default": [],
                    "items": {
                        "type": "string",
                        "enum": [
                            "jsdelivr.com",
                            "unpkg.com"
                        ],
                        "enumDescriptions": [
                            "Loads widget (javascript) scripts from https://www.jsdelivr.com/",
                            "Loads widget (javascript) scripts from https://unpkg.com/"
                        ]
                    },
                    "uniqueItems": true,
                    "markdownDescription": "Defines the location and order of the sources where scripts files for Widgets are downloaded from (e.g. ipywidgest, bqplot, beakerx, ipyleaflet, etc). Not selecting any of these could result in widgets not rendering or function correctly. See [here](https://aka.ms/PVSCIPyWidgets) for more information. Once updated you will need to restart the Kernel.",
                    "scope": "machine"
                },
                "python.dataScience.askForLargeDataFrames": {
                    "type": "boolean",
                    "default": true,
                    "description": "Warn the user before trying to open really large data frames.",
                    "scope": "application"
                },
                "python.dataScience.askForKernelRestart": {
                    "type": "boolean",
                    "default": true,
                    "description": "Warn the user before restarting a kernel.",
                    "scope": "application"
                },
                "python.dataScience.enabled": {
                    "type": "boolean",
                    "default": true,
                    "description": "Enable the experimental data science features in the python extension.",
                    "scope": "resource"
                },
                "python.dataScience.exportWithOutputEnabled": {
                    "type": "boolean",
                    "default": false,
                    "description": "Enable exporting a python file into a jupyter notebook and run all cells when doing so.",
                    "scope": "resource"
                },
                "python.dataScience.jupyterLaunchTimeout": {
                    "type": "number",
                    "default": 60000,
                    "description": "Amount of time (in ms) to wait for the Jupyter Notebook server to start.",
                    "scope": "resource"
                },
                "python.dataScience.jupyterLaunchRetries": {
                    "type": "number",
                    "default": 3,
                    "description": "Number of times to attempt to connect to the Jupyter Notebook",
                    "scope": "resource"
                },
                "python.dataScience.jupyterServerURI": {
                    "type": "string",
                    "default": "local",
                    "description": "When a Notebook Editor or Interactive Window session is started, create the kernel on the specified Jupyter server. Select 'local' to create a new Jupyter server on this local machine.",
                    "scope": "resource"
                },
                "python.dataScience.jupyterCommandLineArguments": {
                    "type": "array",
                    "default": [],
                    "description": "When a Notebook Editor or Interactive Window Jupyter server is started, these arguments will be passed to it. By default this list is generated by the Python Extension.",
                    "scope": "resource"
                },
                "python.dataScience.notebookFileRoot": {
                    "type": "string",
                    "default": "${fileDirname}",
                    "description": "Set the root directory for loading files for the Python Interactive window.",
                    "scope": "resource"
                },
                "python.dataScience.searchForJupyter": {
                    "type": "boolean",
                    "default": true,
                    "description": "Search all installed Python interpreters for a Jupyter installation when starting the Python Interactive window",
                    "scope": "resource"
                },
                "python.dataScience.changeDirOnImportExport": {
                    "type": "boolean",
                    "default": false,
                    "description": "When importing or exporting a Jupyter Notebook add a directory change command to allow relative path loading to work.",
                    "scope": "resource"
                },
                "python.dataScience.useDefaultConfigForJupyter": {
                    "type": "boolean",
                    "default": true,
                    "description": "When running Jupyter locally, create a default empty Jupyter config for the Python Interactive window",
                    "scope": "resource"
                },
                "python.dataScience.jupyterInterruptTimeout": {
                    "type": "number",
                    "default": 10000,
                    "description": "Amount of time (in ms) to wait for an interrupt before asking to restart the Jupyter kernel.",
                    "scope": "resource"
                },
                "python.dataScience.allowInput": {
                    "type": "boolean",
                    "default": true,
                    "description": "Allow the inputting of python code directly into the Python Interactive window"
                },
                "python.dataScience.showCellInputCode": {
                    "type": "boolean",
                    "default": true,
                    "description": "Show cell input code.",
                    "scope": "resource"
                },
                "python.dataScience.collapseCellInputCodeByDefault": {
                    "type": "boolean",
                    "default": true,
                    "description": "Collapse cell input code by default.",
                    "scope": "resource"
                },
                "python.dataScience.maxOutputSize": {
                    "type": "number",
                    "default": 400,
                    "description": "Maximum size (in pixels) of text output in the Notebook Editor before a scrollbar appears. First enable scrolling for cell outputs in settings.",
                    "scope": "resource"
                },
                "python.dataScience.alwaysScrollOnNewCell": {
                    "type": "boolean",
                    "default": false,
                    "description": "Automatically scroll the interactive window to show the output of the last statement executed. If false, the interactive window will only automatically scroll if the bottom of the prior cell is visible.",
                    "scope": "resource"
                },
                "python.dataScience.alwaysScrollOnNewCell": {
                    "type": "boolean",
                    "default": false,
                    "description": "Automatically scroll the interactive window to show the output of the last statement executed. If false, the interactive window will only automatically scroll if the bottom of the prior cell is visible.",
                    "scope": "resource"
                },
                "python.dataScience.enableScrollingForCellOutputs": {
                    "type": "boolean",
                    "default": true,
                    "description": "Enables scrolling for large cell outputs in the Notebook Editor. This setting does not apply to the Python Interactive Window.",
                    "scope": "resource"
                },
                "python.dataScience.errorBackgroundColor": {
                    "type": "string",
                    "default": "#FFFFFF",
                    "description": "Background color (in hex) for exception messages in the Python Interactive window.",
                    "scope": "resource",
                    "deprecationMessage": "No longer necessary as the theme colors are used for error messages"
                },
                "python.dataScience.sendSelectionToInteractiveWindow": {
                    "type": "boolean",
                    "default": false,
                    "description": "Determines if selected code in a python file will go to the terminal or the Python Interactive window when hitting shift+enter",
                    "scope": "resource"
                },
                "python.dataScience.showJupyterVariableExplorer": {
                    "type": "boolean",
                    "default": true,
                    "description": "Show the variable explorer in the Python Interactive window.",
                    "deprecationMessage": "This setting no longer applies. It is ignored.",
                    "scope": "resource"
                },
                "python.dataScience.variableExplorerExclude": {
                    "type": "string",
                    "default": "module;function;builtin_function_or_method",
                    "description": "Types to exclude from showing in the Python Interactive variable explorer",
                    "scope": "resource"
                },
                "python.dataScience.codeRegularExpression": {
                    "type": "string",
                    "default": "^(#\\s*%%|#\\s*\\<codecell\\>|#\\s*In\\[\\d*?\\]|#\\s*In\\[ \\])",
                    "description": "Regular expression used to identify code cells. All code until the next match is considered part of this cell. \nDefaults to '^(#\\s*%%|#\\s*\\<codecell\\>|#\\s*In\\[\\d*?\\]|#\\s*In\\[ \\])' if left blank",
                    "scope": "resource"
                },
                "python.dataScience.defaultCellMarker": {
                    "type": "string",
                    "default": "# %%",
                    "description": "Cell marker used for delineating a cell in a python file.",
                    "scope": "resource"
                },
                "python.dataScience.markdownRegularExpression": {
                    "type": "string",
                    "default": "^(#\\s*%%\\s*\\[markdown\\]|#\\s*\\<markdowncell\\>)",
                    "description": "Regular expression used to identify markdown cells. All comments after this expression are considered part of the markdown. \nDefaults to '^(#\\s*%%\\s*\\[markdown\\]|#\\s*\\<markdowncell\\>)' if left blank",
                    "scope": "resource"
                },
                "python.dataScience.allowLiveShare": {
                    "type": "boolean",
                    "default": true,
                    "description": "Allow the Python Interactive window to be shared during a Live Share session",
                    "scope": "resource"
                },
                "python.dataScience.ignoreVscodeTheme": {
                    "type": "boolean",
                    "default": false,
                    "description": "Don't use the VS Code theme in the Python Interactive window (requires reload of VS Code). This forces the Python Interactive window to use 'Light +(default light)' and disables matplotlib defaults.",
                    "scope": "resource"
                },
                "python.dataScience.themeMatplotlibPlots": {
                    "type": "boolean",
                    "default": false,
                    "description": "In the Python Interactive window and Notebook Editor theme matplotlib outputs to match the VS Code editor theme.",
                    "scope": "resource"
                },
                "python.dataScience.liveShareConnectionTimeout": {
                    "type": "number",
                    "default": 1000,
                    "description": "Amount of time to wait for guest connections to verify they have the Python extension installed.",
                    "scope": "application"
                },
                "python.dataScience.decorateCells": {
                    "type": "boolean",
                    "default": true,
                    "description": "Draw a highlight behind the currently active cell.",
                    "scope": "resource"
                },
                "python.dataScience.enableCellCodeLens": {
                    "type": "boolean",
                    "default": true,
                    "description": "Enables code lens for 'cells' in a python file.",
                    "scope": "resource"
                },
                "python.dataScience.enableAutoMoveToNextCell": {
                    "type": "boolean",
                    "default": true,
                    "description": "Enables moving to the next cell when clicking on a 'Run Cell' code lens.",
                    "scope": "resource"
                },
                "python.dataScience.autoPreviewNotebooksInInteractivePane": {
                    "type": "boolean",
                    "deprecationMessage": "No longer supported. Notebooks open directly in their own editor now.",
                    "default": false,
                    "description": "When opening ipynb files, automatically preview the contents in the Python Interactive window.",
                    "scope": "resource"
                },
                "python.dataScience.useNotebookEditor": {
                    "type": "boolean",
                    "default": true,
                    "description": "Automatically open .ipynb files in the Notebook Editor.",
                    "scope": "resource"
                },
                "python.dataScience.allowUnauthorizedRemoteConnection": {
                    "type": "boolean",
                    "default": false,
                    "description": "Allow for connecting the Python Interactive window to a https Jupyter server that does not have valid certificates. This can be a security risk, so only use for known and trusted servers.",
                    "scope": "resource"
                },
                "python.dataScience.enablePlotViewer": {
                    "type": "boolean",
                    "default": true,
                    "description": "Modify plot output so that it can be expanded into a plot viewer window.",
                    "scope": "resource"
                },
                "python.dataScience.enableGather": {
                    "type": "boolean",
                    "default": true,
                    "description": "Python Insiders Only: Enable experimental gather feature for executed cells. For a gathered cell, that cell and only the code it depends on will be exported to a new notebook.",
                    "scope": "resource"
                },
                "python.dataScience.gatherToScript": {
                    "type": "boolean",
                    "default": false,
                    "description": "Python Insiders Only: If experimental gather feature is enabled, gather code to a python script rather than a notebook.",
                    "scope": "resource"
                },
                "python.dataScience.gatherSpecPath": {
                    "type": "string",
                    "default": "",
                    "description": "Python Insiders Only: If experimental gather feature is enabled, this setting specifies a folder that contains additional or replacement spec files used for analysis.",
                    "scope": "resource"
                },
                "python.dataScience.codeLenses": {
                    "type": "string",
                    "default": "python.datascience.runcell,  python.datascience.runallcellsabove, python.datascience.debugcell",
                    "description": "Set of commands to put as code lens above a cell. Defaults to 'python.datascience.runcell,  python.datascience.runallcellsabove, python.datascience.debugcell'",
                    "scope": "resource"
                },
                "python.dataScience.debugCodeLenses": {
                    "type": "string",
                    "default": "python.datascience.debugcontinue, python.datascience.debugstop, python.datascience.debugstepover",
                    "description": "Set of debug commands to put as code lens above a cell while debugging.",
                    "scope": "resource"
                },
                "python.dataScience.ptvsdDistPath": {
                    "type": "string",
                    "default": "",
                    "description": "Path to ptvsd experimental bits for debugging cells.",
                    "scope": "resource"
                },
                "python.dataScience.stopOnFirstLineWhileDebugging": {
                    "type": "boolean",
                    "default": true,
                    "description": "When debugging a cell, stop on the first line.",
                    "scope": "resource"
                },
                "python.dataScience.remoteDebuggerPort": {
                    "type": "number",
                    "default": -1,
                    "description": "When debugging a cell, open this port on the remote box. If -1 is specified, a random port between 8889 and 9000 will be attempted.",
                    "scope": "resource"
                },
                "python.dataScience.disableJupyterAutoStart": {
                    "type": "boolean",
                    "default": false,
                    "description": "When true, disables Jupyter from being automatically started for you. You must instead run a cell to start Jupyter.",
                    "scope": "resource"
                },
                "python.dataScience.textOutputLimit": {
                    "type": "number",
                    "default": 20000,
                    "description": "Limit the amount of text in Python Interactive cell text output to this value. 0 to allow any amount of characters.",
                    "scope": "resource"
                },
                "python.dataScience.colorizeInputBox": {
                    "type": "boolean",
                    "default": true,
                    "description": "Whether or not to use the theme's peek color as the background for the input box.",
                    "scope": "resource"
                },
                "python.dataScience.stopOnError": {
                    "type": "boolean",
                    "default": true,
                    "description": "Stop running cells if a cell throws an exception.",
                    "scope": "resource"
                },
                "python.dataScience.addGotoCodeLenses": {
                    "type": "boolean",
                    "default": true,
                    "description": "After running a cell, add a 'Goto' code lens on the cell. Note, disabling all code lenses disables this code lens as well.",
                    "scope": "resource"
                },
                "python.dataScience.variableQueries": {
                    "type": "array",
                    "description": "Language to query mapping for returning the list of active variables in a Jupyter kernel. Used by the Variable Explorer in both the Interactive Window and Notebooks. Example: \n'[\n{\n   \"language\": \"python\",\n   \"query\": \"%who_ls\",\n  \"parseExpr\": \"'(\\\\w+)'\"\n}\n]'",
                    "scope": "machine",
                    "examples": [
                        [
                            {
                                "language": "python",
                                "query": "_rwho_ls = %who_ls\\nprint(_rwho_ls)",
                                "parseExpr": "'(\\w+)'"
                            },
                            {
                                "language": "julia",
                                "query": "whos",
                                "parseExpr": "'(\\w+)'"
                            }
                        ]
                    ]
                },
                "python.disableInstallationCheck": {
                    "type": "boolean",
                    "default": false,
                    "description": "Whether to check if Python is installed (also warn when using the macOS-installed Python).",
                    "scope": "resource"
                },
                "python.envFile": {
                    "type": "string",
                    "description": "Absolute path to a file containing environment variable definitions.",
                    "default": "${workspaceFolder}/.env",
                    "scope": "resource"
                },
                "python.formatting.autopep8Args": {
                    "type": "array",
                    "description": "Arguments passed in. Each argument is a separate item in the array.",
                    "default": [],
                    "items": {
                        "type": "string"
                    },
                    "scope": "resource"
                },
                "python.formatting.autopep8Path": {
                    "type": "string",
                    "default": "autopep8",
                    "description": "Path to autopep8, you can use a custom version of autopep8 by modifying this setting to include the full path.",
                    "scope": "resource"
                },
                "python.formatting.provider": {
                    "type": "string",
                    "default": "autopep8",
                    "description": "Provider for formatting. Possible options include 'autopep8', 'black', and 'yapf'.",
                    "enum": [
                        "autopep8",
                        "black",
                        "yapf",
                        "none"
                    ],
                    "scope": "resource"
                },
                "python.formatting.blackArgs": {
                    "type": "array",
                    "description": "Arguments passed in. Each argument is a separate item in the array.",
                    "default": [],
                    "items": {
                        "type": "string"
                    },
                    "scope": "resource"
                },
                "python.formatting.blackPath": {
                    "type": "string",
                    "default": "black",
                    "description": "Path to Black, you can use a custom version of Black by modifying this setting to include the full path.",
                    "scope": "resource"
                },
                "python.formatting.yapfArgs": {
                    "type": "array",
                    "description": "Arguments passed in. Each argument is a separate item in the array.",
                    "default": [],
                    "items": {
                        "type": "string"
                    },
                    "scope": "resource"
                },
                "python.formatting.yapfPath": {
                    "type": "string",
                    "default": "yapf",
                    "description": "Path to yapf, you can use a custom version of yapf by modifying this setting to include the full path.",
                    "scope": "resource"
                },
                "python.globalModuleInstallation": {
                    "type": "boolean",
                    "default": false,
                    "description": "Whether to install Python modules globally when not using an environment.",
                    "scope": "resource"
                },
                "python.jediEnabled": {
                    "type": "boolean",
                    "default": true,
                    "description": "Enables Jedi as IntelliSense engine instead of Microsoft Python Analysis Engine.",
                    "scope": "resource"
                },
                "python.jediMemoryLimit": {
                    "type": "number",
                    "default": 0,
                    "description": "Memory limit for the Jedi completion engine in megabytes. Zero (default) means 1024 MB. -1 means unlimited (disable memory limit check)",
                    "scope": "resource"
                },
                "python.jediPath": {
                    "type": "string",
                    "default": "",
                    "description": "Path to directory containing the Jedi library (this path will contain the 'Jedi' sub directory). Note: since Jedi depends on Parso, if using this setting you will need to ensure a suitable version of Parso is available.",
                    "scope": "resource"
                },
                "python.languageServer": {
                    "type": "string",
                    "enum": [
                        "Jedi",
                        "Microsoft",
                        "None"
                    ],
                    "default": "Microsoft",
                    "description": "Defines type of the language server.",
                    "scope": "resource"
                },
                "python.analysis.openFilesOnly": {
                    "type": "boolean",
                    "default": true,
                    "description": "Only show errors and warnings for open files rather than for the entire workspace.",
                    "scope": "resource"
                },
                "python.analysis.diagnosticPublishDelay": {
                    "type": "integer",
                    "default": 1000,
                    "description": "Delay before diagnostic messages are transferred to the problems list (in milliseconds).",
                    "scope": "resource"
                },
                "python.analysis.errors": {
                    "type": "array",
                    "default": [],
                    "items": {
                        "type": "string"
                    },
                    "description": "List of diagnostics messages to be shown as errors.",
                    "scope": "resource"
                },
                "python.analysis.warnings": {
                    "type": "array",
                    "default": [],
                    "items": {
                        "type": "string"
                    },
                    "description": "List of diagnostics messages to be shown as warnings.",
                    "scope": "resource"
                },
                "python.analysis.information": {
                    "type": "array",
                    "default": [],
                    "items": {
                        "type": "string"
                    },
                    "description": "List of diagnostics messages to be shown as information.",
                    "scope": "resource"
                },
                "python.analysis.disabled": {
                    "type": "array",
                    "default": [],
                    "items": {
                        "type": "string"
                    },
                    "description": "List of suppressed diagnostic messages.",
                    "scope": "resource"
                },
                "python.analysis.typeshedPaths": {
                    "type": "array",
                    "default": [],
                    "items": {
                        "type": "string"
                    },
                    "description": "Paths to Typeshed stub folders. Default is Typeshed installed with the language server. Change requires restart.",
                    "scope": "resource"
                },
                "python.analysis.cacheFolderPath": {
                    "type": "string",
                    "description": "Path to a writable folder where analyzer can cache its data. Change requires restart.",
                    "scope": "resource"
                },
                "python.analysis.memory.keepLibraryAst": {
                    "type": "boolean",
                    "default": false,
                    "description": "Allows code analysis to keep parser trees in memory. Increases memory consumption but may improve performance with large library analysis.",
                    "scope": "resource"
                },
                "python.analysis.memory.keepLibraryLocalVariables": {
                    "type": "boolean",
                    "default": false,
                    "description": "Allows code analysis to keep library function local variables. Allows code navigation in Python libraries function bodies. Increases memory consumption.",
                    "scope": "resource"
                },
                "python.analysis.logLevel": {
                    "type": "string",
                    "enum": [
                        "Error",
                        "Warning",
                        "Information",
                        "Trace"
                    ],
                    "default": "Error",
                    "description": "Defines type of log messages language server writes into the output window.",
                    "scope": "resource"
                },
                "python.analysis.symbolsHierarchyDepthLimit": {
                    "type": "integer",
                    "default": 10,
                    "description": "Limits depth of the symbol tree in the document outline.",
                    "scope": "resource"
                },
                "python.analysis.cachingLevel": {
                    "type": "string",
                    "enum": [
                        "Default",
                        "None",
                        "System",
                        "Library"
                    ],
                    "default": "Default",
                    "description": "Defines which types of modules get their analysis cached.",
                    "scope": "resource"
                },
                "python.linting.enabled": {
                    "type": "boolean",
                    "default": true,
                    "description": "Whether to lint Python files.",
                    "scope": "resource"
                },
                "python.linting.flake8Args": {
                    "type": "array",
                    "description": "Arguments passed in. Each argument is a separate item in the array.",
                    "default": [],
                    "items": {
                        "type": "string"
                    },
                    "scope": "resource"
                },
                "python.linting.flake8CategorySeverity.E": {
                    "type": "string",
                    "default": "Error",
                    "description": "Severity of Flake8 message type 'E'.",
                    "enum": [
                        "Hint",
                        "Error",
                        "Information",
                        "Warning"
                    ],
                    "scope": "resource"
                },
                "python.linting.flake8CategorySeverity.F": {
                    "type": "string",
                    "default": "Error",
                    "description": "Severity of Flake8 message type 'F'.",
                    "enum": [
                        "Hint",
                        "Error",
                        "Information",
                        "Warning"
                    ],
                    "scope": "resource"
                },
                "python.linting.flake8CategorySeverity.W": {
                    "type": "string",
                    "default": "Warning",
                    "description": "Severity of Flake8 message type 'W'.",
                    "enum": [
                        "Hint",
                        "Error",
                        "Information",
                        "Warning"
                    ],
                    "scope": "resource"
                },
                "python.linting.flake8Enabled": {
                    "type": "boolean",
                    "default": false,
                    "description": "Whether to lint Python files using flake8",
                    "scope": "resource"
                },
                "python.linting.flake8Path": {
                    "type": "string",
                    "default": "flake8",
                    "description": "Path to flake8, you can use a custom version of flake8 by modifying this setting to include the full path.",
                    "scope": "resource"
                },
                "python.linting.ignorePatterns": {
                    "type": "array",
                    "description": "Patterns used to exclude files or folders from being linted.",
                    "default": [
                        ".vscode/*.py",
                        "**/site-packages/**/*.py"
                    ],
                    "items": {
                        "type": "string"
                    },
                    "scope": "resource"
                },
                "python.linting.lintOnSave": {
                    "type": "boolean",
                    "default": true,
                    "description": "Whether to lint Python files when saved.",
                    "scope": "resource"
                },
                "python.linting.maxNumberOfProblems": {
                    "type": "number",
                    "default": 100,
                    "description": "Controls the maximum number of problems produced by the server.",
                    "scope": "resource"
                },
                "python.linting.banditArgs": {
                    "type": "array",
                    "description": "Arguments passed in. Each argument is a separate item in the array.",
                    "default": [],
                    "items": {
                        "type": "string"
                    },
                    "scope": "resource"
                },
                "python.linting.banditEnabled": {
                    "type": "boolean",
                    "default": false,
                    "description": "Whether to lint Python files using bandit.",
                    "scope": "resource"
                },
                "python.linting.banditPath": {
                    "type": "string",
                    "default": "bandit",
                    "description": "Path to bandit, you can use a custom version of bandit by modifying this setting to include the full path.",
                    "scope": "resource"
                },
                "python.linting.mypyArgs": {
                    "type": "array",
                    "description": "Arguments passed in. Each argument is a separate item in the array.",
                    "default": [
                        "--ignore-missing-imports",
                        "--follow-imports=silent",
                        "--show-column-numbers"
                    ],
                    "items": {
                        "type": "string"
                    },
                    "scope": "resource"
                },
                "python.linting.mypyCategorySeverity.error": {
                    "type": "string",
                    "default": "Error",
                    "description": "Severity of Mypy message type 'Error'.",
                    "enum": [
                        "Hint",
                        "Error",
                        "Information",
                        "Warning"
                    ],
                    "scope": "resource"
                },
                "python.linting.mypyCategorySeverity.note": {
                    "type": "string",
                    "default": "Information",
                    "description": "Severity of Mypy message type 'Note'.",
                    "enum": [
                        "Hint",
                        "Error",
                        "Information",
                        "Warning"
                    ],
                    "scope": "resource"
                },
                "python.linting.mypyEnabled": {
                    "type": "boolean",
                    "default": false,
                    "description": "Whether to lint Python files using mypy.",
                    "scope": "resource"
                },
                "python.linting.mypyPath": {
                    "type": "string",
                    "default": "mypy",
                    "description": "Path to mypy, you can use a custom version of mypy by modifying this setting to include the full path.",
                    "scope": "resource"
                },
                "python.linting.pycodestyleArgs": {
                    "type": "array",
                    "description": "Arguments passed in. Each argument is a separate item in the array.",
                    "default": [],
                    "items": {
                        "type": "string"
                    },
                    "scope": "resource"
                },
                "python.linting.pycodestyleCategorySeverity.E": {
                    "type": "string",
                    "default": "Error",
                    "description": "Severity of pycodestyle message type 'E'.",
                    "enum": [
                        "Hint",
                        "Error",
                        "Information",
                        "Warning"
                    ],
                    "scope": "resource"
                },
                "python.linting.pycodestyleCategorySeverity.W": {
                    "type": "string",
                    "default": "Warning",
                    "description": "Severity of pycodestyle message type 'W'.",
                    "enum": [
                        "Hint",
                        "Error",
                        "Information",
                        "Warning"
                    ],
                    "scope": "resource"
                },
                "python.linting.pycodestyleEnabled": {
                    "type": "boolean",
                    "default": false,
                    "description": "Whether to lint Python files using pycodestyle",
                    "scope": "resource"
                },
                "python.linting.pycodestylePath": {
                    "type": "string",
                    "default": "pycodestyle",
                    "description": "Path to pycodestyle, you can use a custom version of pycodestyle by modifying this setting to include the full path.",
                    "scope": "resource"
                },
                "python.linting.prospectorArgs": {
                    "type": "array",
                    "description": "Arguments passed in. Each argument is a separate item in the array.",
                    "default": [],
                    "items": {
                        "type": "string"
                    },
                    "scope": "resource"
                },
                "python.linting.prospectorEnabled": {
                    "type": "boolean",
                    "default": false,
                    "description": "Whether to lint Python files using prospector.",
                    "scope": "resource"
                },
                "python.linting.prospectorPath": {
                    "type": "string",
                    "default": "prospector",
                    "description": "Path to Prospector, you can use a custom version of prospector by modifying this setting to include the full path.",
                    "scope": "resource"
                },
                "python.linting.pydocstyleArgs": {
                    "type": "array",
                    "description": "Arguments passed in. Each argument is a separate item in the array.",
                    "default": [],
                    "items": {
                        "type": "string"
                    },
                    "scope": "resource"
                },
                "python.linting.pydocstyleEnabled": {
                    "type": "boolean",
                    "default": false,
                    "description": "Whether to lint Python files using pydocstyle",
                    "scope": "resource"
                },
                "python.linting.pydocstylePath": {
                    "type": "string",
                    "default": "pydocstyle",
                    "description": "Path to pydocstyle, you can use a custom version of pydocstyle by modifying this setting to include the full path.",
                    "scope": "resource"
                },
                "python.linting.pylamaArgs": {
                    "type": "array",
                    "description": "Arguments passed in. Each argument is a separate item in the array.",
                    "default": [],
                    "items": {
                        "type": "string"
                    },
                    "scope": "resource"
                },
                "python.linting.pylamaEnabled": {
                    "type": "boolean",
                    "default": false,
                    "description": "Whether to lint Python files using pylama.",
                    "scope": "resource"
                },
                "python.linting.pylamaPath": {
                    "type": "string",
                    "default": "pylama",
                    "description": "Path to pylama, you can use a custom version of pylama by modifying this setting to include the full path.",
                    "scope": "resource"
                },
                "python.linting.pylintArgs": {
                    "type": "array",
                    "description": "Arguments passed in. Each argument is a separate item in the array.",
                    "default": [],
                    "items": {
                        "type": "string"
                    },
                    "scope": "resource"
                },
                "python.linting.pylintCategorySeverity.convention": {
                    "type": "string",
                    "default": "Information",
                    "description": "Severity of Pylint message type 'Convention/C'.",
                    "enum": [
                        "Hint",
                        "Error",
                        "Information",
                        "Warning"
                    ],
                    "scope": "resource"
                },
                "python.linting.pylintCategorySeverity.error": {
                    "type": "string",
                    "default": "Error",
                    "description": "Severity of Pylint message type 'Error/E'.",
                    "enum": [
                        "Hint",
                        "Error",
                        "Information",
                        "Warning"
                    ],
                    "scope": "resource"
                },
                "python.linting.pylintCategorySeverity.fatal": {
                    "type": "string",
                    "default": "Error",
                    "description": "Severity of Pylint message type 'Fatal/F'.",
                    "enum": [
                        "Hint",
                        "Error",
                        "Information",
                        "Warning"
                    ],
                    "scope": "resource"
                },
                "python.linting.pylintCategorySeverity.refactor": {
                    "type": "string",
                    "default": "Hint",
                    "description": "Severity of Pylint message type 'Refactor/R'.",
                    "enum": [
                        "Hint",
                        "Error",
                        "Information",
                        "Warning"
                    ],
                    "scope": "resource"
                },
                "python.linting.pylintCategorySeverity.warning": {
                    "type": "string",
                    "default": "Warning",
                    "description": "Severity of Pylint message type 'Warning/W'.",
                    "enum": [
                        "Hint",
                        "Error",
                        "Information",
                        "Warning"
                    ],
                    "scope": "resource"
                },
                "python.linting.pylintEnabled": {
                    "type": "boolean",
                    "default": true,
                    "description": "Whether to lint Python files using pylint.",
                    "scope": "resource"
                },
                "python.linting.pylintPath": {
                    "type": "string",
                    "default": "pylint",
                    "description": "Path to Pylint, you can use a custom version of pylint by modifying this setting to include the full path.",
                    "scope": "resource"
                },
                "python.linting.pylintUseMinimalCheckers": {
                    "type": "boolean",
                    "default": true,
                    "description": "Whether to run Pylint with minimal set of rules.",
                    "scope": "resource"
                },
                "python.pythonPath": {
                    "type": "string",
                    "default": "python",
                    "description": "Path to Python, you can use a custom version of Python by modifying this setting to include the full path.",
                    "scope": "resource"
                },
                "python.condaPath": {
                    "type": "string",
                    "default": "",
                    "description": "Path to the conda executable to use for activation (version 4.4+).",
                    "scope": "resource"
                },
                "python.pipenvPath": {
                    "type": "string",
                    "default": "pipenv",
                    "description": "Path to the pipenv executable to use for activation.",
                    "scope": "resource"
                },
                "python.poetryPath": {
                    "type": "string",
                    "default": "poetry",
                    "description": "Path to the poetry executable.",
                    "scope": "resource"
                },
                "python.sortImports.args": {
                    "type": "array",
                    "description": "Arguments passed in. Each argument is a separate item in the array.",
                    "default": [],
                    "items": {
                        "type": "string"
                    },
                    "scope": "resource"
                },
                "python.sortImports.path": {
                    "type": "string",
                    "description": "Path to isort script, default using inner version",
                    "default": "",
                    "scope": "resource"
                },
                "python.terminal.activateEnvironment": {
                    "type": "boolean",
                    "default": true,
                    "description": "Activate Python Environment in Terminal created using the Extension.",
                    "scope": "resource"
                },
                "python.terminal.executeInFileDir": {
                    "type": "boolean",
                    "default": false,
                    "description": "When executing a file in the terminal, whether to use execute in the file's directory, instead of the current open folder.",
                    "scope": "resource"
                },
                "python.terminal.launchArgs": {
                    "type": "array",
                    "default": [],
                    "description": "Python launch arguments to use when executing a file in the terminal.",
                    "scope": "resource"
                },
                "python.terminal.activateEnvInCurrentTerminal": {
                    "type": "boolean",
                    "default": false,
                    "description": "Activate Python Environment in the current Terminal on load of the Extension.",
                    "scope": "resource"
                },
                "python.testing.cwd": {
                    "type": "string",
                    "default": null,
                    "description": "Optional working directory for tests.",
                    "scope": "resource"
                },
                "python.testing.debugPort": {
                    "type": "number",
                    "default": 3000,
                    "description": "Port number used for debugging of tests.",
                    "scope": "resource"
                },
                "python.testing.nosetestArgs": {
                    "type": "array",
                    "description": "Arguments passed in. Each argument is a separate item in the array.",
                    "default": [],
                    "items": {
                        "type": "string"
                    },
                    "scope": "resource"
                },
                "python.testing.nosetestsEnabled": {
                    "type": "boolean",
                    "default": false,
                    "description": "Enable testing using nosetests.",
                    "scope": "resource"
                },
                "python.testing.nosetestPath": {
                    "type": "string",
                    "default": "nosetests",
                    "description": "Path to nosetests, you can use a custom version of nosetests by modifying this setting to include the full path.",
                    "scope": "resource"
                },
                "python.testing.promptToConfigure": {
                    "type": "boolean",
                    "default": true,
                    "description": "Prompt to configure a test framework if potential tests directories are discovered.",
                    "scope": "resource"
                },
                "python.testing.pytestArgs": {
                    "type": "array",
                    "description": "Arguments passed in. Each argument is a separate item in the array.",
                    "default": [],
                    "items": {
                        "type": "string"
                    },
                    "scope": "resource"
                },
                "python.testing.pytestEnabled": {
                    "type": "boolean",
                    "default": false,
                    "description": "Enable testing using pytest.",
                    "scope": "resource"
                },
                "python.testing.pytestPath": {
                    "type": "string",
                    "default": "pytest",
                    "description": "Path to pytest (pytest), you can use a custom version of pytest by modifying this setting to include the full path.",
                    "scope": "resource"
                },
                "python.testing.unittestArgs": {
                    "type": "array",
                    "description": "Arguments passed in. Each argument is a separate item in the array.",
                    "default": [
                        "-v",
                        "-s",
                        ".",
                        "-p",
                        "*test*.py"
                    ],
                    "items": {
                        "type": "string"
                    },
                    "scope": "resource"
                },
                "python.testing.unittestEnabled": {
                    "type": "boolean",
                    "default": false,
                    "description": "Enable testing using unittest.",
                    "scope": "resource"
                },
                "python.testing.autoTestDiscoverOnSaveEnabled": {
                    "type": "boolean",
                    "default": true,
                    "description": "Enable auto run test discovery when saving a test file.",
                    "scope": "resource"
                },
                "python.venvFolders": {
                    "type": "array",
                    "default": [],
                    "description": "Folders in your home directory to look into for virtual environments (supports pyenv, direnv and virtualenvwrapper by default).",
                    "scope": "resource",
                    "items": {
                        "type": "string"
                    }
                },
                "python.venvPath": {
                    "type": "string",
                    "default": "",
                    "description": "Path to folder with a list of Virtual Environments (e.g. ~/.pyenv, ~/Envs, ~/.virtualenvs).",
                    "scope": "resource"
                },
                "python.workspaceSymbols.ctagsPath": {
                    "type": "string",
                    "default": "ctags",
                    "description": "Fully qualified path to the ctags executable (else leave as ctags, assuming it is in current path).",
                    "scope": "resource"
                },
                "python.workspaceSymbols.enabled": {
                    "type": "boolean",
                    "default": false,
                    "description": "Set to 'true' to enable ctags to provide Workspace Symbols.",
                    "scope": "resource"
                },
                "python.workspaceSymbols.exclusionPatterns": {
                    "type": "array",
                    "default": [
                        "**/site-packages/**"
                    ],
                    "items": {
                        "type": "string"
                    },
                    "description": "Pattern used to exclude files and folders from ctags See http://ctags.sourceforge.net/ctags.html.",
                    "scope": "resource"
                },
                "python.workspaceSymbols.rebuildOnFileSave": {
                    "type": "boolean",
                    "default": true,
                    "description": "Whether to re-build the tags file on when changes made to python files are saved.",
                    "scope": "resource"
                },
                "python.workspaceSymbols.rebuildOnStart": {
                    "type": "boolean",
                    "default": true,
                    "description": "Whether to re-build the tags file on start (defaults to true).",
                    "scope": "resource"
                },
                "python.workspaceSymbols.tagFilePath": {
                    "type": "string",
                    "default": "${workspaceFolder}/.vscode/tags",
                    "description": "Fully qualified path to tag file (exuberant ctag file), used to provide workspace symbols.",
                    "scope": "resource"
                },
                "python.dataScience.magicCommandsAsComments": {
                    "type": "boolean",
                    "default": false,
                    "description": "Uncomment shell assignments (#!), line magic (#!%) and cell magic (#!%%) when parsing code cells.",
                    "scope": "resource"
                },
                "python.dataScience.runMagicCommands": {
                    "type": "string",
                    "default": "",
                    "deprecationMessage": "This setting has been deprecated in favor of 'runStartupCommands'.",
                    "description": "A series of Python instructions or iPython magic commands separated by '\\n' that will be executed when the interactive window loads.",
                    "scope": "application"
                },
                "python.dataScience.runStartupCommands": {
                    "type": "string",
                    "default": "",
                    "description": "A series of Python instructions or iPython magic commands separated by '\\n' that will be executed when the interactive window loads. For instance, set this to '%load_ext autoreload\\n%autoreload 2' to automatically reload changes made to imported files without having to restart the interactive session.",
                    "scope": "application"
                },
                "python.dataScience.debugJustMyCode": {
                    "type": "boolean",
                    "default": true,
                    "description": "When debugging, debug just my code.",
                    "scope": "resource"
                },
                "python.insidersChannel": {
                    "type": "string",
                    "default": "off",
                    "description": "Set to \"weekly\" or \"daily\" to automatically download and install the latest Insiders builds of the python extension, which include upcoming features and bug fixes.",
                    "enum": [
                        "off",
                        "weekly",
                        "daily"
                    ],
                    "scope": "application"
                }
            }
        },
        "languages": [
            {
                "id": "pip-requirements",
                "aliases": [
                    "pip requirements",
                    "requirements.txt"
                ],
                "filenames": [
                    "requirements.txt",
                    "constraints.txt",
                    "requirements.in"
                ],
                "filenamePatterns": [
                    "*-requirements.txt",
                    "requirements-*.txt",
                    "constraints-*.txt",
                    "*-constraints.txt",
                    "*-requirements.in",
                    "requirements-*.in"
                ],
                "configuration": "./languages/pip-requirements.json"
            },
            {
                "id": "yaml",
                "filenames": [
                    ".condarc"
                ]
            },
            {
                "id": "toml",
                "filenames": [
                    "poetry.lock",
                    "Pipfile"
                ]
            },
            {
                "id": "json",
                "filenames": [
                    "Pipfile.lock"
                ]
            },
            {
                "id": "ini",
                "filenames": [
                    ".flake8"
                ]
            },
            {
                "id": "jinja",
                "extensions": [
                    ".jinja2",
                    ".j2"
                ],
                "aliases": [
                    "Jinja"
                ]
            },
            {
                "id": "jupyter",
                "aliases": [
                    "Jupyter",
                    "Notebook"
                ],
                "extensions": [
                    ".ipynb"
                ]
            }
        ],
        "grammars": [
            {
                "language": "pip-requirements",
                "scopeName": "source.pip-requirements",
                "path": "./syntaxes/pip-requirements.tmLanguage.json"
            }
        ],
        "jsonValidation": [
            {
                "fileMatch": ".condarc",
                "url": "./schemas/condarc.json"
            },
            {
                "fileMatch": "environment.yml",
                "url": "./schemas/conda-environment.json"
            },
            {
                "fileMatch": "meta.yaml",
                "url": "./schemas/conda-meta.json"
            }
        ],
        "yamlValidation": [
            {
                "fileMatch": ".condarc",
                "url": "./schemas/condarc.json"
            },
            {
                "fileMatch": "environment.yml",
                "url": "./schemas/conda-environment.json"
            },
            {
                "fileMatch": "meta.yaml",
                "url": "./schemas/conda-meta.json"
            }
        ],
        "views": {
            "test": [
                {
                    "id": "python_tests",
                    "name": "Python",
                    "when": "testsDiscovered"
                }
            ]
        }
    },
    "scripts": {
        "package": "gulp clean && gulp prePublishBundle && vsce package -o ms-python-insiders.vsix",
        "compile": "tsc -watch -p ./",
        "compile-webviews-watch": "npm run build-ipywidgets && cross-env NODE_OPTIONS=--max_old_space_size=9096 webpack --config ./build/webpack/webpack.datascience-ui.config.js --watch",
        "build-ipywidgets": "npm run build-ipywidgets-clean && npm run build-ipywidgets-compile && npm run build-ipywidgets-webpack",
        "build-ipywidgets-clean": "node ./src/ipywidgets/scripts/clean.js",
        "build-ipywidgets-compile": "tsc -p ./src/ipywidgets && rimraf ./out/tsconfig.tsbuildinfo && node ./src/ipywidgets/scripts/copyfiles.js",
        "build-ipywidgets-webpack": "cross-env NODE_OPTIONS=--max_old_space_size=9096 webpack --config ./src/ipywidgets/webpack.config.js",
        "checkDependencies": "gulp checkDependencies",
        "postinstall": "node ./build/ci/postInstall.js",
        "test": "node ./out/test/standardTest.js && node ./out/test/multiRootTest.js",
        "test:unittests": "mocha --opts ./build/.mocha.unittests.js.opts",
        "test:unittests:cover": "nyc --no-clean --nycrc-path build/.nycrc mocha --opts ./build/.mocha.unittests.ts.opts",
        "test:functional": "mocha --require source-map-support/register --opts ./build/.mocha.functional.opts",
        "test:functional:perf": "node --inspect-brk ./node_modules/mocha/bin/_mocha --require source-map-support/register --opts ./build/.mocha.functional.perf.opts",
        "test:functional:memleak": "node --inspect-brk ./node_modules/mocha/bin/_mocha --require source-map-support/register --opts ./build/.mocha.functional.opts",
        "test:functional:cover": "npm run test:functional",
        "test:cover:report": "nyc --nycrc-path build/.nycrc  report --reporter=text --reporter=html --reporter=text-summary --reporter=cobertura",
        "testDebugger": "node ./out/test/testBootstrap.js ./out/test/debuggerTest.js",
        "testSingleWorkspace": "node ./out/test/testBootstrap.js ./out/test/standardTest.js",
        "testMultiWorkspace": "node ./out/test/testBootstrap.js ./out/test/multiRootTest.js",
        "testPerformance": "node ./out/test/testBootstrap.js ./out/test/performanceTest.js",
        "testSmoke": "node ./out/test/smokeTest.js",
        "lint-staged": "node gulpfile.js",
        "lint": "tslint src/**/*.ts -t verbose",
        "prettier-fix": "prettier 'src/**/*.ts*' --write && prettier 'build/**/*.js' --write",
        "clean": "gulp clean",
        "updateBuildNumber": "gulp updateBuildNumber",
        "verifyBundle": "gulp verifyBundle",
        "webpack": "webpack"
    },
    "dependencies": {
        "@jupyter-widgets/schema": "^0.4.0",
        "@jupyterlab/coreutils": "^3.1.0",
        "@jupyterlab/services": "^4.2.0",
        "@koa/cors": "^3.0.0",
        "@loadable/component": "^5.12.0",
        "@nteract/messaging": "^7.0.0",
        "@types/tcp-port-used": "^1.0.0",
        "ansi-regex": "^4.1.0",
        "arch": "^2.1.0",
        "azure-storage": "^2.10.3",
        "detect-indent": "^6.0.0",
        "diff-match-patch": "^1.0.0",
        "fast-deep-equal": "^2.0.1",
        "font-awesome": "^4.7.0",
        "fs-extra": "^4.0.3",
        "fuzzy": "^0.1.3",
        "get-port": "^3.2.0",
        "glob": "^7.1.2",
        "hash.js": "^1.1.7",
        "iconv-lite": "^0.4.21",
        "inversify": "^4.11.1",
        "is-online": "^8.2.1",
        "jsonc-parser": "^2.0.3",
        "koa": "^2.11.0",
        "koa-compress": "^3.0.0",
        "koa-logger": "^3.2.1",
        "line-by-line": "^0.1.6",
        "lodash": "^4.17.15",
        "log4js": "^6.1.2",
        "md5": "^2.2.1",
        "minimatch": "^3.0.4",
        "named-js-regexp": "^1.3.3",
        "node-fetch": "^1.0.0",
        "node-stream-zip": "^1.6.0",
        "onigasm": "^2.2.2",
        "pdfkit": "^0.11.0",
        "pidusage": "^1.2.0",
        "portfinder": "^1.0.25",
        "reflect-metadata": "^0.1.12",
        "request": "^2.87.0",
        "request-progress": "^3.0.0",
        "rxjs": "^6.5.4",
        "rxjs-compat": "^6.5.4",
        "sanitize-filename": "^1.6.3",
        "semver": "^5.5.0",
        "stack-trace": "0.0.10",
        "string-argv": "^0.3.1",
        "strip-ansi": "^5.2.0",
        "sudo-prompt": "^8.2.0",
        "svg-to-pdfkit": "^0.1.8",
        "tcp-port-used": "^1.0.1",
        "tmp": "^0.0.29",
        "tree-kill": "^1.2.2",
        "typescript-char": "^0.0.0",
        "uint64be": "^1.0.1",
        "unicode": "^10.0.0",
        "untildify": "^3.0.2",
        "vscode-debugadapter": "^1.28.0",
        "vscode-debugprotocol": "^1.28.0",
        "vscode-extension-telemetry": "0.1.0",
        "vscode-jsonrpc": "^5.0.1",
        "vscode-languageclient": "^6.2.0-next.2",
        "vscode-languageserver": "^6.2.0-next.2",
        "vscode-languageserver-protocol": "^3.16.0-next.2",
        "vsls": "^0.3.1291",
        "winreg": "^1.2.4",
        "winston": "^3.2.1",
        "ws": "^6.0.0",
        "xml2js": "^0.4.19",
        "zeromq": "^6.0.0-beta.6"
    },
    "devDependencies": {
        "@babel/cli": "^7.8.4",
        "@babel/core": "^7.4.4",
        "@babel/plugin-transform-runtime": "^7.4.4",
        "@babel/polyfill": "^7.4.4",
        "@babel/preset-env": "^7.1.0",
        "@babel/preset-react": "^7.0.0",
        "@babel/register": "^7.9.0",
        "@blueprintjs/select": "^3.11.2",
        "@enonic/fnv-plus": "^1.3.0",
        "@istanbuljs/nyc-config-typescript": "^0.1.3",
        "@jupyter-widgets/base": "^2.0.1",
        "@jupyter-widgets/controls": "^1.5.2",
        "@jupyter-widgets/jupyterlab-manager": "^1.0.2",
        "@jupyter-widgets/output": "^2.0.1",
        "@nteract/plotly": "^1.48.3",
        "@nteract/transform-dataresource": "^4.3.5",
        "@nteract/transform-geojson": "^3.2.3",
        "@nteract/transform-model-debug": "^3.2.3",
        "@nteract/transform-plotly": "^6.0.0",
        "@nteract/transform-vega": "^6.0.3",
        "@nteract/transforms": "^4.4.4",
        "@phosphor/widgets": "^1.9.3",
        "@raghb1/node-memwatch": "^3.0.1",
        "@testing-library/react": "^9.4.0",
        "@types/ansi-regex": "^4.0.0",
        "@types/chai": "^4.1.2",
        "@types/chai-arrays": "^1.0.2",
        "@types/chai-as-promised": "^7.1.0",
        "@types/copy-webpack-plugin": "^4.4.2",
        "@types/cors": "^2.8.6",
        "@types/debug": "^4.1.5",
        "@types/dedent": "^0.7.0",
        "@types/del": "^3.0.0",
        "@types/diff-match-patch": "^1.0.32",
        "@types/download": "^6.2.2",
        "@types/enzyme": "^3.1.14",
        "@types/enzyme-adapter-react-16": "^1.0.3",
        "@types/event-stream": "^3.3.33",
        "@types/fs-extra": "^5.0.1",
        "@types/get-port": "^3.2.0",
        "@types/glob": "^5.0.35",
        "@types/html-webpack-plugin": "^3.2.0",
        "@types/iconv-lite": "^0.0.1",
        "@types/jsdom": "^11.12.0",
        "@types/koa": "^2.11.0",
        "@types/koa-compress": "^2.0.9",
        "@types/koa-logger": "^3.1.1",
        "@types/koa__cors": "^2.2.3",
        "@types/loadable__component": "^5.10.0",
        "@types/loader-utils": "^1.1.3",
        "@types/lodash": "^4.14.104",
        "@types/md5": "^2.1.32",
        "@types/memoize-one": "^4.1.1",
        "@types/mocha": "^5.2.7",
        "@types/nock": "^10.0.3",
        "@types/node": "^10.14.18",
        "@types/node-fetch": "^2.3.4",
        "@types/pdfkit": "^0.7.36",
        "@types/promisify-node": "^0.4.0",
        "@types/react": "^16.4.14",
        "@types/react-dom": "^16.0.8",
        "@types/react-json-tree": "^0.6.8",
        "@types/react-redux": "^7.1.5",
        "@types/react-virtualized": "^9.21.2",
        "@types/redux-logger": "^3.0.7",
        "@types/request": "^2.47.0",
        "@types/semver": "^5.5.0",
        "@types/shortid": "^0.0.29",
        "@types/sinon": "^7.5.1",
        "@types/socket.io": "^2.1.4",
        "@types/stack-trace": "0.0.29",
        "@types/temp": "^0.8.32",
        "@types/tmp": "0.0.33",
        "@types/untildify": "^3.0.0",
        "@types/uuid": "^3.4.3",
        "@types/vscode": "^1.43.0",
        "@types/webpack-bundle-analyzer": "^2.13.0",
        "@types/winreg": "^1.2.30",
        "@types/ws": "^6.0.1",
        "@types/xml2js": "^0.4.2",
        "acorn": "^6.4.1",
        "ansi-to-html": "^0.6.7",
        "awesome-typescript-loader": "^5.2.1",
        "babel-loader": "^8.0.3",
        "babel-plugin-inline-json-import": "^0.3.1",
        "babel-plugin-transform-runtime": "^6.23.0",
        "babel-polyfill": "^6.26.0",
        "bootstrap": "^4.3.1",
        "bootstrap-less": "^3.3.8",
        "brfs": "^2.0.2",
        "canvas": "^2.6.0",
        "chai": "^4.1.2",
        "chai-arrays": "^2.0.0",
        "chai-as-promised": "^7.1.1",
        "chai-http": "^4.3.0",
        "codecov": "^3.6.5",
        "colors": "^1.2.1",
        "copy-webpack-plugin": "^5.1.1",
        "cors": "^2.8.5",
        "cross-env": "^6.0.3",
        "cross-spawn": "^6.0.5",
        "css-loader": "^1.0.1",
        "dedent": "^0.7.0",
        "del": "^3.0.0",
        "download": "^7.0.0",
        "enzyme": "^3.7.0",
        "enzyme-adapter-react-16": "^1.6.0",
        "eslint-config-prettier": "^6.9.0",
        "eslint-plugin-prettier": "^3.1.2",
        "event-stream": "3.3.4",
        "expose-loader": "^0.7.5",
        "express": "^4.17.1",
        "extract-zip": "^1.6.7",
        "fast-xml-parser": "^3.16.0",
        "file-loader": "^5.1.0",
        "filemanager-webpack-plugin-fixed": "^2.0.9",
        "flat": "^4.0.0",
        "gulp": "^4.0.0",
        "gulp-azure-storage": "^0.11.1",
        "gulp-chmod": "^2.0.0",
        "gulp-filter": "^5.1.0",
        "gulp-gunzip": "^1.1.0",
        "gulp-rename": "^1.4.0",
        "gulp-sourcemaps": "^2.6.4",
        "gulp-typescript": "^4.0.1",
        "gulp-untar": "0.0.8",
        "gulp-vinyl-zip": "^2.1.2",
        "html-webpack-plugin": "^3.2.0",
        "husky": "^1.1.2",
        "immutable": "^4.0.0-rc.12",
        "jsdom": "^15.0.0",
        "json-loader": "^0.5.7",
        "less": "^3.9.0",
        "less-loader": "^5.0.0",
        "less-plugin-inline-urls": "^1.2.0",
        "loader-utils": "^1.1.0",
        "lolex": "^5.1.2",
        "memoize-one": "^5.1.1",
        "mocha": "^6.2.3",
        "mocha-junit-reporter": "^1.17.0",
        "mocha-multi-reporters": "^1.1.7",
        "monaco-editor": "0.18.1",
        "monaco-editor-textmate": "^2.2.1",
        "monaco-editor-webpack-plugin": "^1.7.0",
        "monaco-textmate": "^3.0.1",
        "nocache": "^2.1.0",
        "nock": "^10.0.6",
        "node-has-native-dependencies": "^1.0.2",
        "node-html-parser": "^1.1.13",
        "nyc": "^15.0.0",
        "playwright-chromium": "^0.13.0",
        "postcss": "^7.0.27",
        "postcss-cssnext": "^3.1.0",
        "postcss-import": "^12.0.1",
        "postcss-loader": "^3.0.0",
        "prettier": "^2.0.2",
        "range-inclusive": "^1.0.2",
        "raw-loader": "^0.5.1",
        "react": "^16.5.2",
        "react-data-grid": "^6.0.2-0",
        "react-dev-utils": "^5.0.2",
        "react-dom": "^16.5.2",
        "react-json-tree": "^0.11.0",
        "react-redux": "^7.1.1",
        "react-svg-pan-zoom": "^3.1.0",
        "react-svgmt": "^1.1.8",
        "react-virtualized": "^9.21.1",
        "redux": "^4.0.4",
        "redux-logger": "^3.0.6",
        "relative": "^3.0.2",
        "remove-files-webpack-plugin": "^1.4.0",
        "requirejs": "^2.3.6",
        "rewiremock": "^3.13.0",
        "rimraf": "^3.0.2",
        "sass-loader": "^7.1.0",
        "serialize-javascript": "^2.1.2",
        "shortid": "^2.2.8",
        "sinon": "^8.0.1",
        "slickgrid": "^2.4.17",
        "socket.io": "^2.3.0",
        "source-map-support": "^0.5.12",
        "style-loader": "^0.23.1",
        "styled-jsx": "^3.1.0",
        "svg-inline-loader": "^0.8.0",
        "svg-inline-react": "^3.1.0",
        "terser-webpack-plugin": "^2.3.2",
        "transform-loader": "^0.2.4",
        "ts-loader": "^5.3.0",
        "ts-mockito": "^2.5.0",
        "ts-node": "^8.3.0",
        "tsconfig-paths-webpack-plugin": "^3.2.0",
        "tslint": "^5.20.1",
        "tslint-config-prettier": "^1.18.0",
        "tslint-eslint-rules": "^5.1.0",
        "tslint-microsoft-contrib": "^5.0.3",
        "tslint-plugin-prettier": "^2.1.0",
        "typed-react-markdown": "^0.1.0",
        "typemoq": "^2.1.0",
        "typescript": "^3.8.3",
        "typescript-formatter": "^7.1.0",
        "unicode-properties": "^1.3.1",
        "url-loader": "^1.1.2",
        "uuid": "^3.3.2",
        "vinyl-fs": "^3.0.3",
        "vsce": "^1.59.0",
        "vscode-debugadapter-testsupport": "^1.27.0",
        "vscode-test": "^1.2.3",
        "webpack": "^4.33.0",
        "webpack-bundle-analyzer": "^3.6.0",
        "webpack-cli": "^3.1.2",
        "webpack-fix-default-import-plugin": "^1.0.3",
        "webpack-merge": "^4.1.4",
        "webpack-node-externals": "^1.7.2",
        "webpack-require-from": "^1.8.0",
        "why-is-node-running": "^2.0.3",
        "wtfnode": "^0.8.0",
        "yargs": "^12.0.2"
    },
    "__metadata": {
        "id": "f1f59ae4-9318-4f3c-a9b5-81b2eaa5f8a5",
        "publisherDisplayName": "Microsoft",
        "publisherId": "998b010b-e2af-44a5-a6cd-0b5fd3b9b6f8"
    }
}<|MERGE_RESOLUTION|>--- conflicted
+++ resolved
@@ -2,11 +2,7 @@
     "name": "python",
     "displayName": "Python",
     "description": "Linting, Debugging (multi-threaded, remote), Intellisense, Jupyter Notebooks, code formatting, refactoring, unit tests, snippets, and more.",
-<<<<<<< HEAD
     "version": "2020.6.0-dev",
-=======
-    "version": "2020.5.1",
->>>>>>> 4c78f3bd
     "featureFlags": {
         "usingNewInterpreterStorage": true
     },
