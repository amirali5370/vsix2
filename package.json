{
    "name": "python",
    "displayName": "Python",
    "description": "Linting, Debugging (multi-threaded, remote), Intellisense, Jupyter Notebooks, code formatting, refactoring, unit tests, and more.",
    "version": "2021.3.0-dev",
    "featureFlags": {
        "usingNewInterpreterStorage": true
    },
    "languageServerVersion": "0.5.30",
    "publisher": "ms-python",
    "enableProposedApi": true,
    "author": {
        "name": "Microsoft Corporation"
    },
    "license": "MIT",
    "homepage": "https://github.com/Microsoft/vscode-python",
    "repository": {
        "type": "git",
        "url": "https://github.com/Microsoft/vscode-python"
    },
    "bugs": {
        "url": "https://github.com/Microsoft/vscode-python/issues"
    },
    "qna": "https://stackoverflow.com/questions/tagged/visual-studio-code+python",
    "icon": "icon.png",
    "galleryBanner": {
        "color": "#1e415e",
        "theme": "dark"
    },
    "engines": {
        "vscode": "^1.53.0"
    },
    "keywords": [
        "python",
        "django",
        "unittest",
        "multi-root ready"
    ],
    "categories": [
        "Programming Languages",
        "Debuggers",
        "Linters",
        "Formatters",
        "Other",
        "Extension Packs",
        "Data Science",
        "Machine Learning",
        "Notebooks"
    ],
    "requiresWorkspaceTrust": "onStart",
    "activationEvents": [
        "onLanguage:python",
        "onDebugResolve:python",
        "onCommand:python.execInTerminal",
        "onCommand:python.sortImports",
        "onCommand:python.runtests",
        "onCommand:python.debugtests",
        "onCommand:python.setInterpreter",
        "onCommand:python.setShebangInterpreter",
        "onCommand:python.viewTestUI",
        "onCommand:python.viewLanguageServerOutput",
        "onCommand:python.viewTestOutput",
        "onCommand:python.viewOutput",
        "onCommand:python.selectAndRunTestMethod",
        "onCommand:python.selectAndDebugTestMethod",
        "onCommand:python.selectAndRunTestFile",
        "onCommand:python.runCurrentTestFile",
        "onCommand:python.runFailedTests",
        "onCommand:python.execSelectionInTerminal",
        "onCommand:python.execSelectionInDjangoShell",
        "onCommand:python.buildWorkspaceSymbols",
        "onCommand:python.startREPL",
        "onCommand:python.goToPythonObject",
        "onCommand:python.setLinter",
        "onCommand:python.enableLinting",
        "onCommand:python.createTerminal",
        "onCommand:python.discoverTests",
        "onCommand:python.configureTests",
        "onCommand:python.switchOffInsidersChannel",
        "onCommand:python.switchToDailyChannel",
        "onCommand:python.switchToWeeklyChannel",
        "onCommand:python.clearWorkspaceInterpreter",
        "onCommand:python.resetInterpreterSecurityStorage",
        "onCommand:python.startPage.open",
        "onCommand:python.enableSourceMapSupport",
        "onCommand:python.launchTensorBoard",
        "workspaceContains:mspythonconfig.json",
        "workspaceContains:pyproject.toml",
        "workspaceContains:Pipfile",
        "workspaceContains:setup.py",
        "workspaceContains:requirements.txt",
        "workspaceContains:manage.py",
        "workspaceContains:app.py"
    ],
    "main": "./out/client/extension",
    "contributes": {
        "keybindings": [
            {
                "command": "python.execSelectionInTerminal",
                "key": "shift+enter",
                "when": "editorTextFocus && editorLangId == python && !findInputFocussed && !replaceInputFocussed && !jupyter.ownsSelection && !notebookEditorFocused"
            }
        ],
        "commands": [
            {
                "command": "python.enableSourceMapSupport",
                "title": "%python.command.python.enableSourceMapSupport.title%",
                "category": "Python"
            },
            {
                "command": "python.sortImports",
                "title": "%python.command.python.sortImports.title%",
                "category": "Python Refactor"
            },
            {
                "command": "python.startREPL",
                "title": "%python.command.python.startREPL.title%",
                "category": "Python"
            },
            {
                "command": "python.createTerminal",
                "title": "%python.command.python.createTerminal.title%",
                "category": "Python"
            },
            {
                "command": "python.buildWorkspaceSymbols",
                "title": "%python.command.python.buildWorkspaceSymbols.title%",
                "category": "Python"
            },
            {
                "command": "python.openTestNodeInEditor",
                "title": "Open",
                "icon": {
                    "light": "resources/light/open-file.svg",
                    "dark": "resources/dark/open-file.svg"
                }
            },
            {
                "command": "python.runTestNode",
                "title": "Run",
                "icon": {
                    "light": "resources/light/start.svg",
                    "dark": "resources/dark/start.svg"
                }
            },
            {
                "command": "python.debugTestNode",
                "title": "Debug",
                "icon": {
                    "light": "resources/light/debug.svg",
                    "dark": "resources/dark/debug.svg"
                }
            },
            {
                "command": "python.runtests",
                "title": "%python.command.python.runtests.title%",
                "category": "Python",
                "icon": {
                    "light": "resources/light/run-tests.svg",
                    "dark": "resources/dark/run-tests.svg"
                }
            },
            {
                "command": "python.debugtests",
                "title": "%python.command.python.debugtests.title%",
                "category": "Python",
                "icon": {
                    "light": "resources/light/debug.svg",
                    "dark": "resources/dark/debug.svg"
                }
            },
            {
                "command": "python.execInTerminal",
                "title": "%python.command.python.execInTerminal.title%",
                "category": "Python"
            },
            {
                "command": "python.execInTerminal-icon",
                "title": "%python.command.python.execInTerminal.title%",
                "category": "Python",
                "icon": {
                    "light": "resources/light/run-file.svg",
                    "dark": "resources/dark/run-file.svg"
                }
            },
            {
                "command": "python.setInterpreter",
                "title": "%python.command.python.setInterpreter.title%",
                "category": "Python"
            },
            {
                "command": "python.switchOffInsidersChannel",
                "title": "%python.command.python.switchOffInsidersChannel.title%",
                "category": "Python"
            },
            {
                "command": "python.switchToDailyChannel",
                "title": "%python.command.python.switchToDailyChannel.title%",
                "category": "Python"
            },
            {
                "command": "python.switchToWeeklyChannel",
                "title": "%python.command.python.switchToWeeklyChannel.title%",
                "category": "Python"
            },
            {
                "command": "python.clearWorkspaceInterpreter",
                "title": "%python.command.python.clearWorkspaceInterpreter.title%",
                "category": "Python"
            },
            {
                "command": "python.resetInterpreterSecurityStorage",
                "title": "%python.command.python.resetInterpreterSecurityStorage.title%",
                "category": "Python"
            },
            {
                "command": "python.refactorExtractVariable",
                "title": "%python.command.python.refactorExtractVariable.title%",
                "category": "Python Refactor"
            },
            {
                "command": "python.refactorExtractMethod",
                "title": "%python.command.python.refactorExtractMethod.title%",
                "category": "Python Refactor"
            },
            {
                "command": "python.viewTestOutput",
                "title": "%python.command.python.viewTestOutput.title%",
                "category": "Python",
                "icon": {
                    "light": "resources/light/repl.svg",
                    "dark": "resources/dark/repl.svg"
                }
            },
            {
                "command": "python.viewLanguageServerOutput",
                "title": "%python.command.python.viewLanguageServerOutput.title%",
                "category": "Python",
                "enablement": "python.hasLanguageServerOutputChannel"
            },
            {
                "command": "python.viewOutput",
                "title": "%python.command.python.viewOutput.title%",
                "category": "Python",
                "icon": {
                    "light": "resources/light/repl.svg",
                    "dark": "resources/dark/repl.svg"
                }
            },
            {
                "command": "python.selectAndRunTestMethod",
                "title": "%python.command.python.selectAndRunTestMethod.title%",
                "category": "Python"
            },
            {
                "command": "python.selectAndDebugTestMethod",
                "title": "%python.command.python.selectAndDebugTestMethod.title%",
                "category": "Python"
            },
            {
                "command": "python.selectAndRunTestFile",
                "title": "%python.command.python.selectAndRunTestFile.title%",
                "category": "Python"
            },
            {
                "command": "python.runCurrentTestFile",
                "title": "%python.command.python.runCurrentTestFile.title%",
                "category": "Python"
            },
            {
                "command": "python.runFailedTests",
                "title": "%python.command.python.runFailedTests.title%",
                "category": "Python",
                "icon": {
                    "light": "resources/light/run-failed-tests.svg",
                    "dark": "resources/dark/run-failed-tests.svg"
                }
            },
            {
                "command": "python.discoverTests",
                "title": "%python.command.python.discoverTests.title%",
                "category": "Python",
                "icon": {
                    "light": "resources/light/refresh.svg",
                    "dark": "resources/dark/refresh.svg"
                }
            },
            {
                "command": "python.discoveringTests",
                "title": "%python.command.python.discoveringTests.title%",
                "category": "Python",
                "icon": {
                    "light": "resources/light/discovering-tests.svg",
                    "dark": "resources/dark/discovering-tests.svg"
                }
            },
            {
                "command": "python.stopTests",
                "title": "%python.command.python.stopTests.title%",
                "category": "Python",
                "icon": {
                    "light": "resources/light/stop.svg",
                    "dark": "resources/dark/stop.svg"
                }
            },
            {
                "command": "python.configureTests",
                "title": "%python.command.python.configureTests.title%",
                "category": "Python"
            },
            {
                "command": "python.execSelectionInTerminal",
                "title": "%python.command.python.execSelectionInTerminal.title%",
                "category": "Python"
            },
            {
                "command": "python.execSelectionInDjangoShell",
                "title": "%python.command.python.execSelectionInDjangoShell.title%",
                "category": "Python"
            },
            {
                "command": "python.goToPythonObject",
                "title": "%python.command.python.goToPythonObject.title%",
                "category": "Python"
            },
            {
                "command": "python.setLinter",
                "title": "%python.command.python.setLinter.title%",
                "category": "Python"
            },
            {
                "command": "python.enableLinting",
                "title": "%python.command.python.enableLinting.title%",
                "category": "Python"
            },
            {
                "command": "python.runLinting",
                "title": "%python.command.python.runLinting.title%",
                "category": "Python"
            },
            {
                "command": "python.startPage.open",
                "title": "%python.command.python.startPage.open.title%",
                "category": "Python"
            },
            {
                "command": "python.analysis.clearCache",
                "title": "%python.command.python.analysis.clearCache.title%",
                "category": "Python"
            },
            {
                "command": "python.analysis.restartLanguageServer",
                "title": "%python.command.python.analysis.restartLanguageServer.title%",
                "category": "Python"
            },
            {
                "command": "python.launchTensorBoard",
                "title": "%python.command.python.launchTensorBoard.title%",
                "category": "Python"
            }
        ],
        "menus": {
            "editor/context": [
                {
                    "command": "python.refactorExtractVariable",
                    "title": "Refactor: Extract Variable",
                    "group": "Refactor",
                    "when": "editorHasSelection && editorLangId == python && !notebookEditorFocused"
                },
                {
                    "command": "python.refactorExtractMethod",
                    "title": "Refactor: Extract Method",
                    "group": "Refactor",
                    "when": "editorHasSelection && editorLangId == python && !notebookEditorFocused"
                },
                {
                    "command": "python.sortImports",
                    "title": "Refactor: Sort Imports",
                    "group": "Refactor",
                    "when": "editorLangId == python && !notebookEditorFocused"
                },
                {
                    "command": "python.execSelectionInTerminal",
                    "group": "Python",
                    "when": "editorFocus && editorLangId == python"
                },
                {
                    "command": "python.execSelectionInDjangoShell",
                    "group": "Python",
                    "when": "editorHasSelection && editorLangId == python && python.isDjangoProject"
                },
                {
                    "when": "resourceLangId == python",
                    "command": "python.execInTerminal",
                    "group": "Python"
                },
                {
                    "when": "resourceLangId == python",
                    "command": "python.runCurrentTestFile",
                    "group": "Python"
                }
            ],
            "editor/title": [
                {
                    "command": "python.execInTerminal-icon",
                    "title": "%python.command.python.execInTerminal.title%",
                    "group": "navigation",
                    "when": "resourceLangId == python && python.showPlayIcon && !isInDiffEditor"
                }
            ],
            "explorer/context": [
                {
                    "when": "resourceLangId == python && !busyTests && !notebookEditorFocused",
                    "command": "python.runtests",
                    "group": "Python"
                },
                {
                    "when": "resourceLangId == python && !busyTests && !notebookEditorFocused",
                    "command": "python.debugtests",
                    "group": "Python"
                },
                {
                    "when": "resourceLangId == python",
                    "command": "python.execInTerminal",
                    "group": "Python"
                }
            ],
            "commandPalette": [
                {
                    "command": "python.switchOffInsidersChannel",
                    "title": "%python.command.python.switchOffInsidersChannel.title%",
                    "category": "Python",
                    "when": "config.python.insidersChannel != 'default'"
                },
                {
                    "command": "python.switchToDailyChannel",
                    "title": "%python.command.python.switchToDailyChannel.title%",
                    "category": "Python",
                    "when": "config.python.insidersChannel != 'daily'"
                },
                {
                    "command": "python.switchToWeeklyChannel",
                    "title": "%python.command.python.switchToWeeklyChannel.title%",
                    "category": "Python",
                    "when": "config.python.insidersChannel != 'weekly'"
                },
                {
                    "command": "python.clearWorkspaceInterpreter",
                    "title": "%python.command.python.clearWorkspaceInterpreter.title%",
                    "category": "Python"
                },
                {
                    "command": "python.resetInterpreterSecurityStorage",
                    "title": "%python.command.python.resetInterpreterSecurityStorage.title%",
                    "category": "Python"
                },
                {
                    "command": "python.viewOutput",
                    "title": "%python.command.python.viewOutput.title%",
                    "category": "Python"
                },
                {
                    "command": "python.runTestNode",
                    "title": "Run",
                    "category": "Python",
                    "when": "config.noExists"
                },
                {
                    "command": "python.discoveringTests",
                    "category": "Python",
                    "when": "config.noExists"
                },
                {
                    "command": "python.stopTests",
                    "category": "Python",
                    "when": "config.noExists"
                },
                {
                    "command": "python.debugTestNode",
                    "title": "Debug",
                    "category": "Python",
                    "when": "config.noExists"
                },
                {
                    "command": "python.openTestNodeInEditor",
                    "title": "Open",
                    "category": "Python",
                    "when": "config.noExists"
                },
                {
                    "command": "python.startPage.open",
                    "title": "%python.command.python.startPage.open.title%",
                    "category": "Python"
                },
                {
                    "command": "python.launchTensorBoard",
                    "category": "Python"
                }
            ],
            "view/title": [
                {
                    "command": "python.debugtests",
                    "when": "view == python_tests && !busyTests",
                    "group": "navigation@3"
                },
                {
                    "command": "python.runtests",
                    "when": "view == python_tests && !busyTests",
                    "group": "navigation@1"
                },
                {
                    "command": "python.stopTests",
                    "when": "view == python_tests && busyTests",
                    "group": "navigation@1"
                },
                {
                    "command": "python.discoverTests",
                    "when": "view == python_tests && !busyTests",
                    "group": "navigation@4"
                },
                {
                    "command": "python.discoveringTests",
                    "when": "view == python_tests && discoveringTests",
                    "group": "navigation@4"
                },
                {
                    "command": "python.runFailedTests",
                    "when": "view == python_tests && hasFailedTests && !busyTests",
                    "group": "navigation@2"
                },
                {
                    "command": "python.viewTestOutput",
                    "when": "view == python_tests",
                    "group": "navigation@5"
                }
            ],
            "view/item/context": [
                {
                    "command": "python.runtests",
                    "when": "view == python_tests && viewItem == testWorkspaceFolder && !busyTests",
                    "group": "inline@0"
                },
                {
                    "command": "python.debugtests",
                    "when": "view == python_tests && viewItem == testWorkspaceFolder && !busyTests",
                    "group": "inline@1"
                },
                {
                    "command": "python.discoverTests",
                    "when": "view == python_tests && viewItem == testWorkspaceFolder && !busyTests",
                    "group": "inline@2"
                },
                {
                    "command": "python.openTestNodeInEditor",
                    "when": "view == python_tests && viewItem == function",
                    "group": "inline@2"
                },
                {
                    "command": "python.debugTestNode",
                    "when": "view == python_tests && viewItem == function && !busyTests",
                    "group": "inline@1"
                },
                {
                    "command": "python.runTestNode",
                    "when": "view == python_tests && viewItem == function && !busyTests",
                    "group": "inline@0"
                },
                {
                    "command": "python.openTestNodeInEditor",
                    "when": "view == python_tests && viewItem == file",
                    "group": "inline@2"
                },
                {
                    "command": "python.debugTestNode",
                    "when": "view == python_tests && viewItem == file && !busyTests",
                    "group": "inline@1"
                },
                {
                    "command": "python.runTestNode",
                    "when": "view == python_tests && viewItem == file && !busyTests",
                    "group": "inline@0"
                },
                {
                    "command": "python.openTestNodeInEditor",
                    "when": "view == python_tests && viewItem == suite",
                    "group": "inline@2"
                },
                {
                    "command": "python.debugTestNode",
                    "when": "view == python_tests && viewItem == suite && !busyTests",
                    "group": "inline@1"
                },
                {
                    "command": "python.runTestNode",
                    "when": "view == python_tests && viewItem == suite && !busyTests",
                    "group": "inline@0"
                }
            ]
        },
        "breakpoints": [
            {
                "language": "python"
            },
            {
                "language": "html"
            },
            {
                "language": "jinja"
            }
        ],
        "debuggers": [
            {
                "type": "python",
                "label": "Python",
                "languages": [
                    "python"
                ],
                "variables": {
                    "pickProcess": "python.pickLocalProcess"
                },
                "configurationSnippets": [],
                "configurationAttributes": {
                    "launch": {
                        "properties": {
                            "module": {
                                "type": "string",
                                "description": "Name of the module to be debugged.",
                                "default": ""
                            },
                            "program": {
                                "type": "string",
                                "description": "Absolute path to the program.",
                                "default": "${file}"
                            },
                            "python": {
                                "type": "string",
                                "description": "Absolute path to the Python interpreter executable; overrides workspace configuration if set.",
                                "default": "${command:python.interpreterPath}"
                            },
                            "pythonArgs": {
                                "type": "array",
                                "description": "Command-line arguments passed to the Python interpreter. To pass arguments to the debug target, use \"args\".",
                                "default": [],
                                "items": {
                                    "type": "string"
                                }
                            },
                            "args": {
                                "type": "array",
                                "description": "Command line arguments passed to the program",
                                "default": [],
                                "items": {
                                    "type": "string"
                                }
                            },
                            "stopOnEntry": {
                                "type": "boolean",
                                "description": "Automatically stop after launch.",
                                "default": false
                            },
                            "showReturnValue": {
                                "type": "boolean",
                                "description": "Show return value of functions when stepping.",
                                "default": true
                            },
                            "console": {
                                "enum": [
                                    "internalConsole",
                                    "integratedTerminal",
                                    "externalTerminal"
                                ],
                                "description": "Where to launch the debug target: internal console, integrated terminal, or external terminal.",
                                "default": "integratedTerminal"
                            },
                            "cwd": {
                                "type": "string",
                                "description": "Absolute path to the working directory of the program being debugged. Default is the root directory of the file (leave empty).",
                                "default": "${workspaceFolder}"
                            },
                            "env": {
                                "type": "object",
                                "description": "Environment variables defined as a key value pair. Property ends up being the Environment Variable and the value of the property ends up being the value of the Env Variable.",
                                "default": {},
                                "additionalProperties": {
                                    "type": "string"
                                }
                            },
                            "envFile": {
                                "type": "string",
                                "description": "Absolute path to a file containing environment variable definitions.",
                                "default": "${workspaceFolder}/.env"
                            },
                            "port": {
                                "type": "number",
                                "description": "Debug port (default is 0, resulting in the use of a dynamic port).",
                                "default": 0
                            },
                            "host": {
                                "type": "string",
                                "description": "IP address of the of the local debug server (default is localhost).",
                                "default": "localhost"
                            },
                            "pathMappings": {
                                "type": "array",
                                "label": "Path mappings.",
                                "items": {
                                    "type": "object",
                                    "label": "Path mapping",
                                    "required": [
                                        "localRoot",
                                        "remoteRoot"
                                    ],
                                    "properties": {
                                        "localRoot": {
                                            "type": "string",
                                            "label": "Local source root.",
                                            "default": "${workspaceFolder}"
                                        },
                                        "remoteRoot": {
                                            "type": "string",
                                            "label": "Remote source root.",
                                            "default": ""
                                        }
                                    }
                                },
                                "default": []
                            },
                            "logToFile": {
                                "type": "boolean",
                                "description": "Enable logging of debugger events to a log file.",
                                "default": false
                            },
                            "redirectOutput": {
                                "type": "boolean",
                                "description": "Redirect output.",
                                "default": true
                            },
                            "justMyCode": {
                                "type": "boolean",
                                "description": "Debug only user-written code.",
                                "default": true
                            },
                            "debugAdapterPath": {
                                "type": "string",
                                "description": "Path (fully qualified) to the python debug adapter executable."
                            },
                            "gevent": {
                                "type": "boolean",
                                "description": "Enable debugging of gevent monkey-patched code.",
                                "default": false
                            },
                            "django": {
                                "type": "boolean",
                                "description": "Django debugging.",
                                "default": false
                            },
                            "jinja": {
                                "enum": [
                                    true,
                                    false,
                                    null
                                ],
                                "description": "Jinja template debugging (e.g. Flask).",
                                "default": null
                            },
                            "sudo": {
                                "type": "boolean",
                                "description": "Running debug program under elevated permissions (on Unix).",
                                "default": false
                            },
                            "pyramid": {
                                "type": "boolean",
                                "description": "Whether debugging Pyramid applications",
                                "default": false
                            },
                            "subProcess": {
                                "type": "boolean",
                                "description": "Whether to enable Sub Process debugging",
                                "default": false
                            }
                        }
                    },
                    "test": {
                        "properties": {
                            "pythonPath": {
                                "type": "string",
                                "description": "Path (fully qualified) to python executable. Defaults to the value in settings",
                                "default": "${command:python.interpreterPath}"
                            },
                            "stopOnEntry": {
                                "type": "boolean",
                                "description": "Automatically stop after launch.",
                                "default": false
                            },
                            "showReturnValue": {
                                "type": "boolean",
                                "description": "Show return value of functions when stepping.",
                                "default": true
                            },
                            "console": {
                                "enum": [
                                    "internalConsole",
                                    "integratedTerminal",
                                    "externalTerminal"
                                ],
                                "description": "Where to launch the debug target: internal console, integrated terminal, or external terminal.",
                                "default": "internalConsole"
                            },
                            "cwd": {
                                "type": "string",
                                "description": "Absolute path to the working directory of the program being debugged. Default is the root directory of the file (leave empty).",
                                "default": "${workspaceFolder}"
                            },
                            "env": {
                                "type": "object",
                                "description": "Environment variables defined as a key value pair. Property ends up being the Environment Variable and the value of the property ends up being the value of the Env Variable.",
                                "default": {},
                                "additionalProperties": {
                                    "type": "string"
                                }
                            },
                            "envFile": {
                                "type": "string",
                                "description": "Absolute path to a file containing environment variable definitions.",
                                "default": "${workspaceFolder}/.env"
                            },
                            "redirectOutput": {
                                "type": "boolean",
                                "description": "Redirect output.",
                                "default": true
                            },
                            "justMyCode": {
                                "type": "boolean",
                                "description": "Debug only user-written code.",
                                "default": true
                            },
                            "debugAdapterPath": {
                                "type": "string",
                                "description": "Path (fully qualified) to the python debug adapter executable."
                            }
                        }
                    },
                    "attach": {
                        "properties": {
                            "connect": {
                                "type": "object",
                                "label": "Attach by connecting to debugpy over a socket.",
                                "properties": {
                                    "port": {
                                        "type": "number",
                                        "description": "Port to connect to."
                                    },
                                    "host": {
                                        "type": "string",
                                        "description": "Hostname or IP address to connect to.",
                                        "default": "127.0.0.1"
                                    }
                                },
                                "required": [
                                    "port"
                                ]
                            },
                            "listen": {
                                "type": "object",
                                "label": "Attach by listening for incoming socket connection from debugpy",
                                "properties": {
                                    "port": {
                                        "type": "number",
                                        "description": "Port to listen on."
                                    },
                                    "host": {
                                        "type": "string",
                                        "description": "Hostname or IP address of the interface to listen on.",
                                        "default": "127.0.0.1"
                                    }
                                },
                                "required": [
                                    "port"
                                ]
                            },
                            "port": {
                                "type": "number",
                                "description": "Port to connect to."
                            },
                            "host": {
                                "type": "string",
                                "description": "Hostname or IP address to connect to.",
                                "default": "127.0.0.1"
                            },
                            "pathMappings": {
                                "type": "array",
                                "label": "Path mappings.",
                                "items": {
                                    "type": "object",
                                    "label": "Path mapping",
                                    "required": [
                                        "localRoot",
                                        "remoteRoot"
                                    ],
                                    "properties": {
                                        "localRoot": {
                                            "type": "string",
                                            "label": "Local source root.",
                                            "default": "${workspaceFolder}"
                                        },
                                        "remoteRoot": {
                                            "type": "string",
                                            "label": "Remote source root.",
                                            "default": ""
                                        }
                                    }
                                },
                                "default": []
                            },
                            "logToFile": {
                                "type": "boolean",
                                "description": "Enable logging of debugger events to a log file.",
                                "default": false
                            },
                            "redirectOutput": {
                                "type": "boolean",
                                "description": "Redirect output.",
                                "default": true
                            },
                            "justMyCode": {
                                "type": "boolean",
                                "description": "Debug only user-written code.",
                                "default": true
                            },
                            "debugAdapterPath": {
                                "type": "string",
                                "description": "Path (fully qualified) to the python debug adapter executable."
                            },
                            "django": {
                                "type": "boolean",
                                "description": "Django debugging.",
                                "default": false
                            },
                            "jinja": {
                                "enum": [
                                    true,
                                    false,
                                    null
                                ],
                                "description": "Jinja template debugging (e.g. Flask).",
                                "default": null
                            },
                            "subProcess": {
                                "type": "boolean",
                                "description": "Whether to enable Sub Process debugging",
                                "default": false
                            },
                            "showReturnValue": {
                                "type": "boolean",
                                "description": "Show return value of functions when stepping.",
                                "default": true
                            },
                            "processId": {
                                "anyOf": [
                                    {
                                        "enum": [
                                            "${command:pickProcess}"
                                        ],
                                        "description": "Use process picker to select a process to attach, or Process ID as integer.",
                                        "default": "${command:pickProcess}"
                                    },
                                    {
                                        "type": "integer",
                                        "description": "ID of the local process to attach to."
                                    }
                                ]
                            }
                        }
                    }
                }
            }
        ],
        "configuration": {
            "type": "object",
            "title": "Python",
            "properties": {
                "python.diagnostics.sourceMapsEnabled": {
                    "type": "boolean",
                    "default": false,
                    "description": "Enable source map support for meaningful stack traces in error logs.",
                    "scope": "application"
                },
                "python.autoComplete.addBrackets": {
                    "type": "boolean",
                    "default": false,
                    "description": "Automatically add brackets for functions.",
                    "scope": "resource"
                },
                "python.autoComplete.extraPaths": {
                    "type": "array",
                    "default": [],
                    "description": "List of paths to libraries and the like that need to be imported by auto complete engine. E.g. when using Google App SDK, the paths are not in system path, hence need to be added into this list.",
                    "scope": "resource"
                },
                "python.autoComplete.showAdvancedMembers": {
                    "type": "boolean",
                    "default": true,
                    "description": "Controls appearance of methods with double underscores in the completion list.",
                    "scope": "resource"
                },
                "python.autoComplete.typeshedPaths": {
                    "type": "array",
                    "items": {
                        "type": "string"
                    },
                    "default": [],
                    "description": "Specifies paths to local typeshed repository clone(s) for the Python language server.",
                    "scope": "resource"
                },
                "python.autoUpdateLanguageServer": {
                    "type": "boolean",
                    "default": true,
                    "description": "Automatically update the language server.",
                    "scope": "application"
                },
                "python.logging.level": {
                    "type": "string",
                    "default": "error",
                    "enum": [
                        "off",
                        "error",
                        "warn",
                        "info",
                        "debug"
                    ],
                    "description": "The logging level the extension logs at, defaults to 'error'",
                    "scope": "machine"
                },
                "python.experiments.enabled": {
                    "type": "boolean",
                    "default": true,
                    "description": "Enables/disables A/B tests.",
                    "scope": "machine"
                },
                "python.defaultInterpreterPath": {
                    "type": "string",
                    "default": "python",
                    "description": "Path to Python, you can use a custom version of Python by modifying this setting to include the full path.",
                    "scope": "machine"
                },
                "python.experiments.optInto": {
                    "type": "array",
                    "default": [],
                    "items": {
                        "enum": [
                            "ShowExtensionSurveyPrompt - enabled",
                            "Reload - experiment",
<<<<<<< HEAD
                            "AA_testing - experiment",
                            "UseTerminalToGetActivatedEnvVars - experiment",
=======
                            "CollectLSRequestTiming - experiment",
                            "CollectNodeLSRequestTiming - experiment",
>>>>>>> b6c934ab
                            "DeprecatePythonPath - experiment",
                            "tryPylance",
                            "debuggerDataViewer",
                            "pythonSendEntireLineToREPL",
                            "pythonTensorboardExperiment",
                            "pythonDiscoveryModule",
                            "pythonJediLSP",
                            "All"
                        ]
                    },
                    "description": "List of experiment to opt into. If empty, user is assigned the default experiment groups. See https://github.com/microsoft/vscode-python/wiki/Experiments for more details.",
                    "scope": "machine"
                },
                "python.experiments.optOutFrom": {
                    "type": "array",
                    "default": [],
                    "items": {
                        "enum": [
                            "ShowExtensionSurveyPrompt - enabled",
                            "Reload - experiment",
<<<<<<< HEAD
                            "AA_testing - experiment",
                            "UseTerminalToGetActivatedEnvVars - experiment",
=======
                            "CollectLSRequestTiming - experiment",
                            "CollectNodeLSRequestTiming - experiment",
>>>>>>> b6c934ab
                            "DeprecatePythonPath - experiment",
                            "tryPylance",
                            "debuggerDataViewer",
                            "pythonSendEntireLineToREPL",
                            "pythonTensorboardExperiment",
                            "pythonDiscoveryModule",
                            "pythonJediLSP",
                            "All"
                        ]
                    },
                    "description": "List of experiment to opt out of. If empty, user is assigned the default experiment groups. See https://github.com/microsoft/vscode-python/wiki/Experiments for more details.",
                    "scope": "machine"
                },
                "python.disableInstallationCheck": {
                    "type": "boolean",
                    "default": false,
                    "description": "Whether to check if Python is installed (also warn when using the macOS-installed Python).",
                    "scope": "resource"
                },
                "python.envFile": {
                    "type": "string",
                    "description": "Absolute path to a file containing environment variable definitions.",
                    "default": "${workspaceFolder}/.env",
                    "scope": "resource"
                },
                "python.formatting.autopep8Args": {
                    "type": "array",
                    "description": "Arguments passed in. Each argument is a separate item in the array.",
                    "default": [],
                    "items": {
                        "type": "string"
                    },
                    "scope": "resource"
                },
                "python.formatting.autopep8Path": {
                    "type": "string",
                    "default": "autopep8",
                    "description": "Path to autopep8, you can use a custom version of autopep8 by modifying this setting to include the full path.",
                    "scope": "resource"
                },
                "python.formatting.provider": {
                    "type": "string",
                    "default": "autopep8",
                    "description": "Provider for formatting. Possible options include 'autopep8', 'black', and 'yapf'.",
                    "enum": [
                        "autopep8",
                        "black",
                        "yapf",
                        "none"
                    ],
                    "scope": "resource"
                },
                "python.formatting.blackArgs": {
                    "type": "array",
                    "description": "Arguments passed in. Each argument is a separate item in the array.",
                    "default": [],
                    "items": {
                        "type": "string"
                    },
                    "scope": "resource"
                },
                "python.formatting.blackPath": {
                    "type": "string",
                    "default": "black",
                    "description": "Path to Black, you can use a custom version of Black by modifying this setting to include the full path.",
                    "scope": "resource"
                },
                "python.formatting.yapfArgs": {
                    "type": "array",
                    "description": "Arguments passed in. Each argument is a separate item in the array.",
                    "default": [],
                    "items": {
                        "type": "string"
                    },
                    "scope": "resource"
                },
                "python.formatting.yapfPath": {
                    "type": "string",
                    "default": "yapf",
                    "description": "Path to yapf, you can use a custom version of yapf by modifying this setting to include the full path.",
                    "scope": "resource"
                },
                "python.globalModuleInstallation": {
                    "type": "boolean",
                    "default": false,
                    "description": "Whether to install Python modules globally when not using an environment.",
                    "scope": "resource"
                },
                "python.jediMemoryLimit": {
                    "type": "number",
                    "default": 0,
                    "description": "Memory limit for the Jedi completion engine in megabytes. Zero (default) means 3072 MB. -1 means unlimited (disable memory limit check)",
                    "scope": "resource"
                },
                "python.jediPath": {
                    "type": "string",
                    "default": "",
                    "description": "Path to directory containing the Jedi library (this path will contain the 'Jedi' sub directory). Note: since Jedi depends on Parso, if using this setting you will need to ensure a suitable version of Parso is available. This setting only works with \"languageServer=Jedi\" and not JediLSP.",
                    "scope": "resource"
                },
                "python.languageServer": {
                    "type": "string",
                    "enum": [
                        "Jedi",
                        "JediLSP",
                        "Pylance",
                        "Microsoft",
                        "None"
                    ],
                    "default": "Jedi",
                    "description": "Defines type of the language server.",
                    "scope": "window"
                },
                "python.analysis.diagnosticPublishDelay": {
                    "type": "integer",
                    "default": 1000,
                    "description": "Delay before diagnostic messages are transferred to the problems list (in milliseconds).",
                    "scope": "resource"
                },
                "python.analysis.errors": {
                    "type": "array",
                    "default": [],
                    "items": {
                        "type": "string"
                    },
                    "description": "List of diagnostics messages to be shown as errors.",
                    "scope": "resource"
                },
                "python.analysis.warnings": {
                    "type": "array",
                    "default": [],
                    "items": {
                        "type": "string"
                    },
                    "description": "List of diagnostics messages to be shown as warnings.",
                    "scope": "resource"
                },
                "python.analysis.information": {
                    "type": "array",
                    "default": [],
                    "items": {
                        "type": "string"
                    },
                    "description": "List of diagnostics messages to be shown as information.",
                    "scope": "resource"
                },
                "python.analysis.disabled": {
                    "type": "array",
                    "default": [],
                    "items": {
                        "type": "string"
                    },
                    "description": "List of suppressed diagnostic messages.",
                    "scope": "resource"
                },
                "python.analysis.typeshedPaths": {
                    "type": "array",
                    "default": [],
                    "items": {
                        "type": "string"
                    },
                    "description": "Paths to Typeshed stub folders. Default is Typeshed installed with the language server. Change requires restart.",
                    "scope": "resource"
                },
                "python.analysis.cacheFolderPath": {
                    "type": "string",
                    "description": "Path to a writable folder where analyzer can cache its data. Change requires restart.",
                    "scope": "resource"
                },
                "python.analysis.memory.keepLibraryAst": {
                    "type": "boolean",
                    "default": false,
                    "description": "Allows code analysis to keep parser trees in memory. Increases memory consumption but may improve performance with large library analysis.",
                    "scope": "resource"
                },
                "python.analysis.logLevel": {
                    "type": "string",
                    "enum": [
                        "Error",
                        "Warning",
                        "Information",
                        "Trace"
                    ],
                    "default": "Error",
                    "description": "Defines type of log messages language server writes into the output window.",
                    "scope": "resource"
                },
                "python.analysis.symbolsHierarchyDepthLimit": {
                    "type": "integer",
                    "default": 10,
                    "description": "Limits depth of the symbol tree in the document outline.",
                    "scope": "resource"
                },
                "python.linting.enabled": {
                    "type": "boolean",
                    "default": true,
                    "description": "Whether to lint Python files.",
                    "scope": "resource"
                },
                "python.linting.flake8Args": {
                    "type": "array",
                    "description": "Arguments passed in. Each argument is a separate item in the array.",
                    "default": [],
                    "items": {
                        "type": "string"
                    },
                    "scope": "resource"
                },
                "python.linting.flake8CategorySeverity.E": {
                    "type": "string",
                    "default": "Error",
                    "description": "Severity of Flake8 message type 'E'.",
                    "enum": [
                        "Hint",
                        "Error",
                        "Information",
                        "Warning"
                    ],
                    "scope": "resource"
                },
                "python.linting.flake8CategorySeverity.F": {
                    "type": "string",
                    "default": "Error",
                    "description": "Severity of Flake8 message type 'F'.",
                    "enum": [
                        "Hint",
                        "Error",
                        "Information",
                        "Warning"
                    ],
                    "scope": "resource"
                },
                "python.linting.flake8CategorySeverity.W": {
                    "type": "string",
                    "default": "Warning",
                    "description": "Severity of Flake8 message type 'W'.",
                    "enum": [
                        "Hint",
                        "Error",
                        "Information",
                        "Warning"
                    ],
                    "scope": "resource"
                },
                "python.linting.flake8Enabled": {
                    "type": "boolean",
                    "default": false,
                    "description": "Whether to lint Python files using flake8",
                    "scope": "resource"
                },
                "python.linting.flake8Path": {
                    "type": "string",
                    "default": "flake8",
                    "description": "Path to flake8, you can use a custom version of flake8 by modifying this setting to include the full path.",
                    "scope": "resource"
                },
                "python.linting.ignorePatterns": {
                    "type": "array",
                    "description": "Patterns used to exclude files or folders from being linted.",
                    "default": [
                        ".vscode/*.py",
                        "**/site-packages/**/*.py"
                    ],
                    "items": {
                        "type": "string"
                    },
                    "scope": "resource"
                },
                "python.linting.lintOnSave": {
                    "type": "boolean",
                    "default": true,
                    "description": "Whether to lint Python files when saved.",
                    "scope": "resource"
                },
                "python.linting.maxNumberOfProblems": {
                    "type": "number",
                    "default": 100,
                    "description": "Controls the maximum number of problems produced by the server.",
                    "scope": "resource"
                },
                "python.linting.banditArgs": {
                    "type": "array",
                    "description": "Arguments passed in. Each argument is a separate item in the array.",
                    "default": [],
                    "items": {
                        "type": "string"
                    },
                    "scope": "resource"
                },
                "python.linting.banditEnabled": {
                    "type": "boolean",
                    "default": false,
                    "description": "Whether to lint Python files using bandit.",
                    "scope": "resource"
                },
                "python.linting.banditPath": {
                    "type": "string",
                    "default": "bandit",
                    "description": "Path to bandit, you can use a custom version of bandit by modifying this setting to include the full path.",
                    "scope": "resource"
                },
                "python.linting.mypyArgs": {
                    "type": "array",
                    "description": "Arguments passed in. Each argument is a separate item in the array.",
                    "default": [
                        "--ignore-missing-imports",
                        "--follow-imports=silent",
                        "--show-column-numbers"
                    ],
                    "items": {
                        "type": "string"
                    },
                    "scope": "resource"
                },
                "python.linting.mypyCategorySeverity.error": {
                    "type": "string",
                    "default": "Error",
                    "description": "Severity of Mypy message type 'Error'.",
                    "enum": [
                        "Hint",
                        "Error",
                        "Information",
                        "Warning"
                    ],
                    "scope": "resource"
                },
                "python.linting.mypyCategorySeverity.note": {
                    "type": "string",
                    "default": "Information",
                    "description": "Severity of Mypy message type 'Note'.",
                    "enum": [
                        "Hint",
                        "Error",
                        "Information",
                        "Warning"
                    ],
                    "scope": "resource"
                },
                "python.linting.mypyEnabled": {
                    "type": "boolean",
                    "default": false,
                    "description": "Whether to lint Python files using mypy.",
                    "scope": "resource"
                },
                "python.linting.mypyPath": {
                    "type": "string",
                    "default": "mypy",
                    "description": "Path to mypy, you can use a custom version of mypy by modifying this setting to include the full path.",
                    "scope": "resource"
                },
                "python.linting.pycodestyleArgs": {
                    "type": "array",
                    "description": "Arguments passed in. Each argument is a separate item in the array.",
                    "default": [],
                    "items": {
                        "type": "string"
                    },
                    "scope": "resource"
                },
                "python.linting.pycodestyleCategorySeverity.E": {
                    "type": "string",
                    "default": "Error",
                    "description": "Severity of pycodestyle message type 'E'.",
                    "enum": [
                        "Hint",
                        "Error",
                        "Information",
                        "Warning"
                    ],
                    "scope": "resource"
                },
                "python.linting.pycodestyleCategorySeverity.W": {
                    "type": "string",
                    "default": "Warning",
                    "description": "Severity of pycodestyle message type 'W'.",
                    "enum": [
                        "Hint",
                        "Error",
                        "Information",
                        "Warning"
                    ],
                    "scope": "resource"
                },
                "python.linting.pycodestyleEnabled": {
                    "type": "boolean",
                    "default": false,
                    "description": "Whether to lint Python files using pycodestyle",
                    "scope": "resource"
                },
                "python.linting.pycodestylePath": {
                    "type": "string",
                    "default": "pycodestyle",
                    "description": "Path to pycodestyle, you can use a custom version of pycodestyle by modifying this setting to include the full path.",
                    "scope": "resource"
                },
                "python.linting.prospectorArgs": {
                    "type": "array",
                    "description": "Arguments passed in. Each argument is a separate item in the array.",
                    "default": [],
                    "items": {
                        "type": "string"
                    },
                    "scope": "resource"
                },
                "python.linting.prospectorEnabled": {
                    "type": "boolean",
                    "default": false,
                    "description": "Whether to lint Python files using prospector.",
                    "scope": "resource"
                },
                "python.linting.prospectorPath": {
                    "type": "string",
                    "default": "prospector",
                    "description": "Path to Prospector, you can use a custom version of prospector by modifying this setting to include the full path.",
                    "scope": "resource"
                },
                "python.linting.pydocstyleArgs": {
                    "type": "array",
                    "description": "Arguments passed in. Each argument is a separate item in the array.",
                    "default": [],
                    "items": {
                        "type": "string"
                    },
                    "scope": "resource"
                },
                "python.linting.pydocstyleEnabled": {
                    "type": "boolean",
                    "default": false,
                    "description": "Whether to lint Python files using pydocstyle",
                    "scope": "resource"
                },
                "python.linting.pydocstylePath": {
                    "type": "string",
                    "default": "pydocstyle",
                    "description": "Path to pydocstyle, you can use a custom version of pydocstyle by modifying this setting to include the full path.",
                    "scope": "resource"
                },
                "python.linting.pylamaArgs": {
                    "type": "array",
                    "description": "Arguments passed in. Each argument is a separate item in the array.",
                    "default": [],
                    "items": {
                        "type": "string"
                    },
                    "scope": "resource"
                },
                "python.linting.pylamaEnabled": {
                    "type": "boolean",
                    "default": false,
                    "description": "Whether to lint Python files using pylama.",
                    "scope": "resource"
                },
                "python.linting.pylamaPath": {
                    "type": "string",
                    "default": "pylama",
                    "description": "Path to pylama, you can use a custom version of pylama by modifying this setting to include the full path.",
                    "scope": "resource"
                },
                "python.linting.pylintArgs": {
                    "type": "array",
                    "description": "Arguments passed in. Each argument is a separate item in the array.",
                    "default": [],
                    "items": {
                        "type": "string"
                    },
                    "scope": "resource"
                },
                "python.linting.pylintCategorySeverity.convention": {
                    "type": "string",
                    "default": "Information",
                    "description": "Severity of Pylint message type 'Convention/C'.",
                    "enum": [
                        "Hint",
                        "Error",
                        "Information",
                        "Warning"
                    ],
                    "scope": "resource"
                },
                "python.linting.pylintCategorySeverity.error": {
                    "type": "string",
                    "default": "Error",
                    "description": "Severity of Pylint message type 'Error/E'.",
                    "enum": [
                        "Hint",
                        "Error",
                        "Information",
                        "Warning"
                    ],
                    "scope": "resource"
                },
                "python.linting.pylintCategorySeverity.fatal": {
                    "type": "string",
                    "default": "Error",
                    "description": "Severity of Pylint message type 'Fatal/F'.",
                    "enum": [
                        "Hint",
                        "Error",
                        "Information",
                        "Warning"
                    ],
                    "scope": "resource"
                },
                "python.linting.pylintCategorySeverity.refactor": {
                    "type": "string",
                    "default": "Hint",
                    "description": "Severity of Pylint message type 'Refactor/R'.",
                    "enum": [
                        "Hint",
                        "Error",
                        "Information",
                        "Warning"
                    ],
                    "scope": "resource"
                },
                "python.linting.pylintCategorySeverity.warning": {
                    "type": "string",
                    "default": "Warning",
                    "description": "Severity of Pylint message type 'Warning/W'.",
                    "enum": [
                        "Hint",
                        "Error",
                        "Information",
                        "Warning"
                    ],
                    "scope": "resource"
                },
                "python.linting.pylintEnabled": {
                    "type": "boolean",
                    "default": true,
                    "description": "Whether to lint Python files using pylint.",
                    "scope": "resource"
                },
                "python.linting.pylintPath": {
                    "type": "string",
                    "default": "pylint",
                    "description": "Path to Pylint, you can use a custom version of pylint by modifying this setting to include the full path.",
                    "scope": "resource"
                },
                "python.linting.pylintUseMinimalCheckers": {
                    "type": "boolean",
                    "default": true,
                    "description": "Whether to run Pylint with minimal set of rules.",
                    "scope": "resource"
                },
                "python.pythonPath": {
                    "type": "string",
                    "default": "python",
                    "description": "Path to Python, you can use a custom version of Python by modifying this setting to include the full path.",
                    "scope": "resource"
                },
                "python.condaPath": {
                    "type": "string",
                    "default": "",
                    "description": "Path to the conda executable to use for activation (version 4.4+).",
                    "scope": "resource"
                },
                "python.pipenvPath": {
                    "type": "string",
                    "default": "pipenv",
                    "description": "Path to the pipenv executable to use for activation.",
                    "scope": "resource"
                },
                "python.poetryPath": {
                    "type": "string",
                    "default": "poetry",
                    "description": "Path to the poetry executable.",
                    "scope": "resource"
                },
                "python.sortImports.args": {
                    "type": "array",
                    "description": "Arguments passed in. Each argument is a separate item in the array.",
                    "default": [],
                    "items": {
                        "type": "string"
                    },
                    "scope": "resource"
                },
                "python.sortImports.path": {
                    "type": "string",
                    "description": "Path to isort script, default using inner version",
                    "default": "",
                    "scope": "resource"
                },
                "python.terminal.activateEnvironment": {
                    "type": "boolean",
                    "default": true,
                    "description": "Activate Python Environment in Terminal created using the Extension.",
                    "scope": "resource"
                },
                "python.terminal.executeInFileDir": {
                    "type": "boolean",
                    "default": false,
                    "description": "When executing a file in the terminal, whether to use execute in the file's directory, instead of the current open folder.",
                    "scope": "resource"
                },
                "python.terminal.launchArgs": {
                    "type": "array",
                    "default": [],
                    "description": "Python launch arguments to use when executing a file in the terminal.",
                    "scope": "resource"
                },
                "python.terminal.activateEnvInCurrentTerminal": {
                    "type": "boolean",
                    "default": false,
                    "description": "Activate Python Environment in the current Terminal on load of the Extension.",
                    "scope": "resource"
                },
                "python.testing.cwd": {
                    "type": "string",
                    "default": null,
                    "description": "Optional working directory for tests.",
                    "scope": "resource"
                },
                "python.testing.debugPort": {
                    "type": "number",
                    "default": 3000,
                    "description": "Port number used for debugging of tests.",
                    "scope": "resource"
                },
                "python.testing.nosetestArgs": {
                    "type": "array",
                    "description": "Arguments passed in. Each argument is a separate item in the array.",
                    "default": [],
                    "items": {
                        "type": "string"
                    },
                    "scope": "resource"
                },
                "python.testing.nosetestsEnabled": {
                    "type": "boolean",
                    "default": false,
                    "description": "Enable testing using nosetests.",
                    "scope": "resource"
                },
                "python.testing.nosetestPath": {
                    "type": "string",
                    "default": "nosetests",
                    "description": "Path to nosetests, you can use a custom version of nosetests by modifying this setting to include the full path.",
                    "scope": "resource"
                },
                "python.testing.promptToConfigure": {
                    "type": "boolean",
                    "default": true,
                    "description": "Prompt to configure a test framework if potential tests directories are discovered.",
                    "scope": "resource"
                },
                "python.testing.pytestArgs": {
                    "type": "array",
                    "description": "Arguments passed in. Each argument is a separate item in the array.",
                    "default": [],
                    "items": {
                        "type": "string"
                    },
                    "scope": "resource"
                },
                "python.testing.pytestEnabled": {
                    "type": "boolean",
                    "default": false,
                    "description": "Enable testing using pytest.",
                    "scope": "resource"
                },
                "python.testing.pytestPath": {
                    "type": "string",
                    "default": "pytest",
                    "description": "Path to pytest (pytest), you can use a custom version of pytest by modifying this setting to include the full path.",
                    "scope": "resource"
                },
                "python.testing.unittestArgs": {
                    "type": "array",
                    "description": "Arguments passed in. Each argument is a separate item in the array.",
                    "default": [
                        "-v",
                        "-s",
                        ".",
                        "-p",
                        "*test*.py"
                    ],
                    "items": {
                        "type": "string"
                    },
                    "scope": "resource"
                },
                "python.testing.unittestEnabled": {
                    "type": "boolean",
                    "default": false,
                    "description": "Enable testing using unittest.",
                    "scope": "resource"
                },
                "python.testing.autoTestDiscoverOnSaveEnabled": {
                    "type": "boolean",
                    "default": true,
                    "description": "Enable auto run test discovery when saving a test file.",
                    "scope": "resource"
                },
                "python.useIsolation": {
                    "type": "boolean",
                    "default": true,
                    "description": "Execute tools in isolation from the workspace.",
                    "scope": "machine"
                },
                "python.venvFolders": {
                    "type": "array",
                    "default": [],
                    "description": "Folders in your home directory to look into for virtual environments (supports pyenv, direnv and virtualenvwrapper by default).",
                    "scope": "resource",
                    "items": {
                        "type": "string"
                    }
                },
                "python.venvPath": {
                    "type": "string",
                    "default": "",
                    "description": "Path to folder with a list of Virtual Environments (e.g. ~/.pyenv, ~/Envs, ~/.virtualenvs).",
                    "scope": "resource"
                },
                "python.workspaceSymbols.ctagsPath": {
                    "type": "string",
                    "default": "ctags",
                    "description": "Fully qualified path to the ctags executable (else leave as ctags, assuming it is in current path).",
                    "scope": "resource"
                },
                "python.workspaceSymbols.enabled": {
                    "type": "boolean",
                    "default": false,
                    "description": "Set to 'true' to enable ctags to provide Workspace Symbols.",
                    "scope": "resource"
                },
                "python.workspaceSymbols.exclusionPatterns": {
                    "type": "array",
                    "default": [
                        "**/site-packages/**"
                    ],
                    "items": {
                        "type": "string"
                    },
                    "description": "Pattern used to exclude files and folders from ctags See http://ctags.sourceforge.net/ctags.html.",
                    "scope": "resource"
                },
                "python.workspaceSymbols.rebuildOnFileSave": {
                    "type": "boolean",
                    "default": true,
                    "description": "Whether to re-build the tags file on when changes made to python files are saved.",
                    "scope": "resource"
                },
                "python.workspaceSymbols.rebuildOnStart": {
                    "type": "boolean",
                    "default": true,
                    "description": "Whether to re-build the tags file on start (defaults to true).",
                    "scope": "resource"
                },
                "python.workspaceSymbols.tagFilePath": {
                    "type": "string",
                    "default": "${workspaceFolder}/.vscode/tags",
                    "description": "Fully qualified path to tag file (exuberant ctag file), used to provide workspace symbols.",
                    "scope": "resource"
                },
                "python.insidersChannel": {
                    "type": "string",
                    "default": "off",
                    "description": "Set to \"weekly\" or \"daily\" to automatically download and install the latest Insiders builds of the python extension, which include upcoming features and bug fixes.",
                    "enum": [
                        "off",
                        "weekly",
                        "daily"
                    ],
                    "scope": "application"
                },
                "python.showStartPage": {
                    "type": "boolean",
                    "default": true,
                    "description": "Show the Python Start Page when a new update is released.",
                    "scope": "application"
                }
            }
        },
        "languages": [
            {
                "id": "pip-requirements",
                "aliases": [
                    "pip requirements",
                    "requirements.txt"
                ],
                "filenames": [
                    "requirements.txt",
                    "constraints.txt",
                    "requirements.in"
                ],
                "filenamePatterns": [
                    "*-requirements.txt",
                    "requirements-*.txt",
                    "constraints-*.txt",
                    "*-constraints.txt",
                    "*-requirements.in",
                    "requirements-*.in"
                ],
                "configuration": "./languages/pip-requirements.json"
            },
            {
                "id": "yaml",
                "filenames": [
                    ".condarc"
                ]
            },
            {
                "id": "toml",
                "filenames": [
                    "poetry.lock",
                    "Pipfile"
                ]
            },
            {
                "id": "json",
                "filenames": [
                    "Pipfile.lock"
                ]
            },
            {
                "id": "ini",
                "filenames": [
                    ".flake8"
                ]
            },
            {
                "id": "jinja",
                "extensions": [
                    ".jinja2",
                    ".j2"
                ],
                "aliases": [
                    "Jinja"
                ]
            }
        ],
        "grammars": [
            {
                "language": "pip-requirements",
                "scopeName": "source.pip-requirements",
                "path": "./syntaxes/pip-requirements.tmLanguage.json"
            }
        ],
        "jsonValidation": [
            {
                "fileMatch": ".condarc",
                "url": "./schemas/condarc.json"
            },
            {
                "fileMatch": "environment.yml",
                "url": "./schemas/conda-environment.json"
            },
            {
                "fileMatch": "meta.yaml",
                "url": "./schemas/conda-meta.json"
            }
        ],
        "yamlValidation": [
            {
                "fileMatch": ".condarc",
                "url": "./schemas/condarc.json"
            },
            {
                "fileMatch": "environment.yml",
                "url": "./schemas/conda-environment.json"
            },
            {
                "fileMatch": "meta.yaml",
                "url": "./schemas/conda-meta.json"
            }
        ],
        "views": {
            "test": [
                {
                    "id": "python_tests",
                    "name": "Python",
                    "when": "testsDiscovered"
                }
            ]
        }
    },
    "scripts": {
        "package": "gulp clean && gulp prePublishBundle && vsce package -o ms-python-insiders.vsix",
        "prePublish": "gulp clean && gulp prePublishNonBundle",
        "compile": "tsc -watch -p ./",
        "compiled": "deemon npm run compile",
        "kill-compiled": "deemon --kill npm run compile",
        "compile-webviews-watch": "cross-env NODE_OPTIONS=--max_old_space_size=9096 webpack --config ./build/webpack/webpack.startPage-ui-viewers.config.js --watch",
        "compile-webviews-watchd": "deemon npm run compile-webviews-watch",
        "kill-compile-webviews-watchd": "deemon --kill npm run compile-webviews-watch",
        "checkDependencies": "gulp checkDependencies",
        "test": "node ./out/test/standardTest.js && node ./out/test/multiRootTest.js",
        "test:unittests": "mocha --config ./build/.mocha.unittests.js.json",
        "test:unittests:cover": "nyc --no-clean --nycrc-path build/.nycrc mocha --config ./build/.mocha.unittests.ts.json",
        "test:functional": "mocha --require source-map-support/register --config ./build/.mocha.functional.json",
        "test:functional:perf": "node --inspect-brk ./node_modules/mocha/bin/_mocha --require source-map-support/register --config ./build/.mocha.functional.perf.json",
        "test:functional:memleak": "node --inspect-brk ./node_modules/mocha/bin/_mocha --require source-map-support/register --config ./build/.mocha.functional.json",
        "test:functional:cover": "npm run test:functional",
        "test:cover:report": "nyc --nycrc-path build/.nycrc  report --reporter=text --reporter=html --reporter=text-summary --reporter=cobertura",
        "testDebugger": "node ./out/test/testBootstrap.js ./out/test/debuggerTest.js",
        "testSingleWorkspace": "node ./out/test/testBootstrap.js ./out/test/standardTest.js",
        "preTestJediLSP": "node ./out/test/languageServers/jedi/lspSetup.js",
        "testJediLSP": "node ./out/test/languageServers/jedi/lspSetup.js && cross-env CODE_TESTS_WORKSPACE=src/test VSC_PYTHON_CI_TEST_GREP='Language Server:' node ./out/test/testBootstrap.js ./out/test/standardTest.js && node ./out/test/languageServers/jedi/lspTeardown.js",
        "testMultiWorkspace": "node ./out/test/testBootstrap.js ./out/test/multiRootTest.js",
        "testPerformance": "node ./out/test/testBootstrap.js ./out/test/performanceTest.js",
        "testSmoke": "cross-env INSTALL_JUPYTER_EXTENSION=true \"node ./out/test/smokeTest.js\"",
        "testInsiders": "cross-env VSC_PYTHON_CI_TEST_VSC_CHANNEL=insiders INSTALL_PYLANCE_EXTENSION=true TEST_FILES_SUFFIX=insiders.test CODE_TESTS_WORKSPACE=src/testMultiRootWkspc/smokeTests \"node ./out/test/standardTest.js\"",
        "lint-staged": "node gulpfile.js",
        "lint": "eslint --ext .ts,.tsx,.js src build",
        "lint-fix": "eslint --fix --ext .ts,.tsx,.js src build gulpfile.js",
        "format-check": "prettier --check 'src/**/*.ts' 'src/**/*.tsx' 'build/**/*.js' '.github/**/*.yml' gulpfile.js",
        "format-fix": "prettier --write 'src/**/*.ts' 'src/**/*.tsx' 'build/**/*.js' '.github/**/*.yml' gulpfile.js",
        "clean": "gulp clean",
        "addExtensionDependencies": "gulp addExtensionDependencies",
        "updateBuildNumber": "gulp updateBuildNumber",
        "verifyBundle": "gulp verifyBundle",
        "webpack": "webpack"
    },
    "dependencies": {
        "arch": "^2.1.0",
        "azure-storage": "^2.10.3",
        "chokidar": "^3.4.3",
        "diff-match-patch": "^1.0.0",
        "fs-extra": "^9.1.0",
        "fuzzy": "^0.1.3",
        "get-port": "^3.2.0",
        "glob": "^7.1.2",
        "hash.js": "^1.1.7",
        "iconv-lite": "^0.4.21",
        "inversify": "^5.0.4",
        "jsonc-parser": "^2.0.3",
        "line-by-line": "^0.1.6",
        "lodash": "^4.17.19",
        "log4js": "^6.1.2",
        "md5": "^2.2.1",
        "minimatch": "^3.0.4",
        "named-js-regexp": "^1.3.3",
        "node-fetch": "^2.6.1",
        "node-stream-zip": "^1.6.0",
        "pidusage-tree": "^2.0.5",
        "portfinder": "^1.0.25",
        "reflect-metadata": "^0.1.12",
        "request": "^2.87.0",
        "request-progress": "^3.0.0",
        "rxjs": "^6.5.4",
        "rxjs-compat": "^6.5.4",
        "semver": "^5.5.0",
        "stack-trace": "0.0.10",
        "string-argv": "^0.3.1",
        "strip-ansi": "^5.2.0",
        "sudo-prompt": "^8.2.0",
        "tmp": "^0.0.29",
        "tree-kill": "^1.2.2",
        "typescript-char": "^0.0.0",
        "uint64be": "^1.0.1",
        "unicode": "^10.0.0",
        "untildify": "^3.0.2",
        "vscode-debugadapter": "^1.28.0",
        "vscode-debugprotocol": "^1.28.0",
        "vscode-extension-telemetry": "0.1.4",
        "vscode-jsonrpc": "6.0.0-next.7",
        "vscode-languageclient": "7.0.0-next.14",
        "vscode-languageserver": "7.0.0-next.11",
        "vscode-languageserver-protocol": "3.16.0-next.11",
        "vscode-tas-client": "^0.1.17",
        "winreg": "^1.2.4",
        "winston": "^3.2.1",
        "xml2js": "^0.4.19"
    },
    "devDependencies": {
        "@enonic/fnv-plus": "^1.3.0",
        "@istanbuljs/nyc-config-typescript": "^0.1.3",
        "@sinonjs/fake-timers": "^6.0.1",
        "@types/ansi-regex": "^4.0.0",
        "@types/chai": "^4.1.2",
        "@types/chai-arrays": "^1.0.2",
        "@types/chai-as-promised": "^7.1.0",
        "@types/copy-webpack-plugin": "^4.4.2",
        "@types/cors": "^2.8.6",
        "@types/debug": "^4.1.5",
        "@types/dedent": "^0.7.0",
        "@types/del": "^3.0.0",
        "@types/diff-match-patch": "^1.0.32",
        "@types/download": "^6.2.2",
        "@types/enzyme": "^3.1.14",
        "@types/enzyme-adapter-react-16": "^1.0.3",
        "@types/event-stream": "^3.3.33",
        "@types/fs-extra": "^5.0.1",
        "@types/get-port": "^3.2.0",
        "@types/glob": "^5.0.35",
        "@types/html-webpack-plugin": "^3.2.0",
        "@types/iconv-lite": "^0.0.1",
        "@types/jsdom": "^11.12.0",
        "@types/lodash": "^4.14.104",
        "@types/md5": "^2.1.32",
        "@types/memoize-one": "^4.1.1",
        "@types/mocha": "^5.2.7",
        "@types/nock": "^10.0.3",
        "@types/node": "^12.19.12",
        "@types/promisify-node": "^0.4.0",
        "@types/react": "^16.4.14",
        "@types/react-dom": "^16.0.8",
        "@types/react-json-tree": "^0.6.8",
        "@types/request": "^2.47.0",
        "@types/semver": "^5.5.0",
        "@types/shortid": "^0.0.29",
        "@types/sinon": "^7.5.1",
        "@types/sinonjs__fake-timers": "^6.0.1",
        "@types/socket.io": "^2.1.4",
        "@types/stack-trace": "0.0.29",
        "@types/temp": "^0.8.32",
        "@types/tmp": "0.0.33",
        "@types/untildify": "^3.0.0",
        "@types/uuid": "^3.4.3",
        "@types/vscode": "~1.53.0",
        "@types/webpack-bundle-analyzer": "^2.13.0",
        "@types/winreg": "^1.2.30",
        "@types/xml2js": "^0.4.2",
        "@typescript-eslint/eslint-plugin": "^3.7.0",
        "@typescript-eslint/parser": "^3.7.0",
        "acorn": "^6.4.1",
        "ansi-to-html": "^0.6.7",
        "babel-loader": "^8.0.3",
        "babel-plugin-inline-json-import": "^0.3.1",
        "babel-plugin-transform-runtime": "^6.23.0",
        "babel-polyfill": "^6.26.0",
        "cache-loader": "^4.1.0",
        "canvas": "^2.6.0",
        "chai": "^4.1.2",
        "chai-arrays": "^2.0.0",
        "chai-as-promised": "^7.1.1",
        "chai-http": "^4.3.0",
        "codecov": "^3.7.1",
        "copy-webpack-plugin": "^5.1.2",
        "cors": "^2.8.5",
        "cross-env": "^6.0.3",
        "cross-spawn": "^6.0.5",
        "css-loader": "^1.0.1",
        "dedent": "^0.7.0",
        "deemon": "^1.4.0",
        "del": "^3.0.0",
        "download": "^7.0.0",
        "enzyme": "^3.7.0",
        "enzyme-adapter-react-16": "^1.6.0",
        "eslint": "^7.2.0",
        "eslint-config-airbnb": "^18.2.0",
        "eslint-config-prettier": "^6.15.0",
        "eslint-plugin-import": "^2.22.0",
        "eslint-plugin-jsx-a11y": "^6.3.1",
        "eslint-plugin-react": "^7.20.3",
        "eslint-plugin-react-hooks": "^4.0.0",
        "expose-loader": "^0.7.5",
        "express": "^4.17.1",
        "extract-zip": "^1.6.7",
        "fast-xml-parser": "^3.16.0",
        "file-loader": "^5.1.0",
        "filemanager-webpack-plugin-fixed": "^2.0.9",
        "flat": "^4.0.0",
        "fork-ts-checker-webpack-plugin": "^4.1.6",
        "gulp": "^4.0.0",
        "gulp-azure-storage": "^0.11.1",
        "gulp-chmod": "^2.0.0",
        "gulp-gunzip": "^1.1.0",
        "gulp-rename": "^1.4.0",
        "gulp-sourcemaps": "^2.6.4",
        "gulp-typescript": "^4.0.1",
        "gulp-untar": "0.0.8",
        "gulp-vinyl-zip": "^2.1.2",
        "html-webpack-plugin": "^3.2.0",
        "husky": "^1.1.2",
        "immutable": "^4.0.0-rc.12",
        "jsdom": "^15.0.0",
        "json-loader": "^0.5.7",
        "less": "^3.9.0",
        "less-loader": "^5.0.0",
        "less-plugin-inline-urls": "^1.2.0",
        "loader-utils": "^1.1.0",
        "lolex": "^5.1.2",
        "memoize-one": "^5.1.1",
        "mocha": "^8.1.1",
        "mocha-junit-reporter": "^1.17.0",
        "mocha-multi-reporters": "^1.1.7",
        "monaco-editor": "0.18.1",
        "monaco-editor-textmate": "^2.2.1",
        "monaco-editor-webpack-plugin": "^1.7.0",
        "monaco-textmate": "^3.0.1",
        "nocache": "^2.1.0",
        "nock": "^10.0.6",
        "node-has-native-dependencies": "^1.0.2",
        "node-html-parser": "^1.1.13",
        "node-loader": "^1.0.2",
        "nyc": "^15.0.0",
        "postcss": "^7.0.27",
        "postcss-cssnext": "^3.1.0",
        "postcss-import": "^12.0.1",
        "postcss-loader": "^3.0.0",
        "prettier": "^2.0.2",
        "range-inclusive": "^1.0.2",
        "raw-loader": "^0.5.1",
        "react": "^16.5.2",
        "react-dev-utils": "^5.0.2",
        "react-dom": "^16.5.2",
        "react-svgmt": "^1.1.8",
        "remove-files-webpack-plugin": "^1.4.0",
        "requirejs": "^2.3.6",
        "rewiremock": "^3.13.0",
        "rimraf": "^3.0.2",
        "serialize-javascript": "^3.1.0",
        "shortid": "^2.2.8",
        "sinon": "^8.0.1",
        "socket.io": "^2.4.0",
        "source-map-support": "^0.5.12",
        "style-loader": "^0.23.1",
        "styled-jsx": "^3.1.0",
        "svg-inline-loader": "^0.8.0",
        "svg-inline-react": "^3.1.0",
        "terser-webpack-plugin": "^3.1.0",
        "thread-loader": "^2.1.3",
        "transform-loader": "^0.2.4",
        "ts-loader": "^5.3.0",
        "ts-mock-imports": "^1.3.0",
        "ts-mockito": "^2.5.0",
        "ts-node": "^8.3.0",
        "tsconfig-paths-webpack-plugin": "^3.2.0",
        "typed-react-markdown": "^0.1.0",
        "typemoq": "^2.1.0",
        "typescript": "^4.0.2",
        "typescript-formatter": "^7.1.0",
        "unicode-properties": "^1.3.1",
        "url-loader": "^1.1.2",
        "uuid": "^3.3.2",
        "vinyl-fs": "^3.0.3",
        "vsce": "^1.59.0",
        "vscode-debugadapter-testsupport": "^1.27.0",
        "vscode-test": "^1.2.3",
        "webpack": "^4.33.0",
        "webpack-bundle-analyzer": "^3.6.0",
        "webpack-cli": "^3.1.2",
        "webpack-fix-default-import-plugin": "^1.0.3",
        "webpack-merge": "^4.1.4",
        "webpack-node-externals": "^1.7.2",
        "webpack-require-from": "^1.8.0",
        "why-is-node-running": "^2.0.3",
        "wtfnode": "^0.8.0",
        "yargs": "^15.3.1"
    },
    "__metadata": {
        "id": "f1f59ae4-9318-4f3c-a9b5-81b2eaa5f8a5",
        "publisherDisplayName": "Microsoft",
        "publisherId": "998b010b-e2af-44a5-a6cd-0b5fd3b9b6f8"
    }
}<|MERGE_RESOLUTION|>--- conflicted
+++ resolved
@@ -1050,13 +1050,6 @@
                         "enum": [
                             "ShowExtensionSurveyPrompt - enabled",
                             "Reload - experiment",
-<<<<<<< HEAD
-                            "AA_testing - experiment",
-                            "UseTerminalToGetActivatedEnvVars - experiment",
-=======
-                            "CollectLSRequestTiming - experiment",
-                            "CollectNodeLSRequestTiming - experiment",
->>>>>>> b6c934ab
                             "DeprecatePythonPath - experiment",
                             "tryPylance",
                             "debuggerDataViewer",
@@ -1077,13 +1070,6 @@
                         "enum": [
                             "ShowExtensionSurveyPrompt - enabled",
                             "Reload - experiment",
-<<<<<<< HEAD
-                            "AA_testing - experiment",
-                            "UseTerminalToGetActivatedEnvVars - experiment",
-=======
-                            "CollectLSRequestTiming - experiment",
-                            "CollectNodeLSRequestTiming - experiment",
->>>>>>> b6c934ab
                             "DeprecatePythonPath - experiment",
                             "tryPylance",
                             "debuggerDataViewer",
