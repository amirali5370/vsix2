// Copyright (c) Microsoft Corporation. All rights reserved.
// Licensed under the MIT License.

'use strict';

import { shims } from '@jupyter-widgets/base';
import * as jupyterlab from '@jupyter-widgets/jupyterlab-manager';
import { RenderMimeRegistry, standardRendererFactories } from '@jupyterlab/rendermime';
import { Kernel } from '@jupyterlab/services';
import { Widget } from '@phosphor/widgets';
import { DocumentContext } from './documentContext';
import { requireLoader } from './widgetLoader';

export const WIDGET_MIMETYPE = 'application/vnd.jupyter.widget-view+json';

// tslint:disable: no-any
// Source borrowed from https://github.com/jupyter-widgets/ipywidgets/blob/master/examples/web3/src/manager.ts

export class WidgetManager extends jupyterlab.WidgetManager {
    public kernel: Kernel.IKernelConnection;
    public el: HTMLElement;

    constructor(
        kernel: Kernel.IKernelConnection,
        el: HTMLElement,
        private loadErrorHandler: (className: string, moduleName: string, moduleVersion: string, error: any) => void
    ) {
        super(
            new DocumentContext(kernel),
            new RenderMimeRegistry({
                initialFactories: standardRendererFactories
            }),
            { saveState: false }
        );
        this.kernel = kernel;
        this.el = el;
        this.rendermime.addFactory(
            {
                safe: false,
                mimeTypes: [WIDGET_MIMETYPE],
                createRenderer: (options) => new jupyterlab.WidgetRenderer(options, this)
            },
            0
        );

        kernel.registerCommTarget(this.comm_target_name, async (comm, msg) => {
            const oldComm = new shims.services.Comm(comm);
            return this.handle_comm_open(oldComm, msg) as Promise<any>;
        });
    }

    /**
     * Create a comm.
     */
    public async _create_comm(
        target_name: string,
        model_id: string,
        data?: any,
        metadata?: any
    ): Promise<shims.services.Comm> {
        const comm = this.kernel.connectToComm(target_name, model_id);
        if (data || metadata) {
            comm.open(data, metadata);
        }
        return Promise.resolve(new shims.services.Comm(comm));
    }

    /**
     * Get the currently-registered comms.
     */
    public _get_comm_info(): Promise<any> {
        return this.kernel
            .requestCommInfo({ target: this.comm_target_name })
            .then((reply) => (reply.content as any).comms);
    }
    public async display_view(msg: any, view: Backbone.View<Backbone.Model>, options: any): Promise<Widget> {
        const widget = await super.display_view(msg, view, options);
        const element = options.node ? (options.node as HTMLElement) : this.el;
        // When do we detach?
        if (element) {
            Widget.attach(widget, element);
        }
        return widget;
    }
    public async restoreWidgets(): Promise<void> {
        // Disabled for now.
        // This throws errors if enabled, can be added later.
    }
    protected async loadClass(className: string, moduleName: string, moduleVersion: string): Promise<any> {
        // Call the base class to try and load. If that fails, look locally
        window.console.log(`WidgetManager: Loading class ${className}:${moduleName}:${moduleVersion}`);
        // tslint:disable-next-line: no-unnecessary-local-variable
        const result = await super.loadClass(className, moduleName, moduleVersion).catch(async (x) => {
<<<<<<< HEAD
            const m = await requireLoader(moduleName, moduleVersion);
            if (m && m[className]) {
                return m[className];
=======
            try {
                const m = await requireLoader(moduleName, moduleVersion);
                if (m && m[className]) {
                    return m[className];
                }
                throw x;
            } catch (ex) {
                this.loadErrorHandler(className, moduleName, moduleVersion, x);
                throw x;
>>>>>>> 14d81c85
            }
        });

        return result;
    }
}<|MERGE_RESOLUTION|>--- conflicted
+++ resolved
@@ -91,11 +91,6 @@
         window.console.log(`WidgetManager: Loading class ${className}:${moduleName}:${moduleVersion}`);
         // tslint:disable-next-line: no-unnecessary-local-variable
         const result = await super.loadClass(className, moduleName, moduleVersion).catch(async (x) => {
-<<<<<<< HEAD
-            const m = await requireLoader(moduleName, moduleVersion);
-            if (m && m[className]) {
-                return m[className];
-=======
             try {
                 const m = await requireLoader(moduleName, moduleVersion);
                 if (m && m[className]) {
@@ -105,7 +100,6 @@
             } catch (ex) {
                 this.loadErrorHandler(className, moduleName, moduleVersion, x);
                 throw x;
->>>>>>> 14d81c85
             }
         });
 
