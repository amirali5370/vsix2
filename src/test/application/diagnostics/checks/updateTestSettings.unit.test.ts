--- conflicted
+++ resolved
@@ -220,14 +220,11 @@
             testTitle: 'No jediEnabled setting',
             contents: '{}',
             expectedContent: '{}'
-<<<<<<< HEAD
-=======
         },
         {
             testTitle: 'jediEnabled setting in comment',
             contents: '{\n // "python.jediEnabled": true\n }',
             expectedContent: '{\n // "python.jediEnabled": true\n }'
->>>>>>> e0b2c90b
         },
         {
             testTitle: 'jediEnabled: true, no languageServer setting',
