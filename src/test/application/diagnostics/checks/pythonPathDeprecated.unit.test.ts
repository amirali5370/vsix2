// Copyright (c) Microsoft Corporation. All rights reserved.
// Licensed under the MIT License.

'use strict';

// tslint:disable:max-func-body-length no-any max-classes-per-file

import { assert, expect } from 'chai';
import * as sinon from 'sinon';
import * as typemoq from 'typemoq';
import { ConfigurationTarget, DiagnosticSeverity, Uri, WorkspaceConfiguration } from 'vscode';
import { BaseDiagnostic, BaseDiagnosticsService } from '../../../../client/application/diagnostics/base';
import {
    PythonPathDeprecatedDiagnostic,
    PythonPathDeprecatedDiagnosticService
} from '../../../../client/application/diagnostics/checks/pythonPathDeprecated';
import { CommandOption, IDiagnosticsCommandFactory } from '../../../../client/application/diagnostics/commands/types';
import { DiagnosticCodes } from '../../../../client/application/diagnostics/constants';
import {
    DiagnosticCommandPromptHandlerServiceId,
    MessageCommandPrompt
} from '../../../../client/application/diagnostics/promptHandler';
import {
    DiagnosticScope,
    IDiagnostic,
    IDiagnosticCommand,
    IDiagnosticFilterService,
    IDiagnosticHandlerService
} from '../../../../client/application/diagnostics/types';
import { IWorkspaceService } from '../../../../client/common/application/types';
<<<<<<< HEAD
import { DeprecatePythonPath } from '../../../../client/common/experiments/experimentGroups';
=======
import { DeprecatePythonPath } from '../../../../client/common/experiments/groups';
>>>>>>> c01683f5
import { IDisposableRegistry, IExperimentsManager, Resource } from '../../../../client/common/types';
import { Common, Diagnostics } from '../../../../client/common/utils/localize';
import { IServiceContainer } from '../../../../client/ioc/types';

suite('Application Diagnostics - Python Path Deprecated', () => {
    const resource = Uri.parse('a');
    let diagnosticService: PythonPathDeprecatedDiagnosticService;
    let messageHandler: typemoq.IMock<IDiagnosticHandlerService<MessageCommandPrompt>>;
    let commandFactory: typemoq.IMock<IDiagnosticsCommandFactory>;
    let workspaceService: typemoq.IMock<IWorkspaceService>;
    let filterService: typemoq.IMock<IDiagnosticFilterService>;
    let experimentsManager: typemoq.IMock<IExperimentsManager>;
    let serviceContainer: typemoq.IMock<IServiceContainer>;
    function createContainer() {
        serviceContainer = typemoq.Mock.ofType<IServiceContainer>();
        filterService = typemoq.Mock.ofType<IDiagnosticFilterService>();
        experimentsManager = typemoq.Mock.ofType<IExperimentsManager>();
        messageHandler = typemoq.Mock.ofType<IDiagnosticHandlerService<MessageCommandPrompt>>();
        serviceContainer
            .setup((s) =>
                s.get(
                    typemoq.It.isValue(IDiagnosticHandlerService),
                    typemoq.It.isValue(DiagnosticCommandPromptHandlerServiceId)
                )
            )
            .returns(() => messageHandler.object);
        commandFactory = typemoq.Mock.ofType<IDiagnosticsCommandFactory>();
        serviceContainer
            .setup((s) => s.get(typemoq.It.isValue(IDiagnosticFilterService)))
            .returns(() => filterService.object);
        serviceContainer
            .setup((s) => s.get(typemoq.It.isValue(IExperimentsManager)))
            .returns(() => experimentsManager.object);
        serviceContainer
            .setup((s) => s.get(typemoq.It.isValue(IDiagnosticsCommandFactory)))
            .returns(() => commandFactory.object);
        workspaceService = typemoq.Mock.ofType<IWorkspaceService>();
        serviceContainer
            .setup((s) => s.get(typemoq.It.isValue(IWorkspaceService)))
            .returns(() => workspaceService.object);
        serviceContainer.setup((s) => s.get(typemoq.It.isValue(IDisposableRegistry))).returns(() => []);
        return serviceContainer.object;
    }
    suite('Diagnostics', () => {
        setup(() => {
            diagnosticService = new (class extends PythonPathDeprecatedDiagnosticService {
                public _clear() {
                    while (BaseDiagnosticsService.handledDiagnosticCodeKeys.length > 0) {
                        BaseDiagnosticsService.handledDiagnosticCodeKeys.shift();
                    }
                }
            })(createContainer(), messageHandler.object, []);
            (diagnosticService as any)._clear();
        });

        teardown(() => {
            sinon.restore();
        });

        test('Can handle PythonPathDeprecatedDiagnostic diagnostics', async () => {
            const diagnostic = typemoq.Mock.ofType<IDiagnostic>();
            diagnostic
                .setup((d) => d.code)
                .returns(() => DiagnosticCodes.PythonPathDeprecatedDiagnostic)
                .verifiable(typemoq.Times.atLeastOnce());

            const canHandle = await diagnosticService.canHandle(diagnostic.object);
            expect(canHandle).to.be.equal(
                true,
                `Should be able to handle ${DiagnosticCodes.PythonPathDeprecatedDiagnostic}`
            );
            diagnostic.verifyAll();
        });
        test('Can not handle non-PythonPathDeprecatedDiagnostic diagnostics', async () => {
            const diagnostic = typemoq.Mock.ofType<IDiagnostic>();
            diagnostic
                .setup((d) => d.code)
                .returns(() => 'Something Else' as any)
                .verifiable(typemoq.Times.atLeastOnce());

            const canHandle = await diagnosticService.canHandle(diagnostic.object);
            expect(canHandle).to.be.equal(false, 'Invalid value');
            diagnostic.verifyAll();
        });
        test('Should not display a message if the diagnostic code has been ignored', async () => {
            const diagnostic = typemoq.Mock.ofType<IDiagnostic>();

            filterService
                .setup((f) =>
                    f.shouldIgnoreDiagnostic(typemoq.It.isValue(DiagnosticCodes.PythonPathDeprecatedDiagnostic))
                )
                .returns(() => Promise.resolve(true))
                .verifiable(typemoq.Times.once());
            diagnostic
                .setup((d) => d.code)
                .returns(() => DiagnosticCodes.PythonPathDeprecatedDiagnostic)
                .verifiable(typemoq.Times.atLeastOnce());
            commandFactory
                .setup((f) => f.createCommand(typemoq.It.isAny(), typemoq.It.isAny()))
                .verifiable(typemoq.Times.never());
            messageHandler
                .setup((m) => m.handle(typemoq.It.isAny(), typemoq.It.isAny()))
                .verifiable(typemoq.Times.never());

            await diagnosticService.handle([diagnostic.object]);

            filterService.verifyAll();
            diagnostic.verifyAll();
            commandFactory.verifyAll();
            messageHandler.verifyAll();
        });
        test('Python Path Deprecated Diagnostic is handled as expected', async () => {
            const diagnostic = new PythonPathDeprecatedDiagnostic('message', resource);
            const ignoreCmd = ({ cmd: 'ignoreCmd' } as any) as IDiagnosticCommand;
            filterService
                .setup((f) =>
                    f.shouldIgnoreDiagnostic(typemoq.It.isValue(DiagnosticCodes.PythonPathDeprecatedDiagnostic))
                )
                .returns(() => Promise.resolve(false));
            let messagePrompt: MessageCommandPrompt | undefined;
            messageHandler
                .setup((i) => i.handle(typemoq.It.isValue(diagnostic), typemoq.It.isAny()))
                .callback((_d, p: MessageCommandPrompt) => (messagePrompt = p))
                .returns(() => Promise.resolve())
                .verifiable(typemoq.Times.once());

            commandFactory
                .setup((f) =>
                    f.createCommand(
                        typemoq.It.isAny(),
                        typemoq.It.isObjectWith<CommandOption<'ignore', DiagnosticScope>>({ type: 'ignore' })
                    )
                )
                .returns(() => ignoreCmd)
                .verifiable(typemoq.Times.once());

            await diagnosticService.handle([diagnostic]);

            messageHandler.verifyAll();
            commandFactory.verifyAll();
            expect(messagePrompt).not.be.equal(undefined, 'Message prompt not set');
            expect(messagePrompt!.commandPrompts.length).to.equal(3, 'Incorrect length');
            expect(messagePrompt!.commandPrompts[0].command).not.be.equal(undefined, 'Command not set');
            expect(messagePrompt!.commandPrompts[0].command!.diagnostic).to.be.deep.equal(diagnostic);
            expect(messagePrompt!.commandPrompts[0].prompt).to.be.deep.equal(Common.yesPlease());
            expect(messagePrompt!.commandPrompts[1]).to.be.deep.equal({ prompt: Common.noIWillDoItLater() });
            expect(messagePrompt!.commandPrompts[2]).to.be.deep.equal({
                prompt: Common.doNotShowAgain(),
                command: ignoreCmd
            });

            const _removePythonPathFromWorkspaceSettings = sinon.stub(
                PythonPathDeprecatedDiagnosticService.prototype,
                '_removePythonPathFromWorkspaceSettings'
            );
            _removePythonPathFromWorkspaceSettings.resolves();
            await messagePrompt!.commandPrompts[0].command!.invoke();
            assert(_removePythonPathFromWorkspaceSettings.calledOnceWith(resource));
        });
        test('Handling an empty diagnostic should not show a message nor return a command', async () => {
            const diagnostics: IDiagnostic[] = [];

            messageHandler
                .setup((i) => i.handle(typemoq.It.isAny(), typemoq.It.isAny()))
                .callback((_d, p: MessageCommandPrompt) => p)
                .returns(() => Promise.resolve())
                .verifiable(typemoq.Times.never());
            commandFactory
                .setup((f) => f.createCommand(typemoq.It.isAny(), typemoq.It.isAny()))
                .verifiable(typemoq.Times.never());

            await diagnosticService.handle(diagnostics);

            messageHandler.verifyAll();
            commandFactory.verifyAll();
        });
        test('Handling an unsupported diagnostic code should not show a message nor return a command', async () => {
            const diagnostic = new (class SomeRandomDiagnostic extends BaseDiagnostic {
                constructor(message: string, uri: Resource) {
                    super(
                        'SomeRandomDiagnostic' as any,
                        message,
                        DiagnosticSeverity.Information,
                        DiagnosticScope.WorkspaceFolder,
                        uri
                    );
                }
            })('message', undefined);
            messageHandler
                .setup((i) => i.handle(typemoq.It.isAny(), typemoq.It.isAny()))
                .callback((_d, p: MessageCommandPrompt) => p)
                .returns(() => Promise.resolve())
                .verifiable(typemoq.Times.never());
            commandFactory
                .setup((f) => f.createCommand(typemoq.It.isAny(), typemoq.It.isAny()))
                .verifiable(typemoq.Times.never());

            await diagnosticService.handle([diagnostic]);

            messageHandler.verifyAll();
            commandFactory.verifyAll();
        });

        test('If not in DeprecatePythonPath experiment, empty diagnostics is returned', async () => {
            experimentsManager.setup((e) => e.inExperiment(DeprecatePythonPath.experiment)).returns(() => false);
            experimentsManager
                .setup((e) => e.sendTelemetryIfInExperiment(DeprecatePythonPath.control))
                .returns(() => undefined);
            const workspaceConfig = typemoq.Mock.ofType<WorkspaceConfiguration>();
            workspaceService
                .setup((w) => w.getConfiguration('python', resource))
                .returns(() => workspaceConfig.object)
                .verifiable(typemoq.Times.never());
            workspaceConfig
                .setup((w) => w.inspect('pythonPath'))
                .returns(
                    () =>
                        ({
                            workspaceFolderValue: 'workspaceFolderValue',
                            workspaceValue: 'workspaceValue'
                        } as any)
                );

            const diagnostics = await diagnosticService.diagnose(resource);
            assert.deepEqual(diagnostics, []);

            workspaceService.verifyAll();
        });

        test('If a workspace is opened and only workspace value is set, diagnostic with appropriate message is returned', async () => {
            experimentsManager.setup((e) => e.inExperiment(DeprecatePythonPath.experiment)).returns(() => true);
            experimentsManager
                .setup((e) => e.sendTelemetryIfInExperiment(DeprecatePythonPath.control))
                .returns(() => undefined);
            const workspaceConfig = typemoq.Mock.ofType<WorkspaceConfiguration>();
            workspaceService.setup((w) => w.workspaceFile).returns(() => Uri.parse('path/to/workspaceFile'));
            workspaceService
                .setup((w) => w.getConfiguration('python', resource))
                .returns(() => workspaceConfig.object)
                .verifiable(typemoq.Times.once());
            workspaceConfig
                .setup((w) => w.inspect('pythonPath'))
                .returns(
                    () =>
                        ({
                            workspaceValue: 'workspaceValue'
                        } as any)
                );

            const diagnostics = await diagnosticService.diagnose(resource);
            expect(diagnostics.length).to.equal(1);
            expect(diagnostics[0].message).to.equal(Diagnostics.removePythonPathCodeWorkspace());
            expect(diagnostics[0].resource).to.equal(resource);

            workspaceService.verifyAll();
        });

        test('If folder is directly opened and workspace folder value is set, diagnostic with appropriate message is returned', async () => {
            experimentsManager.setup((e) => e.inExperiment(DeprecatePythonPath.experiment)).returns(() => true);
            experimentsManager
                .setup((e) => e.sendTelemetryIfInExperiment(DeprecatePythonPath.control))
                .returns(() => undefined);
            const workspaceConfig = typemoq.Mock.ofType<WorkspaceConfiguration>();
            workspaceService.setup((w) => w.workspaceFile).returns(() => undefined);
            workspaceService
                .setup((w) => w.getConfiguration('python', resource))
                .returns(() => workspaceConfig.object)
                .verifiable(typemoq.Times.once());
            workspaceConfig
                .setup((w) => w.inspect('pythonPath'))
                .returns(
                    () =>
                        ({
                            workspaceValue: 'workspaceValue',
                            workspaceFolderValue: 'workspaceFolderValue'
                        } as any)
                );

            const diagnostics = await diagnosticService.diagnose(resource);
            expect(diagnostics.length).to.equal(1);
            expect(diagnostics[0].message).to.equal(Diagnostics.removePythonPathSettingsJson());
            expect(diagnostics[0].resource).to.equal(resource);

            workspaceService.verifyAll();
        });

        test('If a workspace is opened and both workspace folder value & workspace value is set, diagnostic with appropriate message is returned', async () => {
            experimentsManager.setup((e) => e.inExperiment(DeprecatePythonPath.experiment)).returns(() => true);
            experimentsManager
                .setup((e) => e.sendTelemetryIfInExperiment(DeprecatePythonPath.control))
                .returns(() => undefined);
            const workspaceConfig = typemoq.Mock.ofType<WorkspaceConfiguration>();
            workspaceService.setup((w) => w.workspaceFile).returns(() => Uri.parse('path/to/workspaceFile'));
            workspaceService
                .setup((w) => w.getConfiguration('python', resource))
                .returns(() => workspaceConfig.object)
                .verifiable(typemoq.Times.once());
            workspaceConfig
                .setup((w) => w.inspect('pythonPath'))
                .returns(
                    () =>
                        ({
                            workspaceValue: 'workspaceValue',
                            workspaceFolderValue: 'workspaceFolderValue'
                        } as any)
                );

            const diagnostics = await diagnosticService.diagnose(resource);
            expect(diagnostics.length).to.equal(1);
            expect(diagnostics[0].message).to.equal(Diagnostics.removePythonPathCodeWorkspaceAndSettingsJson());
            expect(diagnostics[0].resource).to.equal(resource);

            workspaceService.verifyAll();
        });

        test('Otherwise an empty diagnostic is returned', async () => {
            experimentsManager.setup((e) => e.inExperiment(DeprecatePythonPath.experiment)).returns(() => true);
            experimentsManager
                .setup((e) => e.sendTelemetryIfInExperiment(DeprecatePythonPath.control))
                .returns(() => undefined);
            const workspaceConfig = typemoq.Mock.ofType<WorkspaceConfiguration>();
            workspaceService.setup((w) => w.workspaceFile).returns(() => Uri.parse('path/to/workspaceFile'));
            workspaceService
                .setup((w) => w.getConfiguration('python', resource))
                .returns(() => workspaceConfig.object)
                .verifiable(typemoq.Times.once());
            workspaceConfig.setup((w) => w.inspect('pythonPath')).returns(() => ({} as any));

            const diagnostics = await diagnosticService.diagnose(resource);
            assert.deepEqual(diagnostics, []);

            workspaceService.verifyAll();
        });

        test('Method _removePythonPathFromWorkspaceSettings() removes `python.pythonPath` setting from Workspace & Workspace Folder', async () => {
            const workspaceConfig = typemoq.Mock.ofType<WorkspaceConfiguration>();
            workspaceService.setup((w) => w.workspaceFile).returns(() => Uri.parse('path/to/workspaceFile'));
            workspaceService.setup((w) => w.getConfiguration('python', resource)).returns(() => workspaceConfig.object);
            workspaceConfig
                .setup((w) => w.update('pythonPath', undefined, ConfigurationTarget.Workspace))
                .returns(() => Promise.resolve())
                .verifiable(typemoq.Times.once());
            workspaceConfig
                .setup((w) => w.update('pythonPath', undefined, ConfigurationTarget.WorkspaceFolder))
                .returns(() => Promise.resolve())
                .verifiable(typemoq.Times.once());

            await diagnosticService._removePythonPathFromWorkspaceSettings(resource);

            workspaceConfig.verifyAll();
        });
    });
});
<|MERGE_RESOLUTION|>--- conflicted
+++ resolved
@@ -1,388 +1,384 @@
-// Copyright (c) Microsoft Corporation. All rights reserved.
-// Licensed under the MIT License.
-
-'use strict';
-
-// tslint:disable:max-func-body-length no-any max-classes-per-file
-
-import { assert, expect } from 'chai';
-import * as sinon from 'sinon';
-import * as typemoq from 'typemoq';
-import { ConfigurationTarget, DiagnosticSeverity, Uri, WorkspaceConfiguration } from 'vscode';
-import { BaseDiagnostic, BaseDiagnosticsService } from '../../../../client/application/diagnostics/base';
-import {
-    PythonPathDeprecatedDiagnostic,
-    PythonPathDeprecatedDiagnosticService
-} from '../../../../client/application/diagnostics/checks/pythonPathDeprecated';
-import { CommandOption, IDiagnosticsCommandFactory } from '../../../../client/application/diagnostics/commands/types';
-import { DiagnosticCodes } from '../../../../client/application/diagnostics/constants';
-import {
-    DiagnosticCommandPromptHandlerServiceId,
-    MessageCommandPrompt
-} from '../../../../client/application/diagnostics/promptHandler';
-import {
-    DiagnosticScope,
-    IDiagnostic,
-    IDiagnosticCommand,
-    IDiagnosticFilterService,
-    IDiagnosticHandlerService
-} from '../../../../client/application/diagnostics/types';
-import { IWorkspaceService } from '../../../../client/common/application/types';
-<<<<<<< HEAD
-import { DeprecatePythonPath } from '../../../../client/common/experiments/experimentGroups';
-=======
-import { DeprecatePythonPath } from '../../../../client/common/experiments/groups';
->>>>>>> c01683f5
-import { IDisposableRegistry, IExperimentsManager, Resource } from '../../../../client/common/types';
-import { Common, Diagnostics } from '../../../../client/common/utils/localize';
-import { IServiceContainer } from '../../../../client/ioc/types';
-
-suite('Application Diagnostics - Python Path Deprecated', () => {
-    const resource = Uri.parse('a');
-    let diagnosticService: PythonPathDeprecatedDiagnosticService;
-    let messageHandler: typemoq.IMock<IDiagnosticHandlerService<MessageCommandPrompt>>;
-    let commandFactory: typemoq.IMock<IDiagnosticsCommandFactory>;
-    let workspaceService: typemoq.IMock<IWorkspaceService>;
-    let filterService: typemoq.IMock<IDiagnosticFilterService>;
-    let experimentsManager: typemoq.IMock<IExperimentsManager>;
-    let serviceContainer: typemoq.IMock<IServiceContainer>;
-    function createContainer() {
-        serviceContainer = typemoq.Mock.ofType<IServiceContainer>();
-        filterService = typemoq.Mock.ofType<IDiagnosticFilterService>();
-        experimentsManager = typemoq.Mock.ofType<IExperimentsManager>();
-        messageHandler = typemoq.Mock.ofType<IDiagnosticHandlerService<MessageCommandPrompt>>();
-        serviceContainer
-            .setup((s) =>
-                s.get(
-                    typemoq.It.isValue(IDiagnosticHandlerService),
-                    typemoq.It.isValue(DiagnosticCommandPromptHandlerServiceId)
-                )
-            )
-            .returns(() => messageHandler.object);
-        commandFactory = typemoq.Mock.ofType<IDiagnosticsCommandFactory>();
-        serviceContainer
-            .setup((s) => s.get(typemoq.It.isValue(IDiagnosticFilterService)))
-            .returns(() => filterService.object);
-        serviceContainer
-            .setup((s) => s.get(typemoq.It.isValue(IExperimentsManager)))
-            .returns(() => experimentsManager.object);
-        serviceContainer
-            .setup((s) => s.get(typemoq.It.isValue(IDiagnosticsCommandFactory)))
-            .returns(() => commandFactory.object);
-        workspaceService = typemoq.Mock.ofType<IWorkspaceService>();
-        serviceContainer
-            .setup((s) => s.get(typemoq.It.isValue(IWorkspaceService)))
-            .returns(() => workspaceService.object);
-        serviceContainer.setup((s) => s.get(typemoq.It.isValue(IDisposableRegistry))).returns(() => []);
-        return serviceContainer.object;
-    }
-    suite('Diagnostics', () => {
-        setup(() => {
-            diagnosticService = new (class extends PythonPathDeprecatedDiagnosticService {
-                public _clear() {
-                    while (BaseDiagnosticsService.handledDiagnosticCodeKeys.length > 0) {
-                        BaseDiagnosticsService.handledDiagnosticCodeKeys.shift();
-                    }
-                }
-            })(createContainer(), messageHandler.object, []);
-            (diagnosticService as any)._clear();
-        });
-
-        teardown(() => {
-            sinon.restore();
-        });
-
-        test('Can handle PythonPathDeprecatedDiagnostic diagnostics', async () => {
-            const diagnostic = typemoq.Mock.ofType<IDiagnostic>();
-            diagnostic
-                .setup((d) => d.code)
-                .returns(() => DiagnosticCodes.PythonPathDeprecatedDiagnostic)
-                .verifiable(typemoq.Times.atLeastOnce());
-
-            const canHandle = await diagnosticService.canHandle(diagnostic.object);
-            expect(canHandle).to.be.equal(
-                true,
-                `Should be able to handle ${DiagnosticCodes.PythonPathDeprecatedDiagnostic}`
-            );
-            diagnostic.verifyAll();
-        });
-        test('Can not handle non-PythonPathDeprecatedDiagnostic diagnostics', async () => {
-            const diagnostic = typemoq.Mock.ofType<IDiagnostic>();
-            diagnostic
-                .setup((d) => d.code)
-                .returns(() => 'Something Else' as any)
-                .verifiable(typemoq.Times.atLeastOnce());
-
-            const canHandle = await diagnosticService.canHandle(diagnostic.object);
-            expect(canHandle).to.be.equal(false, 'Invalid value');
-            diagnostic.verifyAll();
-        });
-        test('Should not display a message if the diagnostic code has been ignored', async () => {
-            const diagnostic = typemoq.Mock.ofType<IDiagnostic>();
-
-            filterService
-                .setup((f) =>
-                    f.shouldIgnoreDiagnostic(typemoq.It.isValue(DiagnosticCodes.PythonPathDeprecatedDiagnostic))
-                )
-                .returns(() => Promise.resolve(true))
-                .verifiable(typemoq.Times.once());
-            diagnostic
-                .setup((d) => d.code)
-                .returns(() => DiagnosticCodes.PythonPathDeprecatedDiagnostic)
-                .verifiable(typemoq.Times.atLeastOnce());
-            commandFactory
-                .setup((f) => f.createCommand(typemoq.It.isAny(), typemoq.It.isAny()))
-                .verifiable(typemoq.Times.never());
-            messageHandler
-                .setup((m) => m.handle(typemoq.It.isAny(), typemoq.It.isAny()))
-                .verifiable(typemoq.Times.never());
-
-            await diagnosticService.handle([diagnostic.object]);
-
-            filterService.verifyAll();
-            diagnostic.verifyAll();
-            commandFactory.verifyAll();
-            messageHandler.verifyAll();
-        });
-        test('Python Path Deprecated Diagnostic is handled as expected', async () => {
-            const diagnostic = new PythonPathDeprecatedDiagnostic('message', resource);
-            const ignoreCmd = ({ cmd: 'ignoreCmd' } as any) as IDiagnosticCommand;
-            filterService
-                .setup((f) =>
-                    f.shouldIgnoreDiagnostic(typemoq.It.isValue(DiagnosticCodes.PythonPathDeprecatedDiagnostic))
-                )
-                .returns(() => Promise.resolve(false));
-            let messagePrompt: MessageCommandPrompt | undefined;
-            messageHandler
-                .setup((i) => i.handle(typemoq.It.isValue(diagnostic), typemoq.It.isAny()))
-                .callback((_d, p: MessageCommandPrompt) => (messagePrompt = p))
-                .returns(() => Promise.resolve())
-                .verifiable(typemoq.Times.once());
-
-            commandFactory
-                .setup((f) =>
-                    f.createCommand(
-                        typemoq.It.isAny(),
-                        typemoq.It.isObjectWith<CommandOption<'ignore', DiagnosticScope>>({ type: 'ignore' })
-                    )
-                )
-                .returns(() => ignoreCmd)
-                .verifiable(typemoq.Times.once());
-
-            await diagnosticService.handle([diagnostic]);
-
-            messageHandler.verifyAll();
-            commandFactory.verifyAll();
-            expect(messagePrompt).not.be.equal(undefined, 'Message prompt not set');
-            expect(messagePrompt!.commandPrompts.length).to.equal(3, 'Incorrect length');
-            expect(messagePrompt!.commandPrompts[0].command).not.be.equal(undefined, 'Command not set');
-            expect(messagePrompt!.commandPrompts[0].command!.diagnostic).to.be.deep.equal(diagnostic);
-            expect(messagePrompt!.commandPrompts[0].prompt).to.be.deep.equal(Common.yesPlease());
-            expect(messagePrompt!.commandPrompts[1]).to.be.deep.equal({ prompt: Common.noIWillDoItLater() });
-            expect(messagePrompt!.commandPrompts[2]).to.be.deep.equal({
-                prompt: Common.doNotShowAgain(),
-                command: ignoreCmd
-            });
-
-            const _removePythonPathFromWorkspaceSettings = sinon.stub(
-                PythonPathDeprecatedDiagnosticService.prototype,
-                '_removePythonPathFromWorkspaceSettings'
-            );
-            _removePythonPathFromWorkspaceSettings.resolves();
-            await messagePrompt!.commandPrompts[0].command!.invoke();
-            assert(_removePythonPathFromWorkspaceSettings.calledOnceWith(resource));
-        });
-        test('Handling an empty diagnostic should not show a message nor return a command', async () => {
-            const diagnostics: IDiagnostic[] = [];
-
-            messageHandler
-                .setup((i) => i.handle(typemoq.It.isAny(), typemoq.It.isAny()))
-                .callback((_d, p: MessageCommandPrompt) => p)
-                .returns(() => Promise.resolve())
-                .verifiable(typemoq.Times.never());
-            commandFactory
-                .setup((f) => f.createCommand(typemoq.It.isAny(), typemoq.It.isAny()))
-                .verifiable(typemoq.Times.never());
-
-            await diagnosticService.handle(diagnostics);
-
-            messageHandler.verifyAll();
-            commandFactory.verifyAll();
-        });
-        test('Handling an unsupported diagnostic code should not show a message nor return a command', async () => {
-            const diagnostic = new (class SomeRandomDiagnostic extends BaseDiagnostic {
-                constructor(message: string, uri: Resource) {
-                    super(
-                        'SomeRandomDiagnostic' as any,
-                        message,
-                        DiagnosticSeverity.Information,
-                        DiagnosticScope.WorkspaceFolder,
-                        uri
-                    );
-                }
-            })('message', undefined);
-            messageHandler
-                .setup((i) => i.handle(typemoq.It.isAny(), typemoq.It.isAny()))
-                .callback((_d, p: MessageCommandPrompt) => p)
-                .returns(() => Promise.resolve())
-                .verifiable(typemoq.Times.never());
-            commandFactory
-                .setup((f) => f.createCommand(typemoq.It.isAny(), typemoq.It.isAny()))
-                .verifiable(typemoq.Times.never());
-
-            await diagnosticService.handle([diagnostic]);
-
-            messageHandler.verifyAll();
-            commandFactory.verifyAll();
-        });
-
-        test('If not in DeprecatePythonPath experiment, empty diagnostics is returned', async () => {
-            experimentsManager.setup((e) => e.inExperiment(DeprecatePythonPath.experiment)).returns(() => false);
-            experimentsManager
-                .setup((e) => e.sendTelemetryIfInExperiment(DeprecatePythonPath.control))
-                .returns(() => undefined);
-            const workspaceConfig = typemoq.Mock.ofType<WorkspaceConfiguration>();
-            workspaceService
-                .setup((w) => w.getConfiguration('python', resource))
-                .returns(() => workspaceConfig.object)
-                .verifiable(typemoq.Times.never());
-            workspaceConfig
-                .setup((w) => w.inspect('pythonPath'))
-                .returns(
-                    () =>
-                        ({
-                            workspaceFolderValue: 'workspaceFolderValue',
-                            workspaceValue: 'workspaceValue'
-                        } as any)
-                );
-
-            const diagnostics = await diagnosticService.diagnose(resource);
-            assert.deepEqual(diagnostics, []);
-
-            workspaceService.verifyAll();
-        });
-
-        test('If a workspace is opened and only workspace value is set, diagnostic with appropriate message is returned', async () => {
-            experimentsManager.setup((e) => e.inExperiment(DeprecatePythonPath.experiment)).returns(() => true);
-            experimentsManager
-                .setup((e) => e.sendTelemetryIfInExperiment(DeprecatePythonPath.control))
-                .returns(() => undefined);
-            const workspaceConfig = typemoq.Mock.ofType<WorkspaceConfiguration>();
-            workspaceService.setup((w) => w.workspaceFile).returns(() => Uri.parse('path/to/workspaceFile'));
-            workspaceService
-                .setup((w) => w.getConfiguration('python', resource))
-                .returns(() => workspaceConfig.object)
-                .verifiable(typemoq.Times.once());
-            workspaceConfig
-                .setup((w) => w.inspect('pythonPath'))
-                .returns(
-                    () =>
-                        ({
-                            workspaceValue: 'workspaceValue'
-                        } as any)
-                );
-
-            const diagnostics = await diagnosticService.diagnose(resource);
-            expect(diagnostics.length).to.equal(1);
-            expect(diagnostics[0].message).to.equal(Diagnostics.removePythonPathCodeWorkspace());
-            expect(diagnostics[0].resource).to.equal(resource);
-
-            workspaceService.verifyAll();
-        });
-
-        test('If folder is directly opened and workspace folder value is set, diagnostic with appropriate message is returned', async () => {
-            experimentsManager.setup((e) => e.inExperiment(DeprecatePythonPath.experiment)).returns(() => true);
-            experimentsManager
-                .setup((e) => e.sendTelemetryIfInExperiment(DeprecatePythonPath.control))
-                .returns(() => undefined);
-            const workspaceConfig = typemoq.Mock.ofType<WorkspaceConfiguration>();
-            workspaceService.setup((w) => w.workspaceFile).returns(() => undefined);
-            workspaceService
-                .setup((w) => w.getConfiguration('python', resource))
-                .returns(() => workspaceConfig.object)
-                .verifiable(typemoq.Times.once());
-            workspaceConfig
-                .setup((w) => w.inspect('pythonPath'))
-                .returns(
-                    () =>
-                        ({
-                            workspaceValue: 'workspaceValue',
-                            workspaceFolderValue: 'workspaceFolderValue'
-                        } as any)
-                );
-
-            const diagnostics = await diagnosticService.diagnose(resource);
-            expect(diagnostics.length).to.equal(1);
-            expect(diagnostics[0].message).to.equal(Diagnostics.removePythonPathSettingsJson());
-            expect(diagnostics[0].resource).to.equal(resource);
-
-            workspaceService.verifyAll();
-        });
-
-        test('If a workspace is opened and both workspace folder value & workspace value is set, diagnostic with appropriate message is returned', async () => {
-            experimentsManager.setup((e) => e.inExperiment(DeprecatePythonPath.experiment)).returns(() => true);
-            experimentsManager
-                .setup((e) => e.sendTelemetryIfInExperiment(DeprecatePythonPath.control))
-                .returns(() => undefined);
-            const workspaceConfig = typemoq.Mock.ofType<WorkspaceConfiguration>();
-            workspaceService.setup((w) => w.workspaceFile).returns(() => Uri.parse('path/to/workspaceFile'));
-            workspaceService
-                .setup((w) => w.getConfiguration('python', resource))
-                .returns(() => workspaceConfig.object)
-                .verifiable(typemoq.Times.once());
-            workspaceConfig
-                .setup((w) => w.inspect('pythonPath'))
-                .returns(
-                    () =>
-                        ({
-                            workspaceValue: 'workspaceValue',
-                            workspaceFolderValue: 'workspaceFolderValue'
-                        } as any)
-                );
-
-            const diagnostics = await diagnosticService.diagnose(resource);
-            expect(diagnostics.length).to.equal(1);
-            expect(diagnostics[0].message).to.equal(Diagnostics.removePythonPathCodeWorkspaceAndSettingsJson());
-            expect(diagnostics[0].resource).to.equal(resource);
-
-            workspaceService.verifyAll();
-        });
-
-        test('Otherwise an empty diagnostic is returned', async () => {
-            experimentsManager.setup((e) => e.inExperiment(DeprecatePythonPath.experiment)).returns(() => true);
-            experimentsManager
-                .setup((e) => e.sendTelemetryIfInExperiment(DeprecatePythonPath.control))
-                .returns(() => undefined);
-            const workspaceConfig = typemoq.Mock.ofType<WorkspaceConfiguration>();
-            workspaceService.setup((w) => w.workspaceFile).returns(() => Uri.parse('path/to/workspaceFile'));
-            workspaceService
-                .setup((w) => w.getConfiguration('python', resource))
-                .returns(() => workspaceConfig.object)
-                .verifiable(typemoq.Times.once());
-            workspaceConfig.setup((w) => w.inspect('pythonPath')).returns(() => ({} as any));
-
-            const diagnostics = await diagnosticService.diagnose(resource);
-            assert.deepEqual(diagnostics, []);
-
-            workspaceService.verifyAll();
-        });
-
-        test('Method _removePythonPathFromWorkspaceSettings() removes `python.pythonPath` setting from Workspace & Workspace Folder', async () => {
-            const workspaceConfig = typemoq.Mock.ofType<WorkspaceConfiguration>();
-            workspaceService.setup((w) => w.workspaceFile).returns(() => Uri.parse('path/to/workspaceFile'));
-            workspaceService.setup((w) => w.getConfiguration('python', resource)).returns(() => workspaceConfig.object);
-            workspaceConfig
-                .setup((w) => w.update('pythonPath', undefined, ConfigurationTarget.Workspace))
-                .returns(() => Promise.resolve())
-                .verifiable(typemoq.Times.once());
-            workspaceConfig
-                .setup((w) => w.update('pythonPath', undefined, ConfigurationTarget.WorkspaceFolder))
-                .returns(() => Promise.resolve())
-                .verifiable(typemoq.Times.once());
-
-            await diagnosticService._removePythonPathFromWorkspaceSettings(resource);
-
-            workspaceConfig.verifyAll();
-        });
-    });
-});
+// Copyright (c) Microsoft Corporation. All rights reserved.
+// Licensed under the MIT License.
+
+'use strict';
+
+// tslint:disable:max-func-body-length no-any max-classes-per-file
+
+import { assert, expect } from 'chai';
+import * as sinon from 'sinon';
+import * as typemoq from 'typemoq';
+import { ConfigurationTarget, DiagnosticSeverity, Uri, WorkspaceConfiguration } from 'vscode';
+import { BaseDiagnostic, BaseDiagnosticsService } from '../../../../client/application/diagnostics/base';
+import {
+    PythonPathDeprecatedDiagnostic,
+    PythonPathDeprecatedDiagnosticService
+} from '../../../../client/application/diagnostics/checks/pythonPathDeprecated';
+import { CommandOption, IDiagnosticsCommandFactory } from '../../../../client/application/diagnostics/commands/types';
+import { DiagnosticCodes } from '../../../../client/application/diagnostics/constants';
+import {
+    DiagnosticCommandPromptHandlerServiceId,
+    MessageCommandPrompt
+} from '../../../../client/application/diagnostics/promptHandler';
+import {
+    DiagnosticScope,
+    IDiagnostic,
+    IDiagnosticCommand,
+    IDiagnosticFilterService,
+    IDiagnosticHandlerService
+} from '../../../../client/application/diagnostics/types';
+import { IWorkspaceService } from '../../../../client/common/application/types';
+import { DeprecatePythonPath } from '../../../../client/common/experiments/groups';
+import { IDisposableRegistry, IExperimentsManager, Resource } from '../../../../client/common/types';
+import { Common, Diagnostics } from '../../../../client/common/utils/localize';
+import { IServiceContainer } from '../../../../client/ioc/types';
+
+suite('Application Diagnostics - Python Path Deprecated', () => {
+    const resource = Uri.parse('a');
+    let diagnosticService: PythonPathDeprecatedDiagnosticService;
+    let messageHandler: typemoq.IMock<IDiagnosticHandlerService<MessageCommandPrompt>>;
+    let commandFactory: typemoq.IMock<IDiagnosticsCommandFactory>;
+    let workspaceService: typemoq.IMock<IWorkspaceService>;
+    let filterService: typemoq.IMock<IDiagnosticFilterService>;
+    let experimentsManager: typemoq.IMock<IExperimentsManager>;
+    let serviceContainer: typemoq.IMock<IServiceContainer>;
+    function createContainer() {
+        serviceContainer = typemoq.Mock.ofType<IServiceContainer>();
+        filterService = typemoq.Mock.ofType<IDiagnosticFilterService>();
+        experimentsManager = typemoq.Mock.ofType<IExperimentsManager>();
+        messageHandler = typemoq.Mock.ofType<IDiagnosticHandlerService<MessageCommandPrompt>>();
+        serviceContainer
+            .setup((s) =>
+                s.get(
+                    typemoq.It.isValue(IDiagnosticHandlerService),
+                    typemoq.It.isValue(DiagnosticCommandPromptHandlerServiceId)
+                )
+            )
+            .returns(() => messageHandler.object);
+        commandFactory = typemoq.Mock.ofType<IDiagnosticsCommandFactory>();
+        serviceContainer
+            .setup((s) => s.get(typemoq.It.isValue(IDiagnosticFilterService)))
+            .returns(() => filterService.object);
+        serviceContainer
+            .setup((s) => s.get(typemoq.It.isValue(IExperimentsManager)))
+            .returns(() => experimentsManager.object);
+        serviceContainer
+            .setup((s) => s.get(typemoq.It.isValue(IDiagnosticsCommandFactory)))
+            .returns(() => commandFactory.object);
+        workspaceService = typemoq.Mock.ofType<IWorkspaceService>();
+        serviceContainer
+            .setup((s) => s.get(typemoq.It.isValue(IWorkspaceService)))
+            .returns(() => workspaceService.object);
+        serviceContainer.setup((s) => s.get(typemoq.It.isValue(IDisposableRegistry))).returns(() => []);
+        return serviceContainer.object;
+    }
+    suite('Diagnostics', () => {
+        setup(() => {
+            diagnosticService = new (class extends PythonPathDeprecatedDiagnosticService {
+                public _clear() {
+                    while (BaseDiagnosticsService.handledDiagnosticCodeKeys.length > 0) {
+                        BaseDiagnosticsService.handledDiagnosticCodeKeys.shift();
+                    }
+                }
+            })(createContainer(), messageHandler.object, []);
+            (diagnosticService as any)._clear();
+        });
+
+        teardown(() => {
+            sinon.restore();
+        });
+
+        test('Can handle PythonPathDeprecatedDiagnostic diagnostics', async () => {
+            const diagnostic = typemoq.Mock.ofType<IDiagnostic>();
+            diagnostic
+                .setup((d) => d.code)
+                .returns(() => DiagnosticCodes.PythonPathDeprecatedDiagnostic)
+                .verifiable(typemoq.Times.atLeastOnce());
+
+            const canHandle = await diagnosticService.canHandle(diagnostic.object);
+            expect(canHandle).to.be.equal(
+                true,
+                `Should be able to handle ${DiagnosticCodes.PythonPathDeprecatedDiagnostic}`
+            );
+            diagnostic.verifyAll();
+        });
+        test('Can not handle non-PythonPathDeprecatedDiagnostic diagnostics', async () => {
+            const diagnostic = typemoq.Mock.ofType<IDiagnostic>();
+            diagnostic
+                .setup((d) => d.code)
+                .returns(() => 'Something Else' as any)
+                .verifiable(typemoq.Times.atLeastOnce());
+
+            const canHandle = await diagnosticService.canHandle(diagnostic.object);
+            expect(canHandle).to.be.equal(false, 'Invalid value');
+            diagnostic.verifyAll();
+        });
+        test('Should not display a message if the diagnostic code has been ignored', async () => {
+            const diagnostic = typemoq.Mock.ofType<IDiagnostic>();
+
+            filterService
+                .setup((f) =>
+                    f.shouldIgnoreDiagnostic(typemoq.It.isValue(DiagnosticCodes.PythonPathDeprecatedDiagnostic))
+                )
+                .returns(() => Promise.resolve(true))
+                .verifiable(typemoq.Times.once());
+            diagnostic
+                .setup((d) => d.code)
+                .returns(() => DiagnosticCodes.PythonPathDeprecatedDiagnostic)
+                .verifiable(typemoq.Times.atLeastOnce());
+            commandFactory
+                .setup((f) => f.createCommand(typemoq.It.isAny(), typemoq.It.isAny()))
+                .verifiable(typemoq.Times.never());
+            messageHandler
+                .setup((m) => m.handle(typemoq.It.isAny(), typemoq.It.isAny()))
+                .verifiable(typemoq.Times.never());
+
+            await diagnosticService.handle([diagnostic.object]);
+
+            filterService.verifyAll();
+            diagnostic.verifyAll();
+            commandFactory.verifyAll();
+            messageHandler.verifyAll();
+        });
+        test('Python Path Deprecated Diagnostic is handled as expected', async () => {
+            const diagnostic = new PythonPathDeprecatedDiagnostic('message', resource);
+            const ignoreCmd = ({ cmd: 'ignoreCmd' } as any) as IDiagnosticCommand;
+            filterService
+                .setup((f) =>
+                    f.shouldIgnoreDiagnostic(typemoq.It.isValue(DiagnosticCodes.PythonPathDeprecatedDiagnostic))
+                )
+                .returns(() => Promise.resolve(false));
+            let messagePrompt: MessageCommandPrompt | undefined;
+            messageHandler
+                .setup((i) => i.handle(typemoq.It.isValue(diagnostic), typemoq.It.isAny()))
+                .callback((_d, p: MessageCommandPrompt) => (messagePrompt = p))
+                .returns(() => Promise.resolve())
+                .verifiable(typemoq.Times.once());
+
+            commandFactory
+                .setup((f) =>
+                    f.createCommand(
+                        typemoq.It.isAny(),
+                        typemoq.It.isObjectWith<CommandOption<'ignore', DiagnosticScope>>({ type: 'ignore' })
+                    )
+                )
+                .returns(() => ignoreCmd)
+                .verifiable(typemoq.Times.once());
+
+            await diagnosticService.handle([diagnostic]);
+
+            messageHandler.verifyAll();
+            commandFactory.verifyAll();
+            expect(messagePrompt).not.be.equal(undefined, 'Message prompt not set');
+            expect(messagePrompt!.commandPrompts.length).to.equal(3, 'Incorrect length');
+            expect(messagePrompt!.commandPrompts[0].command).not.be.equal(undefined, 'Command not set');
+            expect(messagePrompt!.commandPrompts[0].command!.diagnostic).to.be.deep.equal(diagnostic);
+            expect(messagePrompt!.commandPrompts[0].prompt).to.be.deep.equal(Common.yesPlease());
+            expect(messagePrompt!.commandPrompts[1]).to.be.deep.equal({ prompt: Common.noIWillDoItLater() });
+            expect(messagePrompt!.commandPrompts[2]).to.be.deep.equal({
+                prompt: Common.doNotShowAgain(),
+                command: ignoreCmd
+            });
+
+            const _removePythonPathFromWorkspaceSettings = sinon.stub(
+                PythonPathDeprecatedDiagnosticService.prototype,
+                '_removePythonPathFromWorkspaceSettings'
+            );
+            _removePythonPathFromWorkspaceSettings.resolves();
+            await messagePrompt!.commandPrompts[0].command!.invoke();
+            assert(_removePythonPathFromWorkspaceSettings.calledOnceWith(resource));
+        });
+        test('Handling an empty diagnostic should not show a message nor return a command', async () => {
+            const diagnostics: IDiagnostic[] = [];
+
+            messageHandler
+                .setup((i) => i.handle(typemoq.It.isAny(), typemoq.It.isAny()))
+                .callback((_d, p: MessageCommandPrompt) => p)
+                .returns(() => Promise.resolve())
+                .verifiable(typemoq.Times.never());
+            commandFactory
+                .setup((f) => f.createCommand(typemoq.It.isAny(), typemoq.It.isAny()))
+                .verifiable(typemoq.Times.never());
+
+            await diagnosticService.handle(diagnostics);
+
+            messageHandler.verifyAll();
+            commandFactory.verifyAll();
+        });
+        test('Handling an unsupported diagnostic code should not show a message nor return a command', async () => {
+            const diagnostic = new (class SomeRandomDiagnostic extends BaseDiagnostic {
+                constructor(message: string, uri: Resource) {
+                    super(
+                        'SomeRandomDiagnostic' as any,
+                        message,
+                        DiagnosticSeverity.Information,
+                        DiagnosticScope.WorkspaceFolder,
+                        uri
+                    );
+                }
+            })('message', undefined);
+            messageHandler
+                .setup((i) => i.handle(typemoq.It.isAny(), typemoq.It.isAny()))
+                .callback((_d, p: MessageCommandPrompt) => p)
+                .returns(() => Promise.resolve())
+                .verifiable(typemoq.Times.never());
+            commandFactory
+                .setup((f) => f.createCommand(typemoq.It.isAny(), typemoq.It.isAny()))
+                .verifiable(typemoq.Times.never());
+
+            await diagnosticService.handle([diagnostic]);
+
+            messageHandler.verifyAll();
+            commandFactory.verifyAll();
+        });
+
+        test('If not in DeprecatePythonPath experiment, empty diagnostics is returned', async () => {
+            experimentsManager.setup((e) => e.inExperiment(DeprecatePythonPath.experiment)).returns(() => false);
+            experimentsManager
+                .setup((e) => e.sendTelemetryIfInExperiment(DeprecatePythonPath.control))
+                .returns(() => undefined);
+            const workspaceConfig = typemoq.Mock.ofType<WorkspaceConfiguration>();
+            workspaceService
+                .setup((w) => w.getConfiguration('python', resource))
+                .returns(() => workspaceConfig.object)
+                .verifiable(typemoq.Times.never());
+            workspaceConfig
+                .setup((w) => w.inspect('pythonPath'))
+                .returns(
+                    () =>
+                        ({
+                            workspaceFolderValue: 'workspaceFolderValue',
+                            workspaceValue: 'workspaceValue'
+                        } as any)
+                );
+
+            const diagnostics = await diagnosticService.diagnose(resource);
+            assert.deepEqual(diagnostics, []);
+
+            workspaceService.verifyAll();
+        });
+
+        test('If a workspace is opened and only workspace value is set, diagnostic with appropriate message is returned', async () => {
+            experimentsManager.setup((e) => e.inExperiment(DeprecatePythonPath.experiment)).returns(() => true);
+            experimentsManager
+                .setup((e) => e.sendTelemetryIfInExperiment(DeprecatePythonPath.control))
+                .returns(() => undefined);
+            const workspaceConfig = typemoq.Mock.ofType<WorkspaceConfiguration>();
+            workspaceService.setup((w) => w.workspaceFile).returns(() => Uri.parse('path/to/workspaceFile'));
+            workspaceService
+                .setup((w) => w.getConfiguration('python', resource))
+                .returns(() => workspaceConfig.object)
+                .verifiable(typemoq.Times.once());
+            workspaceConfig
+                .setup((w) => w.inspect('pythonPath'))
+                .returns(
+                    () =>
+                        ({
+                            workspaceValue: 'workspaceValue'
+                        } as any)
+                );
+
+            const diagnostics = await diagnosticService.diagnose(resource);
+            expect(diagnostics.length).to.equal(1);
+            expect(diagnostics[0].message).to.equal(Diagnostics.removePythonPathCodeWorkspace());
+            expect(diagnostics[0].resource).to.equal(resource);
+
+            workspaceService.verifyAll();
+        });
+
+        test('If folder is directly opened and workspace folder value is set, diagnostic with appropriate message is returned', async () => {
+            experimentsManager.setup((e) => e.inExperiment(DeprecatePythonPath.experiment)).returns(() => true);
+            experimentsManager
+                .setup((e) => e.sendTelemetryIfInExperiment(DeprecatePythonPath.control))
+                .returns(() => undefined);
+            const workspaceConfig = typemoq.Mock.ofType<WorkspaceConfiguration>();
+            workspaceService.setup((w) => w.workspaceFile).returns(() => undefined);
+            workspaceService
+                .setup((w) => w.getConfiguration('python', resource))
+                .returns(() => workspaceConfig.object)
+                .verifiable(typemoq.Times.once());
+            workspaceConfig
+                .setup((w) => w.inspect('pythonPath'))
+                .returns(
+                    () =>
+                        ({
+                            workspaceValue: 'workspaceValue',
+                            workspaceFolderValue: 'workspaceFolderValue'
+                        } as any)
+                );
+
+            const diagnostics = await diagnosticService.diagnose(resource);
+            expect(diagnostics.length).to.equal(1);
+            expect(diagnostics[0].message).to.equal(Diagnostics.removePythonPathSettingsJson());
+            expect(diagnostics[0].resource).to.equal(resource);
+
+            workspaceService.verifyAll();
+        });
+
+        test('If a workspace is opened and both workspace folder value & workspace value is set, diagnostic with appropriate message is returned', async () => {
+            experimentsManager.setup((e) => e.inExperiment(DeprecatePythonPath.experiment)).returns(() => true);
+            experimentsManager
+                .setup((e) => e.sendTelemetryIfInExperiment(DeprecatePythonPath.control))
+                .returns(() => undefined);
+            const workspaceConfig = typemoq.Mock.ofType<WorkspaceConfiguration>();
+            workspaceService.setup((w) => w.workspaceFile).returns(() => Uri.parse('path/to/workspaceFile'));
+            workspaceService
+                .setup((w) => w.getConfiguration('python', resource))
+                .returns(() => workspaceConfig.object)
+                .verifiable(typemoq.Times.once());
+            workspaceConfig
+                .setup((w) => w.inspect('pythonPath'))
+                .returns(
+                    () =>
+                        ({
+                            workspaceValue: 'workspaceValue',
+                            workspaceFolderValue: 'workspaceFolderValue'
+                        } as any)
+                );
+
+            const diagnostics = await diagnosticService.diagnose(resource);
+            expect(diagnostics.length).to.equal(1);
+            expect(diagnostics[0].message).to.equal(Diagnostics.removePythonPathCodeWorkspaceAndSettingsJson());
+            expect(diagnostics[0].resource).to.equal(resource);
+
+            workspaceService.verifyAll();
+        });
+
+        test('Otherwise an empty diagnostic is returned', async () => {
+            experimentsManager.setup((e) => e.inExperiment(DeprecatePythonPath.experiment)).returns(() => true);
+            experimentsManager
+                .setup((e) => e.sendTelemetryIfInExperiment(DeprecatePythonPath.control))
+                .returns(() => undefined);
+            const workspaceConfig = typemoq.Mock.ofType<WorkspaceConfiguration>();
+            workspaceService.setup((w) => w.workspaceFile).returns(() => Uri.parse('path/to/workspaceFile'));
+            workspaceService
+                .setup((w) => w.getConfiguration('python', resource))
+                .returns(() => workspaceConfig.object)
+                .verifiable(typemoq.Times.once());
+            workspaceConfig.setup((w) => w.inspect('pythonPath')).returns(() => ({} as any));
+
+            const diagnostics = await diagnosticService.diagnose(resource);
+            assert.deepEqual(diagnostics, []);
+
+            workspaceService.verifyAll();
+        });
+
+        test('Method _removePythonPathFromWorkspaceSettings() removes `python.pythonPath` setting from Workspace & Workspace Folder', async () => {
+            const workspaceConfig = typemoq.Mock.ofType<WorkspaceConfiguration>();
+            workspaceService.setup((w) => w.workspaceFile).returns(() => Uri.parse('path/to/workspaceFile'));
+            workspaceService.setup((w) => w.getConfiguration('python', resource)).returns(() => workspaceConfig.object);
+            workspaceConfig
+                .setup((w) => w.update('pythonPath', undefined, ConfigurationTarget.Workspace))
+                .returns(() => Promise.resolve())
+                .verifiable(typemoq.Times.once());
+            workspaceConfig
+                .setup((w) => w.update('pythonPath', undefined, ConfigurationTarget.WorkspaceFolder))
+                .returns(() => Promise.resolve())
+                .verifiable(typemoq.Times.once());
+
+            await diagnosticService._removePythonPathFromWorkspaceSettings(resource);
+
+            workspaceConfig.verifyAll();
+        });
+    });
+});