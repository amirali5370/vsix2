--- conflicted
+++ resolved
@@ -21,21 +21,12 @@
 
 // tslint:disable-next-line:max-func-body-length
 suite('Signatures', () => {
-<<<<<<< HEAD
-    let isPython3: boolean;
-=======
     let isPython2: boolean;
->>>>>>> c425a557
     let ioc: UnitTestIocContainer;
     suiteSetup(async () => {
         await initialize();
         initializeDI();
-<<<<<<< HEAD
-        const version = await ioc.getPythonVersion(rootWorkspaceUri);
-        isPython3 = version.indexOf('3.') >= 0;
-=======
         isPython2 = await ioc.getPythonMajorVersion(rootWorkspaceUri) === 2;
->>>>>>> c425a557
     });
     setup(initializeTest);
     suiteTeardown(closeActiveWindows);
@@ -94,11 +85,7 @@
     });
 
     test('For ellipsis', async function () {
-<<<<<<< HEAD
-        if (!isPython3) {
-=======
         if (isPython2) {
->>>>>>> c425a557
             // tslint:disable-next-line:no-invalid-this
             this.skip();
             return;
@@ -122,13 +109,7 @@
 
     test('For pow', async () => {
         let expected: SignatureHelpResult;
-<<<<<<< HEAD
-        if (isPython3) {
-            expected = new SignatureHelpResult(0, 4, 1, 0, null);
-        } else {
-=======
         if (isPython2) {
->>>>>>> c425a557
             expected = new SignatureHelpResult(0, 4, 1, 0, 'x');
         } else {
             expected = new SignatureHelpResult(0, 4, 1, 0, null);
