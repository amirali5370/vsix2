// Copyright (c) Microsoft Corporation. All rights reserved.
// Licensed under the MIT License.

import * as assert from 'assert';
import * as path from 'path';
import * as vscode from 'vscode';
import { rootWorkspaceUri } from '../common';
import { IS_ANALYSIS_ENGINE_TEST } from '../constants';
import { closeActiveWindows, initialize, initializeTest } from '../initialize';
import { UnitTestIocContainer } from '../unittests/serviceRegistry';

const autoCompPath = path.join(__dirname, '..', '..', '..', 'src', 'test', 'pythonFiles', 'signature');

class SignatureHelpResult {
    constructor(
        public line: number,
        public index: number,
        public signaturesCount: number,
        public activeParameter: number,
        public parameterName: string | null) { }
}

// tslint:disable-next-line:max-func-body-length
suite('Signatures (Analysis Engine)', () => {
    let isPython2: boolean;
    let ioc: UnitTestIocContainer;
    suiteSetup(async function () {
        if (!IS_ANALYSIS_ENGINE_TEST) {
            // tslint:disable-next-line:no-invalid-this
            this.skip();
        }
        await initialize();
        initializeDI();
        isPython2 = await ioc.getPythonMajorVersion(rootWorkspaceUri) === 2;
    });
    setup(initializeTest);
    suiteTeardown(closeActiveWindows);
    teardown(async () => {
        await closeActiveWindows();
        ioc.dispose();
    });
    function initializeDI() {
        ioc = new UnitTestIocContainer();
        ioc.registerCommonTypes();
        ioc.registerVariableTypes();
        ioc.registerProcessTypes();
    }

    test('For ctor', async () => {
        const expected = [
            new SignatureHelpResult(5, 11, 1, -1, null),
            new SignatureHelpResult(5, 12, 1, 0, 'name'),
            new SignatureHelpResult(5, 13, 1, 0, 'name'),
            new SignatureHelpResult(5, 14, 1, 0, 'name'),
            new SignatureHelpResult(5, 15, 1, 0, 'name'),
            new SignatureHelpResult(5, 16, 1, 0, 'name'),
            new SignatureHelpResult(5, 17, 1, 0, 'name'),
            new SignatureHelpResult(5, 18, 1, 1, 'age'),
            new SignatureHelpResult(5, 19, 1, 1, 'age'),
            new SignatureHelpResult(5, 20, 1, -1, null)
        ];

        const document = await openDocument(path.join(autoCompPath, 'classCtor.py'));
        for (let i = 0; i < expected.length; i += 1) {
            await checkSignature(expected[i], document!.uri, i);
        }
    });

    test('For intrinsic', async () => {
        const expected = [
            new SignatureHelpResult(0, 0, 1, -1, null),
            new SignatureHelpResult(0, 1, 1, -1, null),
            new SignatureHelpResult(0, 2, 1, -1, null),
            new SignatureHelpResult(0, 3, 1, -1, null),
            new SignatureHelpResult(0, 4, 1, -1, null),
            new SignatureHelpResult(0, 5, 1, -1, null),
            new SignatureHelpResult(0, 6, 1, 0, 'start'),
            new SignatureHelpResult(0, 7, 1, 0, 'start'),
            new SignatureHelpResult(0, 8, 1, 1, 'stop'),
            new SignatureHelpResult(0, 9, 1, 1, 'stop'),
            new SignatureHelpResult(0, 10, 1, 1, 'stop'),
<<<<<<< HEAD
            new SignatureHelpResult(0, 11, 1, 2, 'step'),
            new SignatureHelpResult(1, 0, 1, 2, 'step')
=======
            new SignatureHelpResult(0, 11, 1, 2, 'step')
>>>>>>> cea5b06c
        ];

        const document = await openDocument(path.join(autoCompPath, 'basicSig.py'));
        for (let i = 0; i < expected.length; i += 1) {
            await checkSignature(expected[i], document!.uri, i);
        }
    });

    test('For ellipsis', async function () {
        if (isPython2) {
            // tslint:disable-next-line:no-invalid-this
            this.skip();
            return;
        }
        const expected = [
            new SignatureHelpResult(0, 5, 0, 0, null),
            new SignatureHelpResult(0, 6, 1, 0, 'value'),
            new SignatureHelpResult(0, 7, 1, 0, 'value'),
            new SignatureHelpResult(0, 8, 1, 1, '...'),
            new SignatureHelpResult(0, 9, 1, 1, '...'),
            new SignatureHelpResult(0, 10, 1, 1, '...'),
            new SignatureHelpResult(0, 11, 1, 2, 'sep'),
            new SignatureHelpResult(0, 12, 1, 2, 'sep')
        ];

        const document = await openDocument(path.join(autoCompPath, 'ellipsis.py'));
        for (let i = 0; i < expected.length; i += 1) {
            await checkSignature(expected[i], document!.uri, i);
        }
    });

    test('For pow', async () => {
        let expected: SignatureHelpResult;
        if (isPython2) {
            expected = new SignatureHelpResult(0, 4, 1, 0, 'x');
        } else {
            expected = new SignatureHelpResult(0, 4, 1, 0, null);
        }

        const document = await openDocument(path.join(autoCompPath, 'noSigPy3.py'));
        await checkSignature(expected, document!.uri, 0);
    });
});

async function openDocument(documentPath: string): Promise<vscode.TextDocument | undefined> {
    const document = await vscode.workspace.openTextDocument(documentPath);
    await vscode.window.showTextDocument(document!);
    return document;
}

async function checkSignature(expected: SignatureHelpResult, uri: vscode.Uri, caseIndex: number) {
    const position = new vscode.Position(expected.line, expected.index);
    const actual = await vscode.commands.executeCommand<vscode.SignatureHelp>('vscode.executeSignatureHelpProvider', uri, position);
    assert.equal(actual!.signatures.length, expected.signaturesCount, `Signature count does not match, case ${caseIndex}`);
    if (expected.signaturesCount > 0) {
        assert.equal(actual!.activeParameter, expected.activeParameter, `Parameter index does not match, case ${caseIndex}`);
        if (expected.parameterName) {
            const parameter = actual!.signatures[0].parameters[expected.activeParameter];
            assert.equal(parameter.label, expected.parameterName, `Parameter name is incorrect, case ${caseIndex}`);
        }
    }
}<|MERGE_RESOLUTION|>--- conflicted
+++ resolved
@@ -79,12 +79,7 @@
             new SignatureHelpResult(0, 8, 1, 1, 'stop'),
             new SignatureHelpResult(0, 9, 1, 1, 'stop'),
             new SignatureHelpResult(0, 10, 1, 1, 'stop'),
-<<<<<<< HEAD
-            new SignatureHelpResult(0, 11, 1, 2, 'step'),
-            new SignatureHelpResult(1, 0, 1, 2, 'step')
-=======
             new SignatureHelpResult(0, 11, 1, 2, 'step')
->>>>>>> cea5b06c
         ];
 
         const document = await openDocument(path.join(autoCompPath, 'basicSig.py'));
