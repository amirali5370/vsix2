--- conflicted
+++ resolved
@@ -50,11 +50,7 @@
         fs = mock(FileSystem);
         const execFactory = mock(PythonExecutionFactory);
         execService = mock(PythonExecutionService);
-        when(
-            execFactory.createDaemon(
-                deepEqual({ daemonModule: PythonDaemonModule, pythonPath: selectedJupyterInterpreter.path })
-            )
-        ).thenResolve(instance(execService));
+        when(execFactory.createDaemon(deepEqual({ daemonModule: PythonDaemonModule, pythonPath: selectedJupyterInterpreter.path }))).thenResolve(instance(execService));
         when(execFactory.createActivatedEnvironment(anything())).thenResolve(instance(execService));
         // tslint:disable-next-line: no-any
         (instance(execService) as any).then = undefined;
@@ -110,13 +106,10 @@
         });
         test('Jupyter cannot be started because no interpreter has been selected', async () => {
             when(interperterService.getActiveInterpreter(undefined)).thenResolve(undefined);
-            const reason = await jupyterInterpreterExecutionService.getReasonForJupyterNotebookNotBeingSupported(
-                undefined
-            );
+            const reason = await jupyterInterpreterExecutionService.getReasonForJupyterNotebookNotBeingSupported(undefined);
             assert.equal(reason, DataScience.selectJupyterInterpreter());
         });
         test('Jupyter cannot be started because jupyter is not installed', async () => {
-<<<<<<< HEAD
             const expectedReason = DataScience.libraryRequiredToLaunchJupyterNotInstalledInterpreter().format(
                 activePythonInterpreter.displayName!,
                 ProductNames.get(Product.jupyter)!
@@ -132,99 +125,46 @@
             );
             when(jupyterDependencyService.getDependenciesNotInstalled(activePythonInterpreter, undefined)).thenResolve([Product.notebook]);
             const reason = await jupyterInterpreterExecutionService.getReasonForJupyterNotebookNotBeingSupported(undefined);
-=======
-            const expectedReason = DataScience.libraryRequiredToLaunchJupyterNotInstalled().format(
-                ProductNames.get(Product.jupyter)!
-            );
-            when(jupyterDependencyService.getDependenciesNotInstalled(activePythonInterpreter, undefined)).thenResolve([
-                Product.jupyter
-            ]);
-            const reason = await jupyterInterpreterExecutionService.getReasonForJupyterNotebookNotBeingSupported(
-                undefined
-            );
-            assert.equal(reason, expectedReason);
-        });
-        test('Jupyter cannot be started because notebook is not installed', async () => {
-            const expectedReason = DataScience.libraryRequiredToLaunchJupyterNotInstalled().format(
-                ProductNames.get(Product.notebook)!
-            );
-            when(jupyterDependencyService.getDependenciesNotInstalled(activePythonInterpreter, undefined)).thenResolve([
-                Product.notebook
-            ]);
-            const reason = await jupyterInterpreterExecutionService.getReasonForJupyterNotebookNotBeingSupported(
-                undefined
-            );
->>>>>>> 649156a0
             assert.equal(reason, expectedReason);
         });
         test('Cannot start notebook', async () => {
             const promise = jupyterInterpreterExecutionService.startNotebook([], {});
-            when(jupyterDependencyService.getDependenciesNotInstalled(activePythonInterpreter, undefined)).thenResolve([
-                Product.notebook
-            ]);
-
-            await expect(promise).to.eventually.be.rejectedWith(
-<<<<<<< HEAD
-                DataScience.libraryRequiredToLaunchJupyterNotInstalledInterpreter().format(activePythonInterpreter.displayName!, ProductNames.get(Product.notebook)!)
-=======
-                DataScience.libraryRequiredToLaunchJupyterNotInstalled().format(ProductNames.get(Product.notebook)!)
->>>>>>> 649156a0
+            when(jupyterDependencyService.getDependenciesNotInstalled(activePythonInterpreter, undefined)).thenResolve([Product.notebook]);
+
+            await expect(promise).to.eventually.be.rejectedWith(
+                DataScience.libraryRequiredToLaunchJupyterNotInstalledInterpreter().format(activePythonInterpreter.displayName!, ProductNames.get(Product.notebook)!)
             );
         });
         test('Cannot launch notebook file in jupyter notebook', async () => {
             const promise = jupyterInterpreterExecutionService.openNotebook('some.ipynb');
-            when(jupyterDependencyService.getDependenciesNotInstalled(activePythonInterpreter, undefined)).thenResolve([
-                Product.notebook
-            ]);
-
-            await expect(promise).to.eventually.be.rejectedWith(
-<<<<<<< HEAD
-                DataScience.libraryRequiredToLaunchJupyterNotInstalledInterpreter().format(activePythonInterpreter.displayName!, ProductNames.get(Product.notebook)!)
-=======
-                DataScience.libraryRequiredToLaunchJupyterNotInstalled().format(ProductNames.get(Product.notebook)!)
->>>>>>> 649156a0
+            when(jupyterDependencyService.getDependenciesNotInstalled(activePythonInterpreter, undefined)).thenResolve([Product.notebook]);
+
+            await expect(promise).to.eventually.be.rejectedWith(
+                DataScience.libraryRequiredToLaunchJupyterNotInstalledInterpreter().format(activePythonInterpreter.displayName!, ProductNames.get(Product.notebook)!)
             );
         });
         test('Cannot export notebook to python', async () => {
             const promise = jupyterInterpreterExecutionService.exportNotebookToPython('somefile.ipynb');
-            when(jupyterDependencyService.getDependenciesNotInstalled(activePythonInterpreter, undefined)).thenResolve([
-                Product.notebook
-            ]);
-
-            await expect(promise).to.eventually.be.rejectedWith(
-<<<<<<< HEAD
-                DataScience.libraryRequiredToLaunchJupyterNotInstalledInterpreter().format(activePythonInterpreter.displayName!, ProductNames.get(Product.notebook)!)
-=======
-                DataScience.libraryRequiredToLaunchJupyterNotInstalled().format(ProductNames.get(Product.notebook)!)
->>>>>>> 649156a0
+            when(jupyterDependencyService.getDependenciesNotInstalled(activePythonInterpreter, undefined)).thenResolve([Product.notebook]);
+
+            await expect(promise).to.eventually.be.rejectedWith(
+                DataScience.libraryRequiredToLaunchJupyterNotInstalledInterpreter().format(activePythonInterpreter.displayName!, ProductNames.get(Product.notebook)!)
             );
         });
         test('Cannot get a list of running jupyter servers', async () => {
             const promise = jupyterInterpreterExecutionService.getRunningJupyterServers(undefined);
-            when(jupyterDependencyService.getDependenciesNotInstalled(activePythonInterpreter, undefined)).thenResolve([
-                Product.notebook
-            ]);
-
-            await expect(promise).to.eventually.be.rejectedWith(
-<<<<<<< HEAD
-                DataScience.libraryRequiredToLaunchJupyterNotInstalledInterpreter().format(activePythonInterpreter.displayName!, ProductNames.get(Product.notebook)!)
-=======
-                DataScience.libraryRequiredToLaunchJupyterNotInstalled().format(ProductNames.get(Product.notebook)!)
->>>>>>> 649156a0
+            when(jupyterDependencyService.getDependenciesNotInstalled(activePythonInterpreter, undefined)).thenResolve([Product.notebook]);
+
+            await expect(promise).to.eventually.be.rejectedWith(
+                DataScience.libraryRequiredToLaunchJupyterNotInstalledInterpreter().format(activePythonInterpreter.displayName!, ProductNames.get(Product.notebook)!)
             );
         });
         test('Cannot get kernelspecs', async () => {
             const promise = jupyterInterpreterExecutionService.getKernelSpecs(undefined);
-            when(jupyterDependencyService.getDependenciesNotInstalled(activePythonInterpreter, undefined)).thenResolve([
-                Product.notebook
-            ]);
-
-            await expect(promise).to.eventually.be.rejectedWith(
-<<<<<<< HEAD
-                DataScience.libraryRequiredToLaunchJupyterNotInstalledInterpreter().format(activePythonInterpreter.displayName!, ProductNames.get(Product.notebook)!)
-=======
-                DataScience.libraryRequiredToLaunchJupyterNotInstalled().format(ProductNames.get(Product.notebook)!)
->>>>>>> 649156a0
+            when(jupyterDependencyService.getDependenciesNotInstalled(activePythonInterpreter, undefined)).thenResolve([Product.notebook]);
+
+            await expect(promise).to.eventually.be.rejectedWith(
+                DataScience.libraryRequiredToLaunchJupyterNotInstalledInterpreter().format(activePythonInterpreter.displayName!, ProductNames.get(Product.notebook)!)
             );
         });
     });
@@ -240,9 +180,7 @@
             assert.deepEqual(interpreter, selectedJupyterInterpreter);
         });
         test('If ds dependencies are not installed, then notebook is not supported', async () => {
-            when(jupyterDependencyService.areDependenciesInstalled(selectedJupyterInterpreter, anything())).thenResolve(
-                false
-            );
+            when(jupyterDependencyService.areDependenciesInstalled(selectedJupyterInterpreter, anything())).thenResolve(false);
 
             const isSupported = await jupyterInterpreterExecutionService.isNotebookSupported(undefined);
 
@@ -250,9 +188,7 @@
         });
         test('If ds dependencies are installed, then notebook is supported', async () => {
             when(jupyterInterpreter.getSelectedInterpreter(anything())).thenResolve(selectedJupyterInterpreter);
-            when(jupyterDependencyService.areDependenciesInstalled(selectedJupyterInterpreter, anything())).thenResolve(
-                true
-            );
+            when(jupyterDependencyService.areDependenciesInstalled(selectedJupyterInterpreter, anything())).thenResolve(true);
 
             const isSupported = await jupyterInterpreterExecutionService.isNotebookSupported(undefined);
 
@@ -264,57 +200,31 @@
             verify(jupyterDependencyService.installMissingDependencies(selectedJupyterInterpreter, undefined)).once();
         });
         test('Jupyter cannot be started because jupyter is not installed', async () => {
-<<<<<<< HEAD
             const expectedReason = DataScience.libraryRequiredToLaunchJupyterNotInstalledInterpreter().format(
                 selectedJupyterInterpreter.displayName!,
                 ProductNames.get(Product.jupyter)!
             );
             when(jupyterDependencyService.getDependenciesNotInstalled(selectedJupyterInterpreter, undefined)).thenResolve([Product.jupyter]);
-=======
-            const expectedReason = DataScience.libraryRequiredToLaunchJupyterNotInstalled().format(
-                ProductNames.get(Product.jupyter)!
-            );
-            when(
-                jupyterDependencyService.getDependenciesNotInstalled(selectedJupyterInterpreter, undefined)
-            ).thenResolve([Product.jupyter]);
->>>>>>> 649156a0
-
-            const reason = await jupyterInterpreterExecutionService.getReasonForJupyterNotebookNotBeingSupported(
-                undefined
-            );
+
+            const reason = await jupyterInterpreterExecutionService.getReasonForJupyterNotebookNotBeingSupported(undefined);
 
             assert.equal(reason, expectedReason);
         });
         test('Jupyter cannot be started because notebook is not installed', async () => {
-<<<<<<< HEAD
             const expectedReason = DataScience.libraryRequiredToLaunchJupyterNotInstalledInterpreter().format(
                 selectedJupyterInterpreter.displayName!,
                 ProductNames.get(Product.notebook)!
             );
             when(jupyterDependencyService.getDependenciesNotInstalled(selectedJupyterInterpreter, undefined)).thenResolve([Product.notebook]);
-=======
-            const expectedReason = DataScience.libraryRequiredToLaunchJupyterNotInstalled().format(
-                ProductNames.get(Product.notebook)!
-            );
-            when(
-                jupyterDependencyService.getDependenciesNotInstalled(selectedJupyterInterpreter, undefined)
-            ).thenResolve([Product.notebook]);
->>>>>>> 649156a0
-
-            const reason = await jupyterInterpreterExecutionService.getReasonForJupyterNotebookNotBeingSupported(
-                undefined
-            );
+
+            const reason = await jupyterInterpreterExecutionService.getReasonForJupyterNotebookNotBeingSupported(undefined);
 
             assert.equal(reason, expectedReason);
         });
         test('Jupyter cannot be started because kernelspec is not available', async () => {
-            when(
-                jupyterDependencyService.getDependenciesNotInstalled(selectedJupyterInterpreter, undefined)
-            ).thenResolve([Product.kernelspec]);
-
-            const reason = await jupyterInterpreterExecutionService.getReasonForJupyterNotebookNotBeingSupported(
-                undefined
-            );
+            when(jupyterDependencyService.getDependenciesNotInstalled(selectedJupyterInterpreter, undefined)).thenResolve([Product.kernelspec]);
+
+            const reason = await jupyterInterpreterExecutionService.getReasonForJupyterNotebookNotBeingSupported(undefined);
 
             assert.equal(reason, DataScience.jupyterKernelSpecModuleNotFound());
         });
@@ -333,13 +243,7 @@
 
             await jupyterInterpreterExecutionService.openNotebook(file);
 
-            verify(
-                execService.execModule(
-                    'jupyter',
-                    deepEqual(['notebook', `--NotebookApp.file_to_run=${file}`]),
-                    anything()
-                )
-            ).once();
+            verify(execService.execModule('jupyter', deepEqual(['notebook', `--NotebookApp.file_to_run=${file}`]), anything())).once();
         });
         test('Cannot export notebook to python if module is not installed', async () => {
             const file = 'somefile.ipynb';
@@ -353,13 +257,7 @@
             const file = 'somefile.ipynb';
             const convertOutput = 'converted';
             when(jupyterDependencyService.isExportSupported(selectedJupyterInterpreter, anything())).thenResolve(true);
-            when(
-                execService.execModule(
-                    'jupyter',
-                    deepEqual(['nbconvert', file, '--to', 'python', '--stdout']),
-                    anything()
-                )
-            ).thenResolve({ stdout: convertOutput });
+            when(execService.execModule('jupyter', deepEqual(['nbconvert', file, '--to', 'python', '--stdout']), anything())).thenResolve({ stdout: convertOutput });
 
             const output = await jupyterInterpreterExecutionService.exportNotebookToPython(file);
 
@@ -421,9 +319,7 @@
                 }
             };
             when(fs.fileExists(anything())).thenResolve(true);
-            when(
-                execService.execModule('jupyter', deepEqual(['kernelspec', 'list', '--json']), anything())
-            ).thenResolve({ stdout: JSON.stringify({ kernelspecs: kernelSpecs }) });
+            when(execService.execModule('jupyter', deepEqual(['kernelspec', 'list', '--json']), anything())).thenResolve({ stdout: JSON.stringify({ kernelspecs: kernelSpecs }) });
             when(execService.exec(anything(), anything())).thenResolve({ stdout: '' });
 
             const specs = await jupyterInterpreterExecutionService.getKernelSpecs(undefined);
@@ -456,9 +352,7 @@
                 }
             };
             when(fs.fileExists(anything())).thenResolve(true);
-            when(execService.execModule('jupyter', deepEqual(['kernelspec', 'list', '--json']), anything())).thenReject(
-                new Error('kaboom')
-            );
+            when(execService.execModule('jupyter', deepEqual(['kernelspec', 'list', '--json']), anything())).thenReject(new Error('kaboom'));
             when(execService.exec(anything(), anything())).thenResolve({
                 stdout: JSON.stringify({ kernelspecs: kernelSpecs })
             });
