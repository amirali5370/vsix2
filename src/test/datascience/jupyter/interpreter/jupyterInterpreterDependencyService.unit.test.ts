--- conflicted
+++ resolved
@@ -14,10 +14,7 @@
 import { IInstaller, InstallerResponse, Product } from '../../../../client/common/types';
 import { Common, DataScience } from '../../../../client/common/utils/localize';
 import { Architecture } from '../../../../client/common/utils/platform';
-import {
-    JupyterInterpreterDependencyResponse,
-    JupyterInterpreterDependencyService
-} from '../../../../client/datascience/jupyter/interpreter/jupyterInterpreterDependencyService';
+import { JupyterInterpreterDependencyResponse, JupyterInterpreterDependencyService } from '../../../../client/datascience/jupyter/interpreter/jupyterInterpreterDependencyService';
 import { InterpreterType, PythonInterpreter } from '../../../../client/interpreter/contracts';
 
 // tslint:disable: max-func-body-length
@@ -46,11 +43,7 @@
             stdout: ''
         });
 
-        configuration = new JupyterInterpreterDependencyService(
-            instance(appShell),
-            instance(installer),
-            instance(pythonExecFactory)
-        );
+        configuration = new JupyterInterpreterDependencyService(instance(appShell), instance(installer), instance(pythonExecFactory));
     });
     test('Return ok if all dependencies are installed', async () => {
         when(installer.isInstalled(Product.jupyter, pythonInterpreter)).thenResolve(true);
@@ -60,10 +53,7 @@
 
         assert.equal(response, JupyterInterpreterDependencyResponse.ok);
     });
-    async function testPromptIfModuleNotInstalled(
-        jupyterInstalled: boolean,
-        notebookInstalled: boolean
-    ): Promise<void> {
+    async function testPromptIfModuleNotInstalled(jupyterInstalled: boolean, notebookInstalled: boolean): Promise<void> {
         when(installer.isInstalled(Product.jupyter, pythonInterpreter)).thenResolve(jupyterInstalled);
         when(installer.isInstalled(Product.notebook, pythonInterpreter)).thenResolve(notebookInstalled);
         when(appShell.showErrorMessage(anything(), anything(), anything(), anything())).thenResolve();
@@ -71,28 +61,15 @@
         const response = await configuration.installMissingDependencies(pythonInterpreter);
 
         verify(
-<<<<<<< HEAD
             appShell.showErrorMessage(anything(), DataScience.jupyterInstall(), DataScience.selectDifferentJupyterInterpreter(), DataScience.pythonInteractiveHelpLink())
-=======
-            appShell.showErrorMessage(
-                anything(),
-                DataScience.jupyterInstall(),
-                DataScience.selectDifferentJupyterInterpreter(),
-                Common.cancel()
-            )
->>>>>>> 649156a0
         ).once();
         assert.equal(response, JupyterInterpreterDependencyResponse.cancel);
     }
     test('Prompt to install if Jupyter is not installed', async () => testPromptIfModuleNotInstalled(false, true));
     test('Prompt to install if notebook is not installed', async () => testPromptIfModuleNotInstalled(true, false));
-    test('Prompt to install if jupyter & notebook is not installed', async () =>
-        testPromptIfModuleNotInstalled(false, false));
+    test('Prompt to install if jupyter & notebook is not installed', async () => testPromptIfModuleNotInstalled(false, false));
 
-    async function testInstallationOfJupyter(
-        installerResponse: InstallerResponse,
-        expectedConfigurationReponse: JupyterInterpreterDependencyResponse
-    ): Promise<void> {
+    async function testInstallationOfJupyter(installerResponse: InstallerResponse, expectedConfigurationReponse: JupyterInterpreterDependencyResponse): Promise<void> {
         when(installer.isInstalled(Product.jupyter, pythonInterpreter)).thenResolve(false);
         when(installer.isInstalled(Product.notebook, pythonInterpreter)).thenResolve(true);
         when(appShell.showErrorMessage(anything(), anything(), anything(), anything())).thenResolve(
@@ -126,20 +103,11 @@
         verify(installer.install(Product.notebook, pythonInterpreter, anything())).once();
         assert.equal(response, expectedConfigurationReponse);
     }
-    test('Install Jupyter and return ok if installed successfully', async () =>
-        testInstallationOfJupyter(InstallerResponse.Installed, JupyterInterpreterDependencyResponse.ok));
+    test('Install Jupyter and return ok if installed successfully', async () => testInstallationOfJupyter(InstallerResponse.Installed, JupyterInterpreterDependencyResponse.ok));
     test('Install Jupyter & notebook and return ok if both are installed successfully', async () =>
-        testInstallationOfJupyterAndNotebook(
-            InstallerResponse.Installed,
-            InstallerResponse.Installed,
-            JupyterInterpreterDependencyResponse.ok
-        ));
+        testInstallationOfJupyterAndNotebook(InstallerResponse.Installed, InstallerResponse.Installed, JupyterInterpreterDependencyResponse.ok));
     test('Install Jupyter & notebook and return cancel if notebook is not installed', async () =>
-        testInstallationOfJupyterAndNotebook(
-            InstallerResponse.Installed,
-            InstallerResponse.Ignore,
-            JupyterInterpreterDependencyResponse.cancel
-        ));
+        testInstallationOfJupyterAndNotebook(InstallerResponse.Installed, InstallerResponse.Ignore, JupyterInterpreterDependencyResponse.cancel));
     test('Install Jupyter and return cancel if installation is disabled', async () =>
         testInstallationOfJupyter(InstallerResponse.Disabled, JupyterInterpreterDependencyResponse.cancel));
     test('Install Jupyter and return cancel if installation is ignored', async () =>
