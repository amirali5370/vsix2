--- conflicted
+++ resolved
@@ -17,11 +17,7 @@
 import { Commands } from '../../../../client/datascience/constants';
 import { JupyterNotebookBase } from '../../../../client/datascience/jupyter/jupyterNotebook';
 import { JupyterSessionManagerFactory } from '../../../../client/datascience/jupyter/jupyterSessionManagerFactory';
-<<<<<<< HEAD
-import { KernelDepdencyService } from '../../../../client/datascience/jupyter/kernels/kernelDependencyService';
-=======
 import { KernelDependencyService } from '../../../../client/datascience/jupyter/kernels/kernelDependencyService';
->>>>>>> bcea78c4
 import { KernelSelector } from '../../../../client/datascience/jupyter/kernels/kernelSelector';
 import { KernelSwitcher } from '../../../../client/datascience/jupyter/kernels/kernelSwitcher';
 import { LiveKernelModel } from '../../../../client/datascience/jupyter/kernels/types';
@@ -94,11 +90,7 @@
             instance(sessionManagerFactory),
             instance(kernelSelector),
             instance(appShell),
-<<<<<<< HEAD
-            instance(mock(KernelDepdencyService))
-=======
             instance(mock(KernelDependencyService))
->>>>>>> bcea78c4
         );
         when(appShell.withProgress(anything(), anything())).thenCall(async (_, cb: () => Promise<void>) => {
             await cb();
