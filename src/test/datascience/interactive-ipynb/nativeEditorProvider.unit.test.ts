// Copyright (c) Microsoft Corporation. All rights reserved.
// Licensed under the MIT License.

'use strict';

// tslint:disable: no-any

import { expect } from 'chai';
import { instance, mock, when } from 'ts-mockito';
import * as typemoq from 'typemoq';
import { EventEmitter, TextDocument, TextEditor, Uri } from 'vscode';
import { CommandManager } from '../../../client/common/application/commandManager';
import { DocumentManager } from '../../../client/common/application/documentManager';
import { ICommandManager, IDocumentManager, IWorkspaceService } from '../../../client/common/application/types';
import { WorkspaceService } from '../../../client/common/application/workspace';
import { AsyncDisposableRegistry } from '../../../client/common/asyncDisposableRegistry';
import { ConfigurationService } from '../../../client/common/configuration/service';
import { FileSystem } from '../../../client/common/platform/fileSystem';
import { IFileSystem } from '../../../client/common/platform/types';
import { IConfigurationService } from '../../../client/common/types';
import { DataScienceErrorHandler } from '../../../client/datascience/errorHandler/errorHandler';
import { NativeEditorProvider } from '../../../client/datascience/interactive-ipynb/nativeEditorProvider';
import { IDataScienceErrorHandler, INotebookEditor } from '../../../client/datascience/types';
import { ServiceContainer } from '../../../client/ioc/container';
import { IServiceContainer } from '../../../client/ioc/types';
import { sleep } from '../../core';

// tslint:disable: max-func-body-length
suite('Data Science - Native Editor Provider', () => {
    let workspace: IWorkspaceService;
    let configService: IConfigurationService;
    let fileSystem: IFileSystem;
    let docManager: IDocumentManager;
    let dsErrorHandler: IDataScienceErrorHandler;
    let cmdManager: ICommandManager;
    let svcContainer: IServiceContainer;
    let eventEmitter: EventEmitter<TextEditor>;
    let editor: typemoq.IMock<INotebookEditor>;
    let file: Uri;

    setup(() => {
        svcContainer = mock(ServiceContainer);
        configService = mock(ConfigurationService);
        fileSystem = mock(FileSystem);
        docManager = mock(DocumentManager);
        dsErrorHandler = mock(DataScienceErrorHandler);
        cmdManager = mock(CommandManager);
        workspace = mock(WorkspaceService);
        eventEmitter = new EventEmitter<TextEditor>();
    });

    function createNotebookProvider(shouldOpenNotebookEditor: boolean) {
        editor = typemoq.Mock.ofType<INotebookEditor>();
        when(configService.getSettings()).thenReturn({ datascience: { useNotebookEditor: true } } as any);
        when(doctManager.onDidChangeActiveTextEditor).thenReturn(eventEmitter.event);
        when(doctManager.visibleTextEditors).thenReturn([]);
        editor.setup(e => e.closed).returns(() => new EventEmitter<INotebookEditor>().event);
        editor.setup(e => e.executed).returns(() => new EventEmitter<INotebookEditor>().event);
        editor.setup(e => (e as any).then).returns(() => undefined);
        when(svcContainer.get<INotebookEditor>(INotebookEditor)).thenReturn(editor.object);

        // Ensure the editor is created and the load and show methods are invoked.
        const invocationCount = shouldOpenNotebookEditor ? 1 : 0;
        editor
            .setup(e => e.load(typemoq.It.isAny(), typemoq.It.isAny()))
            .returns((_a1: string, f: Uri) => {
                file = f;
                return Promise.resolve();
            })
            .verifiable(typemoq.Times.exactly(invocationCount));
        editor
            .setup(e => e.show())
            .returns(() => Promise.resolve())
            .verifiable(typemoq.Times.exactly(invocationCount));
        editor
            .setup(e => e.file)
            .returns(() => file);

        return new NativeEditorProvider(
            instance(svcContainer),
            instance(mock(AsyncDisposableRegistry)),
            [],
            instance(workspace),
            instance(configService),
            instance(fileSystem),
            instance(docManager),
            instance(cmdManager),
            instance(dsErrorHandler)
        );
    }
    function createTextDocument(uri: Uri, content: string) {
        const textDocument = typemoq.Mock.ofType<TextDocument>();
        textDocument.setup(t => t.uri).returns(() => uri);
        textDocument.setup(t => t.fileName).returns(() => uri.fsPath);
        textDocument.setup(t => t.getText()).returns(() => content);
        return textDocument.object;
    }
    function createTextEditor(doc: TextDocument) {
        const textEditor = typemoq.Mock.ofType<TextEditor>();
        textEditor.setup(e => e.document).returns(() => doc);
        return textEditor.object;
    }
    async function testAutomaticallyOpeningNotebookEditorWhenOpeningFiles(uri: Uri, shouldOpenNotebookEditor: boolean) {
<<<<<<< HEAD
        const notebookEditor = createNotebookProvider(shouldOpenNotebookEditor);
=======
        const eventEmitter = new EventEmitter<TextEditor>();
        const editor = typemoq.Mock.ofType<INotebookEditor>();
        when(configService.getSettings()).thenReturn({ datascience: { useNotebookEditor: true } } as any);
        when(docManager.onDidChangeActiveTextEditor).thenReturn(eventEmitter.event);
        when(docManager.visibleTextEditors).thenReturn([]);
        editor.setup(e => e.closed).returns(() => new EventEmitter<INotebookEditor>().event);
        editor.setup(e => e.executed).returns(() => new EventEmitter<INotebookEditor>().event);
        editor.setup(e => (e as any).then).returns(() => undefined);
        when(svcContainer.get<INotebookEditor>(INotebookEditor)).thenReturn(editor.object);

        // Ensure the editor is created and the load and show methods are invoked.
        const invocationCount = shouldOpenNotebookEditor ? 1 : 0;
        editor
            .setup(e => e.load(typemoq.It.isAny(), typemoq.It.isAny()))
            .returns(() => Promise.resolve())
            .verifiable(typemoq.Times.exactly(invocationCount));
        editor
            .setup(e => e.show())
            .returns(() => Promise.resolve())
            .verifiable(typemoq.Times.exactly(invocationCount));

        const notebookEditor = createNotebookProvider();
>>>>>>> 0d47bccc

        // Open a text document.
        const textDoc = createTextDocument(uri, 'hello');
        const textEditor = createTextEditor(textDoc);
        eventEmitter.fire(textEditor);

        // wait for callbacks to get executed.
        await sleep(1);

        // If we're to open the notebook, then there must be 1, else 0.
        expect(notebookEditor.editors).to.be.lengthOf(shouldOpenNotebookEditor ? 1 : 0);
        editor.verifyAll();
    }

    test('Open the notebook editor when an ipynb file is opened', async () => {
        await testAutomaticallyOpeningNotebookEditorWhenOpeningFiles(Uri.file('some file.ipynb'), true);
    });
    test('Do not open the notebook editor when a txt file is opened', async () => {
        await testAutomaticallyOpeningNotebookEditorWhenOpeningFiles(Uri.file('some text file.txt'), false);
    });
    test('Open the notebook editor when an ipynb file is opened with a file scheme', async () => {
        await testAutomaticallyOpeningNotebookEditorWhenOpeningFiles(Uri.parse('file:///some file.ipynb'), true);
    });
    test('Open the notebook editor when an ipynb file is opened with a vsls scheme (live share)', async () => {
        await testAutomaticallyOpeningNotebookEditorWhenOpeningFiles(Uri.parse('vsls:///some file.ipynb'), true);
    });
    test('Do not open the notebook editor when an ipynb file is opened with a git scheme (comparing staged/modified files)', async () => {
        await testAutomaticallyOpeningNotebookEditorWhenOpeningFiles(Uri.parse('git://some//text file.txt'), false);
    });
    test('Multiple new notebooks have new names', async () => {
        const provider = createNotebookProvider(false);
        const n1 = await provider.createNew();
        expect(n1.file.fsPath).to.be.include('Untitled-1');
        const n2 = await provider.createNew();
        expect(n2.file.fsPath).to.be.include('Untitled-2');
    });
});<|MERGE_RESOLUTION|>--- conflicted
+++ resolved
@@ -52,8 +52,8 @@
     function createNotebookProvider(shouldOpenNotebookEditor: boolean) {
         editor = typemoq.Mock.ofType<INotebookEditor>();
         when(configService.getSettings()).thenReturn({ datascience: { useNotebookEditor: true } } as any);
-        when(doctManager.onDidChangeActiveTextEditor).thenReturn(eventEmitter.event);
-        when(doctManager.visibleTextEditors).thenReturn([]);
+        when(docManager.onDidChangeActiveTextEditor).thenReturn(eventEmitter.event);
+        when(docManager.visibleTextEditors).thenReturn([]);
         editor.setup(e => e.closed).returns(() => new EventEmitter<INotebookEditor>().event);
         editor.setup(e => e.executed).returns(() => new EventEmitter<INotebookEditor>().event);
         editor.setup(e => (e as any).then).returns(() => undefined);
@@ -101,32 +101,7 @@
         return textEditor.object;
     }
     async function testAutomaticallyOpeningNotebookEditorWhenOpeningFiles(uri: Uri, shouldOpenNotebookEditor: boolean) {
-<<<<<<< HEAD
         const notebookEditor = createNotebookProvider(shouldOpenNotebookEditor);
-=======
-        const eventEmitter = new EventEmitter<TextEditor>();
-        const editor = typemoq.Mock.ofType<INotebookEditor>();
-        when(configService.getSettings()).thenReturn({ datascience: { useNotebookEditor: true } } as any);
-        when(docManager.onDidChangeActiveTextEditor).thenReturn(eventEmitter.event);
-        when(docManager.visibleTextEditors).thenReturn([]);
-        editor.setup(e => e.closed).returns(() => new EventEmitter<INotebookEditor>().event);
-        editor.setup(e => e.executed).returns(() => new EventEmitter<INotebookEditor>().event);
-        editor.setup(e => (e as any).then).returns(() => undefined);
-        when(svcContainer.get<INotebookEditor>(INotebookEditor)).thenReturn(editor.object);
-
-        // Ensure the editor is created and the load and show methods are invoked.
-        const invocationCount = shouldOpenNotebookEditor ? 1 : 0;
-        editor
-            .setup(e => e.load(typemoq.It.isAny(), typemoq.It.isAny()))
-            .returns(() => Promise.resolve())
-            .verifiable(typemoq.Times.exactly(invocationCount));
-        editor
-            .setup(e => e.show())
-            .returns(() => Promise.resolve())
-            .verifiable(typemoq.Times.exactly(invocationCount));
-
-        const notebookEditor = createNotebookProvider();
->>>>>>> 0d47bccc
 
         // Open a text document.
         const textDoc = createTextDocument(uri, 'hello');
