--- conflicted
+++ resolved
@@ -365,11 +365,7 @@
     });
 
     function createStorage() {
-<<<<<<< HEAD
         const notebookStorage = new NativeEditorStorage(
-=======
-        return new NativeEditorStorage(
->>>>>>> 4c78f3bd
             instance(executionProvider),
             fileSystem.object, // Use typemoq so can save values in returns
             instance(crypto),
@@ -379,11 +375,8 @@
             instance(workspace),
             []
         );
-<<<<<<< HEAD
 
         return new NotebookStorageProvider(notebookStorage, [], instance(workspace));
-=======
->>>>>>> 4c78f3bd
     }
 
     teardown(() => {
@@ -507,13 +500,8 @@
     test('Editing a file and closing will keep contents', async () => {
         await filesConfig?.update('autoSave', 'off');
 
-<<<<<<< HEAD
         model = await storage.load(baseUri);
         expect(model.isDirty).to.be.equal(false, 'Editor should not be dirty');
-=======
-        await storage.load(baseUri);
-        expect(storage.isDirty).to.be.equal(false, 'Editor should not be dirty');
->>>>>>> 4c78f3bd
         editCell(
             [
                 {
@@ -532,11 +520,7 @@
                     }
                 }
             ],
-<<<<<<< HEAD
             model.cells[1],
-=======
-            storage.cells[1],
->>>>>>> 4c78f3bd
             'a'
         );
 
@@ -545,7 +529,6 @@
 
         // Recreate
         storage = createStorage();
-<<<<<<< HEAD
         model = await storage.load(baseUri);
 
         const cells = model.cells;
@@ -553,15 +536,6 @@
         expect(cells[1].id).to.be.match(/NotebookImport#1/);
         expect(concatMultilineStringInput(cells[1].data.source)).to.be.equals('b=2\nab');
         expect(model.isDirty).to.be.equal(true, 'Editor should be dirty');
-=======
-        await storage.load(baseUri);
-
-        const cells = storage.cells;
-        expect(cells).to.be.lengthOf(3);
-        expect(cells[1].id).to.be.match(/NotebookImport#1/);
-        expect(concatMultilineStringInput(cells[1].data.source)).to.be.equals('b=2\nab');
-        expect(storage.isDirty).to.be.equal(true, 'Editor should be dirty');
->>>>>>> 4c78f3bd
     });
 
     test('Opening file with local storage but no global will still open with old contents', async () => {
