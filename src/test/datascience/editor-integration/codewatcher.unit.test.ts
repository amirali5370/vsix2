// Copyright (c) Microsoft Corporation. All rights reserved.
// Licensed under the MIT License.
'use strict';
// tslint:disable:max-func-body-length no-trailing-whitespace no-multiline-string chai-vague-errors no-unused-expression
// Disable whitespace / multiline as we use that to pass in our fake file strings
import { expect } from 'chai';
import * as TypeMoq from 'typemoq';
import { CancellationTokenSource, CodeLens, Range, Selection, TextEditor } from 'vscode';

import { IApplicationShell, IDocumentManager } from '../../../client/common/application/types';
import { PythonSettings } from '../../../client/common/configSettings';
import { IFileSystem } from '../../../client/common/platform/types';
import { IConfigurationService, ILogger } from '../../../client/common/types';
import { Commands } from '../../../client/datascience/constants';
import { DataScienceCodeLensProvider } from '../../../client/datascience/editor-integration/codelensprovider';
import { CodeWatcher } from '../../../client/datascience/editor-integration/codewatcher';
import { ICodeWatcher, IInteractiveWindow, IInteractiveWindowProvider } from '../../../client/datascience/types';
import { IServiceContainer } from '../../../client/ioc/types';
import { ICodeExecutionHelper } from '../../../client/terminals/types';
import { MockAutoSelectionService } from '../../mocks/autoSelector';
import { createDocument } from './helpers';

//tslint:disable:no-any

suite('DataScience Code Watcher Unit Tests', () => {
    let codeWatcher: CodeWatcher;
    let appShell: TypeMoq.IMock<IApplicationShell>;
    let logger: TypeMoq.IMock<ILogger>;
    let interactiveWindowProvider: TypeMoq.IMock<IInteractiveWindowProvider>;
    let activeInteractiveWindow: TypeMoq.IMock<IInteractiveWindow>;
    let documentManager: TypeMoq.IMock<IDocumentManager>;
    let textEditor: TypeMoq.IMock<TextEditor>;
    let fileSystem: TypeMoq.IMock<IFileSystem>;
    let configService: TypeMoq.IMock<IConfigurationService>;
    let serviceContainer : TypeMoq.IMock<IServiceContainer>;
    let helper: TypeMoq.IMock<ICodeExecutionHelper>;
    let tokenSource : CancellationTokenSource;
    const pythonSettings = new class extends PythonSettings {
        public fireChangeEvent() {
            this.changed.fire();
        }
    }(undefined, new MockAutoSelectionService());

    setup(() => {
        tokenSource = new CancellationTokenSource();
        appShell = TypeMoq.Mock.ofType<IApplicationShell>();
        logger = TypeMoq.Mock.ofType<ILogger>();
        interactiveWindowProvider = TypeMoq.Mock.ofType<IInteractiveWindowProvider>();
        activeInteractiveWindow = createTypeMoq<IInteractiveWindow>('history');
        documentManager = TypeMoq.Mock.ofType<IDocumentManager>();
        textEditor = TypeMoq.Mock.ofType<TextEditor>();
        fileSystem = TypeMoq.Mock.ofType<IFileSystem>();
        configService = TypeMoq.Mock.ofType<IConfigurationService>();
        helper = TypeMoq.Mock.ofType<ICodeExecutionHelper>();

        // Setup default settings
        pythonSettings.datascience = {
            allowImportFromNotebook: true,
            jupyterLaunchTimeout: 20000,
            jupyterLaunchRetries: 3,
            enabled: true,
            jupyterServerURI: 'local',
            notebookFileRoot: 'WORKSPACE',
            changeDirOnImportExport: true,
            useDefaultConfigForJupyter: true,
            jupyterInterruptTimeout: 10000,
            searchForJupyter: true,
            showCellInputCode: true,
            collapseCellInputCodeByDefault: true,
            allowInput: true,
            maxOutputSize: 400,
            errorBackgroundColor: '#FFFFFF',
            sendSelectionToInteractiveWindow: false,
            showJupyterVariableExplorer: true,
            variableExplorerExclude: 'module;builtin_function_or_method',
            codeRegularExpression: '^(#\\s*%%|#\\s*\\<codecell\\>|#\\s*In\\[\\d*?\\]|#\\s*In\\[ \\])',
            markdownRegularExpression: '^(#\\s*%%\\s*\\[markdown\\]|#\\s*\\<markdowncell\\>)',
            enableCellCodeLens: true
        };

        // Setup the service container to return code watchers
        serviceContainer = TypeMoq.Mock.ofType<IServiceContainer>();
<<<<<<< HEAD
<<<<<<< HEAD
        serviceContainer.setup(c => c.get(TypeMoq.It.isValue(ICodeWatcher))).returns(() => new CodeWatcher(appShell.object, logger.object, interactiveWindowProvider.object, fileSystem.object, configService.object, documentManager.object, helper.object));
=======
        serviceContainer.setup(c => c.get(TypeMoq.It.isValue(ICodeWatcher))).returns(() => new CodeWatcher(appShell.object, logger.object, interactiveWindowProvider.object, fileSystem.object, configService.object, documentManager.object));
>>>>>>> Rename history to interactive window
=======
        serviceContainer.setup(c => c.get(TypeMoq.It.isValue(ICodeWatcher))).returns(() => new CodeWatcher(appShell.object, logger.object, interactiveWindowProvider.object, fileSystem.object, configService.object, documentManager.object, helper.object));
>>>>>>> 4106a7e2

        // Setup our active history instance
        interactiveWindowProvider.setup(h => h.getOrCreateActive()).returns(() => Promise.resolve(activeInteractiveWindow.object));

        // Setup our active text editor
        documentManager.setup(dm => dm.activeTextEditor).returns(() => textEditor.object);

        // Setup the file system
        fileSystem.setup(f => f.arePathsSame(TypeMoq.It.isAnyString(), TypeMoq.It.isAnyString())).returns(() => true);

        // Setup config service
        configService.setup(c => c.getSettings()).returns(() => pythonSettings);

<<<<<<< HEAD
<<<<<<< HEAD
        codeWatcher = new CodeWatcher(appShell.object, logger.object, interactiveWindowProvider.object, fileSystem.object, configService.object, documentManager.object, helper.object);
=======
        codeWatcher = new CodeWatcher(appShell.object, logger.object, interactiveWindowProvider.object, fileSystem.object, configService.object, documentManager.object);
>>>>>>> Rename history to interactive window
=======
        codeWatcher = new CodeWatcher(appShell.object, logger.object, interactiveWindowProvider.object, fileSystem.object, configService.object, documentManager.object, helper.object);
>>>>>>> 4106a7e2
    });

    function createTypeMoq<T>(tag: string): TypeMoq.IMock<T> {
        // Use typemoqs for those things that are resolved as promises. mockito doesn't allow nesting of mocks. ES6 Proxy class
        // is the problem. We still need to make it thenable though. See this issue: https://github.com/florinn/typemoq/issues/67
        const result: TypeMoq.IMock<T> = TypeMoq.Mock.ofType<T>();
        (result as any).tag = tag;
        result.setup((x: any) => x.then).returns(() => undefined);
        return result;
    }

    function verifyCodeLensesAtPosition(codeLenses: CodeLens[], startLensIndex: number, targetRange: Range, firstCell: boolean = false) {
        if (codeLenses[startLensIndex].command) {
            expect(codeLenses[startLensIndex].command!.command).to.be.equal(Commands.RunCell, 'Run Cell code lens command incorrect');
        }
        expect(codeLenses[startLensIndex].range).to.be.deep.equal(targetRange, 'Run Cell code lens range incorrect');

        if (!firstCell) {
            if (codeLenses[startLensIndex + 1].command) {
                expect(codeLenses[startLensIndex + 1].command!.command).to.be.equal(Commands.RunAllCellsAbove, 'Run Above code lens command incorrect');
            }
            expect(codeLenses[startLensIndex + 1].range).to.be.deep.equal(targetRange, 'Run Above code lens range incorrect');
        }

        const indexAdd = firstCell ? 1 : 2;
        if (codeLenses[startLensIndex + indexAdd].command) {
            expect(codeLenses[startLensIndex + indexAdd].command!.command).to.be.equal(Commands.RunCellAndAllBelow, 'Run Below code lens command incorrect');
        }
        expect(codeLenses[startLensIndex + indexAdd].range).to.be.deep.equal(targetRange, 'Run Below code lens range incorrect');
    }

    test('Add a file with just a #%% mark to a code watcher', () => {
        const fileName = 'test.py';
        const version = 1;
        const inputText = `#%%`;
        const document = createDocument(inputText, fileName, version, TypeMoq.Times.atLeastOnce());

        codeWatcher.setDocument(document.object);

        // Verify meta data
        expect(codeWatcher.getFileName()).to.be.equal(fileName, 'File name of CodeWatcher does not match');
        expect(codeWatcher.getVersion()).to.be.equal(version, 'File version of CodeWatcher does not match');

        // Verify code lenses
        const codeLenses = codeWatcher.getCodeLenses();
        expect(codeLenses.length).to.be.equal(2, 'Incorrect count of code lenses');
        verifyCodeLensesAtPosition(codeLenses, 0, new Range(0, 0, 0, 3), true);

        // Verify function calls
        document.verifyAll();
    });

    test('Add a file without a mark to a code watcher', () => {
        const fileName = 'test.py';
        const version = 1;
        const inputText = `dummy`;
        const document = createDocument(inputText, fileName, version, TypeMoq.Times.atLeastOnce());

        codeWatcher.setDocument(document.object);

        // Verify meta data
        expect(codeWatcher.getFileName()).to.be.equal(fileName, 'File name of CodeWatcher does not match');
        expect(codeWatcher.getVersion()).to.be.equal(version, 'File version of CodeWatcher does not match');

        // Verify code lenses
        const codeLenses = codeWatcher.getCodeLenses();
        expect(codeLenses.length).to.be.equal(0, 'Incorrect count of code lenses');

        // Verify function calls
        document.verifyAll();
    });

    test('Add a file with multiple marks to a code watcher', () => {
        const fileName = 'test.py';
        const version = 1;
        const inputText =
`first line
second line

#%%
third line

#%%
fourth line`;
        const document = createDocument(inputText, fileName, version, TypeMoq.Times.atLeastOnce());

        codeWatcher.setDocument(document.object);

        // Verify meta data
        expect(codeWatcher.getFileName()).to.be.equal(fileName, 'File name of CodeWatcher does not match');
        expect(codeWatcher.getVersion()).to.be.equal(version, 'File version of CodeWatcher does not match');

        // Verify code lenses
        const codeLenses = codeWatcher.getCodeLenses();
        expect(codeLenses.length).to.be.equal(5, 'Incorrect count of code lenses');

        verifyCodeLensesAtPosition(codeLenses, 0, new Range(3, 0, 5, 0), true);
        verifyCodeLensesAtPosition(codeLenses, 2, new Range(6, 0, 7, 11));

        // Verify function calls
        document.verifyAll();
    });

    test('Add a file with custom marks to a code watcher', () => {
        const fileName = 'test.py';
        const version = 1;
        const inputText =
`first line
second line

# <foobar>
third line

# <baz>
fourth line

# <mymarkdown>
# fifth line`;
        pythonSettings.datascience.codeRegularExpression = '(#\\s*\\<foobar\\>|#\\s*\\<baz\\>)';
        pythonSettings.datascience.markdownRegularExpression = '(#\\s*\\<markdowncell\\>|#\\s*\\<mymarkdown\\>)';

        const document = createDocument(inputText, fileName, version, TypeMoq.Times.atLeastOnce());

        codeWatcher.setDocument(document.object);

        // Verify meta data
        expect(codeWatcher.getFileName()).to.be.equal(fileName, 'File name of CodeWatcher does not match');
        expect(codeWatcher.getVersion()).to.be.equal(version, 'File version of CodeWatcher does not match');

        // Verify code lenses
        const codeLenses = codeWatcher.getCodeLenses();
        expect(codeLenses.length).to.be.equal(8, 'Incorrect count of code lenses');

        verifyCodeLensesAtPosition(codeLenses, 0, new Range(3, 0, 5, 0), true);
        verifyCodeLensesAtPosition(codeLenses, 2, new Range(6, 0, 8, 0));
        verifyCodeLensesAtPosition(codeLenses, 5, new Range(9, 0, 10, 12));

        // Verify function calls
        document.verifyAll();
    });

    test('Make sure invalid regex from a user still work', () => {
        const fileName = 'test.py';
        const version = 1;
        const inputText =
`first line
second line

# <codecell>
third line

# <codecell>
fourth line

# <mymarkdown>
# fifth line`;
        pythonSettings.datascience.codeRegularExpression = '# * code cell)';
        pythonSettings.datascience.markdownRegularExpression = '(#\\s*\\<markdowncell\\>|#\\s*\\<mymarkdown\\>)';

        const document = createDocument(inputText, fileName, version, TypeMoq.Times.atLeastOnce());

        codeWatcher.setDocument(document.object);

        // Verify meta data
        expect(codeWatcher.getFileName()).to.be.equal(fileName, 'File name of CodeWatcher does not match');
        expect(codeWatcher.getVersion()).to.be.equal(version, 'File version of CodeWatcher does not match');

        // Verify code lenses
        const codeLenses = codeWatcher.getCodeLenses();
        expect(codeLenses.length).to.be.equal(8, 'Incorrect count of code lenses');

        verifyCodeLensesAtPosition(codeLenses, 0, new Range(3, 0, 5, 0), true);
        verifyCodeLensesAtPosition(codeLenses, 2, new Range(6, 0, 8, 0));
        verifyCodeLensesAtPosition(codeLenses, 5, new Range(9, 0, 10, 12));

        // Verify function calls
        document.verifyAll();
    });

    test('Test the RunCell command', async () => {
        const fileName = 'test.py';
        const version = 1;
        const testString = '#%%\ntesting';
        const document = createDocument(testString, fileName, version, TypeMoq.Times.atLeastOnce(), true);
        const testRange = new Range(0, 0, 1, 7);

        codeWatcher.setDocument(document.object);

        // Set up our expected call to add code
        activeInteractiveWindow.setup(h => h.addCode(TypeMoq.It.isValue(testString),
                                TypeMoq.It.isValue(fileName),
                                TypeMoq.It.isValue(0),
                                TypeMoq.It.is((ed: TextEditor) => {
                                    return textEditor.object === ed;
                                }))).verifiable(TypeMoq.Times.once());

        // Try our RunCell command
        await codeWatcher.runCell(testRange);

        // Verify function calls
        activeInteractiveWindow.verifyAll();
        document.verifyAll();
    });

    test('Test the RunFileInteractive command', async () => {
        const fileName = 'test.py';
        const version = 1;
        const inputText =
`#%%
testing1
#%%
testing2`; // Command tests override getText, so just need the ranges here
        const document = createDocument(inputText, fileName, version, TypeMoq.Times.atLeastOnce(), true);

        codeWatcher.setDocument(document.object);

        // Set up our expected calls to add code
        // RunFileInteractive should run the entire file in one block, not cell by cell like RunAllCells
        activeInteractiveWindow.setup(h => h.addCode(TypeMoq.It.isValue(inputText),
                                TypeMoq.It.isValue('test.py'),
                                TypeMoq.It.isValue(0),
                                TypeMoq.It.isAny()
                                )).verifiable(TypeMoq.Times.once());

        await codeWatcher.runFileInteractive();

        // Verify function calls
        activeInteractiveWindow.verifyAll();
        document.verifyAll();
    });

    test('Test the RunAllCells command', async () => {
        const fileName = 'test.py';
        const version = 1;
        const inputText =
`#%%
testing1
#%%
testing2`; // Command tests override getText, so just need the ranges here
        const document = createDocument(inputText, fileName, version, TypeMoq.Times.atLeastOnce());

        // Specify our range and text here
        const testRange1 = new Range(0, 0, 1, 8);
        const testString1 = 'testing1';
        document.setup(doc => doc.getText(testRange1)).returns(() => testString1).verifiable(TypeMoq.Times.once());
        const testRange2 = new Range(2, 0, 3, 8);
        const testString2 = 'testing2';
        document.setup(doc => doc.getText(testRange2)).returns(() => testString2).verifiable(TypeMoq.Times.once());

        codeWatcher.setDocument(document.object);

        // Set up our expected calls to add code
        activeInteractiveWindow.setup(h => h.addCode(TypeMoq.It.isValue(testString1),
                                TypeMoq.It.isValue('test.py'),
                                TypeMoq.It.isValue(0),
                                TypeMoq.It.isAny()
                                )).verifiable(TypeMoq.Times.once());

        activeInteractiveWindow.setup(h => h.addCode(TypeMoq.It.isValue(testString2),
                                TypeMoq.It.isValue('test.py'),
                                TypeMoq.It.isValue(2),
                                TypeMoq.It.isAny()
                                )).verifiable(TypeMoq.Times.once());

        await codeWatcher.runAllCells();

        // Verify function calls
        activeInteractiveWindow.verifyAll();
        document.verifyAll();
    });

    test('Test the RunCurrentCell command', async () => {
        const fileName = 'test.py';
        const version = 1;
        const inputText =
`#%%
testing1
#%%
testing2`;
        const document = createDocument(inputText, fileName, version, TypeMoq.Times.atLeastOnce());
        document.setup(d => d.getText(new Range(2, 0, 3, 8))).returns(() => 'testing2').verifiable(TypeMoq.Times.atLeastOnce());

        codeWatcher.setDocument(document.object);

        // Set up our expected calls to add code
        activeInteractiveWindow.setup(h => h.addCode(TypeMoq.It.isValue('testing2'),
                                TypeMoq.It.isValue(fileName),
                                TypeMoq.It.isValue(2),
                                TypeMoq.It.is((ed: TextEditor) => {
                                    return textEditor.object === ed;
                                }))).verifiable(TypeMoq.Times.once());

        // For this test we need to set up a document selection point
        textEditor.setup(te => te.selection).returns(() => new Selection(2, 0, 2, 0));

        await codeWatcher.runCurrentCell();

        // Verify function calls
        activeInteractiveWindow.verifyAll();
        document.verifyAll();
    });

    test('Test the RunCellAndAllBelow command', async () => {
        const fileName = 'test.py';
        const version = 1;
        const inputText =
`#%%
testing1
#%%
testing2
#%%
testing3`;
        const targetText1 =
`#%%
testing2`;

        const targetText2 =
`#%%
testing3`;

        const document = createDocument(inputText, fileName, version, TypeMoq.Times.atLeastOnce(), true);

        codeWatcher.setDocument(document.object);

        // Set up our expected calls to add code
        activeInteractiveWindow.setup(h => h.addCode(TypeMoq.It.isValue(targetText1),
                                TypeMoq.It.isValue(fileName),
                                TypeMoq.It.isValue(2))).verifiable(TypeMoq.Times.once());

        activeInteractiveWindow.setup(h => h.addCode(TypeMoq.It.isValue(targetText2),
                                TypeMoq.It.isValue(fileName),
                                TypeMoq.It.isValue(4))).verifiable(TypeMoq.Times.once());

        await codeWatcher.runCellAndAllBelow(2, 0);

        // Verify function calls
        activeInteractiveWindow.verifyAll();
        document.verifyAll();
    });

    test('Test the RunAllCellsAbove command', async () => {
        const fileName = 'test.py';
        const version = 1;
        const inputText =
`#%%
testing1
#%%
testing2
#%%
testing3`;
        const targetText1 =
`#%%
testing1`;

        const targetText2 =
`#%%
testing2`;

        const document = createDocument(inputText, fileName, version, TypeMoq.Times.atLeastOnce(), true);

        codeWatcher.setDocument(document.object);

        // Set up our expected calls to add code
        activeInteractiveWindow.setup(h => h.addCode(TypeMoq.It.isValue(targetText1),
                                TypeMoq.It.isValue(fileName),
                                TypeMoq.It.isValue(0))).verifiable(TypeMoq.Times.once());

        activeInteractiveWindow.setup(h => h.addCode(TypeMoq.It.isValue(targetText2),
                                TypeMoq.It.isValue(fileName),
                                TypeMoq.It.isValue(2))).verifiable(TypeMoq.Times.once());

        await codeWatcher.runAllCellsAbove(4, 0);

        // Verify function calls
        activeInteractiveWindow.verifyAll();
        document.verifyAll();
    });

    test('Test the RunToLine command', async () => {
        const fileName = 'test.py';
        const version = 1;
        const inputText =
`#%%
testing1
#%%
testing2
#%%
testing3`;
        const targetText =
`#%%
testing1`;

        const document = createDocument(inputText, fileName, version, TypeMoq.Times.atLeastOnce(), true);

        codeWatcher.setDocument(document.object);

        // Set up our expected calls to add code
        activeInteractiveWindow.setup(h => h.addCode(TypeMoq.It.isValue(targetText),
                                TypeMoq.It.isValue(fileName),
                                TypeMoq.It.isValue(0))).verifiable(TypeMoq.Times.once());

        await codeWatcher.runToLine(2);

        // Verify function calls
        activeInteractiveWindow.verifyAll();
        document.verifyAll();
    });

    test('Test the RunToLine command with nothing on the lines', async () => {
        const fileName = 'test.py';
        const version = 1;
        const inputText =
`

print('testing')`;

        const document = createDocument(inputText, fileName, version, TypeMoq.Times.atLeastOnce(), true);

        codeWatcher.setDocument(document.object);

        // If adding empty lines nothing should be added and history should not be started
        interactiveWindowProvider.setup(h => h.getOrCreateActive()).returns(() => Promise.resolve(activeInteractiveWindow.object)).verifiable(TypeMoq.Times.never());
        activeInteractiveWindow.setup(h => h.addCode(TypeMoq.It.isAny(),
                                TypeMoq.It.isValue(fileName),
                                TypeMoq.It.isAnyNumber())).verifiable(TypeMoq.Times.never());

        await codeWatcher.runToLine(2);

        // Verify function calls
        interactiveWindowProvider.verifyAll();
        activeInteractiveWindow.verifyAll();
        document.verifyAll();
    });

    test('Test the RunFromLine command', async () => {
        const fileName = 'test.py';
        const version = 1;
        const inputText =
`#%%
testing1
#%%
testing2
#%%
testing3`;
        const targetText =
`#%%
testing2
#%%
testing3`;

        const document = createDocument(inputText, fileName, version, TypeMoq.Times.atLeastOnce(), true);

        codeWatcher.setDocument(document.object);

        // Set up our expected calls to add code
        activeInteractiveWindow.setup(h => h.addCode(TypeMoq.It.isValue(targetText),
                                TypeMoq.It.isValue(fileName),
                                TypeMoq.It.isValue(2))).verifiable(TypeMoq.Times.once());

        // Try our RunCell command with the first selection point
        await codeWatcher.runFromLine(2);

        // Verify function calls
        activeInteractiveWindow.verifyAll();
        document.verifyAll();
    });

    test('Test the RunSelection command', async () => {
        const fileName = 'test.py';
        const version = 1;
        const inputText =
`#%%
testing1
#%%
testing2`;
        const document = createDocument(inputText, fileName, version, TypeMoq.Times.atLeastOnce());

        codeWatcher.setDocument(document.object);
        helper.setup(h => h.getSelectedTextToExecute(TypeMoq.It.is((ed: TextEditor) => {
            return textEditor.object === ed;
        }))).returns(() => Promise.resolve('testing2'));
        helper.setup(h => h.normalizeLines(TypeMoq.It.isAny())).returns(() => Promise.resolve('testing2'));

        // Set up our expected calls to add code
        activeInteractiveWindow.setup(h => h.addCode(TypeMoq.It.isValue('testing2'),
                                TypeMoq.It.isValue(fileName),
                                TypeMoq.It.isValue(3),
                                TypeMoq.It.is((ed: TextEditor) => {
                                    return textEditor.object === ed;
                                }))).verifiable(TypeMoq.Times.once());

        // For this test we need to set up a document selection point
        textEditor.setup(te => te.document).returns(() => document.object);
        textEditor.setup(te => te.selection).returns(() => new Selection(3, 0, 3, 0));

        // Try our RunCell command with the first selection point
        await codeWatcher.runSelectionOrLine(textEditor.object);

        // Verify function calls
        activeInteractiveWindow.verifyAll();
        document.verifyAll();
    });

    test('Test the RunCellAndAdvance command with next cell', async () => {
        const fileName = 'test.py';
        const version = 1;
        const inputText =
`#%%
testing1
#%%
testing2`; // Command tests override getText, so just need the ranges here
        const document = createDocument(inputText, fileName, version, TypeMoq.Times.atLeastOnce());
        const testRange = new Range(0, 0, 1, 8);
        const testString = 'testing1';
        document.setup(d => d.getText(testRange)).returns(() => testString).verifiable(TypeMoq.Times.atLeastOnce());

        codeWatcher.setDocument(document.object);

        // Set up our expected calls to add code
        activeInteractiveWindow.setup(h => h.addCode(TypeMoq.It.isValue(testString),
                                TypeMoq.It.isValue('test.py'),
                                TypeMoq.It.isValue(0),
                                TypeMoq.It.is((ed: TextEditor) => {
                                    return textEditor.object === ed;
                                }))).verifiable(TypeMoq.Times.once());

        // For this test we need to set up a document selection point
        const selection = new Selection(0, 0, 0, 0);
        textEditor.setup(te => te.selection).returns(() => selection);

        //textEditor.setup(te => te.selection = TypeMoq.It.isAny()).verifiable(TypeMoq.Times.once());
        //textEditor.setup(te => te.selection = TypeMoq.It.isAnyObject<Selection>(Selection));
        // Would be good to check that selection was set, but TypeMoq doesn't seem to like
        // both getting and setting an object property. isAnyObject is not valid for this class
        // and is or isAny overwrite the previous property getter if used. Will verify selection set
        // in functional test
        // https://github.com/florinn/typemoq/issues/107

        // To get around this, override the advanceToRange function called from within runCurrentCellAndAdvance
        // this will tell us if we are calling the correct range
        (codeWatcher as any).advanceToRange = (targetRange: Range) => {
            expect(targetRange.start.line).is.equal(2, 'Incorrect range in run cell and advance');
            expect(targetRange.start.character).is.equal(0, 'Incorrect range in run cell and advance');
            expect(targetRange.end.line).is.equal(3, 'Incorrect range in run cell and advance');
            expect(targetRange.end.character).is.equal(8, 'Incorrect range in run cell and advance');
        };

        await codeWatcher.runCurrentCellAndAdvance();

        // Verify function calls
        textEditor.verifyAll();
        activeInteractiveWindow.verifyAll();
        document.verifyAll();
    });

    test('CodeLens returned after settings changed is different', () => {
        // Create our document
        const fileName = 'test.py';
        const version = 1;
        const inputText = '#%% foobar';
        const document = createDocument(inputText, fileName, version, TypeMoq.Times.atLeastOnce());
        documentManager.setup(d => d.textDocuments).returns(() => [document.object]);
        const codeLensProvider = new DataScienceCodeLensProvider(serviceContainer.object, documentManager.object, configService.object);

        let result = codeLensProvider.provideCodeLenses(document.object, tokenSource.token);
        expect(result, 'result not okay').to.be.ok;
        let codeLens = result as CodeLens[];
        expect(codeLens.length).to.equal(2, 'Code lens wrong length');

        // Change settings
        pythonSettings.datascience.codeRegularExpression = '#%%%.*dude';
        result = codeLensProvider.provideCodeLenses(document.object, tokenSource.token);
        expect(result, 'result not okay').to.be.ok;
        codeLens = result as CodeLens[];
        expect(codeLens.length).to.equal(0, 'Code lens wrong length');

        // Change settings to empty
        pythonSettings.datascience.codeRegularExpression = '';
        result = codeLensProvider.provideCodeLenses(document.object, tokenSource.token);
        expect(result, 'result not okay').to.be.ok;
        codeLens = result as CodeLens[];
        expect(codeLens.length).to.equal(2, 'Code lens wrong length');
    });
});<|MERGE_RESOLUTION|>--- conflicted
+++ resolved
@@ -80,15 +80,7 @@
 
         // Setup the service container to return code watchers
         serviceContainer = TypeMoq.Mock.ofType<IServiceContainer>();
-<<<<<<< HEAD
-<<<<<<< HEAD
         serviceContainer.setup(c => c.get(TypeMoq.It.isValue(ICodeWatcher))).returns(() => new CodeWatcher(appShell.object, logger.object, interactiveWindowProvider.object, fileSystem.object, configService.object, documentManager.object, helper.object));
-=======
-        serviceContainer.setup(c => c.get(TypeMoq.It.isValue(ICodeWatcher))).returns(() => new CodeWatcher(appShell.object, logger.object, interactiveWindowProvider.object, fileSystem.object, configService.object, documentManager.object));
->>>>>>> Rename history to interactive window
-=======
-        serviceContainer.setup(c => c.get(TypeMoq.It.isValue(ICodeWatcher))).returns(() => new CodeWatcher(appShell.object, logger.object, interactiveWindowProvider.object, fileSystem.object, configService.object, documentManager.object, helper.object));
->>>>>>> 4106a7e2
 
         // Setup our active history instance
         interactiveWindowProvider.setup(h => h.getOrCreateActive()).returns(() => Promise.resolve(activeInteractiveWindow.object));
@@ -101,16 +93,7 @@
 
         // Setup config service
         configService.setup(c => c.getSettings()).returns(() => pythonSettings);
-
-<<<<<<< HEAD
-<<<<<<< HEAD
         codeWatcher = new CodeWatcher(appShell.object, logger.object, interactiveWindowProvider.object, fileSystem.object, configService.object, documentManager.object, helper.object);
-=======
-        codeWatcher = new CodeWatcher(appShell.object, logger.object, interactiveWindowProvider.object, fileSystem.object, configService.object, documentManager.object);
->>>>>>> Rename history to interactive window
-=======
-        codeWatcher = new CodeWatcher(appShell.object, logger.object, interactiveWindowProvider.object, fileSystem.object, configService.object, documentManager.object, helper.object);
->>>>>>> 4106a7e2
     });
 
     function createTypeMoq<T>(tag: string): TypeMoq.IMock<T> {
