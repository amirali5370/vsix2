--- conflicted
+++ resolved
@@ -96,19 +96,8 @@
 
         // Setup config service
         configService.setup(c => c.getSettings()).returns(() => pythonSettings);
-<<<<<<< HEAD
+
         codeWatcher = new CodeWatcher(appShell.object, logger.object, interactiveWindowProvider.object, fileSystem.object, configService.object, documentManager.object, helper.object);
-=======
-
-        commandManager.setup(c => c.executeCommand(TypeMoq.It.isAny(), TypeMoq.It.isAny(), TypeMoq.It.isAny())).returns((c, n, v) => {
-            if (c === 'setContext') {
-                contexts.set(n, v);
-            }
-            return Promise.resolve();
-        });
-
-        codeWatcher = new CodeWatcher(appShell.object, logger.object, historyProvider.object, fileSystem.object, configService.object, documentManager.object, helper.object);
->>>>>>> 83dff6ab
     });
 
     function createTypeMoq<T>(tag: string): TypeMoq.IMock<T> {
