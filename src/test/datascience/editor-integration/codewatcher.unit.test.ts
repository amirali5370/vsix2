--- conflicted
+++ resolved
@@ -41,14 +41,9 @@
     let configService: TypeMoq.IMock<IConfigurationService>;
     let serviceContainer: TypeMoq.IMock<IServiceContainer>;
     let helper: TypeMoq.IMock<ICodeExecutionHelper>;
-<<<<<<< HEAD
-    let tokenSource: CancellationTokenSource;
-    const contexts: Map<string, boolean> = new Map<string, boolean>();
-=======
     let tokenSource : CancellationTokenSource;
     let debugService: TypeMoq.IMock<IDebugService>;
     const contexts : Map<string, boolean> = new Map<string, boolean>();
->>>>>>> 7db6ffc4
     const pythonSettings = new class extends PythonSettings {
         public fireChangeEvent() {
             this.changed.fire();
@@ -99,12 +94,8 @@
 
         // Setup the service container to return code watchers
         serviceContainer = TypeMoq.Mock.ofType<IServiceContainer>();
-<<<<<<< HEAD
-        serviceContainer.setup(c => c.get(TypeMoq.It.isValue(ICodeWatcher))).returns(() => new CodeWatcher(appShell.object, logger.object, interactiveWindowProvider.object, fileSystem.object, configService.object, documentManager.object, helper.object, serviceContainer.object));
-=======
         const codeLensFactory = new CodeLensFactory(configService.object);
-        serviceContainer.setup(c => c.get(TypeMoq.It.isValue(ICodeWatcher))).returns(() => new CodeWatcher(appShell.object, logger.object, interactiveWindowProvider.object, fileSystem.object, configService.object, documentManager.object, helper.object, codeLensFactory));
->>>>>>> 7db6ffc4
+        serviceContainer.setup(c => c.get(TypeMoq.It.isValue(ICodeWatcher))).returns(() => new CodeWatcher(appShell.object, logger.object, interactiveWindowProvider.object, fileSystem.object, configService.object, documentManager.object, helper.object, codeLensFactory, serviceContainer.object));
 
         // Setup our active history instance
         interactiveWindowProvider.setup(h => h.getOrCreateActive()).returns(() => Promise.resolve(activeInteractiveWindow.object));
@@ -125,13 +116,9 @@
             return Promise.resolve();
         });
 
-<<<<<<< HEAD
-        codeWatcher = new CodeWatcher(appShell.object, logger.object, interactiveWindowProvider.object, fileSystem.object, configService.object, documentManager.object, helper.object, serviceContainer.object);
-=======
         const codeLens = new CodeLensFactory(configService.object);
 
-        codeWatcher = new CodeWatcher(appShell.object, logger.object, interactiveWindowProvider.object, fileSystem.object, configService.object, documentManager.object, helper.object, codeLens);
->>>>>>> 7db6ffc4
+        codeWatcher = new CodeWatcher(appShell.object, logger.object, interactiveWindowProvider.object, fileSystem.object, configService.object, documentManager.object, helper.object, codeLens, serviceContainer.object);
     });
 
     function createTypeMoq<T>(tag: string): TypeMoq.IMock<T> {
