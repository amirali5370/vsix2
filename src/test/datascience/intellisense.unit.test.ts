// Copyright (c) Microsoft Corporation. All rights reserved.
// Licensed under the MIT License.
'use strict';
import { expect } from 'chai';
import * as monacoEditor from 'monaco-editor/esm/vs/editor/editor.api';
import * as TypeMoq from 'typemoq';

import { Uri } from 'vscode';
import { ILanguageServer, ILanguageServerAnalysisOptions } from '../../client/activation/types';
import { IWorkspaceService } from '../../client/common/application/types';
import { PythonSettings } from '../../client/common/configSettings';
import { IFileSystem } from '../../client/common/platform/types';
import { IConfigurationService } from '../../client/common/types';
import { Identifiers } from '../../client/datascience/constants';
import {
    DotNetIntellisenseProvider
} from '../../client/datascience/interactive-common/intellisense/dotNetIntellisenseProvider';
import {
    IInteractiveWindowMapping,
    InteractiveWindowMessages
} from '../../client/datascience/interactive-common/interactiveWindowTypes';
import {
    ICell,
    IInteractiveWindowListener,
    IInteractiveWindowProvider,
    IJupyterExecution
} from '../../client/datascience/types';
<<<<<<< HEAD
import { createEmptyCell, generateCells } from '../../datascience-ui/interactive-common/mainState';
=======
import { generateCells } from '../../datascience-ui/interactive-common/mainState';
>>>>>>> 9f72df76
import { MockAutoSelectionService } from '../mocks/autoSelector';
import { MockLanguageClient } from './mockLanguageClient';

// tslint:disable:no-any unified-signatures
const TestCellContents = `myvar = """ # Lorem Ipsum

Lorem ipsum dolor sit amet, consectetur adipiscing elit.
Nullam eget varius ligula, eget fermentum mauris.
Cras ultrices, enim sit amet iaculis ornare, nisl nibh aliquet elit, sed ultrices velit ipsum dignissim nisl.
Nunc quis orci ante. Vivamus vel blandit velit.
","Sed mattis dui diam, et blandit augue mattis vestibulum.
Suspendisse ornare interdum velit. Suspendisse potenti.
Morbi molestie lacinia sapien nec porttitor. Nam at vestibulum nisi.
"""
df
df
`;

// tslint:disable-next-line: max-func-body-length
suite('DataScience Intellisense Unit Tests', () => {
    let intellisenseProvider: IInteractiveWindowListener;
    let languageServer: TypeMoq.IMock<ILanguageServer>;
    let analysisOptions: TypeMoq.IMock<ILanguageServerAnalysisOptions>;
    let workspaceService: TypeMoq.IMock<IWorkspaceService>;
    let configService: TypeMoq.IMock<IConfigurationService>;
    let fileSystem: TypeMoq.IMock<IFileSystem>;
    let jupyterExecution: TypeMoq.IMock<IJupyterExecution>;
    let interactiveWindowProvider: TypeMoq.IMock<IInteractiveWindowProvider>;
    const pythonSettings = new class extends PythonSettings {
        public fireChangeEvent() {
            this.changed.fire();
        }
    }(undefined, new MockAutoSelectionService());

    const languageClient = new MockLanguageClient(
        'mockLanguageClient', { module: 'dummy' }, {});

    setup(() => {
        languageServer = TypeMoq.Mock.ofType<ILanguageServer>();
        analysisOptions = TypeMoq.Mock.ofType<ILanguageServerAnalysisOptions>();
        workspaceService = TypeMoq.Mock.ofType<IWorkspaceService>();
        configService = TypeMoq.Mock.ofType<IConfigurationService>();
        fileSystem = TypeMoq.Mock.ofType<IFileSystem>();
        jupyterExecution = TypeMoq.Mock.ofType<IJupyterExecution>();
        interactiveWindowProvider = TypeMoq.Mock.ofType<IInteractiveWindowProvider>();

        pythonSettings.jediEnabled = false;
        languageServer.setup(l => l.start(TypeMoq.It.isAny(), TypeMoq.It.isAny())).returns(() => Promise.resolve());
        analysisOptions.setup(a => a.getAnalysisOptions()).returns(() => Promise.resolve({}));
        languageServer.setup(l => l.languageClient).returns(() => languageClient);
        configService.setup(c => c.getSettings(TypeMoq.It.isAny())).returns(() => pythonSettings);
        workspaceService.setup(w => w.rootPath).returns(() => '/foo/bar');

        intellisenseProvider = new DotNetIntellisenseProvider(
            languageServer.object,
            analysisOptions.object,
            workspaceService.object,
            configService.object,
            fileSystem.object,
            jupyterExecution.object,
            interactiveWindowProvider.object
        );
    });

    function sendMessage<M extends IInteractiveWindowMapping, T extends keyof M>(type: T, payload?: M[T]): Promise<void> {
        const result = languageClient.waitForNotification();
        intellisenseProvider.onMessage(type.toString(), payload);
        return result;
    }

    function addCell(code: string, id: string): Promise<void> {
<<<<<<< HEAD
        return sendMessage(InteractiveWindowMessages.AddCell, { fullText: code, currentText: code, cell: createEmptyCell(id, null) });
=======
        return sendMessage(InteractiveWindowMessages.AddCell, { fullText: code, currentText: code, file: Uri.file('foo.py').fsPath, id });
>>>>>>> 9f72df76
    }

    function updateCell(newCode: string, oldCode: string, id: string): Promise<void> {
        const oldSplit = oldCode.split('\n');
        const change: monacoEditor.editor.IModelContentChange = {
            range: {
                startLineNumber: 1,
                startColumn: 1,
                endLineNumber: oldSplit.length,
                endColumn: oldSplit[oldSplit.length - 1].length + 1
            },
            rangeOffset: 0,
            rangeLength: oldCode.length,
            text: newCode
        };
        return sendMessage(InteractiveWindowMessages.EditCell, { changes: [change], id });
    }

    function addCode(code: string, line: number, pos: number, offset: number): Promise<void> {
        if (!line || !pos) {
            throw new Error('Invalid line or position data');
        }
        const change: monacoEditor.editor.IModelContentChange = {
            range: {
                startLineNumber: line,
                startColumn: pos,
                endLineNumber: line,
                endColumn: pos
            },
            rangeOffset: offset,
            rangeLength: 0,
            text: code
        };
        return sendMessage(InteractiveWindowMessages.EditCell, { changes: [change], id: Identifiers.EditCellId });
    }

    function removeCode(line: number, startPos: number, endPos: number, length: number): Promise<void> {
        if (!line || !startPos || !endPos) {
            throw new Error('Invalid line or position data');
        }
        const change: monacoEditor.editor.IModelContentChange = {
            range: {
                startLineNumber: line,
                startColumn: startPos,
                endLineNumber: line,
                endColumn: endPos
            },
            rangeOffset: startPos,
            rangeLength: length,
            text: ''
        };
        return sendMessage(InteractiveWindowMessages.EditCell, { changes: [change], id: Identifiers.EditCellId });
    }

    function removeCell(id: string): Promise<void> {
        return sendMessage(InteractiveWindowMessages.RemoveCell, { id });
    }

    function removeAllCells(): Promise<void> {
        return sendMessage(InteractiveWindowMessages.DeleteAllCells);
    }

    function swapCells(id1: string, id2: string): Promise<void> {
        return sendMessage(InteractiveWindowMessages.SwapCells, { firstCellId: id1, secondCellId: id2 });
    }

    function insertCell(id: string, code: string, codeCellAbove?: string): Promise<void> {
<<<<<<< HEAD
        return sendMessage(InteractiveWindowMessages.InsertCell, { cell: createEmptyCell(id, null), index: 0, code, codeCellAboveId: codeCellAbove });
=======
        return sendMessage(InteractiveWindowMessages.InsertCell, { id, code, codeCellAbove });
>>>>>>> 9f72df76
    }

    function loadAllCells(cells: ICell[]): Promise<void> {
        return sendMessage(InteractiveWindowMessages.LoadAllCellsComplete, { cells });
    }

    test('Add a single cell', async () => {
        await addCell('import sys\n\n', '1');
        expect(languageClient.getDocumentContents()).to.be.eq('import sys\n\n\n', 'Document not set');
    });

    test('Add two cells', async () => {
        await addCell('import sys', '1');
        expect(languageClient.getDocumentContents()).to.be.eq('import sys\n', 'Document not set');
        await addCell('import sys', '2');
        expect(languageClient.getDocumentContents()).to.be.eq('import sys\nimport sys\n', 'Document not set after double');
    });

    test('Add a cell and edit', async () => {
        await addCell('import sys', '1');
        expect(languageClient.getDocumentContents()).to.be.eq('import sys\n', 'Document not set');
        await addCode('i', 1, 1, 0);
        expect(languageClient.getDocumentContents()).to.be.eq('import sys\ni', 'Document not set after edit');
        await addCode('m', 1, 2, 1);
        expect(languageClient.getDocumentContents()).to.be.eq('import sys\nim', 'Document not set after edit');
        await addCode('\n', 1, 3, 2);
        expect(languageClient.getDocumentContents()).to.be.eq('import sys\nim\n', 'Document not set after edit');
    });

    test('Add a cell and remove', async () => {
        await addCell('import sys', '1');
        expect(languageClient.getDocumentContents()).to.be.eq('import sys\n', 'Document not set');
        await addCode('i', 1, 1, 0);
        expect(languageClient.getDocumentContents()).to.be.eq('import sys\ni', 'Document not set after edit');
        await removeCode(1, 1, 2, 1);
        expect(languageClient.getDocumentContents()).to.be.eq('import sys\n', 'Document not set after edit');
        await addCode('\n', 1, 1, 0);
        expect(languageClient.getDocumentContents()).to.be.eq('import sys\n\n', 'Document not set after edit');
    });

    test('Remove a section in the middle', async () => {
        await addCell('import sys', '1');
        expect(languageClient.getDocumentContents()).to.be.eq('import sys\n', 'Document not set');
        await addCode('import os', 1, 1, 0);
        expect(languageClient.getDocumentContents()).to.be.eq('import sys\nimport os', 'Document not set after edit');
        await removeCode(1, 4, 7, 4);
        expect(languageClient.getDocumentContents()).to.be.eq('import sys\nimp os', 'Document not set after edit');
    });

    test('Remove a bunch in a row', async () => {
        await addCell('import sys', '1');
        expect(languageClient.getDocumentContents()).to.be.eq('import sys\n', 'Document not set');
        await addCode('p', 1, 1, 0);
        await addCode('r', 1, 2, 1);
        await addCode('i', 1, 3, 2);
        await addCode('n', 1, 4, 3);
        await addCode('t', 1, 5, 4);
        expect(languageClient.getDocumentContents()).to.be.eq('import sys\nprint', 'Document not set after edit');
        await removeCode(1, 5, 6, 1);
        await removeCode(1, 4, 5, 1);
        await removeCode(1, 3, 4, 1);
        await removeCode(1, 2, 3, 1);
        await removeCode(1, 1, 2, 1);
        expect(languageClient.getDocumentContents()).to.be.eq('import sys\n', 'Document not set after edit');
    });
    test('Remove from a line', async () => {
        await addCell('import sys', '1');
        expect(languageClient.getDocumentContents()).to.be.eq('import sys\n', 'Document not set');
        await addCode('s', 1, 1, 0);
        await addCode('y', 1, 2, 1);
        await addCode('s', 1, 3, 2);
        expect(languageClient.getDocumentContents()).to.be.eq('import sys\nsys', 'Document not set after edit');
        await addCode('\n', 1, 4, 3);
        expect(languageClient.getDocumentContents()).to.be.eq('import sys\nsys\n', 'Document not set after edit');
        await addCode('s', 2, 1, 3);
        await addCode('y', 2, 2, 4);
        await addCode('s', 2, 3, 5);
        expect(languageClient.getDocumentContents()).to.be.eq('import sys\nsys\nsys', 'Document not set after edit');
        await removeCode(1, 3, 4, 1);
        expect(languageClient.getDocumentContents()).to.be.eq('import sys\nsy\nsys', 'Document not set after edit');
    });

    test('Add cell after adding code', async () => {
        await addCell('import sys', '1');
        expect(languageClient.getDocumentContents()).to.be.eq('import sys\n', 'Document not set');
        await addCode('s', 1, 1, 0);
        await addCode('y', 1, 2, 1);
        await addCode('s', 1, 3, 2);
        expect(languageClient.getDocumentContents()).to.be.eq('import sys\nsys', 'Document not set after edit');
        await addCell('import sys', '2');
        expect(languageClient.getDocumentContents()).to.be.eq('import sys\nimport sys\nsys', 'Adding a second cell broken');
    });

    test('Collapse expand cell', async () => {
        await addCell('import sys', '1');
        expect(languageClient.getDocumentContents()).to.be.eq('import sys\n', 'Document not set');
        await updateCell('import sys\nsys.version_info', 'import sys', '1');
        expect(languageClient.getDocumentContents()).to.be.eq('import sys\n', 'Readding a cell broken');
        await updateCell('import sys', 'import sys\nsys.version_info', '1');
        expect(languageClient.getDocumentContents()).to.be.eq('import sys\n', 'Collapsing a cell broken');
        await updateCell('import sys', 'import sys', '1');
        expect(languageClient.getDocumentContents()).to.be.eq('import sys\n', 'Updating a cell broken');
    });

    test('Collapse expand cell after adding code', async () => {
        await addCell('import sys', '1');
        expect(languageClient.getDocumentContents()).to.be.eq('import sys\n', 'Document not set');
        await addCode('s', 1, 1, 0);
        await addCode('y', 1, 2, 1);
        await addCode('s', 1, 3, 2);
        expect(languageClient.getDocumentContents()).to.be.eq('import sys\nsys', 'Document not set after edit');
        await updateCell('import sys\nsys.version_info', 'import sys', '1');
        expect(languageClient.getDocumentContents()).to.be.eq('import sys\nsys', 'Readding a cell broken');
        await updateCell('import sys', 'import sys\nsys.version_info', '1');
        expect(languageClient.getDocumentContents()).to.be.eq('import sys\nsys', 'Collapsing a cell broken');
        await updateCell('import sys', 'import sys', '1');
        expect(languageClient.getDocumentContents()).to.be.eq('import sys\nsys', 'Updating a cell broken');
    });

    test('Add a cell and remove it', async () => {
        await addCell('import sys', '1');
        expect(languageClient.getDocumentContents()).to.be.eq('import sys\n', 'Document not set');
        await addCode('s', 1, 1, 0);
        await addCode('y', 1, 2, 1);
        await addCode('s', 1, 3, 2);
        expect(languageClient.getDocumentContents()).to.be.eq('import sys\nsys', 'Document not set after edit');
        await removeCell('1');
        expect(languageClient.getDocumentContents()).to.be.eq('import sys\nsys', 'Removing a cell broken');
        await addCell('import sys', '2');
        expect(languageClient.getDocumentContents()).to.be.eq('import sys\nimport sys\nsys', 'Adding a cell broken');
        await addCell('import bar', '3');
        expect(languageClient.getDocumentContents()).to.be.eq('import sys\nimport sys\nimport bar\nsys', 'Adding a cell broken');
        await removeCell('1');
        expect(languageClient.getDocumentContents()).to.be.eq('import sys\nimport sys\nimport bar\nsys', 'Removing a cell broken');
    });

    test('Add a bunch of cells and remove them', async () => {
        await addCode('s', 1, 1, 0);
        await addCode('y', 1, 2, 1);
        await addCode('s', 1, 3, 2);
        expect(languageClient.getDocumentContents()).to.be.eq('sys', 'Document not set after edit');
        await addCell('import sys', '1');
        expect(languageClient.getDocumentContents()).to.be.eq('import sys\nsys', 'Document not set');
        await addCell('import foo', '2');
        expect(languageClient.getDocumentContents()).to.be.eq('import sys\nimport foo\nsys', 'Document not set');
        await addCell('import bar', '3');
        expect(languageClient.getDocumentContents()).to.be.eq('import sys\nimport foo\nimport bar\nsys', 'Document not set');
        await removeAllCells();
        expect(languageClient.getDocumentContents()).to.be.eq('import sys\nimport foo\nimport bar\nsys', 'Removing all cells broken');
        await addCell('import baz', '3');
        expect(languageClient.getDocumentContents()).to.be.eq('import sys\nimport foo\nimport bar\nimport baz\nsys', 'Document not set');
    });

    test('Load remove and insert', async () => {
        const cells = generateCells('foo.py', 1);
        await loadAllCells(cells);
        expect(languageClient.getDocumentContents()).to.be.eq(TestCellContents, 'Load all cells is failing');
        await removeAllCells();
        expect(languageClient.getDocumentContents()).to.be.eq('', 'Remove all cells is failing');
        await insertCell('6', 'foo');
        expect(languageClient.getDocumentContents()).to.be.eq('foo\n', 'Insert after remove');
        await insertCell('7', 'bar', '6');
        expect(languageClient.getDocumentContents()).to.be.eq('foo\nbar\n', 'Double insert after remove');
    });

    test('Swap cells around', async () => {
        const cells = generateCells('foo.py', 1);
        await loadAllCells(cells);
        await swapCells('1', '2'); // 2nd cell is markdown
        expect(languageClient.getDocumentContents()).to.be.eq(TestCellContents, 'Swap cells should skip swapping on markdown');
        await swapCells('1', '3');
        const afterSwap = `df
myvar = """ # Lorem Ipsum

Lorem ipsum dolor sit amet, consectetur adipiscing elit.
Nullam eget varius ligula, eget fermentum mauris.
Cras ultrices, enim sit amet iaculis ornare, nisl nibh aliquet elit, sed ultrices velit ipsum dignissim nisl.
Nunc quis orci ante. Vivamus vel blandit velit.
","Sed mattis dui diam, et blandit augue mattis vestibulum.
Suspendisse ornare interdum velit. Suspendisse potenti.
Morbi molestie lacinia sapien nec porttitor. Nam at vestibulum nisi.
"""
df
`;
        expect(languageClient.getDocumentContents()).to.be.eq(afterSwap, 'Swap cells failed');
        await swapCells('1', '3');
        expect(languageClient.getDocumentContents()).to.be.eq(TestCellContents, 'Swap cells back failed');
    });

    test('Insert and swap', async () => {
        const cells = generateCells('foo.py', 1);
        await loadAllCells(cells);
        expect(languageClient.getDocumentContents()).to.be.eq(TestCellContents, 'Load all cells is failing');
        await insertCell('6', 'foo');
        const afterInsert = `foo
myvar = """ # Lorem Ipsum

Lorem ipsum dolor sit amet, consectetur adipiscing elit.
Nullam eget varius ligula, eget fermentum mauris.
Cras ultrices, enim sit amet iaculis ornare, nisl nibh aliquet elit, sed ultrices velit ipsum dignissim nisl.
Nunc quis orci ante. Vivamus vel blandit velit.
","Sed mattis dui diam, et blandit augue mattis vestibulum.
Suspendisse ornare interdum velit. Suspendisse potenti.
Morbi molestie lacinia sapien nec porttitor. Nam at vestibulum nisi.
"""
df
df
`;
        expect(languageClient.getDocumentContents()).to.be.eq(afterInsert, 'Insert cell failed');
        await insertCell('7', 'foo', '1');
        const afterInsert2 = `foo
myvar = """ # Lorem Ipsum

Lorem ipsum dolor sit amet, consectetur adipiscing elit.
Nullam eget varius ligula, eget fermentum mauris.
Cras ultrices, enim sit amet iaculis ornare, nisl nibh aliquet elit, sed ultrices velit ipsum dignissim nisl.
Nunc quis orci ante. Vivamus vel blandit velit.
","Sed mattis dui diam, et blandit augue mattis vestibulum.
Suspendisse ornare interdum velit. Suspendisse potenti.
Morbi molestie lacinia sapien nec porttitor. Nam at vestibulum nisi.
"""
foo
df
df
`;
        expect(languageClient.getDocumentContents()).to.be.eq(afterInsert2, 'Insert2 cell failed');
        await removeCell('7');
        expect(languageClient.getDocumentContents()).to.be.eq(afterInsert, 'Remove 2 cell failed');
        await swapCells('1', '3');
        const afterSwap = `foo
df
myvar = """ # Lorem Ipsum

Lorem ipsum dolor sit amet, consectetur adipiscing elit.
Nullam eget varius ligula, eget fermentum mauris.
Cras ultrices, enim sit amet iaculis ornare, nisl nibh aliquet elit, sed ultrices velit ipsum dignissim nisl.
Nunc quis orci ante. Vivamus vel blandit velit.
","Sed mattis dui diam, et blandit augue mattis vestibulum.
Suspendisse ornare interdum velit. Suspendisse potenti.
Morbi molestie lacinia sapien nec porttitor. Nam at vestibulum nisi.
"""
df
`;
        expect(languageClient.getDocumentContents()).to.be.eq(afterSwap, 'Swap cell failed');
    });

});<|MERGE_RESOLUTION|>--- conflicted
+++ resolved
@@ -12,24 +12,10 @@
 import { IFileSystem } from '../../client/common/platform/types';
 import { IConfigurationService } from '../../client/common/types';
 import { Identifiers } from '../../client/datascience/constants';
-import {
-    DotNetIntellisenseProvider
-} from '../../client/datascience/interactive-common/intellisense/dotNetIntellisenseProvider';
-import {
-    IInteractiveWindowMapping,
-    InteractiveWindowMessages
-} from '../../client/datascience/interactive-common/interactiveWindowTypes';
-import {
-    ICell,
-    IInteractiveWindowListener,
-    IInteractiveWindowProvider,
-    IJupyterExecution
-} from '../../client/datascience/types';
-<<<<<<< HEAD
+import { DotNetIntellisenseProvider } from '../../client/datascience/interactive-common/intellisense/dotNetIntellisenseProvider';
+import { IInteractiveWindowMapping, InteractiveWindowMessages } from '../../client/datascience/interactive-common/interactiveWindowTypes';
+import { ICell, IInteractiveWindowListener, IInteractiveWindowProvider, IJupyterExecution } from '../../client/datascience/types';
 import { createEmptyCell, generateCells } from '../../datascience-ui/interactive-common/mainState';
-=======
-import { generateCells } from '../../datascience-ui/interactive-common/mainState';
->>>>>>> 9f72df76
 import { MockAutoSelectionService } from '../mocks/autoSelector';
 import { MockLanguageClient } from './mockLanguageClient';
 
@@ -58,14 +44,13 @@
     let fileSystem: TypeMoq.IMock<IFileSystem>;
     let jupyterExecution: TypeMoq.IMock<IJupyterExecution>;
     let interactiveWindowProvider: TypeMoq.IMock<IInteractiveWindowProvider>;
-    const pythonSettings = new class extends PythonSettings {
+    const pythonSettings = new (class extends PythonSettings {
         public fireChangeEvent() {
             this.changed.fire();
         }
-    }(undefined, new MockAutoSelectionService());
-
-    const languageClient = new MockLanguageClient(
-        'mockLanguageClient', { module: 'dummy' }, {});
+    })(undefined, new MockAutoSelectionService());
+
+    const languageClient = new MockLanguageClient('mockLanguageClient', { module: 'dummy' }, {});
 
     setup(() => {
         languageServer = TypeMoq.Mock.ofType<ILanguageServer>();
@@ -101,11 +86,7 @@
     }
 
     function addCell(code: string, id: string): Promise<void> {
-<<<<<<< HEAD
         return sendMessage(InteractiveWindowMessages.AddCell, { fullText: code, currentText: code, cell: createEmptyCell(id, null) });
-=======
-        return sendMessage(InteractiveWindowMessages.AddCell, { fullText: code, currentText: code, file: Uri.file('foo.py').fsPath, id });
->>>>>>> 9f72df76
     }
 
     function updateCell(newCode: string, oldCode: string, id: string): Promise<void> {
@@ -173,11 +154,7 @@
     }
 
     function insertCell(id: string, code: string, codeCellAbove?: string): Promise<void> {
-<<<<<<< HEAD
         return sendMessage(InteractiveWindowMessages.InsertCell, { cell: createEmptyCell(id, null), index: 0, code, codeCellAboveId: codeCellAbove });
-=======
-        return sendMessage(InteractiveWindowMessages.InsertCell, { id, code, codeCellAbove });
->>>>>>> 9f72df76
     }
 
     function loadAllCells(cells: ICell[]): Promise<void> {
@@ -423,5 +400,4 @@
 `;
         expect(languageClient.getDocumentContents()).to.be.eq(afterSwap, 'Swap cell failed');
     });
-
 });