// Copyright (c) Microsoft Corporation. All rights reserved.
// Licensed under the MIT License.
'use strict';
//tslint:disable:trailing-comma
import * as child_process from 'child_process';
import * as path from 'path';
import * as TypeMoq from 'typemoq';
import { Disposable, FileSystemWatcher, Uri, WorkspaceConfiguration } from 'vscode';

import {
    IApplicationShell,
    ICommandManager,
    IDocumentManager,
    IWorkspaceService
} from '../../client/common/application/types';
import { AsyncDisposableRegistry } from '../../client/common/asyncDisposableRegistry';
import { PythonSettings } from '../../client/common/configSettings';
import { PersistentStateFactory } from '../../client/common/persistentState';
import { IS_64_BIT, IS_WINDOWS } from '../../client/common/platform/constants';
import { PathUtils } from '../../client/common/platform/pathUtils';
import { RegistryImplementation } from '../../client/common/platform/registry';
import { IPlatformService, IRegistry } from '../../client/common/platform/types';
import { CurrentProcess } from '../../client/common/process/currentProcess';
import { BufferDecoder } from '../../client/common/process/decoder';
import { ProcessServiceFactory } from '../../client/common/process/processFactory';
import { PythonExecutionFactory } from '../../client/common/process/pythonExecutionFactory';
import { IBufferDecoder, IProcessServiceFactory, IPythonExecutionFactory } from '../../client/common/process/types';
import { Bash } from '../../client/common/terminal/environmentActivationProviders/bash';
import { CommandPromptAndPowerShell } from '../../client/common/terminal/environmentActivationProviders/commandPrompt';
import {
    PyEnvActivationCommandProvider,
} from '../../client/common/terminal/environmentActivationProviders/pyenvActivationProvider';
import { ITerminalActivationCommandProvider } from '../../client/common/terminal/types';
import {
    IAsyncDisposableRegistry,
    IConfigurationService,
    ICurrentProcess,
    ILogger,
    IPathUtils,
    IPersistentStateFactory,
    Is64Bit,
    IsWindows
} from '../../client/common/types';
import { noop } from '../../client/common/utils/misc';
import { EnvironmentVariablesService } from '../../client/common/variables/environment';
import { SystemVariables } from '../../client/common/variables/systemVariables';
import { IEnvironmentVariablesProvider, IEnvironmentVariablesService } from '../../client/common/variables/types';
import { CodeCssGenerator } from '../../client/datascience/codeCssGenerator';
import { History } from '../../client/datascience/history';
import { HistoryProvider } from '../../client/datascience/historyProvider';
import { JupyterExecution } from '../../client/datascience/jupyterExecution';
import { JupyterExporter } from '../../client/datascience/jupyterExporter';
import { JupyterImporter } from '../../client/datascience/jupyterImporter';
import { JupyterServer } from '../../client/datascience/jupyterServer';
import { StatusProvider } from '../../client/datascience/statusProvider';
import {
    ICodeCssGenerator,
    IHistory,
    IHistoryProvider,
    IJupyterExecution,
    INotebookExporter,
    INotebookImporter,
    INotebookServer,
    IStatusProvider
} from '../../client/datascience/types';
import { InterpreterComparer } from '../../client/interpreter/configuration/interpreterComparer';
import { PythonPathUpdaterService } from '../../client/interpreter/configuration/pythonPathUpdaterService';
import { PythonPathUpdaterServiceFactory } from '../../client/interpreter/configuration/pythonPathUpdaterServiceFactory';
import {
    IInterpreterComparer,
    IPythonPathUpdaterServiceFactory,
    IPythonPathUpdaterServiceManager,
} from '../../client/interpreter/configuration/types';
import {
    CONDA_ENV_FILE_SERVICE,
    CONDA_ENV_SERVICE,
    CURRENT_PATH_SERVICE,
    GLOBAL_VIRTUAL_ENV_SERVICE,
    ICondaService,
    IInterpreterHelper,
    IInterpreterLocatorHelper,
    IInterpreterLocatorService,
    IInterpreterService,
    IInterpreterVersionService,
    IInterpreterWatcher,
    IInterpreterWatcherBuilder,
    IKnownSearchPathsForInterpreters,
    INTERPRETER_LOCATOR_SERVICE,
    IPipEnvService,
    IVirtualEnvironmentsSearchPathProvider,
    KNOWN_PATH_SERVICE,
    PIPENV_SERVICE,
    WINDOWS_REGISTRY_SERVICE,
    WORKSPACE_VIRTUAL_ENV_SERVICE,
} from '../../client/interpreter/contracts';
import { InterpreterHelper } from '../../client/interpreter/helpers';
import { InterpreterService } from '../../client/interpreter/interpreterService';
import { InterpreterVersionService } from '../../client/interpreter/interpreterVersion';
import { PythonInterpreterLocatorService } from '../../client/interpreter/locators';
import { InterpreterLocatorHelper } from '../../client/interpreter/locators/helpers';
import { CondaEnvFileService } from '../../client/interpreter/locators/services/condaEnvFileService';
import { CondaEnvService } from '../../client/interpreter/locators/services/condaEnvService';
import { CurrentPathService } from '../../client/interpreter/locators/services/currentPathService';
import {
    GlobalVirtualEnvironmentsSearchPathProvider,
    GlobalVirtualEnvService,
} from '../../client/interpreter/locators/services/globalVirtualEnvService';
import { InterpreterWatcherBuilder } from '../../client/interpreter/locators/services/interpreterWatcherBuilder';
import {
    KnownPathsService,
    KnownSearchPathsForInterpreters,
} from '../../client/interpreter/locators/services/KnownPathsService';
import { PipEnvService } from '../../client/interpreter/locators/services/pipEnvService';
import { WindowsRegistryService } from '../../client/interpreter/locators/services/windowsRegistryService';
import {
    WorkspaceVirtualEnvironmentsSearchPathProvider,
    WorkspaceVirtualEnvService,
} from '../../client/interpreter/locators/services/workspaceVirtualEnvService';
import {
    WorkspaceVirtualEnvWatcherService,
} from '../../client/interpreter/locators/services/workspaceVirtualEnvWatcherService';
import { VirtualEnvironmentManager } from '../../client/interpreter/virtualEnvs';
import { IVirtualEnvironmentManager } from '../../client/interpreter/virtualEnvs/types';
import { UnitTestIocContainer } from '../unittests/serviceRegistry';
import { MockCommandManager } from './mockCommandManager';

export class DataScienceIocContainer extends UnitTestIocContainer {

    private commandManager : MockCommandManager = new MockCommandManager();
    private setContexts : { [name: string] : boolean } = {};

    constructor() {
        super();
    }

    //tslint:disable:max-func-body-length
    public registerDataScienceTypes() {
        this.registerFileSystemTypes();
        this.serviceManager.addSingleton<IJupyterExecution>(IJupyterExecution, JupyterExecution);
        this.serviceManager.addSingleton<IHistoryProvider>(IHistoryProvider, HistoryProvider);
        this.serviceManager.add<IHistory>(IHistory, History);
        this.serviceManager.add<INotebookImporter>(INotebookImporter, JupyterImporter);
        this.serviceManager.add<INotebookExporter>(INotebookExporter, JupyterExporter);
        this.serviceManager.add<INotebookServer>(INotebookServer, JupyterServer);
        this.serviceManager.addSingleton<ICodeCssGenerator>(ICodeCssGenerator, CodeCssGenerator);
        this.serviceManager.addSingleton<IStatusProvider>(IStatusProvider, StatusProvider);
        this.serviceManager.add<IKnownSearchPathsForInterpreters>(IKnownSearchPathsForInterpreters, KnownSearchPathsForInterpreters);
        this.serviceManager.addSingleton<IAsyncDisposableRegistry>(IAsyncDisposableRegistry, AsyncDisposableRegistry);

        // Setup our command list
        this.commandManager.registerCommand('setContext', (name: string, value: boolean) => {
            this.setContexts[name] = value;
        });
        this.serviceManager.addSingletonInstance<ICommandManager>(ICommandManager, this.commandManager);

        // Also setup a mock execution service and interpreter service
        const logger = TypeMoq.Mock.ofType<ILogger>();
        const condaService = TypeMoq.Mock.ofType<ICondaService>();
        const appShell = TypeMoq.Mock.ofType<IApplicationShell>();
        const documentManager = TypeMoq.Mock.ofType<IDocumentManager>();
        const workspaceService = TypeMoq.Mock.ofType<IWorkspaceService>();
        const configurationService = TypeMoq.Mock.ofType<IConfigurationService>();
        const currentProcess = new CurrentProcess();
        const pythonSettings = new PythonSettings();

        // Setup default settings
        pythonSettings.datascience = {
            allowImportFromNotebook: true,
            jupyterLaunchTimeout: 60000,
            enabled: true,
            jupyterServerURI: 'local',
<<<<<<< HEAD
            notebookFileRoot: 'WORKSPACE',
            changeDirOnImportExport: true
=======
            useDefaultConfigForJupyter: true
>>>>>>> b876ff5e
        };

        const workspaceConfig: TypeMoq.IMock<WorkspaceConfiguration> = TypeMoq.Mock.ofType<WorkspaceConfiguration>();
        workspaceConfig.setup(ws => ws.has(TypeMoq.It.isAnyString()))
            .returns(() => false);
        workspaceConfig.setup(ws => ws.get(TypeMoq.It.isAnyString()))
            .returns(() => undefined);
        workspaceConfig.setup(ws => ws.get(TypeMoq.It.isAnyString(), TypeMoq.It.isAny()))
            .returns((s, d) => d);
        class MockFileSystemWatcher implements FileSystemWatcher {
            public ignoreCreateEvents: boolean = false;
            public ignoreChangeEvents: boolean = false;
            public ignoreDeleteEvents: boolean = false;
            //tslint:disable-next-line:no-any
            public onDidChange(_listener: (e: Uri) => any, _thisArgs?: any, _disposables?: Disposable[]): Disposable {
                return { dispose: noop };
            }
            //tslint:disable-next-line:no-any
            public onDidDelete(_listener: (e: Uri) => any, _thisArgs?: any, _disposables?: Disposable[]): Disposable {
                return { dispose: noop };
            }
            //tslint:disable-next-line:no-any
            public onDidCreate(_listener: (e: Uri) => any, _thisArgs?: any, _disposables?: Disposable[]): Disposable {
                return { dispose: noop };
            }
            public dispose() {
                noop();
            }
        }
        workspaceService.setup(w => w.createFileSystemWatcher(TypeMoq.It.isAny(), TypeMoq.It.isAny(), TypeMoq.It.isAny(), TypeMoq.It.isAny())).returns(() => {
            return new MockFileSystemWatcher();
        });
        workspaceService
        .setup(w => w.hasWorkspaceFolders)
        .returns(() => false);
        workspaceService.setup(w => w.rootPath).returns(() => '~');

        const systemVariables: SystemVariables = new SystemVariables(undefined);
        const env = {...systemVariables};

        // Look on the path for python
        const pythonPath = this.findPythonPath();

        pythonSettings.pythonPath = pythonPath;
        const folders = ['Envs', '.virtualenvs'];
        pythonSettings.venvFolders = folders;
        pythonSettings.venvPath = path.join('~', 'foo');

        condaService.setup(c => c.isCondaAvailable()).returns(() => Promise.resolve(false));
        condaService.setup(c => c.isCondaEnvironment(TypeMoq.It.isValue(pythonPath))).returns(() => Promise.resolve(false));
        condaService.setup(c => c.condaEnvironmentsFile).returns(() => undefined);

        const envVarsProvider: TypeMoq.IMock<IEnvironmentVariablesProvider> = TypeMoq.Mock.ofType<IEnvironmentVariablesProvider>();
        envVarsProvider.setup(e => e.getEnvironmentVariables(TypeMoq.It.isAny())).returns(() => Promise.resolve(env));
        this.serviceManager.addSingleton<IVirtualEnvironmentsSearchPathProvider>(IVirtualEnvironmentsSearchPathProvider, GlobalVirtualEnvironmentsSearchPathProvider, 'global');
        this.serviceManager.addSingleton<IVirtualEnvironmentsSearchPathProvider>(IVirtualEnvironmentsSearchPathProvider, WorkspaceVirtualEnvironmentsSearchPathProvider, 'workspace');
        this.serviceManager.addSingleton<IVirtualEnvironmentManager>(IVirtualEnvironmentManager, VirtualEnvironmentManager);

        this.serviceManager.addSingletonInstance<ILogger>(ILogger, logger.object);
        this.serviceManager.addSingleton<IPythonExecutionFactory>(IPythonExecutionFactory, PythonExecutionFactory);
        this.serviceManager.addSingleton<IInterpreterService>(IInterpreterService, InterpreterService);
        this.serviceManager.addSingletonInstance<ICondaService>(ICondaService, condaService.object);
        this.serviceManager.addSingletonInstance<IApplicationShell>(IApplicationShell, appShell.object);
        this.serviceManager.addSingletonInstance<IDocumentManager>(IDocumentManager, documentManager.object);
        this.serviceManager.addSingletonInstance<IWorkspaceService>(IWorkspaceService, workspaceService.object);
        this.serviceManager.addSingletonInstance<IConfigurationService>(IConfigurationService, configurationService.object);
        this.serviceManager.addSingletonInstance<ICurrentProcess>(ICurrentProcess, currentProcess);
        this.serviceManager.addSingleton<IProcessServiceFactory>(IProcessServiceFactory, ProcessServiceFactory);
        this.serviceManager.addSingleton<IBufferDecoder>(IBufferDecoder, BufferDecoder);
        this.serviceManager.addSingleton<IEnvironmentVariablesService>(IEnvironmentVariablesService, EnvironmentVariablesService);
        this.serviceManager.addSingletonInstance<IEnvironmentVariablesProvider>(IEnvironmentVariablesProvider, envVarsProvider.object);
        this.serviceManager.addSingleton<IPathUtils>(IPathUtils, PathUtils);
        this.serviceManager.addSingletonInstance<boolean>(IsWindows, IS_WINDOWS);
        this.serviceManager.addSingletonInstance<boolean>(Is64Bit, IS_64_BIT);

        this.serviceManager.add<IInterpreterWatcher>(IInterpreterWatcher, WorkspaceVirtualEnvWatcherService, WORKSPACE_VIRTUAL_ENV_SERVICE);
        this.serviceManager.addSingleton<IInterpreterWatcherBuilder>(IInterpreterWatcherBuilder, InterpreterWatcherBuilder);

        this.serviceManager.addSingleton<IInterpreterLocatorService>(IInterpreterLocatorService, PythonInterpreterLocatorService, INTERPRETER_LOCATOR_SERVICE);
        this.serviceManager.addSingleton<IInterpreterLocatorService>(IInterpreterLocatorService, CondaEnvFileService, CONDA_ENV_FILE_SERVICE);
        this.serviceManager.addSingleton<IInterpreterLocatorService>(IInterpreterLocatorService, CondaEnvService, CONDA_ENV_SERVICE);
        this.serviceManager.addSingleton<IInterpreterLocatorService>(IInterpreterLocatorService, CurrentPathService, CURRENT_PATH_SERVICE);
        this.serviceManager.addSingleton<IInterpreterLocatorService>(IInterpreterLocatorService, GlobalVirtualEnvService, GLOBAL_VIRTUAL_ENV_SERVICE);
        this.serviceManager.addSingleton<IInterpreterLocatorService>(IInterpreterLocatorService, WorkspaceVirtualEnvService, WORKSPACE_VIRTUAL_ENV_SERVICE);
        this.serviceManager.addSingleton<IInterpreterLocatorService>(IInterpreterLocatorService, PipEnvService, PIPENV_SERVICE);
        this.serviceManager.addSingleton<IInterpreterLocatorService>(IPipEnvService, PipEnvService);

        const isWindows = this.serviceManager.get<boolean>(IsWindows);
        if (isWindows) {
            this.serviceManager.addSingleton<IInterpreterLocatorService>(IInterpreterLocatorService, WindowsRegistryService, WINDOWS_REGISTRY_SERVICE);
        }
        this.serviceManager.addSingleton<IInterpreterLocatorService>(IInterpreterLocatorService, KnownPathsService, KNOWN_PATH_SERVICE);

        this.serviceManager.addSingleton<IInterpreterHelper>(IInterpreterHelper, InterpreterHelper);
        this.serviceManager.addSingleton<IInterpreterLocatorHelper>(IInterpreterLocatorHelper, InterpreterLocatorHelper);
        this.serviceManager.addSingleton<IInterpreterComparer>(IInterpreterComparer, InterpreterComparer);
        this.serviceManager.addSingleton<IInterpreterVersionService>(IInterpreterVersionService, InterpreterVersionService);
        this.serviceManager.addSingleton<IPersistentStateFactory>(IPersistentStateFactory, PersistentStateFactory);

        this.serviceManager.addSingleton<IPythonPathUpdaterServiceFactory>(IPythonPathUpdaterServiceFactory, PythonPathUpdaterServiceFactory);
        this.serviceManager.addSingleton<IPythonPathUpdaterServiceManager>(IPythonPathUpdaterServiceManager, PythonPathUpdaterService);

        if (this.serviceManager.get<IPlatformService>(IPlatformService).isWindows) {
            this.serviceManager.addSingleton<IRegistry>(IRegistry, RegistryImplementation);
        }
        this.serviceManager.addSingleton<ITerminalActivationCommandProvider>(
            ITerminalActivationCommandProvider, Bash, 'bashCShellFish');
            this.serviceManager.addSingleton<ITerminalActivationCommandProvider>(
            ITerminalActivationCommandProvider, CommandPromptAndPowerShell, 'commandPromptAndPowerShell');
            this.serviceManager.addSingleton<ITerminalActivationCommandProvider>(
            ITerminalActivationCommandProvider, PyEnvActivationCommandProvider, 'pyenv');

        const dummyDisposable = {
            dispose: () => { return; }
        };

        appShell.setup(a => a.showErrorMessage(TypeMoq.It.isAnyString())).returns(() => Promise.resolve(''));
        appShell.setup(a => a.showInformationMessage(TypeMoq.It.isAny(), TypeMoq.It.isAny())).returns(() => Promise.resolve(''));
        appShell.setup(a => a.showSaveDialog(TypeMoq.It.isAny())).returns(() => Promise.resolve(Uri.file('')));
        appShell.setup(a => a.setStatusBarMessage(TypeMoq.It.isAny())).returns(() => dummyDisposable);

        configurationService.setup(c => c.getSettings(TypeMoq.It.isAny())).returns(() => pythonSettings);
        workspaceService.setup(c => c.getConfiguration(TypeMoq.It.isAny())).returns(() => workspaceConfig.object);
        workspaceService.setup(c => c.getConfiguration(TypeMoq.It.isAny(), TypeMoq.It.isAny())).returns(() => workspaceConfig.object);

        // tslint:disable-next-line:no-empty
        logger.setup(l => l.logInformation(TypeMoq.It.isAny())).returns((m) => {}); // console.log(m)); // REnable this to debug the server
    }

    public getContext(name: string) : boolean {
        if (this.setContexts.hasOwnProperty(name)) {
            return this.setContexts[name];
        }

        return false;
    }

    private findPythonPath(): string {
        try {
            const output = child_process.execFileSync('python', ['-c', 'import sys;print(sys.executable)'], { encoding: 'utf8' });
            return output.replace(/\r?\n/g, '');
        } catch (ex) {
            return 'python';
        }
    }

}
<|MERGE_RESOLUTION|>--- conflicted
+++ resolved
@@ -1,324 +1,321 @@
-// Copyright (c) Microsoft Corporation. All rights reserved.
-// Licensed under the MIT License.
-'use strict';
-//tslint:disable:trailing-comma
-import * as child_process from 'child_process';
-import * as path from 'path';
-import * as TypeMoq from 'typemoq';
-import { Disposable, FileSystemWatcher, Uri, WorkspaceConfiguration } from 'vscode';
-
-import {
-    IApplicationShell,
-    ICommandManager,
-    IDocumentManager,
-    IWorkspaceService
-} from '../../client/common/application/types';
-import { AsyncDisposableRegistry } from '../../client/common/asyncDisposableRegistry';
-import { PythonSettings } from '../../client/common/configSettings';
-import { PersistentStateFactory } from '../../client/common/persistentState';
-import { IS_64_BIT, IS_WINDOWS } from '../../client/common/platform/constants';
-import { PathUtils } from '../../client/common/platform/pathUtils';
-import { RegistryImplementation } from '../../client/common/platform/registry';
-import { IPlatformService, IRegistry } from '../../client/common/platform/types';
-import { CurrentProcess } from '../../client/common/process/currentProcess';
-import { BufferDecoder } from '../../client/common/process/decoder';
-import { ProcessServiceFactory } from '../../client/common/process/processFactory';
-import { PythonExecutionFactory } from '../../client/common/process/pythonExecutionFactory';
-import { IBufferDecoder, IProcessServiceFactory, IPythonExecutionFactory } from '../../client/common/process/types';
-import { Bash } from '../../client/common/terminal/environmentActivationProviders/bash';
-import { CommandPromptAndPowerShell } from '../../client/common/terminal/environmentActivationProviders/commandPrompt';
-import {
-    PyEnvActivationCommandProvider,
-} from '../../client/common/terminal/environmentActivationProviders/pyenvActivationProvider';
-import { ITerminalActivationCommandProvider } from '../../client/common/terminal/types';
-import {
-    IAsyncDisposableRegistry,
-    IConfigurationService,
-    ICurrentProcess,
-    ILogger,
-    IPathUtils,
-    IPersistentStateFactory,
-    Is64Bit,
-    IsWindows
-} from '../../client/common/types';
-import { noop } from '../../client/common/utils/misc';
-import { EnvironmentVariablesService } from '../../client/common/variables/environment';
-import { SystemVariables } from '../../client/common/variables/systemVariables';
-import { IEnvironmentVariablesProvider, IEnvironmentVariablesService } from '../../client/common/variables/types';
-import { CodeCssGenerator } from '../../client/datascience/codeCssGenerator';
-import { History } from '../../client/datascience/history';
-import { HistoryProvider } from '../../client/datascience/historyProvider';
-import { JupyterExecution } from '../../client/datascience/jupyterExecution';
-import { JupyterExporter } from '../../client/datascience/jupyterExporter';
-import { JupyterImporter } from '../../client/datascience/jupyterImporter';
-import { JupyterServer } from '../../client/datascience/jupyterServer';
-import { StatusProvider } from '../../client/datascience/statusProvider';
-import {
-    ICodeCssGenerator,
-    IHistory,
-    IHistoryProvider,
-    IJupyterExecution,
-    INotebookExporter,
-    INotebookImporter,
-    INotebookServer,
-    IStatusProvider
-} from '../../client/datascience/types';
-import { InterpreterComparer } from '../../client/interpreter/configuration/interpreterComparer';
-import { PythonPathUpdaterService } from '../../client/interpreter/configuration/pythonPathUpdaterService';
-import { PythonPathUpdaterServiceFactory } from '../../client/interpreter/configuration/pythonPathUpdaterServiceFactory';
-import {
-    IInterpreterComparer,
-    IPythonPathUpdaterServiceFactory,
-    IPythonPathUpdaterServiceManager,
-} from '../../client/interpreter/configuration/types';
-import {
-    CONDA_ENV_FILE_SERVICE,
-    CONDA_ENV_SERVICE,
-    CURRENT_PATH_SERVICE,
-    GLOBAL_VIRTUAL_ENV_SERVICE,
-    ICondaService,
-    IInterpreterHelper,
-    IInterpreterLocatorHelper,
-    IInterpreterLocatorService,
-    IInterpreterService,
-    IInterpreterVersionService,
-    IInterpreterWatcher,
-    IInterpreterWatcherBuilder,
-    IKnownSearchPathsForInterpreters,
-    INTERPRETER_LOCATOR_SERVICE,
-    IPipEnvService,
-    IVirtualEnvironmentsSearchPathProvider,
-    KNOWN_PATH_SERVICE,
-    PIPENV_SERVICE,
-    WINDOWS_REGISTRY_SERVICE,
-    WORKSPACE_VIRTUAL_ENV_SERVICE,
-} from '../../client/interpreter/contracts';
-import { InterpreterHelper } from '../../client/interpreter/helpers';
-import { InterpreterService } from '../../client/interpreter/interpreterService';
-import { InterpreterVersionService } from '../../client/interpreter/interpreterVersion';
-import { PythonInterpreterLocatorService } from '../../client/interpreter/locators';
-import { InterpreterLocatorHelper } from '../../client/interpreter/locators/helpers';
-import { CondaEnvFileService } from '../../client/interpreter/locators/services/condaEnvFileService';
-import { CondaEnvService } from '../../client/interpreter/locators/services/condaEnvService';
-import { CurrentPathService } from '../../client/interpreter/locators/services/currentPathService';
-import {
-    GlobalVirtualEnvironmentsSearchPathProvider,
-    GlobalVirtualEnvService,
-} from '../../client/interpreter/locators/services/globalVirtualEnvService';
-import { InterpreterWatcherBuilder } from '../../client/interpreter/locators/services/interpreterWatcherBuilder';
-import {
-    KnownPathsService,
-    KnownSearchPathsForInterpreters,
-} from '../../client/interpreter/locators/services/KnownPathsService';
-import { PipEnvService } from '../../client/interpreter/locators/services/pipEnvService';
-import { WindowsRegistryService } from '../../client/interpreter/locators/services/windowsRegistryService';
-import {
-    WorkspaceVirtualEnvironmentsSearchPathProvider,
-    WorkspaceVirtualEnvService,
-} from '../../client/interpreter/locators/services/workspaceVirtualEnvService';
-import {
-    WorkspaceVirtualEnvWatcherService,
-} from '../../client/interpreter/locators/services/workspaceVirtualEnvWatcherService';
-import { VirtualEnvironmentManager } from '../../client/interpreter/virtualEnvs';
-import { IVirtualEnvironmentManager } from '../../client/interpreter/virtualEnvs/types';
-import { UnitTestIocContainer } from '../unittests/serviceRegistry';
-import { MockCommandManager } from './mockCommandManager';
-
-export class DataScienceIocContainer extends UnitTestIocContainer {
-
-    private commandManager : MockCommandManager = new MockCommandManager();
-    private setContexts : { [name: string] : boolean } = {};
-
-    constructor() {
-        super();
-    }
-
-    //tslint:disable:max-func-body-length
-    public registerDataScienceTypes() {
-        this.registerFileSystemTypes();
-        this.serviceManager.addSingleton<IJupyterExecution>(IJupyterExecution, JupyterExecution);
-        this.serviceManager.addSingleton<IHistoryProvider>(IHistoryProvider, HistoryProvider);
-        this.serviceManager.add<IHistory>(IHistory, History);
-        this.serviceManager.add<INotebookImporter>(INotebookImporter, JupyterImporter);
-        this.serviceManager.add<INotebookExporter>(INotebookExporter, JupyterExporter);
-        this.serviceManager.add<INotebookServer>(INotebookServer, JupyterServer);
-        this.serviceManager.addSingleton<ICodeCssGenerator>(ICodeCssGenerator, CodeCssGenerator);
-        this.serviceManager.addSingleton<IStatusProvider>(IStatusProvider, StatusProvider);
-        this.serviceManager.add<IKnownSearchPathsForInterpreters>(IKnownSearchPathsForInterpreters, KnownSearchPathsForInterpreters);
-        this.serviceManager.addSingleton<IAsyncDisposableRegistry>(IAsyncDisposableRegistry, AsyncDisposableRegistry);
-
-        // Setup our command list
-        this.commandManager.registerCommand('setContext', (name: string, value: boolean) => {
-            this.setContexts[name] = value;
-        });
-        this.serviceManager.addSingletonInstance<ICommandManager>(ICommandManager, this.commandManager);
-
-        // Also setup a mock execution service and interpreter service
-        const logger = TypeMoq.Mock.ofType<ILogger>();
-        const condaService = TypeMoq.Mock.ofType<ICondaService>();
-        const appShell = TypeMoq.Mock.ofType<IApplicationShell>();
-        const documentManager = TypeMoq.Mock.ofType<IDocumentManager>();
-        const workspaceService = TypeMoq.Mock.ofType<IWorkspaceService>();
-        const configurationService = TypeMoq.Mock.ofType<IConfigurationService>();
-        const currentProcess = new CurrentProcess();
-        const pythonSettings = new PythonSettings();
-
-        // Setup default settings
-        pythonSettings.datascience = {
-            allowImportFromNotebook: true,
-            jupyterLaunchTimeout: 60000,
-            enabled: true,
-            jupyterServerURI: 'local',
-<<<<<<< HEAD
-            notebookFileRoot: 'WORKSPACE',
-            changeDirOnImportExport: true
-=======
-            useDefaultConfigForJupyter: true
->>>>>>> b876ff5e
-        };
-
-        const workspaceConfig: TypeMoq.IMock<WorkspaceConfiguration> = TypeMoq.Mock.ofType<WorkspaceConfiguration>();
-        workspaceConfig.setup(ws => ws.has(TypeMoq.It.isAnyString()))
-            .returns(() => false);
-        workspaceConfig.setup(ws => ws.get(TypeMoq.It.isAnyString()))
-            .returns(() => undefined);
-        workspaceConfig.setup(ws => ws.get(TypeMoq.It.isAnyString(), TypeMoq.It.isAny()))
-            .returns((s, d) => d);
-        class MockFileSystemWatcher implements FileSystemWatcher {
-            public ignoreCreateEvents: boolean = false;
-            public ignoreChangeEvents: boolean = false;
-            public ignoreDeleteEvents: boolean = false;
-            //tslint:disable-next-line:no-any
-            public onDidChange(_listener: (e: Uri) => any, _thisArgs?: any, _disposables?: Disposable[]): Disposable {
-                return { dispose: noop };
-            }
-            //tslint:disable-next-line:no-any
-            public onDidDelete(_listener: (e: Uri) => any, _thisArgs?: any, _disposables?: Disposable[]): Disposable {
-                return { dispose: noop };
-            }
-            //tslint:disable-next-line:no-any
-            public onDidCreate(_listener: (e: Uri) => any, _thisArgs?: any, _disposables?: Disposable[]): Disposable {
-                return { dispose: noop };
-            }
-            public dispose() {
-                noop();
-            }
-        }
-        workspaceService.setup(w => w.createFileSystemWatcher(TypeMoq.It.isAny(), TypeMoq.It.isAny(), TypeMoq.It.isAny(), TypeMoq.It.isAny())).returns(() => {
-            return new MockFileSystemWatcher();
-        });
-        workspaceService
-        .setup(w => w.hasWorkspaceFolders)
-        .returns(() => false);
-        workspaceService.setup(w => w.rootPath).returns(() => '~');
-
-        const systemVariables: SystemVariables = new SystemVariables(undefined);
-        const env = {...systemVariables};
-
-        // Look on the path for python
-        const pythonPath = this.findPythonPath();
-
-        pythonSettings.pythonPath = pythonPath;
-        const folders = ['Envs', '.virtualenvs'];
-        pythonSettings.venvFolders = folders;
-        pythonSettings.venvPath = path.join('~', 'foo');
-
-        condaService.setup(c => c.isCondaAvailable()).returns(() => Promise.resolve(false));
-        condaService.setup(c => c.isCondaEnvironment(TypeMoq.It.isValue(pythonPath))).returns(() => Promise.resolve(false));
-        condaService.setup(c => c.condaEnvironmentsFile).returns(() => undefined);
-
-        const envVarsProvider: TypeMoq.IMock<IEnvironmentVariablesProvider> = TypeMoq.Mock.ofType<IEnvironmentVariablesProvider>();
-        envVarsProvider.setup(e => e.getEnvironmentVariables(TypeMoq.It.isAny())).returns(() => Promise.resolve(env));
-        this.serviceManager.addSingleton<IVirtualEnvironmentsSearchPathProvider>(IVirtualEnvironmentsSearchPathProvider, GlobalVirtualEnvironmentsSearchPathProvider, 'global');
-        this.serviceManager.addSingleton<IVirtualEnvironmentsSearchPathProvider>(IVirtualEnvironmentsSearchPathProvider, WorkspaceVirtualEnvironmentsSearchPathProvider, 'workspace');
-        this.serviceManager.addSingleton<IVirtualEnvironmentManager>(IVirtualEnvironmentManager, VirtualEnvironmentManager);
-
-        this.serviceManager.addSingletonInstance<ILogger>(ILogger, logger.object);
-        this.serviceManager.addSingleton<IPythonExecutionFactory>(IPythonExecutionFactory, PythonExecutionFactory);
-        this.serviceManager.addSingleton<IInterpreterService>(IInterpreterService, InterpreterService);
-        this.serviceManager.addSingletonInstance<ICondaService>(ICondaService, condaService.object);
-        this.serviceManager.addSingletonInstance<IApplicationShell>(IApplicationShell, appShell.object);
-        this.serviceManager.addSingletonInstance<IDocumentManager>(IDocumentManager, documentManager.object);
-        this.serviceManager.addSingletonInstance<IWorkspaceService>(IWorkspaceService, workspaceService.object);
-        this.serviceManager.addSingletonInstance<IConfigurationService>(IConfigurationService, configurationService.object);
-        this.serviceManager.addSingletonInstance<ICurrentProcess>(ICurrentProcess, currentProcess);
-        this.serviceManager.addSingleton<IProcessServiceFactory>(IProcessServiceFactory, ProcessServiceFactory);
-        this.serviceManager.addSingleton<IBufferDecoder>(IBufferDecoder, BufferDecoder);
-        this.serviceManager.addSingleton<IEnvironmentVariablesService>(IEnvironmentVariablesService, EnvironmentVariablesService);
-        this.serviceManager.addSingletonInstance<IEnvironmentVariablesProvider>(IEnvironmentVariablesProvider, envVarsProvider.object);
-        this.serviceManager.addSingleton<IPathUtils>(IPathUtils, PathUtils);
-        this.serviceManager.addSingletonInstance<boolean>(IsWindows, IS_WINDOWS);
-        this.serviceManager.addSingletonInstance<boolean>(Is64Bit, IS_64_BIT);
-
-        this.serviceManager.add<IInterpreterWatcher>(IInterpreterWatcher, WorkspaceVirtualEnvWatcherService, WORKSPACE_VIRTUAL_ENV_SERVICE);
-        this.serviceManager.addSingleton<IInterpreterWatcherBuilder>(IInterpreterWatcherBuilder, InterpreterWatcherBuilder);
-
-        this.serviceManager.addSingleton<IInterpreterLocatorService>(IInterpreterLocatorService, PythonInterpreterLocatorService, INTERPRETER_LOCATOR_SERVICE);
-        this.serviceManager.addSingleton<IInterpreterLocatorService>(IInterpreterLocatorService, CondaEnvFileService, CONDA_ENV_FILE_SERVICE);
-        this.serviceManager.addSingleton<IInterpreterLocatorService>(IInterpreterLocatorService, CondaEnvService, CONDA_ENV_SERVICE);
-        this.serviceManager.addSingleton<IInterpreterLocatorService>(IInterpreterLocatorService, CurrentPathService, CURRENT_PATH_SERVICE);
-        this.serviceManager.addSingleton<IInterpreterLocatorService>(IInterpreterLocatorService, GlobalVirtualEnvService, GLOBAL_VIRTUAL_ENV_SERVICE);
-        this.serviceManager.addSingleton<IInterpreterLocatorService>(IInterpreterLocatorService, WorkspaceVirtualEnvService, WORKSPACE_VIRTUAL_ENV_SERVICE);
-        this.serviceManager.addSingleton<IInterpreterLocatorService>(IInterpreterLocatorService, PipEnvService, PIPENV_SERVICE);
-        this.serviceManager.addSingleton<IInterpreterLocatorService>(IPipEnvService, PipEnvService);
-
-        const isWindows = this.serviceManager.get<boolean>(IsWindows);
-        if (isWindows) {
-            this.serviceManager.addSingleton<IInterpreterLocatorService>(IInterpreterLocatorService, WindowsRegistryService, WINDOWS_REGISTRY_SERVICE);
-        }
-        this.serviceManager.addSingleton<IInterpreterLocatorService>(IInterpreterLocatorService, KnownPathsService, KNOWN_PATH_SERVICE);
-
-        this.serviceManager.addSingleton<IInterpreterHelper>(IInterpreterHelper, InterpreterHelper);
-        this.serviceManager.addSingleton<IInterpreterLocatorHelper>(IInterpreterLocatorHelper, InterpreterLocatorHelper);
-        this.serviceManager.addSingleton<IInterpreterComparer>(IInterpreterComparer, InterpreterComparer);
-        this.serviceManager.addSingleton<IInterpreterVersionService>(IInterpreterVersionService, InterpreterVersionService);
-        this.serviceManager.addSingleton<IPersistentStateFactory>(IPersistentStateFactory, PersistentStateFactory);
-
-        this.serviceManager.addSingleton<IPythonPathUpdaterServiceFactory>(IPythonPathUpdaterServiceFactory, PythonPathUpdaterServiceFactory);
-        this.serviceManager.addSingleton<IPythonPathUpdaterServiceManager>(IPythonPathUpdaterServiceManager, PythonPathUpdaterService);
-
-        if (this.serviceManager.get<IPlatformService>(IPlatformService).isWindows) {
-            this.serviceManager.addSingleton<IRegistry>(IRegistry, RegistryImplementation);
-        }
-        this.serviceManager.addSingleton<ITerminalActivationCommandProvider>(
-            ITerminalActivationCommandProvider, Bash, 'bashCShellFish');
-            this.serviceManager.addSingleton<ITerminalActivationCommandProvider>(
-            ITerminalActivationCommandProvider, CommandPromptAndPowerShell, 'commandPromptAndPowerShell');
-            this.serviceManager.addSingleton<ITerminalActivationCommandProvider>(
-            ITerminalActivationCommandProvider, PyEnvActivationCommandProvider, 'pyenv');
-
-        const dummyDisposable = {
-            dispose: () => { return; }
-        };
-
-        appShell.setup(a => a.showErrorMessage(TypeMoq.It.isAnyString())).returns(() => Promise.resolve(''));
-        appShell.setup(a => a.showInformationMessage(TypeMoq.It.isAny(), TypeMoq.It.isAny())).returns(() => Promise.resolve(''));
-        appShell.setup(a => a.showSaveDialog(TypeMoq.It.isAny())).returns(() => Promise.resolve(Uri.file('')));
-        appShell.setup(a => a.setStatusBarMessage(TypeMoq.It.isAny())).returns(() => dummyDisposable);
-
-        configurationService.setup(c => c.getSettings(TypeMoq.It.isAny())).returns(() => pythonSettings);
-        workspaceService.setup(c => c.getConfiguration(TypeMoq.It.isAny())).returns(() => workspaceConfig.object);
-        workspaceService.setup(c => c.getConfiguration(TypeMoq.It.isAny(), TypeMoq.It.isAny())).returns(() => workspaceConfig.object);
-
-        // tslint:disable-next-line:no-empty
-        logger.setup(l => l.logInformation(TypeMoq.It.isAny())).returns((m) => {}); // console.log(m)); // REnable this to debug the server
-    }
-
-    public getContext(name: string) : boolean {
-        if (this.setContexts.hasOwnProperty(name)) {
-            return this.setContexts[name];
-        }
-
-        return false;
-    }
-
-    private findPythonPath(): string {
-        try {
-            const output = child_process.execFileSync('python', ['-c', 'import sys;print(sys.executable)'], { encoding: 'utf8' });
-            return output.replace(/\r?\n/g, '');
-        } catch (ex) {
-            return 'python';
-        }
-    }
-
-}
+// Copyright (c) Microsoft Corporation. All rights reserved.
+// Licensed under the MIT License.
+'use strict';
+//tslint:disable:trailing-comma
+import * as child_process from 'child_process';
+import * as path from 'path';
+import * as TypeMoq from 'typemoq';
+import { Disposable, FileSystemWatcher, Uri, WorkspaceConfiguration } from 'vscode';
+
+import {
+    IApplicationShell,
+    ICommandManager,
+    IDocumentManager,
+    IWorkspaceService
+} from '../../client/common/application/types';
+import { AsyncDisposableRegistry } from '../../client/common/asyncDisposableRegistry';
+import { PythonSettings } from '../../client/common/configSettings';
+import { PersistentStateFactory } from '../../client/common/persistentState';
+import { IS_64_BIT, IS_WINDOWS } from '../../client/common/platform/constants';
+import { PathUtils } from '../../client/common/platform/pathUtils';
+import { RegistryImplementation } from '../../client/common/platform/registry';
+import { IPlatformService, IRegistry } from '../../client/common/platform/types';
+import { CurrentProcess } from '../../client/common/process/currentProcess';
+import { BufferDecoder } from '../../client/common/process/decoder';
+import { ProcessServiceFactory } from '../../client/common/process/processFactory';
+import { PythonExecutionFactory } from '../../client/common/process/pythonExecutionFactory';
+import { IBufferDecoder, IProcessServiceFactory, IPythonExecutionFactory } from '../../client/common/process/types';
+import { Bash } from '../../client/common/terminal/environmentActivationProviders/bash';
+import { CommandPromptAndPowerShell } from '../../client/common/terminal/environmentActivationProviders/commandPrompt';
+import {
+    PyEnvActivationCommandProvider,
+} from '../../client/common/terminal/environmentActivationProviders/pyenvActivationProvider';
+import { ITerminalActivationCommandProvider } from '../../client/common/terminal/types';
+import {
+    IAsyncDisposableRegistry,
+    IConfigurationService,
+    ICurrentProcess,
+    ILogger,
+    IPathUtils,
+    IPersistentStateFactory,
+    Is64Bit,
+    IsWindows
+} from '../../client/common/types';
+import { noop } from '../../client/common/utils/misc';
+import { EnvironmentVariablesService } from '../../client/common/variables/environment';
+import { SystemVariables } from '../../client/common/variables/systemVariables';
+import { IEnvironmentVariablesProvider, IEnvironmentVariablesService } from '../../client/common/variables/types';
+import { CodeCssGenerator } from '../../client/datascience/codeCssGenerator';
+import { History } from '../../client/datascience/history';
+import { HistoryProvider } from '../../client/datascience/historyProvider';
+import { JupyterExecution } from '../../client/datascience/jupyterExecution';
+import { JupyterExporter } from '../../client/datascience/jupyterExporter';
+import { JupyterImporter } from '../../client/datascience/jupyterImporter';
+import { JupyterServer } from '../../client/datascience/jupyterServer';
+import { StatusProvider } from '../../client/datascience/statusProvider';
+import {
+    ICodeCssGenerator,
+    IHistory,
+    IHistoryProvider,
+    IJupyterExecution,
+    INotebookExporter,
+    INotebookImporter,
+    INotebookServer,
+    IStatusProvider
+} from '../../client/datascience/types';
+import { InterpreterComparer } from '../../client/interpreter/configuration/interpreterComparer';
+import { PythonPathUpdaterService } from '../../client/interpreter/configuration/pythonPathUpdaterService';
+import { PythonPathUpdaterServiceFactory } from '../../client/interpreter/configuration/pythonPathUpdaterServiceFactory';
+import {
+    IInterpreterComparer,
+    IPythonPathUpdaterServiceFactory,
+    IPythonPathUpdaterServiceManager,
+} from '../../client/interpreter/configuration/types';
+import {
+    CONDA_ENV_FILE_SERVICE,
+    CONDA_ENV_SERVICE,
+    CURRENT_PATH_SERVICE,
+    GLOBAL_VIRTUAL_ENV_SERVICE,
+    ICondaService,
+    IInterpreterHelper,
+    IInterpreterLocatorHelper,
+    IInterpreterLocatorService,
+    IInterpreterService,
+    IInterpreterVersionService,
+    IInterpreterWatcher,
+    IInterpreterWatcherBuilder,
+    IKnownSearchPathsForInterpreters,
+    INTERPRETER_LOCATOR_SERVICE,
+    IPipEnvService,
+    IVirtualEnvironmentsSearchPathProvider,
+    KNOWN_PATH_SERVICE,
+    PIPENV_SERVICE,
+    WINDOWS_REGISTRY_SERVICE,
+    WORKSPACE_VIRTUAL_ENV_SERVICE,
+} from '../../client/interpreter/contracts';
+import { InterpreterHelper } from '../../client/interpreter/helpers';
+import { InterpreterService } from '../../client/interpreter/interpreterService';
+import { InterpreterVersionService } from '../../client/interpreter/interpreterVersion';
+import { PythonInterpreterLocatorService } from '../../client/interpreter/locators';
+import { InterpreterLocatorHelper } from '../../client/interpreter/locators/helpers';
+import { CondaEnvFileService } from '../../client/interpreter/locators/services/condaEnvFileService';
+import { CondaEnvService } from '../../client/interpreter/locators/services/condaEnvService';
+import { CurrentPathService } from '../../client/interpreter/locators/services/currentPathService';
+import {
+    GlobalVirtualEnvironmentsSearchPathProvider,
+    GlobalVirtualEnvService,
+} from '../../client/interpreter/locators/services/globalVirtualEnvService';
+import { InterpreterWatcherBuilder } from '../../client/interpreter/locators/services/interpreterWatcherBuilder';
+import {
+    KnownPathsService,
+    KnownSearchPathsForInterpreters,
+} from '../../client/interpreter/locators/services/KnownPathsService';
+import { PipEnvService } from '../../client/interpreter/locators/services/pipEnvService';
+import { WindowsRegistryService } from '../../client/interpreter/locators/services/windowsRegistryService';
+import {
+    WorkspaceVirtualEnvironmentsSearchPathProvider,
+    WorkspaceVirtualEnvService,
+} from '../../client/interpreter/locators/services/workspaceVirtualEnvService';
+import {
+    WorkspaceVirtualEnvWatcherService,
+} from '../../client/interpreter/locators/services/workspaceVirtualEnvWatcherService';
+import { VirtualEnvironmentManager } from '../../client/interpreter/virtualEnvs';
+import { IVirtualEnvironmentManager } from '../../client/interpreter/virtualEnvs/types';
+import { UnitTestIocContainer } from '../unittests/serviceRegistry';
+import { MockCommandManager } from './mockCommandManager';
+
+export class DataScienceIocContainer extends UnitTestIocContainer {
+
+    private commandManager : MockCommandManager = new MockCommandManager();
+    private setContexts : { [name: string] : boolean } = {};
+
+    constructor() {
+        super();
+    }
+
+    //tslint:disable:max-func-body-length
+    public registerDataScienceTypes() {
+        this.registerFileSystemTypes();
+        this.serviceManager.addSingleton<IJupyterExecution>(IJupyterExecution, JupyterExecution);
+        this.serviceManager.addSingleton<IHistoryProvider>(IHistoryProvider, HistoryProvider);
+        this.serviceManager.add<IHistory>(IHistory, History);
+        this.serviceManager.add<INotebookImporter>(INotebookImporter, JupyterImporter);
+        this.serviceManager.add<INotebookExporter>(INotebookExporter, JupyterExporter);
+        this.serviceManager.add<INotebookServer>(INotebookServer, JupyterServer);
+        this.serviceManager.addSingleton<ICodeCssGenerator>(ICodeCssGenerator, CodeCssGenerator);
+        this.serviceManager.addSingleton<IStatusProvider>(IStatusProvider, StatusProvider);
+        this.serviceManager.add<IKnownSearchPathsForInterpreters>(IKnownSearchPathsForInterpreters, KnownSearchPathsForInterpreters);
+        this.serviceManager.addSingleton<IAsyncDisposableRegistry>(IAsyncDisposableRegistry, AsyncDisposableRegistry);
+
+        // Setup our command list
+        this.commandManager.registerCommand('setContext', (name: string, value: boolean) => {
+            this.setContexts[name] = value;
+        });
+        this.serviceManager.addSingletonInstance<ICommandManager>(ICommandManager, this.commandManager);
+
+        // Also setup a mock execution service and interpreter service
+        const logger = TypeMoq.Mock.ofType<ILogger>();
+        const condaService = TypeMoq.Mock.ofType<ICondaService>();
+        const appShell = TypeMoq.Mock.ofType<IApplicationShell>();
+        const documentManager = TypeMoq.Mock.ofType<IDocumentManager>();
+        const workspaceService = TypeMoq.Mock.ofType<IWorkspaceService>();
+        const configurationService = TypeMoq.Mock.ofType<IConfigurationService>();
+        const currentProcess = new CurrentProcess();
+        const pythonSettings = new PythonSettings();
+
+        // Setup default settings
+        pythonSettings.datascience = {
+            allowImportFromNotebook: true,
+            jupyterLaunchTimeout: 60000,
+            enabled: true,
+            jupyterServerURI: 'local',
+            notebookFileRoot: 'WORKSPACE',
+            changeDirOnImportExport: true,
+            useDefaultConfigForJupyter: true
+        };
+
+        const workspaceConfig: TypeMoq.IMock<WorkspaceConfiguration> = TypeMoq.Mock.ofType<WorkspaceConfiguration>();
+        workspaceConfig.setup(ws => ws.has(TypeMoq.It.isAnyString()))
+            .returns(() => false);
+        workspaceConfig.setup(ws => ws.get(TypeMoq.It.isAnyString()))
+            .returns(() => undefined);
+        workspaceConfig.setup(ws => ws.get(TypeMoq.It.isAnyString(), TypeMoq.It.isAny()))
+            .returns((s, d) => d);
+        class MockFileSystemWatcher implements FileSystemWatcher {
+            public ignoreCreateEvents: boolean = false;
+            public ignoreChangeEvents: boolean = false;
+            public ignoreDeleteEvents: boolean = false;
+            //tslint:disable-next-line:no-any
+            public onDidChange(_listener: (e: Uri) => any, _thisArgs?: any, _disposables?: Disposable[]): Disposable {
+                return { dispose: noop };
+            }
+            //tslint:disable-next-line:no-any
+            public onDidDelete(_listener: (e: Uri) => any, _thisArgs?: any, _disposables?: Disposable[]): Disposable {
+                return { dispose: noop };
+            }
+            //tslint:disable-next-line:no-any
+            public onDidCreate(_listener: (e: Uri) => any, _thisArgs?: any, _disposables?: Disposable[]): Disposable {
+                return { dispose: noop };
+            }
+            public dispose() {
+                noop();
+            }
+        }
+        workspaceService.setup(w => w.createFileSystemWatcher(TypeMoq.It.isAny(), TypeMoq.It.isAny(), TypeMoq.It.isAny(), TypeMoq.It.isAny())).returns(() => {
+            return new MockFileSystemWatcher();
+        });
+        workspaceService
+        .setup(w => w.hasWorkspaceFolders)
+        .returns(() => false);
+        workspaceService.setup(w => w.rootPath).returns(() => '~');
+
+        const systemVariables: SystemVariables = new SystemVariables(undefined);
+        const env = {...systemVariables};
+
+        // Look on the path for python
+        const pythonPath = this.findPythonPath();
+
+        pythonSettings.pythonPath = pythonPath;
+        const folders = ['Envs', '.virtualenvs'];
+        pythonSettings.venvFolders = folders;
+        pythonSettings.venvPath = path.join('~', 'foo');
+
+        condaService.setup(c => c.isCondaAvailable()).returns(() => Promise.resolve(false));
+        condaService.setup(c => c.isCondaEnvironment(TypeMoq.It.isValue(pythonPath))).returns(() => Promise.resolve(false));
+        condaService.setup(c => c.condaEnvironmentsFile).returns(() => undefined);
+
+        const envVarsProvider: TypeMoq.IMock<IEnvironmentVariablesProvider> = TypeMoq.Mock.ofType<IEnvironmentVariablesProvider>();
+        envVarsProvider.setup(e => e.getEnvironmentVariables(TypeMoq.It.isAny())).returns(() => Promise.resolve(env));
+        this.serviceManager.addSingleton<IVirtualEnvironmentsSearchPathProvider>(IVirtualEnvironmentsSearchPathProvider, GlobalVirtualEnvironmentsSearchPathProvider, 'global');
+        this.serviceManager.addSingleton<IVirtualEnvironmentsSearchPathProvider>(IVirtualEnvironmentsSearchPathProvider, WorkspaceVirtualEnvironmentsSearchPathProvider, 'workspace');
+        this.serviceManager.addSingleton<IVirtualEnvironmentManager>(IVirtualEnvironmentManager, VirtualEnvironmentManager);
+
+        this.serviceManager.addSingletonInstance<ILogger>(ILogger, logger.object);
+        this.serviceManager.addSingleton<IPythonExecutionFactory>(IPythonExecutionFactory, PythonExecutionFactory);
+        this.serviceManager.addSingleton<IInterpreterService>(IInterpreterService, InterpreterService);
+        this.serviceManager.addSingletonInstance<ICondaService>(ICondaService, condaService.object);
+        this.serviceManager.addSingletonInstance<IApplicationShell>(IApplicationShell, appShell.object);
+        this.serviceManager.addSingletonInstance<IDocumentManager>(IDocumentManager, documentManager.object);
+        this.serviceManager.addSingletonInstance<IWorkspaceService>(IWorkspaceService, workspaceService.object);
+        this.serviceManager.addSingletonInstance<IConfigurationService>(IConfigurationService, configurationService.object);
+        this.serviceManager.addSingletonInstance<ICurrentProcess>(ICurrentProcess, currentProcess);
+        this.serviceManager.addSingleton<IProcessServiceFactory>(IProcessServiceFactory, ProcessServiceFactory);
+        this.serviceManager.addSingleton<IBufferDecoder>(IBufferDecoder, BufferDecoder);
+        this.serviceManager.addSingleton<IEnvironmentVariablesService>(IEnvironmentVariablesService, EnvironmentVariablesService);
+        this.serviceManager.addSingletonInstance<IEnvironmentVariablesProvider>(IEnvironmentVariablesProvider, envVarsProvider.object);
+        this.serviceManager.addSingleton<IPathUtils>(IPathUtils, PathUtils);
+        this.serviceManager.addSingletonInstance<boolean>(IsWindows, IS_WINDOWS);
+        this.serviceManager.addSingletonInstance<boolean>(Is64Bit, IS_64_BIT);
+
+        this.serviceManager.add<IInterpreterWatcher>(IInterpreterWatcher, WorkspaceVirtualEnvWatcherService, WORKSPACE_VIRTUAL_ENV_SERVICE);
+        this.serviceManager.addSingleton<IInterpreterWatcherBuilder>(IInterpreterWatcherBuilder, InterpreterWatcherBuilder);
+
+        this.serviceManager.addSingleton<IInterpreterLocatorService>(IInterpreterLocatorService, PythonInterpreterLocatorService, INTERPRETER_LOCATOR_SERVICE);
+        this.serviceManager.addSingleton<IInterpreterLocatorService>(IInterpreterLocatorService, CondaEnvFileService, CONDA_ENV_FILE_SERVICE);
+        this.serviceManager.addSingleton<IInterpreterLocatorService>(IInterpreterLocatorService, CondaEnvService, CONDA_ENV_SERVICE);
+        this.serviceManager.addSingleton<IInterpreterLocatorService>(IInterpreterLocatorService, CurrentPathService, CURRENT_PATH_SERVICE);
+        this.serviceManager.addSingleton<IInterpreterLocatorService>(IInterpreterLocatorService, GlobalVirtualEnvService, GLOBAL_VIRTUAL_ENV_SERVICE);
+        this.serviceManager.addSingleton<IInterpreterLocatorService>(IInterpreterLocatorService, WorkspaceVirtualEnvService, WORKSPACE_VIRTUAL_ENV_SERVICE);
+        this.serviceManager.addSingleton<IInterpreterLocatorService>(IInterpreterLocatorService, PipEnvService, PIPENV_SERVICE);
+        this.serviceManager.addSingleton<IInterpreterLocatorService>(IPipEnvService, PipEnvService);
+
+        const isWindows = this.serviceManager.get<boolean>(IsWindows);
+        if (isWindows) {
+            this.serviceManager.addSingleton<IInterpreterLocatorService>(IInterpreterLocatorService, WindowsRegistryService, WINDOWS_REGISTRY_SERVICE);
+        }
+        this.serviceManager.addSingleton<IInterpreterLocatorService>(IInterpreterLocatorService, KnownPathsService, KNOWN_PATH_SERVICE);
+
+        this.serviceManager.addSingleton<IInterpreterHelper>(IInterpreterHelper, InterpreterHelper);
+        this.serviceManager.addSingleton<IInterpreterLocatorHelper>(IInterpreterLocatorHelper, InterpreterLocatorHelper);
+        this.serviceManager.addSingleton<IInterpreterComparer>(IInterpreterComparer, InterpreterComparer);
+        this.serviceManager.addSingleton<IInterpreterVersionService>(IInterpreterVersionService, InterpreterVersionService);
+        this.serviceManager.addSingleton<IPersistentStateFactory>(IPersistentStateFactory, PersistentStateFactory);
+
+        this.serviceManager.addSingleton<IPythonPathUpdaterServiceFactory>(IPythonPathUpdaterServiceFactory, PythonPathUpdaterServiceFactory);
+        this.serviceManager.addSingleton<IPythonPathUpdaterServiceManager>(IPythonPathUpdaterServiceManager, PythonPathUpdaterService);
+
+        if (this.serviceManager.get<IPlatformService>(IPlatformService).isWindows) {
+            this.serviceManager.addSingleton<IRegistry>(IRegistry, RegistryImplementation);
+        }
+        this.serviceManager.addSingleton<ITerminalActivationCommandProvider>(
+            ITerminalActivationCommandProvider, Bash, 'bashCShellFish');
+            this.serviceManager.addSingleton<ITerminalActivationCommandProvider>(
+            ITerminalActivationCommandProvider, CommandPromptAndPowerShell, 'commandPromptAndPowerShell');
+            this.serviceManager.addSingleton<ITerminalActivationCommandProvider>(
+            ITerminalActivationCommandProvider, PyEnvActivationCommandProvider, 'pyenv');
+
+        const dummyDisposable = {
+            dispose: () => { return; }
+        };
+
+        appShell.setup(a => a.showErrorMessage(TypeMoq.It.isAnyString())).returns(() => Promise.resolve(''));
+        appShell.setup(a => a.showInformationMessage(TypeMoq.It.isAny(), TypeMoq.It.isAny())).returns(() => Promise.resolve(''));
+        appShell.setup(a => a.showSaveDialog(TypeMoq.It.isAny())).returns(() => Promise.resolve(Uri.file('')));
+        appShell.setup(a => a.setStatusBarMessage(TypeMoq.It.isAny())).returns(() => dummyDisposable);
+
+        configurationService.setup(c => c.getSettings(TypeMoq.It.isAny())).returns(() => pythonSettings);
+        workspaceService.setup(c => c.getConfiguration(TypeMoq.It.isAny())).returns(() => workspaceConfig.object);
+        workspaceService.setup(c => c.getConfiguration(TypeMoq.It.isAny(), TypeMoq.It.isAny())).returns(() => workspaceConfig.object);
+
+        // tslint:disable-next-line:no-empty
+        logger.setup(l => l.logInformation(TypeMoq.It.isAny())).returns((m) => {}); // console.log(m)); // REnable this to debug the server
+    }
+
+    public getContext(name: string) : boolean {
+        if (this.setContexts.hasOwnProperty(name)) {
+            return this.setContexts[name];
+        }
+
+        return false;
+    }
+
+    private findPythonPath(): string {
+        try {
+            const output = child_process.execFileSync('python', ['-c', 'import sys;print(sys.executable)'], { encoding: 'utf8' });
+            return output.replace(/\r?\n/g, '');
+        } catch (ex) {
+            return 'python';
+        }
+    }
+
+}