--- conflicted
+++ resolved
@@ -753,11 +753,7 @@
         this.serviceManager.addSingleton<KernelSelector>(KernelSelector, KernelSelector);
         this.serviceManager.addSingleton<KernelSelectionProvider>(KernelSelectionProvider, KernelSelectionProvider);
         this.serviceManager.addSingleton<KernelSwitcher>(KernelSwitcher, KernelSwitcher);
-<<<<<<< HEAD
-        this.serviceManager.addSingleton<KernelDependencyService>(KernelDependencyService, KernelDependencyService);
-=======
         this.serviceManager.addSingleton<IKernelDependencyService>(IKernelDependencyService, KernelDependencyService);
->>>>>>> 96da8f1b
         this.serviceManager.addSingleton<IProductService>(IProductService, ProductService);
         this.serviceManager.addSingleton<IProductPathService>(
             IProductPathService,
