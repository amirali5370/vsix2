// Copyright (c) Microsoft Corporation. All rights reserved.
// Licensed under the MIT License.
'use strict';
import { nbformat } from '@jupyterlab/coreutils/lib/nbformat';
import { assert } from 'chai';
import { anything, instance, mock, when } from 'ts-mockito';
import { Matcher } from 'ts-mockito/lib/matcher/type/Matcher';
import * as TypeMoq from 'typemoq';
import * as uuid from 'uuid/v4';
import { Disposable, EventEmitter, Uri } from 'vscode';

import { ApplicationShell } from '../../client/common/application/applicationShell';
import { PythonSettings } from '../../client/common/configSettings';
import { ConfigurationService } from '../../client/common/configuration/service';
import { Logger } from '../../client/common/logger';
import { FileSystem } from '../../client/common/platform/fileSystem';
import { IFileSystem } from '../../client/common/platform/types';
import { IConfigurationService, IDisposable, ILogger } from '../../client/common/types';
import { generateCells } from '../../client/datascience/cellFactory';
import { Commands } from '../../client/datascience/constants';
import { DataScienceErrorHandler } from '../../client/datascience/errorHandler/errorHandler';
import {
    InteractiveWindowCommandListener
} from '../../client/datascience/interactive-window/interactiveWindowCommandListener';
import { InteractiveWindowProvider } from '../../client/datascience/interactive-window/interactiveWindowProvider';
import { JupyterExecutionFactory } from '../../client/datascience/jupyter/jupyterExecutionFactory';
import { JupyterExporter } from '../../client/datascience/jupyter/jupyterExporter';
import { JupyterImporter } from '../../client/datascience/jupyter/jupyterImporter';
import {
    IInteractiveBase,
    IInteractiveWindow,
    INotebook,
    INotebookServer,
    IStatusProvider
} from '../../client/datascience/types';
import { InterpreterService } from '../../client/interpreter/interpreterService';
import { KnownSearchPathsForInterpreters } from '../../client/interpreter/locators/services/KnownPathsService';
import { ServiceContainer } from '../../client/ioc/container';
import { noop } from '../core';
import { MockAutoSelectionService } from '../mocks/autoSelector';
import * as vscodeMocks from '../vscode-mock';
import { MockCommandManager } from './mockCommandManager';
import { MockDocumentManager } from './mockDocumentManager';

// tslint:disable:no-any no-http-string no-multiline-string max-func-body-length

function createTypeMoq<T>(tag: string): TypeMoq.IMock<T> {
    // Use typemoqs for those things that are resolved as promises. mockito doesn't allow nesting of mocks. ES6 Proxy class
    // is the problem. We still need to make it thenable though. See this issue: https://github.com/florinn/typemoq/issues/67
    const result = TypeMoq.Mock.ofType<T>();
    (result as any).tag = tag;
    result.setup((x: any) => x.then).returns(() => undefined);
    return result;
}

class MockStatusProvider implements IStatusProvider {
    public set(_message: string, _timeout?: number, _cancel?: () => void, _panel?: IInteractiveBase): Disposable {
        return {
            dispose: noop
        };
    }

    public waitWithStatus<T>(promise: () => Promise<T>, _message: string, _timeout?: number, _canceled?: () => void, _panel?: IInteractiveBase): Promise<T> {
        return promise();
    }

}

// tslint:disable:no-any no-http-string no-multiline-string max-func-body-length
suite('Interactive window command listener', async () => {
    const interpreterService = mock(InterpreterService);
    const configService = mock(ConfigurationService);
    const knownSearchPaths = mock(KnownSearchPathsForInterpreters);
    const logger = mock(Logger);
    const fileSystem = mock(FileSystem);
    const serviceContainer = mock(ServiceContainer);
    const dummyEvent = new EventEmitter<void>();
    const pythonSettings = new PythonSettings(undefined, new MockAutoSelectionService());
    const disposableRegistry: IDisposable[] = [];
    const interactiveWindowProvider = mock(InteractiveWindowProvider);
    const dataScienceErrorHandler = mock(DataScienceErrorHandler);
    const notebookImporter = mock(JupyterImporter);
    const notebookExporter = mock(JupyterExporter);
    const applicationShell = mock(ApplicationShell);
    const jupyterExecution = mock(JupyterExecutionFactory);
    const interactiveWindow = createTypeMoq<IInteractiveWindow>('Interactive Window');
    const documentManager = new MockDocumentManager();
    const statusProvider = new MockStatusProvider();
    const commandManager = new MockCommandManager();
    const server = createTypeMoq<INotebookServer>('jupyter server');
    let lastFileContents: any;

    suiteSetup(() => {
        vscodeMocks.initialize();
    });
    suiteTeardown(() => {
        noop();
    });

    setup(() => {
        noop();
    });

    teardown(() => {
        documentManager.activeTextEditor = undefined;
        lastFileContents = undefined;
    });

    class FunctionMatcher extends Matcher {
        private func: (obj: any) => boolean;
        constructor(func: (obj: any) => boolean) {
            super();
            this.func = func;
        }
        public match(value: Object): boolean {
            return this.func(value);
        }
        public toString(): string {
            return 'FunctionMatcher';
        }
    }

    function argThat(func: (obj: any) => boolean): any {
        return new FunctionMatcher(func);
    }

    function createCommandListener(): InteractiveWindowCommandListener {
        // Setup defaults
        when(interpreterService.onDidChangeInterpreter).thenReturn(dummyEvent.event);
        when(interpreterService.getInterpreterDetails(argThat(o => !o.includes || !o.includes('python')))).thenReject('Unknown interpreter');

        // Service container needs logger, file system, and config service
        when(serviceContainer.get<IConfigurationService>(IConfigurationService)).thenReturn(instance(configService));
        when(serviceContainer.get<IFileSystem>(IFileSystem)).thenReturn(instance(fileSystem));
        when(serviceContainer.get<ILogger>(ILogger)).thenReturn(instance(logger));
        when(configService.getSettings()).thenReturn(pythonSettings);

        // Setup default settings
        pythonSettings.datascience = {
            allowImportFromNotebook: true,
            jupyterLaunchTimeout: 10,
            jupyterLaunchRetries: 3,
            enabled: true,
            jupyterServerURI: '',
            changeDirOnImportExport: true,
            notebookFileRoot: 'WORKSPACE',
            useDefaultConfigForJupyter: true,
            jupyterInterruptTimeout: 10000,
            searchForJupyter: true,
            showCellInputCode: true,
            collapseCellInputCodeByDefault: true,
            allowInput: true,
            maxOutputSize: 400,
            errorBackgroundColor: '#FFFFFF',
            sendSelectionToInteractiveWindow: false,
            showJupyterVariableExplorer: true,
            variableExplorerExclude: 'module;function;builtin_function_or_method',
            codeRegularExpression: '^(#\\s*%%|#\\s*\\<codecell\\>|#\\s*In\\[\\d*?\\]|#\\s*In\\[ \\])',
            markdownRegularExpression: '^(#\\s*%%\\s*\\[markdown\\]|#\\s*\\<markdowncell\\>)',
<<<<<<< HEAD
            enablePlotViewer: true
=======
            autoPreviewNotebooksInInteractivePane: true,
            enablePlotViewer: true,
            runMagicCommands: '',
            debugJustMyCode: true
>>>>>>> 557f25ff
        };

        when(knownSearchPaths.getSearchPaths()).thenReturn(['/foo/bar']);

        // We also need a file system
        const tempFile = {
            dispose: () => {
                return undefined;
            },
            filePath: '/foo/bar/baz.py'
        };
        when(fileSystem.createTemporaryFile(anything())).thenResolve(tempFile);
        when(fileSystem.deleteDirectory(anything())).thenResolve();
        when(fileSystem.writeFile(anything(), argThat(o => { lastFileContents = o; return true; }))).thenResolve();
        when(fileSystem.arePathsSame(anything(), anything())).thenReturn(true);

        when(interactiveWindowProvider.getActive()).thenReturn(interactiveWindow.object);
        when(interactiveWindowProvider.getOrCreateActive()).thenResolve(interactiveWindow.object);
        when(notebookImporter.importFromFile(anything())).thenResolve('imported');
        const metadata: nbformat.INotebookMetadata = {
            language_info: {
                name: 'python',
                codemirror_mode: {
                    name: 'ipython',
                    version: 3
                }
            },
            orig_nbformat: 2,
            file_extension: '.py',
            mimetype: 'text/x-python',
            name: 'python',
            npconvert_exporter: 'python',
            pygments_lexer: `ipython${3}`,
            version: 3
        };
        when(notebookExporter.translateToNotebook(anything())).thenResolve(
            {
                cells: [],
                nbformat: 4,
                nbformat_minor: 2,
                metadata: metadata
            }
        );

        if (jupyterExecution.isNotebookSupported) {
            when(jupyterExecution.isNotebookSupported()).thenResolve(true);
        }

        documentManager.addDocument('#%%\r\nprint("code")', 'bar.ipynb');

        when(applicationShell.showInformationMessage(anything(), anything())).thenReturn(Promise.resolve('moo'));
        when(applicationShell.showInformationMessage(anything())).thenReturn(Promise.resolve('moo'));

        const result = new InteractiveWindowCommandListener(
            disposableRegistry,
            instance(interactiveWindowProvider),
            instance(notebookExporter),
            instance(jupyterExecution),
            documentManager,
            instance(applicationShell),
            instance(fileSystem),
            instance(logger),
            instance(configService),
            statusProvider,
            instance(notebookImporter),
            instance(dataScienceErrorHandler));
        result.register(commandManager);

        return result;
    }

    test('Import', async () => {
        createCommandListener();
        when(applicationShell.showOpenDialog(argThat(o => o.openLabel && o.openLabel.includes('Import')))).thenReturn(Promise.resolve([Uri.file('foo')]));
        await commandManager.executeCommand(Commands.ImportNotebook, undefined, undefined);
        assert.ok(documentManager.activeTextEditor, 'Imported file was not opened');
    });
    test('Import File', async () => {
        createCommandListener();
        await commandManager.executeCommand(Commands.ImportNotebook, Uri.file('bar.ipynb'), undefined);
        assert.ok(documentManager.activeTextEditor, 'Imported file was not opened');
    });
    test('Export File', async () => {
        createCommandListener();
        const doc = await documentManager.openTextDocument('bar.ipynb');
        await documentManager.showTextDocument(doc);
        when(applicationShell.showSaveDialog(argThat(o => o.saveLabel && o.saveLabel.includes('Export')))).thenReturn(Promise.resolve(Uri.file('foo')));

        await commandManager.executeCommand(Commands.ExportFileAsNotebook, Uri.file('bar.ipynb'), undefined);
        assert.ok(lastFileContents, 'Export file was not written to');
    });
    test('Export File and output', async () => {
        createCommandListener();
        const doc = await documentManager.openTextDocument('bar.ipynb');
        await documentManager.showTextDocument(doc);
        when(jupyterExecution.connectToNotebookServer(anything(), anything())).thenResolve(server.object);
        const notebook = createTypeMoq<INotebook>('jupyter notebook');
        server.setup(s => s.createNotebook(TypeMoq.It.isAny())).returns(() => Promise.resolve(notebook.object));
        notebook.setup(n => n.execute(TypeMoq.It.isAny(), TypeMoq.It.isAny(), TypeMoq.It.isAnyNumber(), TypeMoq.It.isAny(), TypeMoq.It.isAny())).returns(() => {
            return Promise.resolve(generateCells(undefined, 'a=1', 'bar.py', 0, false, uuid()));
        });

        when(applicationShell.showSaveDialog(argThat(o => o.saveLabel && o.saveLabel.includes('Export')))).thenReturn(Promise.resolve(Uri.file('foo')));
        when(applicationShell.showInformationMessage(anything(), anything())).thenReturn(Promise.resolve('moo'));

        await commandManager.executeCommand(Commands.ExportFileAndOutputAsNotebook, Uri.file('bar.ipynb'));
        assert.ok(lastFileContents, 'Export file was not written to');
    });
    test('Export skipped on no file', async () => {
        createCommandListener();
        when(applicationShell.showSaveDialog(argThat(o => o.saveLabel && o.saveLabel.includes('Export')))).thenReturn(Promise.resolve(Uri.file('foo')));
        await commandManager.executeCommand(Commands.ExportFileAndOutputAsNotebook, Uri.file('bar.ipynb'));
        assert.notExists(lastFileContents, 'Export file was written to');
    });
    test('Export happens on no file', async () => {
        createCommandListener();
        const doc = await documentManager.openTextDocument('bar.ipynb');
        await documentManager.showTextDocument(doc);
        when(applicationShell.showSaveDialog(argThat(o => o.saveLabel && o.saveLabel.includes('Export')))).thenReturn(Promise.resolve(Uri.file('foo')));
        await commandManager.executeCommand(Commands.ExportFileAsNotebook, undefined, undefined);
        assert.ok(lastFileContents, 'Export file was not written to');
    });

});<|MERGE_RESOLUTION|>--- conflicted
+++ resolved
@@ -157,14 +157,9 @@
             variableExplorerExclude: 'module;function;builtin_function_or_method',
             codeRegularExpression: '^(#\\s*%%|#\\s*\\<codecell\\>|#\\s*In\\[\\d*?\\]|#\\s*In\\[ \\])',
             markdownRegularExpression: '^(#\\s*%%\\s*\\[markdown\\]|#\\s*\\<markdowncell\\>)',
-<<<<<<< HEAD
-            enablePlotViewer: true
-=======
-            autoPreviewNotebooksInInteractivePane: true,
             enablePlotViewer: true,
             runMagicCommands: '',
             debugJustMyCode: true
->>>>>>> 557f25ff
         };
 
         when(knownSearchPaths.getSearchPaths()).thenReturn(['/foo/bar']);
