// Copyright (c) Microsoft Corporation. All rights reserved.
// Licensed under the MIT License.
'use strict';

import { assert } from 'chai';

import { KernelMessage } from '@jupyterlab/services';
import { Observable } from 'rxjs';
import * as uuid from 'uuid/v4';
import { IFileSystem } from '../../client/common/platform/types';
import { IProcessServiceFactory, IPythonExecutionFactory } from '../../client/common/process/types';
import { createDeferred } from '../../client/common/utils/async';
import { JupyterZMQBinariesNotFoundError } from '../../client/datascience/jupyter/jupyterZMQBinariesNotFoundError';
import { KernelLauncher } from '../../client/datascience/kernel-launcher/kernelLauncher';
import { IKernelConnection, IKernelFinder } from '../../client/datascience/kernel-launcher/types';
import { IJMPConnection, IJupyterKernelSpec } from '../../client/datascience/types';
import { PythonInterpreter } from '../../client/interpreter/contracts';
import { PYTHON_PATH, sleep, waitForCondition } from '../common';
import { MockOutputChannel } from '../mockClasses';
import { DataScienceIocContainer } from './dataScienceIocContainer';
import { MockKernelFinder } from './mockKernelFinder';

suite('DataScience - Kernel Launcher', () => {
    let ioc: DataScienceIocContainer;
    let kernelLauncher: KernelLauncher;
    let pythonInterpreter: PythonInterpreter | undefined;
    let kernelSpec: IJupyterKernelSpec;
    let kernelFinder: MockKernelFinder;

    setup(async () => {
        ioc = new DataScienceIocContainer();
        ioc.registerDataScienceTypes();
        kernelFinder = new MockKernelFinder(ioc.serviceContainer.get<IKernelFinder>(IKernelFinder));
        const executionFactory = ioc.serviceContainer.get<IPythonExecutionFactory>(IPythonExecutionFactory);
        const processExecutionFactory = ioc.serviceContainer.get<IProcessServiceFactory>(IProcessServiceFactory);
        const file = ioc.serviceContainer.get<IFileSystem>(IFileSystem);
<<<<<<< HEAD
        const interpreterService = ioc.serviceContainer.get<IInterpreterService>(IInterpreterService);
        kernelLauncher = new KernelLauncher(
            executionFactory,
            interpreterService,
            file,
            new MockOutputChannel('JUPYTER')
        );
=======
        kernelLauncher = new KernelLauncher(executionFactory, processExecutionFactory, file);
>>>>>>> ebfc9e71

        pythonInterpreter = await ioc.getJupyterCapableInterpreter();
        kernelSpec = {
            argv: [PYTHON_PATH, '-m', 'ipykernel_launcher', '-f', '{connection_file}'],
            display_name: 'new kernel',
            language: 'python',
            name: 'newkernel',
            path: 'path',
            env: undefined
        };
    });

    test('Launch from kernelspec', async function () {
        if (!process.env.VSCODE_PYTHON_ROLLING) {
            // tslint:disable-next-line: no-invalid-this
            this.skip();
        } else {
            const kernel = await kernelLauncher.launch(kernelSpec);
            const exited = new Promise<boolean>((resolve) => kernel.exited(() => resolve(true)));

            assert.isOk<IKernelConnection | undefined>(kernel.connection, 'Connection not found');

            // It should not exit.
            await assert.isRejected(
                waitForCondition(() => exited, 5_000, 'Timeout'),
                'Timeout'
            );

            // Upon disposing, we should get an exit event within 100ms or less.
            // If this happens, then we know a process existed.
            await kernel.dispose();
            assert.isRejected(
                waitForCondition(() => exited, 100, 'Timeout'),
                'Timeout'
            );
        }
    }).timeout(10_000);

    function createExecutionMessage(code: string, sessionId: string): KernelMessage.IExecuteRequestMsg {
        return {
            channel: 'shell',
            content: {
                code,
                silent: false,
                store_history: false
            },
            header: {
                date: Date.now().toString(),
                msg_id: uuid(),
                msg_type: 'execute_request',
                session: sessionId,
                username: 'user',
                version: '5.1'
            },
            parent_header: {},
            metadata: {}
        };
    }

    function sendMessage(
        enchannelConnection: IJMPConnection,
        messageObservable: Observable<KernelMessage.IMessage>,
        message: KernelMessage.IMessage<KernelMessage.MessageType>
    ): Promise<KernelMessage.IMessage<KernelMessage.MessageType>[]> {
        const waiter = createDeferred<KernelMessage.IMessage<KernelMessage.MessageType>[]>();
        const replies: KernelMessage.IMessage<KernelMessage.MessageType>[] = [];
        let expectedReplyType = 'status';
        switch (message.header.msg_type) {
            case 'shutdown_request':
                expectedReplyType = 'shutdown_reply';
                break;

            case 'execute_request':
                expectedReplyType = 'execute_reply';
                break;

            case 'inspect_request':
                expectedReplyType = 'inspect_reply';
                break;
            default:
                break;
        }
        let foundReply = false;
        let foundIdle = false;
        const subscr = messageObservable.subscribe((m) => {
            replies.push(m);
            if (m.header.msg_type === 'status') {
                // tslint:disable-next-line: no-any
                foundIdle = (m.content as any).execution_state === 'idle';
            } else if (m.header.msg_type === expectedReplyType) {
                foundReply = true;
            }

            if (m.header.msg_type === 'shutdown_reply') {
                // Special case, status may never come after this.
                waiter.resolve(replies);
            }
            if (!waiter.resolved && foundReply && foundIdle) {
                waiter.resolve(replies);
            }
        });
        enchannelConnection.sendMessage(message);
        return waiter.promise.then((m) => {
            subscr.unsubscribe();
            return m;
        });
    }

    test('Launch with environment', async function () {
        if (!process.env.VSCODE_PYTHON_ROLLING || !pythonInterpreter) {
            // tslint:disable-next-line: no-invalid-this
            this.skip();
        } else {
            const spec: IJupyterKernelSpec = {
                name: 'foo',
                language: 'python',
                path: pythonInterpreter.path,
                display_name: pythonInterpreter.displayName || 'foo',
                argv: [pythonInterpreter.path, '-m', 'ipykernel_launcher', '-f', '{connection_file}'],
                env: {
                    TEST_VAR: '1'
                }
            };
            kernelFinder.addKernelSpec(pythonInterpreter.path, spec);

            const kernel = await kernelLauncher.launch(spec);
            const exited = new Promise<boolean>((resolve) => kernel.exited(() => resolve(true)));

            // It should not exit.
            await assert.isRejected(
                waitForCondition(() => exited, 5_000, 'Timeout'),
                'Timeout'
            );

            assert.isOk<IKernelConnection | undefined>(kernel.connection, 'Connection not found');

            // Send a request to print out the env vars
            const sessionId = uuid();
            const enchannelConnection = ioc.get<IJMPConnection>(IJMPConnection);
            const messageObservable = new Observable<KernelMessage.IMessage>((subscriber) => {
                enchannelConnection.subscribe(subscriber.next.bind(subscriber));
            });
            await enchannelConnection.connect(kernel.connection);
            const result = await sendMessage(
                enchannelConnection,
                messageObservable,
                createExecutionMessage('import os\nprint(os.getenv("TEST_VAR"))', sessionId)
            );
            assert.ok(result, 'No result returned');
            // Should have a stream output message
            const output = result.find((r) => r.header.msg_type === 'stream') as KernelMessage.IStreamMsg;
            assert.ok(output, 'no stream output');
            assert.equal(output.content.text, '1\n', 'Wrong content found on message');

            // Upon disposing, we should get an exit event within 100ms or less.
            // If this happens, then we know a process existed.
            await kernel.dispose();
            assert.isRejected(
                waitForCondition(() => exited, 100, 'Timeout'),
                'Timeout'
            );
        }
    }).timeout(10_000);

    test('Bind with ZMQ', async function () {
        if (!process.env.VSCODE_PYTHON_ROLLING) {
            // tslint:disable-next-line: no-invalid-this
            this.skip();
        } else {
            const kernel = await kernelLauncher.launch(kernelSpec);

            try {
                const zmq = await import('zeromq');
                const sock = new zmq.Pull();

                sock.connect(`tcp://${kernel.connection!.ip}:${kernel.connection!.stdin_port}`);
                sock.receive().ignoreErrors(); // This will never return unless the kenrel process sends something. Just used for testing the API is available
                await sleep(50);
                sock.close();
            } catch (e) {
                throw new JupyterZMQBinariesNotFoundError(e.toString());
            } finally {
                await kernel.dispose();
            }
        }
    });
});<|MERGE_RESOLUTION|>--- conflicted
+++ resolved
@@ -16,7 +16,6 @@
 import { IJMPConnection, IJupyterKernelSpec } from '../../client/datascience/types';
 import { PythonInterpreter } from '../../client/interpreter/contracts';
 import { PYTHON_PATH, sleep, waitForCondition } from '../common';
-import { MockOutputChannel } from '../mockClasses';
 import { DataScienceIocContainer } from './dataScienceIocContainer';
 import { MockKernelFinder } from './mockKernelFinder';
 
@@ -32,19 +31,9 @@
         ioc.registerDataScienceTypes();
         kernelFinder = new MockKernelFinder(ioc.serviceContainer.get<IKernelFinder>(IKernelFinder));
         const executionFactory = ioc.serviceContainer.get<IPythonExecutionFactory>(IPythonExecutionFactory);
-        const processExecutionFactory = ioc.serviceContainer.get<IProcessServiceFactory>(IProcessServiceFactory);
         const file = ioc.serviceContainer.get<IFileSystem>(IFileSystem);
-<<<<<<< HEAD
-        const interpreterService = ioc.serviceContainer.get<IInterpreterService>(IInterpreterService);
-        kernelLauncher = new KernelLauncher(
-            executionFactory,
-            interpreterService,
-            file,
-            new MockOutputChannel('JUPYTER')
-        );
-=======
-        kernelLauncher = new KernelLauncher(executionFactory, processExecutionFactory, file);
->>>>>>> ebfc9e71
+        const processServiceFactory = ioc.serviceContainer.get<IProcessServiceFactory>(IProcessServiceFactory);
+        kernelLauncher = new KernelLauncher(executionFactory, processServiceFactory, file);
 
         pythonInterpreter = await ioc.getJupyterCapableInterpreter();
         kernelSpec = {
