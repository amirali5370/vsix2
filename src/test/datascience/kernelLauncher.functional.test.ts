// Copyright (c) Microsoft Corporation. All rights reserved.
// Licensed under the MIT License.
'use strict';

import { assert } from 'chai';

import { KernelMessage } from '@jupyterlab/services';
import * as uuid from 'uuid/v4';
import { IFileSystem } from '../../client/common/platform/types';
import { IProcessServiceFactory } from '../../client/common/process/types';
import { createDeferred } from '../../client/common/utils/async';
import { JupyterZMQBinariesNotFoundError } from '../../client/datascience/jupyter/jupyterZMQBinariesNotFoundError';
import { KernelDaemonPool } from '../../client/datascience/kernel-launcher/kernelDaemonPool';
import { KernelLauncher } from '../../client/datascience/kernel-launcher/kernelLauncher';
import { IKernelConnection, IKernelFinder } from '../../client/datascience/kernel-launcher/types';
import { createRawKernel } from '../../client/datascience/raw-kernel/rawKernel';
import { IJupyterKernelSpec } from '../../client/datascience/types';
import { PythonInterpreter } from '../../client/interpreter/contracts';
import { sleep, waitForCondition } from '../common';
import { DataScienceIocContainer } from './dataScienceIocContainer';
import { MockKernelFinder } from './mockKernelFinder';
import { requestExecute } from './raw-kernel/rawKernelTestHelpers';

suite('DataScience - Kernel Launcher', () => {
    let ioc: DataScienceIocContainer;
    let kernelLauncher: KernelLauncher;
    let pythonInterpreter: PythonInterpreter | undefined;
    let kernelSpec: IJupyterKernelSpec;
    let kernelFinder: MockKernelFinder;

    setup(async () => {
        ioc = new DataScienceIocContainer();
        ioc.registerDataScienceTypes();
        kernelFinder = new MockKernelFinder(ioc.serviceContainer.get<IKernelFinder>(IKernelFinder));
        const file = ioc.serviceContainer.get<IFileSystem>(IFileSystem);
        const processServiceFactory = ioc.serviceContainer.get<IProcessServiceFactory>(IProcessServiceFactory);
<<<<<<< HEAD
        const daemonPool = ioc.serviceContainer.get<KernelDaemonPool>(KernelDaemonPool);
        kernelLauncher = new KernelLauncher(processServiceFactory, file, daemonPool);

=======
        kernelLauncher = new KernelLauncher(executionFactory, processServiceFactory, file);
        await ioc.activate();
>>>>>>> 486e3b3c
        pythonInterpreter = await ioc.getJupyterCapableInterpreter();
        kernelSpec = {
            argv: [pythonInterpreter!.path, '-m', 'ipykernel_launcher', '-f', '{connection_file}'],
            display_name: 'new kernel',
            language: 'python',
            name: 'newkernel',
            path: 'path',
            env: undefined
        };
    });

    test('Launch from kernelspec', async function () {
        if (!process.env.VSCODE_PYTHON_ROLLING) {
            // tslint:disable-next-line: no-invalid-this
            this.skip();
        } else {
            let exitExpected = false;
            const deferred = createDeferred<boolean>();
            const kernel = await kernelLauncher.launch(kernelSpec, undefined);
            kernel.exited(() => {
                if (exitExpected) {
                    deferred.resolve(true);
                } else {
                    deferred.reject(new Error('Kernel exited prematurely'));
                }
            });

            assert.isOk<IKernelConnection | undefined>(kernel.connection, 'Connection not found');

            // It should not exit.
            await assert.isRejected(
                waitForCondition(() => deferred.promise, 2_000, 'Timeout'),
                'Timeout'
            );

            // Upon disposing, we should get an exit event within 100ms or less.
            // If this happens, then we know a process existed.
            exitExpected = true;
            await kernel.dispose();
            await deferred.promise;
        }
    }).timeout(10_000);

    test('Launch with environment', async function () {
        if (!process.env.VSCODE_PYTHON_ROLLING || !pythonInterpreter) {
            // tslint:disable-next-line: no-invalid-this
            this.skip();
        } else {
            const spec: IJupyterKernelSpec = {
                name: 'foo',
                language: 'python',
                path: pythonInterpreter.path,
                display_name: pythonInterpreter.displayName || 'foo',
                argv: [pythonInterpreter.path, '-m', 'ipykernel_launcher', '-f', '{connection_file}'],
                env: {
                    TEST_VAR: '1'
                }
            };
            kernelFinder.addKernelSpec(pythonInterpreter.path, spec);

            const kernel = await kernelLauncher.launch(spec, undefined);
            const exited = new Promise<boolean>((resolve) => kernel.exited(() => resolve(true)));

            assert.isOk<IKernelConnection | undefined>(kernel.connection, 'Connection not found');

            // Send a request to print out the env vars
            const rawKernel = createRawKernel(kernel, uuid());

            const result = await requestExecute(rawKernel, 'import os\nprint(os.getenv("TEST_VAR"))');
            assert.ok(result, 'No result returned');
            // Should have a stream output message
            const output = result.find((r) => r.header.msg_type === 'stream') as KernelMessage.IStreamMsg;
            assert.ok(output, 'no stream output');
            assert.equal(output.content.text, '1\n', 'Wrong content found on message');

            // Upon disposing, we should get an exit event within 100ms or less.
            // If this happens, then we know a process existed.
            await kernel.dispose();
            assert.isRejected(
                waitForCondition(() => exited, 100, 'Timeout'),
                'Timeout'
            );
        }
    }).timeout(10_000);

    test('Bind with ZMQ', async function () {
        if (!process.env.VSCODE_PYTHON_ROLLING) {
            // tslint:disable-next-line: no-invalid-this
            this.skip();
        } else {
            const kernel = await kernelLauncher.launch(kernelSpec, undefined);

            try {
                const zmq = await import('zeromq');
                const sock = new zmq.Pull();

                sock.connect(`tcp://${kernel.connection!.ip}:${kernel.connection!.stdin_port}`);
                sock.receive().ignoreErrors(); // This will never return unless the kenrel process sends something. Just used for testing the API is available
                await sleep(50);
                sock.close();
            } catch (e) {
                throw new JupyterZMQBinariesNotFoundError(e.toString());
            } finally {
                await kernel.dispose();
            }
        }
    });
});<|MERGE_RESOLUTION|>--- conflicted
+++ resolved
@@ -34,14 +34,9 @@
         kernelFinder = new MockKernelFinder(ioc.serviceContainer.get<IKernelFinder>(IKernelFinder));
         const file = ioc.serviceContainer.get<IFileSystem>(IFileSystem);
         const processServiceFactory = ioc.serviceContainer.get<IProcessServiceFactory>(IProcessServiceFactory);
-<<<<<<< HEAD
         const daemonPool = ioc.serviceContainer.get<KernelDaemonPool>(KernelDaemonPool);
         kernelLauncher = new KernelLauncher(processServiceFactory, file, daemonPool);
-
-=======
-        kernelLauncher = new KernelLauncher(executionFactory, processServiceFactory, file);
         await ioc.activate();
->>>>>>> 486e3b3c
         pythonInterpreter = await ioc.getJupyterCapableInterpreter();
         kernelSpec = {
             argv: [pythonInterpreter!.path, '-m', 'ipykernel_launcher', '-f', '{connection_file}'],
