// Copyright (c) Microsoft Corporation. All rights reserved.
// Licensed under the MIT License.
'use strict';

import * as assert from 'assert';
import { expect } from 'chai';
import * as typemoq from 'typemoq';

import { Uri } from 'vscode';
import { IFileSystem, IPlatformService } from '../../client/common/platform/types';
import { IExtensionContext, IPathUtils, Resource } from '../../client/common/types';
import { Architecture } from '../../client/common/utils/platform';
import { KernelFinder } from '../../client/datascience/kernel-launcher/kernelFinder';
import { IKernelFinder } from '../../client/datascience/kernel-launcher/types';
import { IJupyterKernelSpec } from '../../client/datascience/types';
import {
    IInterpreterLocatorService,
    IInterpreterService,
    InterpreterType,
    PythonInterpreter
} from '../../client/interpreter/contracts';

suite('Kernel Finder', () => {
    let interpreterService: typemoq.IMock<IInterpreterService>;
    let interpreterLocator: typemoq.IMock<IInterpreterLocatorService>;
    let fileSystem: typemoq.IMock<IFileSystem>;
    let platformService: typemoq.IMock<IPlatformService>;
    let pathUtils: typemoq.IMock<IPathUtils>;
    let context: typemoq.IMock<IExtensionContext>;
    let kernelFinder: IKernelFinder;
    let activeInterpreter: PythonInterpreter;
    const interpreters: PythonInterpreter[] = [];
    let resource: Resource;
    const kernelName = 'testKernel';
    const kernel: IJupyterKernelSpec = {
        name: 'testKernel',
        language: 'python',
        path: '<python path>',
        display_name: 'Python 3',
<<<<<<< HEAD
        metadata: {},
        argv: ['<python path>', '-m', 'ipykernel_launcher', '-f', '<connection_file>'],
        env: undefined
=======
        argv: ['<python path>', '-m', 'ipykernel_launcher', '-f', '<connection_file>']
>>>>>>> c3c4777d
    };

    function setupFileSystem() {
        fileSystem
            .setup((fs) => fs.writeFile(typemoq.It.isAnyString(), typemoq.It.isAnyString()))
            .returns(() => Promise.resolve());
        fileSystem.setup((fs) => fs.getSubDirectories(typemoq.It.isAnyString())).returns(() => Promise.resolve(['']));
        fileSystem
            .setup((fs) => fs.search(typemoq.It.isAnyString(), typemoq.It.isAnyString()))
            .returns((param: string) => Promise.resolve([param]));
    }

    setup(() => {
        interpreterService = typemoq.Mock.ofType<IInterpreterService>();
        interpreterService
            .setup((is) => is.getActiveInterpreter(typemoq.It.isAny()))
            .returns(() => Promise.resolve(activeInterpreter));

        interpreterLocator = typemoq.Mock.ofType<IInterpreterLocatorService>();
        interpreterLocator
            .setup((il) => il.getInterpreters(typemoq.It.isAny(), typemoq.It.isAny()))
            .returns(() => Promise.resolve(interpreters));

        fileSystem = typemoq.Mock.ofType<IFileSystem>();
        platformService = typemoq.Mock.ofType<IPlatformService>();
        platformService.setup((ps) => ps.isWindows).returns(() => true);
        platformService.setup((ps) => ps.isMac).returns(() => true);

        pathUtils = typemoq.Mock.ofType<IPathUtils>();
        pathUtils.setup((pu) => pu.home).returns(() => './');

        context = typemoq.Mock.ofType<IExtensionContext>();
        context.setup((c) => c.globalStoragePath).returns(() => './');

        activeInterpreter = {
            path: context.object.globalStoragePath,
            sysPrefix: '1',
            envName: '1',
            sysVersion: '3.1.1.1',
            architecture: Architecture.x64,
            type: InterpreterType.Unknown
        };
        for (let i = 0; i < 10; i += 1) {
            interpreters.push({
                path: `${context.object.globalStoragePath}_${i}`,
                sysPrefix: '1',
                envName: '1',
                sysVersion: '3.1.1.1',
                architecture: Architecture.x64,
                type: InterpreterType.Unknown
            });
        }
        interpreters.push(activeInterpreter);
        resource = Uri.file(context.object.globalStoragePath);

        kernelFinder = new KernelFinder(
            interpreterService.object,
            interpreterLocator.object,
            platformService.object,
            fileSystem.object,
            pathUtils.object,
            context.object
        );
    });

    test('KernelSpec is in cache', async () => {
        setupFileSystem();
        fileSystem
            .setup((fs) => fs.readFile(typemoq.It.isAnyString()))
            .returns(() => Promise.resolve(`[${JSON.stringify(kernel)}]`));
        const spec = await kernelFinder.findKernelSpec(resource, kernelName);
        assert.deepEqual(spec, kernel, 'The found kernel spec is not the same.');
        fileSystem.reset();
    });

    test('KernelSpec is in the active interpreter', async () => {
        setupFileSystem();
        fileSystem
            .setup((fs) => fs.readFile(typemoq.It.isAnyString()))
            .returns((pathParam: string) => {
                if (pathParam.includes('kernelSpecCache.json')) {
                    return Promise.resolve('[]');
                }
                return Promise.resolve(JSON.stringify(kernel));
            });
        const spec = await kernelFinder.findKernelSpec(resource, kernelName);
        expect(spec).to.deep.include(kernel);
        fileSystem.reset();
    });

    test('KernelSpec is in the interpreters', async () => {
        setupFileSystem();
        fileSystem
            .setup((fs) => fs.search(typemoq.It.isAnyString(), typemoq.It.isAnyString()))
            .returns(() => Promise.resolve([]));
        fileSystem
            .setup((fs) => fs.readFile(typemoq.It.isAnyString()))
            .returns((pathParam: string) => {
                if (pathParam.includes('kernelSpecCache.json')) {
                    return Promise.resolve('[]');
                }
                return Promise.resolve(JSON.stringify(kernel));
            });
        const spec = await kernelFinder.findKernelSpec(activeInterpreter, kernelName);
        expect(spec).to.deep.include(kernel);
        fileSystem.reset();
    });

    test('KernelSpec is in disk', async () => {
        setupFileSystem();
        fileSystem
            .setup((fs) => fs.search(typemoq.It.isAnyString(), typemoq.It.isAnyString()))
            .returns(() => Promise.resolve([kernelName]));
        fileSystem
            .setup((fs) => fs.readFile(typemoq.It.isAnyString()))
            .returns((pathParam: string) => {
                if (pathParam.includes('kernelSpecCache.json')) {
                    return Promise.resolve('[]');
                }
                return Promise.resolve(JSON.stringify(kernel));
            });
        const spec = await kernelFinder.findKernelSpec(activeInterpreter, kernelName);
        expect(spec).to.deep.include(kernel);
        fileSystem.reset();
    });

    test('KernelSpec not found, returning default', async () => {
        setupFileSystem();
        fileSystem
            .setup((fs) => fs.readFile(typemoq.It.isAnyString()))
            .returns((pathParam: string) => {
                if (pathParam.includes('kernelSpecCache.json')) {
                    return Promise.resolve('[]');
                }
                return Promise.resolve('{}');
            });
        // get default kernel
        const spec = await kernelFinder.findKernelSpec(resource);
        assert.equal(spec.name.includes('python_defaultSpec'), true);
        fileSystem.reset();
    });

    test('KernelSpec not found, returning default, then search for it again and find it in the cache', async () => {
        setupFileSystem();
        fileSystem
            .setup((fs) => fs.readFile(typemoq.It.isAnyString()))
            .returns((pathParam: string) => {
                if (pathParam.includes('kernelSpecCache.json')) {
                    return Promise.resolve('[]');
                }
                return Promise.resolve('{}');
            });

        // get default kernel
        const spec = await kernelFinder.findKernelSpec(resource);
        assert.equal(spec.name.includes('python_defaultSpec'), true);
        fileSystem.reset();

        setupFileSystem();
        fileSystem
            .setup((fs) => fs.readFile(typemoq.It.isAnyString()))
            .returns((pathParam: string) => {
                if (pathParam.includes('kernelSpecCache.json')) {
                    return Promise.resolve(`[${JSON.stringify(spec)}]`);
                }
                return Promise.resolve('{}');
            })
            .verifiable(typemoq.Times.once());

        // get the same kernel, but from cache
        const spec2 = await kernelFinder.findKernelSpec(resource, spec.name);
        expect(spec).to.deep.include(spec2);

        fileSystem.verifyAll();
        fileSystem.reset();
    });
});<|MERGE_RESOLUTION|>--- conflicted
+++ resolved
@@ -37,13 +37,9 @@
         language: 'python',
         path: '<python path>',
         display_name: 'Python 3',
-<<<<<<< HEAD
         metadata: {},
         argv: ['<python path>', '-m', 'ipykernel_launcher', '-f', '<connection_file>'],
         env: undefined
-=======
-        argv: ['<python path>', '-m', 'ipykernel_launcher', '-f', '<connection_file>']
->>>>>>> c3c4777d
     };
 
     function setupFileSystem() {
