// Copyright (c) Microsoft Corporation. All rights reserved.
// Licensed under the MIT License.
'use strict';
import { nbformat } from '@jupyterlab/coreutils';
import { assert } from 'chai';
import { ChildProcess } from 'child_process';
import * as fs from 'fs-extra';
import { injectable } from 'inversify';
import * as os from 'os';
import * as path from 'path';
import { SemVer } from 'semver';
import { Readable, Writable } from 'stream';
import { anything, instance, mock, when } from 'ts-mockito';
import * as uuid from 'uuid/v4';
import { Disposable, Uri } from 'vscode';
import { CancellationToken, CancellationTokenSource } from 'vscode-jsonrpc';
import { ApplicationShell } from '../../client/common/application/applicationShell';
import { IApplicationShell } from '../../client/common/application/types';
import { Cancellation, CancellationError } from '../../client/common/cancellation';
import { EXTENSION_ROOT_DIR } from '../../client/common/constants';
import { LocalZMQKernel } from '../../client/common/experiments/groups';
import { traceError, traceInfo } from '../../client/common/logger';
import { IFileSystem } from '../../client/common/platform/types';
import { IPythonExecutionFactory } from '../../client/common/process/types';
import { Product } from '../../client/common/types';
import { createDeferred, waitForPromise } from '../../client/common/utils/async';
import { noop } from '../../client/common/utils/misc';
import { Architecture } from '../../client/common/utils/platform';
import { getDefaultInteractiveIdentity } from '../../client/datascience/interactive-window/identity';
import { getMessageForLibrariesNotInstalled } from '../../client/datascience/jupyter/interpreter/jupyterInterpreterDependencyService';
import { JupyterExecutionFactory } from '../../client/datascience/jupyter/jupyterExecutionFactory';
import { JupyterKernelPromiseFailedError } from '../../client/datascience/jupyter/kernels/jupyterKernelPromiseFailedError';
import { HostJupyterNotebook } from '../../client/datascience/jupyter/liveshare/hostJupyterNotebook';
import {
    CellState,
    ICell,
    IJupyterConnection,
    IJupyterExecution,
    IJupyterKernelSpec,
    INotebook,
    INotebookExecutionLogger,
    INotebookExporter,
    INotebookImporter,
    INotebookProvider,
    InterruptResult
} from '../../client/datascience/types';
import { IInterpreterService, IKnownSearchPathsForInterpreters } from '../../client/interpreter/contracts';
import { InterpreterType, PythonInterpreter } from '../../client/pythonEnvironments/info';
import { concatMultilineStringInput } from '../../datascience-ui/common';
import { generateTestState, ICellViewModel } from '../../datascience-ui/interactive-common/mainState';
import { sleep } from '../core';
import { DataScienceIocContainer } from './dataScienceIocContainer';
import { takeSnapshot, writeDiffSnapshot } from './helpers';
import { SupportedCommands } from './mockJupyterManager';
import { MockPythonService } from './mockPythonService';
import { createPythonService, startRemoteServer } from './remoteTestHelpers';

// tslint:disable:no-any no-multiline-string max-func-body-length no-console max-classes-per-file trailing-comma
suite('DataScience notebook tests', () => {
    [false, true].forEach((useRawKernel) => {
        suite(`${useRawKernel ? 'With Direct Kernel' : 'With Jupyter Server'}`, () => {
            const disposables: Disposable[] = [];
            let notebookProvider: INotebookProvider;

            let ioc: DataScienceIocContainer;
            let modifiedConfig = false;
            const baseUri = Uri.file('foo.py');
            let snapshot: any;

            // tslint:disable-next-line: no-function-expression
            setup(async function () {
                ioc = new DataScienceIocContainer();
                if (ioc.shouldMockJupyter && useRawKernel) {
                    // tslint:disable-next-line: no-invalid-this
                    this.skip();
                    return;
                } else {
                    ioc.setExperimentState(LocalZMQKernel.experiment, useRawKernel);
                }
                ioc.registerDataScienceTypes();
                await ioc.activate();
                notebookProvider = ioc.get<INotebookProvider>(INotebookProvider);
            });

            suiteSetup(() => {
                snapshot = takeSnapshot();
            });

            suiteTeardown(() => {
                writeDiffSnapshot(snapshot, `Notebook ${useRawKernel}`);
            });

            teardown(async () => {
                try {
                    if (modifiedConfig) {
                        traceInfo('Attempting to put jupyter default config back');
                        const procService = await createPythonService(ioc);
                        if (procService) {
                            await procService.exec(['-m', 'jupyter', 'notebook', '--generate-config', '-y'], {});
                        }
                    }
                    traceInfo('Shutting down after test.');
                    // tslint:disable-next-line:prefer-for-of
                    for (let i = 0; i < disposables.length; i += 1) {
                        const disposable = disposables[i];
                        if (disposable) {
                            const promise = disposable.dispose() as Promise<any>;
                            if (promise) {
                                await promise;
                            }
                        }
                    }
                    await ioc.dispose();
                    traceInfo('Shutdown after test complete.');
                } catch (e) {
                    traceError(e);
                }
                if (process.env.PYTHONWARNINGS) {
                    delete process.env.PYTHONWARNINGS;
                }
            });

            function escapePath(p: string) {
                return p.replace(/\\/g, '\\\\');
            }

            function srcDirectory() {
                return path.join(EXTENSION_ROOT_DIR, 'src', 'test', 'datascience');
            }

            function extractDataOutput(cell: ICell): any {
                assert.equal(cell.data.cell_type, 'code', `Wrong type of cell returned`);
                const codeCell = cell.data as nbformat.ICodeCell;
                if (codeCell.outputs.length > 0) {
                    assert.equal(codeCell.outputs.length, 1, 'Cell length not correct');
                    const data = codeCell.outputs[0].data;
                    const error = codeCell.outputs[0].evalue;
                    if (error) {
                        assert.fail(`Unexpected error: ${error}`);
                    }
                    assert.ok(data, `No data object on the cell`);
                    if (data) {
                        // For linter
                        assert.ok(data.hasOwnProperty('text/plain'), `Cell mime type not correct`);
                        assert.ok((data as any)['text/plain'], `Cell mime type not correct`);
                        return (data as any)['text/plain'];
                    }
                }
            }

            async function verifySimple(
                notebook: INotebook | undefined,
                code: string,
                expectedValue: any,
                pathVerify = false
            ): Promise<void> {
                const cells = await notebook!.execute(code, path.join(srcDirectory(), 'foo.py'), 2, uuid());
                assert.equal(cells.length, 1, `Wrong number of cells returned`);
                const data = extractDataOutput(cells[0]);
                if (pathVerify) {
                    // For a path comparison normalize output and add single quotes on expected value
                    const normalizedOutput = path.normalize(data).toUpperCase();
                    const normalizedTarget = `'${path.normalize(expectedValue).toUpperCase()}'`;
                    assert.equal(normalizedOutput, normalizedTarget, 'Cell path values does not match');
                } else {
                    assert.equal(data, expectedValue, 'Cell value does not match');
                }
            }

            async function verifyError(
                notebook: INotebook | undefined,
                code: string,
                errorString: string
            ): Promise<void> {
                const cells = await notebook!.execute(code, path.join(srcDirectory(), 'foo.py'), 2, uuid());
                assert.equal(cells.length, 1, `Wrong number of cells returned`);
                assert.equal(cells[0].data.cell_type, 'code', `Wrong type of cell returned`);
                const cell = cells[0].data as nbformat.ICodeCell;
                assert.equal(cell.outputs.length, 1, `Cell length not correct`);
                const error = cell.outputs[0].evalue;
                if (error) {
                    assert.ok(error, 'Error not found when expected');
                    assert.equal(error, errorString, 'Unexpected error found');
                }
            }

            async function verifyCell(
                notebook: INotebook | undefined,
                index: number,
                code: string,
                mimeType: string,
                cellType: string,
                verifyValue: (data: any) => void
            ): Promise<void> {
                // Verify results of an execute
                const cells = await notebook!.execute(code, path.join(srcDirectory(), 'foo.py'), 2, uuid());
                assert.equal(cells.length, 1, `${index}: Wrong number of cells returned`);
                if (cellType === 'code') {
                    assert.equal(cells[0].data.cell_type, cellType, `${index}: Wrong type of cell returned`);
                    const cell = cells[0].data as nbformat.ICodeCell;
                    assert.ok(cell.outputs.length >= 1, `${index}: Cell length not correct`);
                    const error = cell.outputs[0].evalue;
                    if (error) {
                        assert.ok(false, `${index}: Unexpected error: ${error}`);
                    }
                    const data = cell.outputs[0].data;
                    const text = cell.outputs[0].text;
                    assert.ok(data || text, `${index}: No data object on the cell for ${code}`);
                    if (data) {
                        // For linter
                        assert.ok(
                            data.hasOwnProperty(mimeType) || data.hasOwnProperty('text/plain'),
                            `${index}: Cell mime type not correct for ${JSON.stringify(data)}`
                        );
                        const actualMimeType = data.hasOwnProperty(mimeType) ? mimeType : 'text/plain';
                        assert.ok((data as any)[actualMimeType], `${index}: Cell mime type not correct`);
                        verifyValue((data as any)[actualMimeType]);
                    }
                    if (text) {
                        verifyValue(text);
                    }
                } else if (cellType === 'markdown') {
                    assert.equal(cells[0].data.cell_type, cellType, `${index}: Wrong type of cell returned`);
                    const cell = cells[0].data as nbformat.IMarkdownCell;
                    const outputSource = concatMultilineStringInput(cell.source);
                    verifyValue(outputSource);
                } else if (cellType === 'error') {
                    const cell = cells[0].data as nbformat.ICodeCell;
                    assert.equal(cell.outputs.length, 1, `${index}: Cell length not correct`);
                    const error = cell.outputs[0].evalue;
                    assert.ok(error, 'Error not found when expected');
                    verifyValue(error);
                }
            }

            function testMimeTypes(
                types: {
                    markdownRegEx: string | undefined;
                    code: string;
                    mimeType: string;
                    result: any;
                    cellType: string;
                    verifyValue(data: any): void;
                }[]
            ) {
                runTest('MimeTypes', async () => {
                    // Prefill with the output (This is only necessary for mocking)
                    types.forEach((t) => {
                        addMockData(t.code, t.result, t.mimeType, t.cellType);
                    });

                    // Test all mime types together so we don't have to startup and shutdown between
                    // each
                    const server = await createNotebook();
                    if (server) {
                        for (let i = 0; i < types.length; i += 1) {
                            const markdownRegex = types[i].markdownRegEx ? types[i].markdownRegEx : '';
                            ioc.getSettings().datascience.markdownRegularExpression = markdownRegex!;
                            await verifyCell(
                                server,
                                i,
                                types[i].code,
                                types[i].mimeType,
                                types[i].cellType,
                                types[i].verifyValue
                            );
                        }
                    }
                });
            }

            function runTest(
                name: string,
                func: (_this: Mocha.Context) => Promise<void>,
                _notebookProc?: ChildProcess
            ) {
                test(name, async function () {
                    console.log(`Starting test ${name} ...`);
                    // tslint:disable-next-line: no-invalid-this
                    return func(this);
                });
            }

            async function createNotebookWithNonDefaultConfig(): Promise<INotebook | undefined> {
                const newSettings = { ...ioc.getSettings().datascience, useDefaultConfig: false };
                ioc.forceSettingsChanged(undefined, ioc.getSettings().pythonPath, newSettings);
                return createNotebook();
            }

            async function createNotebook(
                uri?: string,
                launchingFile?: string,
                expectFailure?: boolean
            ): Promise<INotebook | undefined> {
                // Catch exceptions. Throw a specific assertion if the promise fails
                try {
                    if (uri) {
                        const newSettings = { ...ioc.getSettings().datascience, jupyterServerURI: uri };
                        ioc.forceSettingsChanged(undefined, ioc.getSettings().pythonPath, newSettings);
                    }
                    launchingFile = launchingFile || path.join(srcDirectory(), 'foo.py');
                    const notebook = await notebookProvider.getOrCreateNotebook({
                        identity: getDefaultInteractiveIdentity()
                    });

                    if (notebook) {
                        await notebook.setLaunchingFile(launchingFile);
                    }
                    return notebook;
                } catch (exc) {
                    if (!expectFailure) {
                        assert.ok(false, `Expected server to be created, but got ${exc}`);
                    }
                }
            }

            function addMockData(
                code: string,
                result: string | number | undefined,
                mimeType?: string,
                cellType?: string
            ) {
                if (ioc.mockJupyter) {
                    if (cellType && cellType === 'error') {
                        ioc.mockJupyter.addError(code, `${result}`);
                    } else {
                        ioc.mockJupyter.addCell(code, result, mimeType);
                    }
                }
            }

            function changeMockWorkingDirectory(workingDir: string) {
                if (ioc.mockJupyter) {
                    ioc.mockJupyter.changeWorkingDirectory(workingDir);
                }
            }

            function addInterruptableMockData(
                code: string,
                resultGenerator: (c: CancellationToken) => Promise<{ result: string; haveMore: boolean }>
            ) {
                if (ioc.mockJupyter) {
                    ioc.mockJupyter.addContinuousOutputCell(code, resultGenerator);
                }
            }

            runTest('Remote Self Certs', async (_this: Mocha.Context) => {
                const pythonService = await createPythonService(ioc, 2);

                // Skip test for older python and raw kernel and mac
                if (pythonService && !useRawKernel && os.platform() !== 'darwin') {
                    // We will only connect if we allow for self signed cert connections
                    ioc.forceDataScienceSettingsChanged({
                        allowUnauthorizedRemoteConnection: true,
                        jupyterLaunchTimeout: 60000
                    });

                    const pemFile = path.join(
                        EXTENSION_ROOT_DIR,
                        'src',
                        'test',
                        'datascience',
                        'serverConfigFiles',
                        'jcert.pem'
                    );
                    const keyFile = path.join(
                        EXTENSION_ROOT_DIR,
                        'src',
                        'test',
                        'datascience',
                        'serverConfigFiles',
                        'jkey.key'
                    );

                    const uri = await startRemoteServer(ioc, pythonService, [
                        '-m',
                        'jupyter',
                        'notebook',
                        '--NotebookApp.open_browser=False',
                        '--NotebookApp.ip=*',
                        '--NotebookApp.port=9999',
                        `--certfile=${pemFile}`,
                        `--keyfile=${keyFile}`
                    ]);

                    traceInfo('Waiting for notebook');
                    // We have a connection string here, so try to connect jupyterExecution to the notebook server
                    const notebook = await createNotebook(uri);
                    if (!notebook) {
                        assert.fail(`Failed to connect to remote self cert server on ${uri}`);
                    } else {
                        await verifySimple(notebook, `a=1${os.EOL}a`, 1);
                    }
                } else {
                    traceInfo('Remote Self Cert is not supported on 2.7');
                    _this.skip();
                }
            });

            // Connect to a server that doesn't have a token or password, customers use this and we regressed it once
            runTest(
                'Remote No Auth',
                async () => {
                    const pythonService = await createPythonService(ioc);

                    if (pythonService) {
                        const configFile = path.join(
                            EXTENSION_ROOT_DIR,
                            'src',
                            'test',
                            'datascience',
                            'serverConfigFiles',
                            'remoteNoAuth.py'
                        );
                        const uri = await startRemoteServer(ioc, pythonService, [
                            '-m',
                            'jupyter',
                            'notebook',
                            `--config=${configFile}`
                        ]);

                        // We have a connection string here, so try to connect jupyterExecution to the notebook server
                        const notebook = await createNotebook(uri);
                        if (!notebook) {
                            assert.fail('Failed to connect to remote password server');
                        } else {
                            await verifySimple(notebook, `a=1${os.EOL}a`, 1);
                        }
                    }
                },
                undefined
            );

            // For a connection to a remote machine that is not secure deny the connection and we should not connect
            runTest(
                'Remote Deny Insecure',
                async () => {
<<<<<<< HEAD
                    const pythonService = await createPythonService(ioc);
=======
                    when(
                        ioc.applicationShell.showWarningMessage(anything(), anything(), anything(), anything())
                    ).thenCall((_a1, _a2, a3, _a4) => {
                        return Promise.resolve(a3);
                    });

                    const pythonService = await createPythonService();
>>>>>>> 939787bb

                    if (pythonService) {
                        const configFile = path.join(
                            EXTENSION_ROOT_DIR,
                            'src',
                            'test',
                            'datascience',
                            'serverConfigFiles',
                            'remoteNoAuth.py'
                        );
                        const uri = await startRemoteServer(ioc, pythonService, [
                            '-m',
                            'jupyter',
                            'notebook',
                            `--config=${configFile}`
                        ]);

                        // Try to create, we expect a failure here as we will deny the insecure connection
                        let madeItPast = false;
                        try {
                            await createNotebook(uri, undefined);
                            madeItPast = true;
                        } catch (exc) {
                            assert.ok(exc.toString().includes('insecure'), `Invalid exception thrown: ${exc}`);
                        }
                        assert.notOk(madeItPast, 'Should have thrown an exception');
                    }
                },
                undefined
            );
            runTest('Remote Password', async () => {
                const pythonService = await createPythonService(ioc);

                if (pythonService && !useRawKernel && os.platform() !== 'darwin') {
                    const configFile = path.join(
                        EXTENSION_ROOT_DIR,
                        'src',
                        'test',
                        'datascience',
                        'serverConfigFiles',
                        'remotePassword.py'
                    );
                    const uri = await startRemoteServer(ioc, pythonService, [
                        '-m',
                        'jupyter',
                        'notebook',
                        `--config=${configFile}`
                    ]);

                    traceInfo('Waiting for notebook');

                    // We have a connection string here, so try to connect jupyterExecution to the notebook server
                    const notebook = await createNotebook(uri);
                    if (!notebook) {
                        assert.fail('Failed to connect to remote password server');
                    } else {
                        await verifySimple(notebook, `a=1${os.EOL}a`, 1);
                    }
                }
            });

            runTest('Remote', async () => {
                const pythonService = await createPythonService(ioc);

                if (pythonService) {
                    const configFile = path.join(
                        EXTENSION_ROOT_DIR,
                        'src',
                        'test',
                        'datascience',
                        'serverConfigFiles',
                        'remoteToken.py'
                    );

                    const uri = await startRemoteServer(ioc, pythonService, [
                        '-m',
                        'jupyter',
                        'notebook',
                        `--config=${configFile}`
                    ]);

                    // We have a connection string here, so try to connect jupyterExecution to the notebook server
                    const notebook = await createNotebook(uri);
                    if (!notebook) {
                        assert.fail('Failed to connect to remote server');
                    } else {
                        await verifySimple(notebook, `a=1${os.EOL}a`, 1);
                    }
                }
            });

            runTest('Creation', async () => {
                await createNotebook();
            });

            runTest('Failure', async (_this: Mocha.Context) => {
                if (!useRawKernel) {
                    // Make a dummy class that will fail during launch
                    class FailedProcess extends JupyterExecutionFactory {
                        public isNotebookSupported = (): Promise<boolean> => {
                            return Promise.resolve(false);
                        };
                    }
                    ioc.serviceManager.rebind<IJupyterExecution>(IJupyterExecution, FailedProcess);
                    await createNotebook(undefined, undefined, true);
                } else {
                    // This test is useless for raw kernel. You can't fail to launch a python process
                    _this.skip();
                }
            });

            test('Not installed', async function () {
                if (!useRawKernel) {
                    // Rewire our data we use to search for processes
                    @injectable()
                    class EmptyInterpreterService implements IInterpreterService {
                        public get hasInterpreters(): Promise<boolean> {
                            return Promise.resolve(true);
                        }
                        public onDidChangeInterpreterConfiguration(): Disposable {
                            return { dispose: noop };
                        }
                        public onDidChangeInterpreter(
                            _listener: (e: void) => any,
                            _thisArgs?: any,
                            _disposables?: Disposable[]
                        ): Disposable {
                            return { dispose: noop };
                        }
                        public onDidChangeInterpreterInformation(
                            _listener: (e: PythonInterpreter) => any,
                            _thisArgs?: any,
                            _disposables?: Disposable[]
                        ): Disposable {
                            return { dispose: noop };
                        }
                        public getInterpreters(_resource?: Uri): Promise<PythonInterpreter[]> {
                            return Promise.resolve([]);
                        }
                        public autoSetInterpreter(): Promise<void> {
                            throw new Error('Method not implemented');
                        }
                        public getActiveInterpreter(_resource?: Uri): Promise<PythonInterpreter | undefined> {
                            return Promise.resolve(undefined);
                        }
                        public getInterpreterDetails(_pythonPath: string, _resoure?: Uri): Promise<PythonInterpreter> {
                            throw new Error('Method not implemented');
                        }
                        public refresh(_resource: Uri): Promise<void> {
                            throw new Error('Method not implemented');
                        }
                        public initialize(): void {
                            throw new Error('Method not implemented');
                        }
                        public getDisplayName(_interpreter: Partial<PythonInterpreter>): Promise<string> {
                            throw new Error('Method not implemented');
                        }
                        public shouldAutoSetInterpreter(): Promise<boolean> {
                            throw new Error('Method not implemented');
                        }
                    }
                    @injectable()
                    class EmptyPathService implements IKnownSearchPathsForInterpreters {
                        public getSearchPaths(): string[] {
                            return [];
                        }
                    }
                    ioc.serviceManager.rebind<IInterpreterService>(IInterpreterService, EmptyInterpreterService);
                    ioc.serviceManager.rebind<IKnownSearchPathsForInterpreters>(
                        IKnownSearchPathsForInterpreters,
                        EmptyPathService
                    );
                    await createNotebook(undefined, undefined, true);
                } else {
                    // tslint:disable-next-line: no-invalid-this
                    this.skip();
                }
            });

            runTest('Export/Import', async () => {
                // Get a bunch of test cells (use our test cells from the react controls)
                const testFolderPath = path.join(EXTENSION_ROOT_DIR, 'src', 'test', 'datascience');
                const testState = generateTestState(testFolderPath);
                const cells = testState.cellVMs.map((cellVM: ICellViewModel, _index: number) => {
                    return cellVM.cell;
                });

                // Translate this into a notebook

                // Make sure we have a change dir happening
                const settings = { ...ioc.getSettings().datascience };
                settings.changeDirOnImportExport = true;
                ioc.forceSettingsChanged(undefined, ioc.getSettings().pythonPath, settings);

                const exporter = ioc.serviceManager.get<INotebookExporter>(INotebookExporter);
                const newFolderPath = path.join(
                    EXTENSION_ROOT_DIR,
                    'src',
                    'test',
                    'datascience',
                    'WorkspaceDir',
                    'WorkspaceSubDir',
                    'foo.ipynb'
                );
                const notebook = await exporter.translateToNotebook(cells, newFolderPath);
                assert.ok(notebook, 'Translate to notebook is failing');

                // Make sure we added in our chdir
                if (notebook) {
                    const nbcells = notebook.cells;
                    if (nbcells) {
                        const firstCellText: string = nbcells[0].source as string;
                        assert.ok(firstCellText.includes('os.chdir'), `${firstCellText} does not include 'os.chdir`);
                    }
                }

                // Save to a temp file
                const fileSystem = ioc.serviceManager.get<IFileSystem>(IFileSystem);
                const importer = ioc.serviceManager.get<INotebookImporter>(INotebookImporter);
                const temp = await fileSystem.createTemporaryFile('.ipynb');

                try {
                    await fs.writeFile(temp.filePath, JSON.stringify(notebook), 'utf8');
                    // Try importing this. This should verify export works and that importing is possible
                    const results = await importer.importFromFile(temp.filePath);

                    // Make sure we have a single chdir in our results
                    const first = results.indexOf('os.chdir');
                    assert.ok(first >= 0, 'No os.chdir in import');
                    const second = results.indexOf('os.chdir', first + 1);
                    assert.equal(second, -1, 'More than one chdir in the import. It should be skipped');

                    // Make sure we have a cell in our results
                    assert.ok(/#\s*%%/.test(results), 'No cells in returned import');
                } finally {
                    importer.dispose();
                    temp.dispose();
                }
            });

            // tslint:disable-next-line:no-invalid-template-strings
            runTest('Verify ${fileDirname} working directory', async () => {
                // Verify that the default ${fileDirname} setting sets the working directory to the file path
                changeMockWorkingDirectory(`'${srcDirectory()}'`);
                const notebook = await createNotebook();
                await verifySimple(notebook, 'import os\nos.getcwd()', srcDirectory(), true);
                await verifySimple(notebook, 'import sys\nsys.path[0]', srcDirectory(), true);
            });

            runTest('Change Interpreter', async () => {
                const isRollingBuild = process.env ? process.env.VSCODE_PYTHON_ROLLING !== undefined : false;

                // Real Jupyter doesn't help this test at all and is tricky to set up for it, so just skip it
                if (!isRollingBuild) {
                    const server = await createNotebook();

                    // Create again, we should get the same server from the cache
                    const server2 = await createNotebook();
                    // tslint:disable-next-line: triple-equals
                    assert.ok(server == server2, 'With no settings changed we should return the cached server');

                    // Create a new mock interpreter with a different path
                    const newPython: PythonInterpreter = {
                        path: '/foo/bar/baz/python.exe',
                        version: new SemVer('3.6.6-final'),
                        sysVersion: '1.0.0.0',
                        sysPrefix: 'Python',
                        type: InterpreterType.Unknown,
                        architecture: Architecture.x64
                    };

                    // Add interpreter into mock jupyter service and set it as active
                    ioc.addInterpreter(newPython, SupportedCommands.all);

                    // Create a new notebook, we should still be the same as interpreter is just saved for notebook creation
                    const server3 = await createNotebook();
                    // tslint:disable-next-line: triple-equals
                    assert.ok(server == server3, 'With interpreter changed we should not return a new server');
                } else {
                    console.log(`Skipping Change Interpreter test in non-mocked Jupyter case`);
                }
            });

            runTest('Restart kernel', async () => {
                addMockData(`a=1${os.EOL}a`, 1);
                addMockData(`a+=1${os.EOL}a`, 2);
                addMockData(`a+=4${os.EOL}a`, 6);
                addMockData('a', `name 'a' is not defined`, 'error');

                const server = await createNotebook();

                // Setup some state and verify output is correct
                await verifySimple(server, `a=1${os.EOL}a`, 1);
                await verifySimple(server, `a+=1${os.EOL}a`, 2);
                await verifySimple(server, `a+=4${os.EOL}a`, 6);

                console.log('Waiting for idle');

                // In unit tests we have to wait for status idle before restarting. Unit tests
                // seem to be timing out if the restart throws any exceptions (even if they're caught)
                await server!.waitForIdle(10000);

                console.log('Restarting kernel');
                try {
                    await server!.restartKernel(10000);

                    console.log('Waiting for idle');
                    await server!.waitForIdle(10000);

                    console.log('Verifying restart');
                    await verifyError(server, 'a', `name 'a' is not defined`);
                } catch (exc) {
                    assert.ok(
                        exc instanceof JupyterKernelPromiseFailedError,
                        `Restarting did not timeout correctly for ${exc}`
                    );
                }
            });

            class TaggedCancellationTokenSource extends CancellationTokenSource {
                public tag: string;
                constructor(tag: string) {
                    super();
                    this.tag = tag;
                }
            }

            async function testCancelableCall<T>(
                method: (t: CancellationToken) => Promise<T>,
                messageFormat: string,
                timeout: number
            ): Promise<boolean> {
                const tokenSource = new TaggedCancellationTokenSource(messageFormat.format(timeout.toString()));
                const disp = setTimeout(
                    (_s) => {
                        tokenSource.cancel();
                    },
                    timeout,
                    tokenSource.tag
                );

                try {
                    // tslint:disable-next-line:no-string-literal
                    (tokenSource.token as any)['tag'] = messageFormat.format(timeout.toString());
                    await method(tokenSource.token);
                } catch (exc) {
                    // This should happen. This means it was canceled.
                    assert.ok(exc instanceof CancellationError, `Non cancellation error found : ${exc.stack}`);
                } finally {
                    clearTimeout(disp);
                    tokenSource.dispose();
                }

                return true;
            }

            async function testCancelableMethod<T>(
                method: (t: CancellationToken) => Promise<T>,
                messageFormat: string,
                short?: boolean
            ): Promise<boolean> {
                const timeouts = short ? [10, 20, 30, 100] : [300, 400, 500, 1000];
                // tslint:disable-next-line:prefer-for-of
                for (let i = 0; i < timeouts.length; i += 1) {
                    await testCancelableCall(method, messageFormat, timeouts[i]);
                }

                return true;
            }

            runTest('Cancel execution', async (_this: Mocha.Context) => {
                if (useRawKernel) {
                    // Not cancellable at the moment. Just starts a process
                    _this.skip();
                    return;
                }
                if (ioc.mockJupyter) {
                    ioc.mockJupyter.setProcessDelay(2000);
                    addMockData(`a=1${os.EOL}a`, 1);
                }
                const jupyterExecution = ioc.get<IJupyterExecution>(IJupyterExecution);

                // Try different timeouts, canceling after the timeout on each
                assert.ok(
                    await testCancelableMethod(
                        (t: CancellationToken) => jupyterExecution.connectToNotebookServer(undefined, t),
                        'Cancel did not cancel start after {0}ms'
                    )
                );

                if (ioc.mockJupyter) {
                    ioc.mockJupyter.setProcessDelay(undefined);
                }

                // Make sure doing normal start still works
                const nonCancelSource = new CancellationTokenSource();
                const server = await jupyterExecution.connectToNotebookServer(undefined, nonCancelSource.token);
                const notebook = server
                    ? await server.createNotebook(baseUri, getDefaultInteractiveIdentity())
                    : undefined;
                assert.ok(notebook, 'Server not found with a cancel token that does not cancel');

                // Make sure can run some code too
                await verifySimple(notebook, `a=1${os.EOL}a`, 1);

                if (ioc.mockJupyter) {
                    ioc.mockJupyter.setProcessDelay(200);
                }

                // Force a settings changed so that all of the cached data is cleared
                ioc.forceSettingsChanged(undefined, '/usr/bin/test3/python');

                assert.ok(
                    await testCancelableMethod(
                        (t: CancellationToken) => jupyterExecution.getUsableJupyterPython(t),
                        'Cancel did not cancel getusable after {0}ms',
                        true
                    )
                );
                assert.ok(
                    await testCancelableMethod(
                        (t: CancellationToken) => jupyterExecution.isNotebookSupported(t),
                        'Cancel did not cancel isNotebook after {0}ms',
                        true
                    )
                );
                assert.ok(
                    await testCancelableMethod(
                        (t: CancellationToken) => jupyterExecution.isImportSupported(t),
                        'Cancel did not cancel isImport after {0}ms',
                        true
                    )
                );
            });

            async function interruptExecute(
                notebook: INotebook | undefined,
                code: string,
                interruptMs: number,
                sleepMs: number
            ): Promise<InterruptResult> {
                let interrupted = false;
                let finishedBefore = false;
                const finishedPromise = createDeferred();
                let error;
                const observable = notebook!.executeObservable(code, Uri.file('foo.py').fsPath, 0, uuid(), false);
                observable.subscribe(
                    (c) => {
                        if (c.length > 0 && c[0].state === CellState.error) {
                            finishedBefore = !interrupted;
                            finishedPromise.resolve();
                        }
                        if (c.length > 0 && c[0].state === CellState.finished) {
                            finishedBefore = !interrupted;
                            finishedPromise.resolve();
                        }
                    },
                    (err) => {
                        error = err;
                        finishedPromise.resolve();
                    },
                    () => finishedPromise.resolve()
                );

                // Then interrupt
                interrupted = true;
                const result = await notebook!.interruptKernel(interruptMs);

                // Then we should get our finish unless there was a restart
                await waitForPromise(finishedPromise.promise, sleepMs);
                assert.equal(finishedBefore, false, 'Finished before the interruption');
                assert.equal(error, undefined, 'Error thrown during interrupt');
                assert.ok(
                    finishedPromise.completed ||
                        result === InterruptResult.TimedOut ||
                        result === InterruptResult.Success,
                    `Interrupt restarted ${result} for: ${code}`
                );

                return result;
            }

            runTest('Interrupt kernel', async (_this: Mocha.Context) => {
                // Interrupt doesn't work yet for the raw kernel.
                if (useRawKernel) {
                    _this.skip();
                    return;
                }
                const returnable = `import signal
import _thread
import time

keep_going = True
def handler(signum, frame):
  global keep_going
  print('signal')
  keep_going = False

signal.signal(signal.SIGINT, handler)

while keep_going:
  print(".")
  time.sleep(.1)`;
                const fourSecondSleep = `import time${os.EOL}time.sleep(4)${os.EOL}print("foo")`;
                const kill = `import signal
import time
import os

keep_going = True
def handler(signum, frame):
  global keep_going
  print('signal')
  os._exit(-2)

signal.signal(signal.SIGINT, handler)

while keep_going:
  print(".")
  time.sleep(.1)`;

                // Add to our mock each of these, with each one doing something specific.
                addInterruptableMockData(returnable, async (cancelToken: CancellationToken) => {
                    // This one goes forever until a cancellation happens
                    let haveMore = true;
                    try {
                        await Cancellation.race((_t) => sleep(100), cancelToken);
                    } catch {
                        haveMore = false;
                    }
                    return { result: '.', haveMore: haveMore };
                });
                addInterruptableMockData(fourSecondSleep, async (_cancelToken: CancellationToken) => {
                    // This one sleeps for four seconds and then it's done.
                    await sleep(4000);
                    return { result: 'foo', haveMore: false };
                });
                addInterruptableMockData(kill, async (cancelToken: CancellationToken) => {
                    // This one goes forever until a cancellation happens
                    let haveMore = true;
                    try {
                        await Cancellation.race((_t) => sleep(100), cancelToken);
                    } catch {
                        haveMore = false;
                    }
                    return { result: '.', haveMore: haveMore };
                });

                const server = await createNotebook();

                // Give some time for the server to finish. Otherwise our first interrupt will
                // happen so fast, we'll interrupt startup.
                await sleep(100);

                // Try with something we can interrupt
                await interruptExecute(server, returnable, 1000, 1000);

                // Try again with something that doesn't return. However it should finish before
                // we get to our own sleep. Note: We need the print so that the test knows something happened.
                await interruptExecute(server, fourSecondSleep, 7000, 7000);

                // Try again with something that doesn't return. Make sure it times out
                await interruptExecute(server, fourSecondSleep, 100, 7000);

                // The tough one, somethign that causes a kernel reset.
                await interruptExecute(server, kill, 1000, 1000);
            });

            testMimeTypes([
                {
                    markdownRegEx: undefined,
                    code: `a=1
a`,
                    mimeType: 'text/plain',
                    cellType: 'code',
                    result: 1,
                    verifyValue: (d) => assert.equal(d, 1, 'Plain text invalid')
                },
                {
                    markdownRegEx: undefined,
                    code: `import pandas as pd
df = pd.read("${escapePath(path.join(srcDirectory(), 'DefaultSalesReport.csv'))}")
df.head()`,
                    mimeType: 'text/html',
                    result: `pd has no attribute 'read'`,
                    cellType: 'error',
                    // tslint:disable-next-line:quotemark
                    verifyValue: (d) =>
                        assert.ok((d as string).includes("has no attribute 'read'"), 'Unexpected error result')
                },
                {
                    markdownRegEx: undefined,
                    code: `import pandas as pd
df = pd.read_csv("${escapePath(path.join(srcDirectory(), 'DefaultSalesReport.csv'))}")
df.head()`,
                    mimeType: 'text/html',
                    result: `<td>A table</td>`,
                    cellType: 'code',
                    verifyValue: (d) => assert.ok(d.toString().includes('</td>'), 'Table not found')
                },
                {
                    markdownRegEx: undefined,
                    code: `#%% [markdown]#
# #HEADER`,
                    mimeType: 'text/plain',
                    cellType: 'markdown',
                    result: '#HEADER',
                    verifyValue: (d) => assert.equal(d, ' #HEADER', 'Markdown incorrect')
                },
                {
                    markdownRegEx: '\\s*#\\s*<markdowncell>',
                    code: `# <markdowncell>
# #HEADER`,
                    mimeType: 'text/plain',
                    cellType: 'markdown',
                    result: '#HEADER',
                    verifyValue: (d) => assert.equal(d, ' #HEADER', 'Markdown incorrect')
                },
                {
                    // Test relative directories too.
                    markdownRegEx: undefined,
                    code: `import pandas as pd
df = pd.read_csv("./DefaultSalesReport.csv")
df.head()`,
                    mimeType: 'text/html',
                    cellType: 'code',
                    result: `<td>A table</td>`,
                    verifyValue: (d) => assert.ok(d.toString().includes('</td>'), 'Table not found')
                },
                {
                    // Important to test as multiline cell magics only work if they are the first item in the cell
                    markdownRegEx: undefined,
                    code: `#%%
%%bash
echo 'hello'`,
                    mimeType: 'text/plain',
                    cellType: 'code',
                    result: 'hello',
                    verifyValue: (_d) => noop() // Anything is fine as long as it tries it.
                },
                {
                    // Test shell command should work on PC / Mac / Linux
                    markdownRegEx: undefined,
                    code: `!echo world`,
                    mimeType: 'text/plain',
                    cellType: 'code',
                    result: 'world',
                    verifyValue: (d) => assert.ok(d.includes('world'), 'Cell command incorrect')
                },
                {
                    // Plotly
                    markdownRegEx: undefined,
                    code: `import matplotlib.pyplot as plt
import matplotlib as mpl
import numpy as np
import pandas as pd
x = np.linspace(0, 20, 100)
plt.plot(x, np.sin(x))
plt.show()`,
                    result: `00000`,
                    mimeType: 'image/svg+xml',
                    cellType: 'code',
                    verifyValue: (_d) => {
                        return;
                    }
                }
            ]);

            async function generateNonDefaultConfig() {
                const usable = await ioc.getJupyterCapableInterpreter();
                assert.ok(usable, 'Cant find jupyter enabled python');

                // Manually generate an invalid jupyter config
                const procService = await createPythonService(ioc);
                assert.ok(procService, 'Can not get a process service');
                const results = await procService!.exec(['-m', 'jupyter', 'notebook', '--generate-config', '-y'], {});

                // Results should have our path to the config.
                const match = /^.*\s+(.*jupyter_notebook_config.py)\s+.*$/m.exec(results.stdout);
                assert.ok(
                    match && match !== null && match.length > 0,
                    'Jupyter is not outputting the path to the config'
                );
                const configPath = match !== null ? match[1] : '';
                const filesystem = ioc.serviceContainer.get<IFileSystem>(IFileSystem);
                await filesystem.writeFile(configPath, 'c.NotebookApp.password_required = True'); // This should make jupyter fail
                modifiedConfig = true;
            }

            runTest('Non default config fails', async () => {
                if (!ioc.mockJupyter) {
                    await generateNonDefaultConfig();
                    try {
                        await createNotebookWithNonDefaultConfig();
                        assert.fail('Should not be able to connect to notebook server with bad config');
                    } catch {
                        noop();
                    }
                } else {
                    // In the mock case, just make sure not using a config works
                    await createNotebookWithNonDefaultConfig();
                }
            });

            runTest('Non default config does not mess up default config', async () => {
                if (!ioc.mockJupyter) {
                    await generateNonDefaultConfig();
                    const server = await createNotebook();
                    assert.ok(server, 'Never connected to a default server with a bad default config');

                    await verifySimple(server, `a=1${os.EOL}a`, 1);
                }
            });

            runTest('Custom command line', async () => {
                if (!ioc.mockJupyter && !useRawKernel) {
                    const tempDir = os.tmpdir();
                    const settings = ioc.getSettings();
                    settings.datascience.jupyterCommandLineArguments = [
                        '--NotebookApp.port=9975',
                        `--notebook-dir=${tempDir}`
                    ];
                    ioc.forceSettingsChanged(undefined, settings.pythonPath, settings.datascience);
                    const notebook = await createNotebook();
                    assert.ok(notebook, 'Server should have started on port 9975');
                    const hs = notebook as HostJupyterNotebook;
                    // Check port number. Should have at least started with the one specified.
                    if (hs.connection.type === 'jupyter') {
                        assert.ok(hs.connection.baseUrl.startsWith('http://localhost:99'), 'Port was not used');
                    }

                    await verifySimple(hs, `a=1${os.EOL}a`, 1);
                }
            });

            runTest('Invalid kernel spec works', async () => {
                if (ioc.mockJupyter && !useRawKernel) {
                    // Make a dummy class that will fail during launch
                    class FailedKernelSpec extends JupyterExecutionFactory {
                        protected async getMatchingKernelSpec(
                            _connection?: IJupyterConnection,
                            _cancelToken?: CancellationToken
                        ): Promise<IJupyterKernelSpec | undefined> {
                            return Promise.resolve(undefined);
                        }
                    }
                    ioc.serviceManager.rebind<IJupyterExecution>(IJupyterExecution, FailedKernelSpec);
                    addMockData(`a=1${os.EOL}a`, 1);

                    const server = await createNotebook();
                    assert.ok(server, 'Empty kernel spec messes up creating a server');

                    await verifySimple(server, `a=1${os.EOL}a`, 1);
                }
            });

            runTest('Server cache working', async () => {
                const s1 = await createNotebook();
                const s2 = await createNotebook();
                assert.ok(s1 === s2, 'Two servers not the same when they should be');
                await s1!.dispose();
            });

            class DyingProcess implements ChildProcess {
                public stdin: Writable;
                public stdout: Readable;
                public stderr: Readable;
                public stdio: [Writable, Readable, Readable];
                public killed: boolean = false;
                public pid: number = 1;
                public connected: boolean = true;
                constructor(private timeout: number) {
                    noop();
                    this.stderr = this.stdout = new Readable();
                    this.stdin = new Writable();
                    this.stdio = [this.stdin, this.stdout, this.stderr];
                }
                public kill(_signal?: string): void {
                    throw new Error('Method not implemented.');
                }
                public send(_message: any, _sendHandle?: any, _options?: any, _callback?: any): any {
                    throw new Error('Method not implemented.');
                }
                public disconnect(): void {
                    throw new Error('Method not implemented.');
                }
                public unref(): void {
                    throw new Error('Method not implemented.');
                }
                public ref(): void {
                    throw new Error('Method not implemented.');
                }
                public addListener(_event: any, _listener: any): this {
                    throw new Error('Method not implemented.');
                }
                public emit(_event: any, _message?: any, _sendHandle?: any, ..._rest: any[]): any {
                    throw new Error('Method not implemented.');
                }
                public on(event: any, listener: any): this {
                    if (event === 'exit') {
                        setTimeout(() => listener(2), this.timeout);
                    }
                    return this;
                }
                public off(_event: string | symbol, _listener: (...args: any[]) => void): this {
                    throw new Error('Method not implemented.');
                }
                public once(_event: any, _listener: any): this {
                    throw new Error('Method not implemented.');
                }
                public prependListener(_event: any, _listener: any): this {
                    throw new Error('Method not implemented.');
                }
                public prependOnceListener(_event: any, _listener: any): this {
                    throw new Error('Method not implemented.');
                }
                public removeListener(_event: string | symbol, _listener: (...args: any[]) => void): this {
                    return this;
                }
                public removeAllListeners(_event?: string | symbol): this {
                    throw new Error('Method not implemented.');
                }
                public setMaxListeners(_n: number): this {
                    throw new Error('Method not implemented.');
                }
                public getMaxListeners(): number {
                    throw new Error('Method not implemented.');
                }
                public listeners(_event: string | symbol): Function[] {
                    throw new Error('Method not implemented.');
                }
                public rawListeners(_event: string | symbol): Function[] {
                    throw new Error('Method not implemented.');
                }
                public eventNames(): (string | symbol)[] {
                    throw new Error('Method not implemented.');
                }
                public listenerCount(_type: string | symbol): number {
                    throw new Error('Method not implemented.');
                }
            }

            runTest(
                'Server death',
                async () => {
                    if (ioc.mockJupyter) {
                        // Only run this test for mocks. We need to mock the server dying.
                        addMockData(`a=1${os.EOL}a`, 1);
                        const server = await createNotebook();
                        assert.ok(server, 'Server died before running');

                        // Sleep for 100 ms so it crashes
                        await sleep(100);

                        try {
                            await verifySimple(server, `a=1${os.EOL}a`, 1);
                            assert.ok(false, 'Exception should have been thrown');
                        } catch {
                            noop();
                        }
                    }
                },
                new DyingProcess(100)
            );

            runTest('Execution logging', async () => {
                const cellInputs: string[] = [];
                const outputs: string[] = [];
                @injectable()
                class Logger implements INotebookExecutionLogger {
                    public onKernelRestarted() {
                        // Do nothing on restarted
                    }
                    public dispose() {
                        noop();
                    }
                    public async preExecute(cell: ICell, silent: boolean): Promise<void> {
                        if (!silent) {
                            cellInputs.push(concatMultilineStringInput(cell.data.source));
                        }
                    }
                    public async postExecute(cell: ICell, silent: boolean): Promise<void> {
                        if (!silent) {
                            outputs.push(extractDataOutput(cell));
                        }
                    }
                }
                ioc.serviceManager.add<INotebookExecutionLogger>(INotebookExecutionLogger, Logger);
                addMockData(`a=1${os.EOL}a`, 1);
                const server = await createNotebook();
                assert.ok(server, 'Server not created in logging case');
                await server!.execute(`a=1${os.EOL}a`, path.join(srcDirectory(), 'foo.py'), 2, uuid());
                assert.equal(cellInputs.length, 1, 'Not enough cell inputs');
                assert.ok(outputs.length >= 1, 'Not enough cell outputs');
                assert.equal(cellInputs[0], 'a=1\na', 'Cell inputs not captured');
                assert.equal(outputs[outputs.length - 1], '1', 'Cell outputs not captured');
            });

            async function disableJupyter(pythonPath: string) {
                const factory = ioc.serviceManager.get<IPythonExecutionFactory>(IPythonExecutionFactory);
                const service = await factory.create({ pythonPath });
                const mockService = service as MockPythonService;
                // Used by commands (can be removed when `src/client/datascience/jupyter/interpreter/jupyterCommand.ts` is deleted).
                mockService.addExecResult(['-m', 'jupyter', 'notebook', '--version'], () => {
                    return Promise.resolve({
                        stdout: '9.9.9.9',
                        stderr: 'Not supported'
                    });
                });

                // Used by commands (can be removed when `src/client/datascience/jupyter/interpreter/jupyterCommand.ts` is deleted).
                mockService.addExecResult(['-m', 'notebook', '--version'], () => {
                    return Promise.resolve({
                        stdout: '',
                        stderr: 'Not supported'
                    });
                });
                // For new approach.
                when(ioc.mockJupyter?.productInstaller.isInstalled(Product.jupyter)).thenResolve(false as any);
                when(ioc.mockJupyter?.productInstaller.isInstalled(Product.notebook)).thenResolve(false as any);
                when(ioc.mockJupyter?.productInstaller.isInstalled(Product.jupyter, anything())).thenResolve(
                    false as any
                );
                when(ioc.mockJupyter?.productInstaller.isInstalled(Product.notebook, anything())).thenResolve(
                    false as any
                );
            }

            test('Notebook launch failure', async function () {
                if (!ioc.mockJupyter || useRawKernel) {
                    // tslint:disable-next-line: no-invalid-this
                    this.skip();
                } else {
                    const application = mock(ApplicationShell);
                    ioc.serviceManager.rebindInstance<IApplicationShell>(IApplicationShell, instance(application));

                    const jupyterExecution = ioc.serviceManager.get<IJupyterExecution>(IJupyterExecution);

                    // Change notebook command to fail with some goofy output
                    await disableJupyter(ioc.workingInterpreter.path);
                    await disableJupyter(ioc.workingInterpreter2.path);

                    // Try creating a notebook
                    let threw = false;
                    try {
                        const testDir = path.join(EXTENSION_ROOT_DIR, 'src', 'test', 'datascience');
                        await jupyterExecution.connectToNotebookServer({
                            usingDarkTheme: false,
                            workingDir: testDir,
                            purpose: '1',
                            allowUI: () => false
                        });
                    } catch (e) {
                        threw = true;
                        // When using old command finder, the error is `Not Supported` (directly from stdout). - can be deprecated when jupyterCommandFinder.ts is deleted.
                        // When using new approach, we inform user that some packages are not installed.
                        const expectedErrorMsg = getMessageForLibrariesNotInstalled(
                            [Product.jupyter, Product.notebook],
                            'Python'
                        );

                        assert.ok(
                            e.message.includes('Not supported') || e.message.includes(expectedErrorMsg),
                            `Wrong error thrown when notebook is created. Error is ${e.message}`
                        );
                    }

                    assert.ok(threw, 'No exception thrown during notebook creation');
                }
            });

            test('Notebook launch with PYTHONWARNINGS', async function () {
                if (ioc.mockJupyter) {
                    // tslint:disable-next-line: no-invalid-this
                    this.skip();
                } else {
                    // Force python warnings to always
                    process.env[`PYTHONWARNINGS`] = 'always';

                    // Try creating a notebook
                    const server = await createNotebook();
                    assert.ok(server, 'Server died before running');
                }
            });

            // tslint:disable-next-line: no-function-expression
            runTest('Notebook launch retry', async function (_this: Mocha.Context) {
                // Skipping for now. Re-enable to test idle timeouts
                _this.skip();
                // ioc.getSettings().datascience.jupyterLaunchRetries = 1;
                // ioc.getSettings().datascience.jupyterLaunchTimeout = 10000;
                //         ioc.getSettings().datascience.runStartupCommands = '%config Application.log_level="DEBUG"';
                //         const log = `import logging
                // logger = logging.getLogger()
                // fhandler = logging.FileHandler(filename='D:\\Training\\mylog.log', mode='a')
                // formatter = logging.Formatter('%(asctime)s - %(name)s - %(levelname)s - %(message)s')
                // fhandler.setFormatter(formatter)
                // logger.addHandler(fhandler)
                // logger.setLevel(logging.DEBUG)`;
                // for (let i = 0; i < 100; i += 1) {
                //     const notebook = await createNotebook();
                //     assert.ok(notebook, 'did not create notebook');
                //     await notebook!.dispose();
                //     const exec = ioc.get<IJupyterExecution>(IJupyterExecution);
                //     await exec.dispose();
                // }
            });

            runTest('Startup commands', async () => {
                ioc.getSettings().datascience.runStartupCommands = ['a=1', 'b=2'];
                addMockData(`a=1\\nb=2`, undefined);
                addMockData(`a`, 1);
                addMockData(`b`, 2);

                const notebook = await createNotebook();
                assert.ok(notebook, 'did not create notebook');

                await verifySimple(notebook, `a`, 1);
                await verifySimple(notebook, `b`, 2);
            });
        });
    });
});<|MERGE_RESOLUTION|>--- conflicted
+++ resolved
@@ -435,17 +435,13 @@
             runTest(
                 'Remote Deny Insecure',
                 async () => {
-<<<<<<< HEAD
-                    const pythonService = await createPythonService(ioc);
-=======
                     when(
                         ioc.applicationShell.showWarningMessage(anything(), anything(), anything(), anything())
                     ).thenCall((_a1, _a2, a3, _a4) => {
                         return Promise.resolve(a3);
                     });
 
-                    const pythonService = await createPythonService();
->>>>>>> 939787bb
+                    const pythonService = await createPythonService(ioc);
 
                     if (pythonService) {
                         const configFile = path.join(
