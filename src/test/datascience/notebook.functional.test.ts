// Copyright (c) Microsoft Corporation. All rights reserved.
// Licensed under the MIT License.
'use strict';
import { nbformat } from '@jupyterlab/coreutils';
import * as assert from 'assert';
import * as fs from 'fs-extra';
import * as path from 'path';
import { Disposable } from 'vscode';

<<<<<<< HEAD
import { IJupyterExecution, INotebookServer } from '../../client/datascience/types';
=======
import { EXTENSION_ROOT_DIR } from '../../client/common/constants';
import { IFileSystem } from '../../client/common/platform/types';
import { JupyterAvailability } from '../../client/datascience/jupyterAvailability';
import { IConnectionInfo, JupyterProcess } from '../../client/datascience/jupyterProcess';
import { IJupyterAvailability, INotebookImporter, INotebookProcess, INotebookServer } from '../../client/datascience/types';
import { Cell, ICellViewModel } from '../../datascience-ui/history-react/cell';
import { generateTestState } from '../../datascience-ui/history-react/mainPanelState';
>>>>>>> 021ff27a
import { DataScienceIocContainer } from './dataScienceIocContainer';

// tslint:disable:no-any no-multiline-string max-func-body-length
suite('Jupyter notebook tests', () => {
    const disposables: Disposable[] = [];
    let jupyterExecution: IJupyterExecution;
    let jupyterServer : INotebookServer;
    let ioc: DataScienceIocContainer;

    setup(() => {
        ioc = new DataScienceIocContainer();
        ioc.registerDataScienceTypes();
        jupyterServer = ioc.serviceManager.get<INotebookServer>(INotebookServer);
        jupyterExecution = ioc.serviceManager.get<IJupyterExecution>(IJupyterExecution);
    });

    teardown(() => {
        disposables.forEach(disposable => {
            if (disposable) {
                disposable.dispose();
            }
        });
        jupyterServer.dispose();
        ioc.dispose();
    });

<<<<<<< HEAD
    test('Creation', async () => {
        if (await jupyterExecution.isNotebookSupported()) {
            const server = await jupyterServer.start();
            if (!server) {
                assert.fail('Server not created');
=======
    function escapePath(p: string) {
        return p.replace(/\\/g, '\\\\');
    }

    function srcDirectory() {
        return path.join(EXTENSION_ROOT_DIR, 'src', 'test', 'datascience');
    }

    async function assertThrows(func : () => Promise<void>, message: string) {
        try  {
            await func();
            assert.fail(message);
        // tslint:disable-next-line:no-empty
        } catch {
        }
    }

    async function verifySimple(code: string, expectedValue: any) : Promise<void> {
        const cells = await jupyterServer.execute(code, path.join(srcDirectory(), 'foo.py'), 2);
        assert.equal(cells.length, 1, `Wrong number of cells returned`);
        assert.equal(cells[0].data.cell_type, 'code', `Wrong type of cell returned`);
        const cell = cells[0].data as nbformat.ICodeCell;
        assert.equal(cell.outputs.length, 1, `Cell length not correct`);
        const data = cell.outputs[0].data;
        const error = cell.outputs[0].evalue;
        if (error) {
            assert.fail(`Unexpected error: ${error}`);
        }
        assert.ok(data, `No data object on the cell`);
        if (data) { // For linter
            assert.ok(data.hasOwnProperty('text/plain'), `Cell mime type not correct`);
            assert.ok(data['text/plain'], `Cell mime type not correct`);
            assert.equal(data['text/plain'], expectedValue, 'Cell value does not match');
        }
    }

    async function verifyError(code: string, errorString: string) : Promise<void> {
        const cells = await jupyterServer.execute(code, path.join(srcDirectory(), 'foo.py'), 2);
        assert.equal(cells.length, 1, `Wrong number of cells returned`);
        assert.equal(cells[0].data.cell_type, 'code', `Wrong type of cell returned`);
        const cell = cells[0].data as nbformat.ICodeCell;
        assert.equal(cell.outputs.length, 1, `Cell length not correct`);
        const error = cell.outputs[0].evalue;
        if (error) {
            assert.ok(error, 'Error not found when expected');
            assert.equal(error, errorString, 'Unexpected error found');
        }
    }

    async function verifyCell(index: number, code: string, mimeType: string, cellType: string, verifyValue : (data: any) => void) : Promise<void> {
        // Verify results of an execute
        const cells = await jupyterServer.execute(code, path.join(srcDirectory(), 'foo.py'), 2);
        assert.equal(cells.length, 1, `${index}: Wrong number of cells returned`);
        if (cellType === 'code') {
            assert.equal(cells[0].data.cell_type, cellType, `${index}: Wrong type of cell returned`);
            const cell = cells[0].data as nbformat.ICodeCell;
            assert.equal(cell.outputs.length, 1, `${index}: Cell length not correct`);
            const error = cell.outputs[0].evalue;
            if (error) {
                assert.fail(`${index}: Unexpected error: ${error}`);
>>>>>>> 021ff27a
            }
            const data = cell.outputs[0].data;
            assert.ok(data, `${index}: No data object on the cell`);
            if (data) { // For linter
                assert.ok(data.hasOwnProperty(mimeType), `${index}: Cell mime type not correct`);
                assert.ok(data[mimeType], `${index}: Cell mime type not correct`);
                verifyValue(data[mimeType]);
            }
        } else if (cellType === 'markdown') {
            assert.equal(cells[0].data.cell_type, cellType, `${index}: Wrong type of cell returned`);
            const cell = cells[0].data as nbformat.IMarkdownCell;
            const outputSource = Cell.concatMultilineString(cell.source);
            verifyValue(outputSource);
        } else if (cellType === 'error') {
            const cell = cells[0].data as nbformat.ICodeCell;
            assert.equal(cell.outputs.length, 1, `${index}: Cell length not correct`);
            const error = cell.outputs[0].evalue;
            assert.ok(error, 'Error not found when expected');
            verifyValue(error);
        }
    }

<<<<<<< HEAD
    test('Execution', async () => {
        if (await jupyterExecution.isNotebookSupported()) {
=======
    function testMimeTypes(types : {code: string; mimeType: string; cellType: string; verifyValue(data: any): void}[]) {
        runTest('MimeTypes', async () => {
            // Test all mime types together so we don't have to startup and shutdown between
            // each
>>>>>>> 021ff27a
            const server = await jupyterServer.start();
            if (!server) {
                assert.fail('Server not created');
            }
            let statusCount: number = 0;
            jupyterServer.onStatusChanged((bool: boolean) => {
                statusCount += 1;
            });
            for (let i = 0; i < types.length; i += 1) {
                const prevCount = statusCount;
                await verifyCell(i, types[i].code, types[i].mimeType, types[i].cellType, types[i].verifyValue);
                if (types[i].cellType !== 'markdown') {
                    assert.ok(statusCount > prevCount, 'Status didnt update');
                }
            }
        });
    }

    function runTest(name: string, func: () => Promise<void>) {
        test(name, async () => {
            if (await availability.isNotebookSupported()) {
                return func();
            } else {
                // tslint:disable-next-line:no-console
                console.log(`Skipping test ${name}, no jupyter installed.`);
            }
        });
    }

    runTest('Creation', async () => {
        const server = await jupyterServer.start();
        if (!server) {
            assert.fail('Server not created');
        }
    });

    runTest('Failure', async () => {
        jupyterServer.shutdown().ignoreErrors();
        // Make a dummy class that will fail during launch
        class FailedProcess extends JupyterProcess {
            public waitForConnectionInformation() : Promise<IConnectionInfo> {
                return Promise.reject('Failing');
            }
        }
        ioc.serviceManager.rebind<INotebookProcess>(INotebookProcess, FailedProcess);
        jupyterServer = ioc.serviceManager.get<INotebookServer>(INotebookServer);
        return assertThrows(async () => {
            await jupyterServer.start();
        }, 'Server start is not throwing');
    });

    test('Not installed', async () => {
        jupyterServer.shutdown().ignoreErrors();
        // Make a dummy class that will fail during launch
        class FailedAvailability extends JupyterAvailability {
            public isNotebookSupported = () : Promise<boolean> => {
                return Promise.resolve(false);
            }
        }
        ioc.serviceManager.rebind<IJupyterAvailability>(IJupyterAvailability, FailedAvailability);
        jupyterServer = ioc.serviceManager.get<INotebookServer>(INotebookServer);
        return assertThrows(async () => {
            await jupyterServer.start();
        }, 'Server start is not throwing');
    });

    runTest('Export/Import', async () => {
        const server = await jupyterServer.start();
        if (!server) {
            assert.fail('Server not created');
        }

        // Get a bunch of test cells (use our test cells from the react controls)
        const testState = generateTestState(id => { return; });
        const cells = testState.cellVMs.map((cellVM: ICellViewModel, index: number) => { return cellVM.cell; });

        // Translate this into a notebook
        const notebook = await jupyterServer.translateToNotebook(cells);

        // Save to a temp file
        const fileSystem = ioc.serviceManager.get<IFileSystem>(IFileSystem);
        const importer = ioc.serviceManager.get<INotebookImporter>(INotebookImporter);
        const temp = await fileSystem.createTemporaryFile('.ipynb');
        try {
            await fs.writeFile(temp.filePath, JSON.stringify(notebook), 'utf8');
            // Try importing this. This should verify export works and that importing is possible
            await importer.importFromFile(temp.filePath);
        } finally {
            importer.dispose();
            temp.dispose();
        }
    });

    runTest('Restart kernel', async () => {
        const server = await jupyterServer.start();
        if (!server) {
            assert.fail('Server not created');
        }

        // Setup some state and verify output is correct
        await verifySimple('a=1\r\na', 1);
        await verifySimple('a+=1\r\na', 2);
        await verifySimple('a+=4\r\na', 6);

        await jupyterServer.restartKernel();

        await verifyError('a', `name 'a' is not defined`);
    });

    testMimeTypes(
        [
            {
                code:
                    `a=1
a`,
                mimeType: 'text/plain',
                cellType: 'code',
                verifyValue: (d) => assert.equal(d, 1, 'Plain text invalid')
            },
            {
                code:
                    `df = pd.read_csv("${escapePath(path.join(srcDirectory(), 'DefaultSalesReport.csv'))}")
df.head()`,
                mimeType: 'text/html',
                cellType: 'code',
                verifyValue: (d) => assert.ok(d.toString().includes('</td>'), 'Table not found')
            },
            {
                code:
                    `df = pd.read("${escapePath(path.join(srcDirectory(), 'DefaultSalesReport.csv'))}")
df.head()`,
                mimeType: 'text/html',
                cellType: 'error',
                verifyValue: (d) => assert.equal(d, `module 'pandas' has no attribute 'read'`, 'Unexpected error result')
            },
            {
                code:
                    `#%% [markdown]#
# #HEADER`,
                mimeType: 'text/plain',
                cellType: 'markdown',
                verifyValue: (d) => assert.equal(d, '#HEADER', 'Markdown incorrect')
            },
            {
                // Test relative directories too.
                code:
                    `df = pd.read_csv("./DefaultSalesReport.csv")
df.head()`,
                mimeType: 'text/html',
                cellType: 'code',
                verifyValue: (d) => assert.ok(d.toString().includes('</td>'), 'Table not found')
            },
            {
                // Plotly
                code:
                    `import matplotlib.pyplot as plt
import matplotlib as mpl
import numpy as np
import pandas as pd
x = np.linspace(0, 20, 100)
plt.plot(x, np.sin(x))
plt.show()`,
                mimeType: 'image/png',
                cellType: 'code',
                verifyValue: (d) => { return; }
            }
        ]
    );

    // Tests that should be running:
    // - Creation
    // - Failure
    // - Not installed
    // - Different mime types
    // - Export/import
    // - Auto import
    // - changing directories
    // - Restart
    // - Error types
});
<|MERGE_RESOLUTION|>--- conflicted
+++ resolved
@@ -1,325 +1,308 @@
-// Copyright (c) Microsoft Corporation. All rights reserved.
-// Licensed under the MIT License.
-'use strict';
-import { nbformat } from '@jupyterlab/coreutils';
-import * as assert from 'assert';
-import * as fs from 'fs-extra';
-import * as path from 'path';
-import { Disposable } from 'vscode';
-
-<<<<<<< HEAD
-import { IJupyterExecution, INotebookServer } from '../../client/datascience/types';
-=======
-import { EXTENSION_ROOT_DIR } from '../../client/common/constants';
-import { IFileSystem } from '../../client/common/platform/types';
-import { JupyterAvailability } from '../../client/datascience/jupyterAvailability';
-import { IConnectionInfo, JupyterProcess } from '../../client/datascience/jupyterProcess';
-import { IJupyterAvailability, INotebookImporter, INotebookProcess, INotebookServer } from '../../client/datascience/types';
-import { Cell, ICellViewModel } from '../../datascience-ui/history-react/cell';
-import { generateTestState } from '../../datascience-ui/history-react/mainPanelState';
->>>>>>> 021ff27a
-import { DataScienceIocContainer } from './dataScienceIocContainer';
-
-// tslint:disable:no-any no-multiline-string max-func-body-length
-suite('Jupyter notebook tests', () => {
-    const disposables: Disposable[] = [];
-    let jupyterExecution: IJupyterExecution;
-    let jupyterServer : INotebookServer;
-    let ioc: DataScienceIocContainer;
-
-    setup(() => {
-        ioc = new DataScienceIocContainer();
-        ioc.registerDataScienceTypes();
-        jupyterServer = ioc.serviceManager.get<INotebookServer>(INotebookServer);
-        jupyterExecution = ioc.serviceManager.get<IJupyterExecution>(IJupyterExecution);
-    });
-
-    teardown(() => {
-        disposables.forEach(disposable => {
-            if (disposable) {
-                disposable.dispose();
-            }
-        });
-        jupyterServer.dispose();
-        ioc.dispose();
-    });
-
-<<<<<<< HEAD
-    test('Creation', async () => {
-        if (await jupyterExecution.isNotebookSupported()) {
-            const server = await jupyterServer.start();
-            if (!server) {
-                assert.fail('Server not created');
-=======
-    function escapePath(p: string) {
-        return p.replace(/\\/g, '\\\\');
-    }
-
-    function srcDirectory() {
-        return path.join(EXTENSION_ROOT_DIR, 'src', 'test', 'datascience');
-    }
-
-    async function assertThrows(func : () => Promise<void>, message: string) {
-        try  {
-            await func();
-            assert.fail(message);
-        // tslint:disable-next-line:no-empty
-        } catch {
-        }
-    }
-
-    async function verifySimple(code: string, expectedValue: any) : Promise<void> {
-        const cells = await jupyterServer.execute(code, path.join(srcDirectory(), 'foo.py'), 2);
-        assert.equal(cells.length, 1, `Wrong number of cells returned`);
-        assert.equal(cells[0].data.cell_type, 'code', `Wrong type of cell returned`);
-        const cell = cells[0].data as nbformat.ICodeCell;
-        assert.equal(cell.outputs.length, 1, `Cell length not correct`);
-        const data = cell.outputs[0].data;
-        const error = cell.outputs[0].evalue;
-        if (error) {
-            assert.fail(`Unexpected error: ${error}`);
-        }
-        assert.ok(data, `No data object on the cell`);
-        if (data) { // For linter
-            assert.ok(data.hasOwnProperty('text/plain'), `Cell mime type not correct`);
-            assert.ok(data['text/plain'], `Cell mime type not correct`);
-            assert.equal(data['text/plain'], expectedValue, 'Cell value does not match');
-        }
-    }
-
-    async function verifyError(code: string, errorString: string) : Promise<void> {
-        const cells = await jupyterServer.execute(code, path.join(srcDirectory(), 'foo.py'), 2);
-        assert.equal(cells.length, 1, `Wrong number of cells returned`);
-        assert.equal(cells[0].data.cell_type, 'code', `Wrong type of cell returned`);
-        const cell = cells[0].data as nbformat.ICodeCell;
-        assert.equal(cell.outputs.length, 1, `Cell length not correct`);
-        const error = cell.outputs[0].evalue;
-        if (error) {
-            assert.ok(error, 'Error not found when expected');
-            assert.equal(error, errorString, 'Unexpected error found');
-        }
-    }
-
-    async function verifyCell(index: number, code: string, mimeType: string, cellType: string, verifyValue : (data: any) => void) : Promise<void> {
-        // Verify results of an execute
-        const cells = await jupyterServer.execute(code, path.join(srcDirectory(), 'foo.py'), 2);
-        assert.equal(cells.length, 1, `${index}: Wrong number of cells returned`);
-        if (cellType === 'code') {
-            assert.equal(cells[0].data.cell_type, cellType, `${index}: Wrong type of cell returned`);
-            const cell = cells[0].data as nbformat.ICodeCell;
-            assert.equal(cell.outputs.length, 1, `${index}: Cell length not correct`);
-            const error = cell.outputs[0].evalue;
-            if (error) {
-                assert.fail(`${index}: Unexpected error: ${error}`);
->>>>>>> 021ff27a
-            }
-            const data = cell.outputs[0].data;
-            assert.ok(data, `${index}: No data object on the cell`);
-            if (data) { // For linter
-                assert.ok(data.hasOwnProperty(mimeType), `${index}: Cell mime type not correct`);
-                assert.ok(data[mimeType], `${index}: Cell mime type not correct`);
-                verifyValue(data[mimeType]);
-            }
-        } else if (cellType === 'markdown') {
-            assert.equal(cells[0].data.cell_type, cellType, `${index}: Wrong type of cell returned`);
-            const cell = cells[0].data as nbformat.IMarkdownCell;
-            const outputSource = Cell.concatMultilineString(cell.source);
-            verifyValue(outputSource);
-        } else if (cellType === 'error') {
-            const cell = cells[0].data as nbformat.ICodeCell;
-            assert.equal(cell.outputs.length, 1, `${index}: Cell length not correct`);
-            const error = cell.outputs[0].evalue;
-            assert.ok(error, 'Error not found when expected');
-            verifyValue(error);
-        }
-    }
-
-<<<<<<< HEAD
-    test('Execution', async () => {
-        if (await jupyterExecution.isNotebookSupported()) {
-=======
-    function testMimeTypes(types : {code: string; mimeType: string; cellType: string; verifyValue(data: any): void}[]) {
-        runTest('MimeTypes', async () => {
-            // Test all mime types together so we don't have to startup and shutdown between
-            // each
->>>>>>> 021ff27a
-            const server = await jupyterServer.start();
-            if (!server) {
-                assert.fail('Server not created');
-            }
-            let statusCount: number = 0;
-            jupyterServer.onStatusChanged((bool: boolean) => {
-                statusCount += 1;
-            });
-            for (let i = 0; i < types.length; i += 1) {
-                const prevCount = statusCount;
-                await verifyCell(i, types[i].code, types[i].mimeType, types[i].cellType, types[i].verifyValue);
-                if (types[i].cellType !== 'markdown') {
-                    assert.ok(statusCount > prevCount, 'Status didnt update');
-                }
-            }
-        });
-    }
-
-    function runTest(name: string, func: () => Promise<void>) {
-        test(name, async () => {
-            if (await availability.isNotebookSupported()) {
-                return func();
-            } else {
-                // tslint:disable-next-line:no-console
-                console.log(`Skipping test ${name}, no jupyter installed.`);
-            }
-        });
-    }
-
-    runTest('Creation', async () => {
-        const server = await jupyterServer.start();
-        if (!server) {
-            assert.fail('Server not created');
-        }
-    });
-
-    runTest('Failure', async () => {
-        jupyterServer.shutdown().ignoreErrors();
-        // Make a dummy class that will fail during launch
-        class FailedProcess extends JupyterProcess {
-            public waitForConnectionInformation() : Promise<IConnectionInfo> {
-                return Promise.reject('Failing');
-            }
-        }
-        ioc.serviceManager.rebind<INotebookProcess>(INotebookProcess, FailedProcess);
-        jupyterServer = ioc.serviceManager.get<INotebookServer>(INotebookServer);
-        return assertThrows(async () => {
-            await jupyterServer.start();
-        }, 'Server start is not throwing');
-    });
-
-    test('Not installed', async () => {
-        jupyterServer.shutdown().ignoreErrors();
-        // Make a dummy class that will fail during launch
-        class FailedAvailability extends JupyterAvailability {
-            public isNotebookSupported = () : Promise<boolean> => {
-                return Promise.resolve(false);
-            }
-        }
-        ioc.serviceManager.rebind<IJupyterAvailability>(IJupyterAvailability, FailedAvailability);
-        jupyterServer = ioc.serviceManager.get<INotebookServer>(INotebookServer);
-        return assertThrows(async () => {
-            await jupyterServer.start();
-        }, 'Server start is not throwing');
-    });
-
-    runTest('Export/Import', async () => {
-        const server = await jupyterServer.start();
-        if (!server) {
-            assert.fail('Server not created');
-        }
-
-        // Get a bunch of test cells (use our test cells from the react controls)
-        const testState = generateTestState(id => { return; });
-        const cells = testState.cellVMs.map((cellVM: ICellViewModel, index: number) => { return cellVM.cell; });
-
-        // Translate this into a notebook
-        const notebook = await jupyterServer.translateToNotebook(cells);
-
-        // Save to a temp file
-        const fileSystem = ioc.serviceManager.get<IFileSystem>(IFileSystem);
-        const importer = ioc.serviceManager.get<INotebookImporter>(INotebookImporter);
-        const temp = await fileSystem.createTemporaryFile('.ipynb');
-        try {
-            await fs.writeFile(temp.filePath, JSON.stringify(notebook), 'utf8');
-            // Try importing this. This should verify export works and that importing is possible
-            await importer.importFromFile(temp.filePath);
-        } finally {
-            importer.dispose();
-            temp.dispose();
-        }
-    });
-
-    runTest('Restart kernel', async () => {
-        const server = await jupyterServer.start();
-        if (!server) {
-            assert.fail('Server not created');
-        }
-
-        // Setup some state and verify output is correct
-        await verifySimple('a=1\r\na', 1);
-        await verifySimple('a+=1\r\na', 2);
-        await verifySimple('a+=4\r\na', 6);
-
-        await jupyterServer.restartKernel();
-
-        await verifyError('a', `name 'a' is not defined`);
-    });
-
-    testMimeTypes(
-        [
-            {
-                code:
-                    `a=1
-a`,
-                mimeType: 'text/plain',
-                cellType: 'code',
-                verifyValue: (d) => assert.equal(d, 1, 'Plain text invalid')
-            },
-            {
-                code:
-                    `df = pd.read_csv("${escapePath(path.join(srcDirectory(), 'DefaultSalesReport.csv'))}")
-df.head()`,
-                mimeType: 'text/html',
-                cellType: 'code',
-                verifyValue: (d) => assert.ok(d.toString().includes('</td>'), 'Table not found')
-            },
-            {
-                code:
-                    `df = pd.read("${escapePath(path.join(srcDirectory(), 'DefaultSalesReport.csv'))}")
-df.head()`,
-                mimeType: 'text/html',
-                cellType: 'error',
-                verifyValue: (d) => assert.equal(d, `module 'pandas' has no attribute 'read'`, 'Unexpected error result')
-            },
-            {
-                code:
-                    `#%% [markdown]#
-# #HEADER`,
-                mimeType: 'text/plain',
-                cellType: 'markdown',
-                verifyValue: (d) => assert.equal(d, '#HEADER', 'Markdown incorrect')
-            },
-            {
-                // Test relative directories too.
-                code:
-                    `df = pd.read_csv("./DefaultSalesReport.csv")
-df.head()`,
-                mimeType: 'text/html',
-                cellType: 'code',
-                verifyValue: (d) => assert.ok(d.toString().includes('</td>'), 'Table not found')
-            },
-            {
-                // Plotly
-                code:
-                    `import matplotlib.pyplot as plt
-import matplotlib as mpl
-import numpy as np
-import pandas as pd
-x = np.linspace(0, 20, 100)
-plt.plot(x, np.sin(x))
-plt.show()`,
-                mimeType: 'image/png',
-                cellType: 'code',
-                verifyValue: (d) => { return; }
-            }
-        ]
-    );
-
-    // Tests that should be running:
-    // - Creation
-    // - Failure
-    // - Not installed
-    // - Different mime types
-    // - Export/import
-    // - Auto import
-    // - changing directories
-    // - Restart
-    // - Error types
-});
+// Copyright (c) Microsoft Corporation. All rights reserved.
+// Licensed under the MIT License.
+'use strict';
+import { nbformat } from '@jupyterlab/coreutils';
+import * as assert from 'assert';
+import * as fs from 'fs-extra';
+import * as path from 'path';
+import { Disposable } from 'vscode';
+
+import { EXTENSION_ROOT_DIR } from '../../client/common/constants';
+import { IFileSystem } from '../../client/common/platform/types';
+import { JupyterExecution } from '../../client/datascience/jupyterExecution';
+import { IConnectionInfo, JupyterProcess } from '../../client/datascience/jupyterProcess';
+import { IJupyterExecution, INotebookImporter, INotebookProcess, INotebookServer } from '../../client/datascience/types';
+import { Cell, ICellViewModel } from '../../datascience-ui/history-react/cell';
+import { generateTestState } from '../../datascience-ui/history-react/mainPanelState';
+import { DataScienceIocContainer } from './dataScienceIocContainer';
+
+// tslint:disable:no-any no-multiline-string max-func-body-length
+suite('Jupyter notebook tests', () => {
+    const disposables: Disposable[] = [];
+    let jupyterExecution: IJupyterExecution;
+    let jupyterServer : INotebookServer;
+    let ioc: DataScienceIocContainer;
+
+    setup(() => {
+        ioc = new DataScienceIocContainer();
+        ioc.registerDataScienceTypes();
+        jupyterServer = ioc.serviceManager.get<INotebookServer>(INotebookServer);
+        jupyterExecution = ioc.serviceManager.get<IJupyterExecution>(IJupyterExecution);
+    });
+
+    teardown(() => {
+        disposables.forEach(disposable => {
+            if (disposable) {
+                disposable.dispose();
+            }
+        });
+        jupyterServer.dispose();
+        ioc.dispose();
+    });
+
+    function escapePath(p: string) {
+        return p.replace(/\\/g, '\\\\');
+    }
+
+    function srcDirectory() {
+        return path.join(EXTENSION_ROOT_DIR, 'src', 'test', 'datascience');
+    }
+
+    async function assertThrows(func : () => Promise<void>, message: string) {
+        try  {
+            await func();
+            assert.fail(message);
+        // tslint:disable-next-line:no-empty
+        } catch {
+        }
+    }
+
+    async function verifySimple(code: string, expectedValue: any) : Promise<void> {
+        const cells = await jupyterServer.execute(code, path.join(srcDirectory(), 'foo.py'), 2);
+        assert.equal(cells.length, 1, `Wrong number of cells returned`);
+        assert.equal(cells[0].data.cell_type, 'code', `Wrong type of cell returned`);
+        const cell = cells[0].data as nbformat.ICodeCell;
+        assert.equal(cell.outputs.length, 1, `Cell length not correct`);
+        const data = cell.outputs[0].data;
+        const error = cell.outputs[0].evalue;
+        if (error) {
+            assert.fail(`Unexpected error: ${error}`);
+        }
+        assert.ok(data, `No data object on the cell`);
+        if (data) { // For linter
+            assert.ok(data.hasOwnProperty('text/plain'), `Cell mime type not correct`);
+            assert.ok(data['text/plain'], `Cell mime type not correct`);
+            assert.equal(data['text/plain'], expectedValue, 'Cell value does not match');
+        }
+    }
+
+    async function verifyError(code: string, errorString: string) : Promise<void> {
+        const cells = await jupyterServer.execute(code, path.join(srcDirectory(), 'foo.py'), 2);
+        assert.equal(cells.length, 1, `Wrong number of cells returned`);
+        assert.equal(cells[0].data.cell_type, 'code', `Wrong type of cell returned`);
+        const cell = cells[0].data as nbformat.ICodeCell;
+        assert.equal(cell.outputs.length, 1, `Cell length not correct`);
+        const error = cell.outputs[0].evalue;
+        if (error) {
+            assert.ok(error, 'Error not found when expected');
+            assert.equal(error, errorString, 'Unexpected error found');
+        }
+    }
+
+    async function verifyCell(index: number, code: string, mimeType: string, cellType: string, verifyValue : (data: any) => void) : Promise<void> {
+        // Verify results of an execute
+        const cells = await jupyterServer.execute(code, path.join(srcDirectory(), 'foo.py'), 2);
+        assert.equal(cells.length, 1, `${index}: Wrong number of cells returned`);
+        if (cellType === 'code') {
+            assert.equal(cells[0].data.cell_type, cellType, `${index}: Wrong type of cell returned`);
+            const cell = cells[0].data as nbformat.ICodeCell;
+            assert.equal(cell.outputs.length, 1, `${index}: Cell length not correct`);
+            const error = cell.outputs[0].evalue;
+            if (error) {
+                assert.fail(`${index}: Unexpected error: ${error}`);
+            }
+            const data = cell.outputs[0].data;
+            assert.ok(data, `${index}: No data object on the cell`);
+            if (data) { // For linter
+                assert.ok(data.hasOwnProperty(mimeType), `${index}: Cell mime type not correct`);
+                assert.ok(data[mimeType], `${index}: Cell mime type not correct`);
+                verifyValue(data[mimeType]);
+            }
+        } else if (cellType === 'markdown') {
+            assert.equal(cells[0].data.cell_type, cellType, `${index}: Wrong type of cell returned`);
+            const cell = cells[0].data as nbformat.IMarkdownCell;
+            const outputSource = Cell.concatMultilineString(cell.source);
+            verifyValue(outputSource);
+        } else if (cellType === 'error') {
+            const cell = cells[0].data as nbformat.ICodeCell;
+            assert.equal(cell.outputs.length, 1, `${index}: Cell length not correct`);
+            const error = cell.outputs[0].evalue;
+            assert.ok(error, 'Error not found when expected');
+            verifyValue(error);
+        }
+    }
+
+    function testMimeTypes(types : {code: string; mimeType: string; cellType: string; verifyValue(data: any): void}[]) {
+        runTest('MimeTypes', async () => {
+            // Test all mime types together so we don't have to startup and shutdown between
+            // each
+            const server = await jupyterServer.start();
+            if (!server) {
+                assert.fail('Server not created');
+            }
+            let statusCount: number = 0;
+            jupyterServer.onStatusChanged((bool: boolean) => {
+                statusCount += 1;
+            });
+            for (let i = 0; i < types.length; i += 1) {
+                const prevCount = statusCount;
+                await verifyCell(i, types[i].code, types[i].mimeType, types[i].cellType, types[i].verifyValue);
+                if (types[i].cellType !== 'markdown') {
+                    assert.ok(statusCount > prevCount, 'Status didnt update');
+                }
+            }
+        });
+    }
+
+    function runTest(name: string, func: () => Promise<void>) {
+        test(name, async () => {
+            if (await jupyterExecution.isNotebookSupported()) {
+                return func();
+            } else {
+                // tslint:disable-next-line:no-console
+                console.log(`Skipping test ${name}, no jupyter installed.`);
+            }
+        });
+    }
+
+    runTest('Creation', async () => {
+        const server = await jupyterServer.start();
+        if (!server) {
+            assert.fail('Server not created');
+        }
+    });
+
+    runTest('Failure', async () => {
+        jupyterServer.shutdown().ignoreErrors();
+        // Make a dummy class that will fail during launch
+        class FailedProcess extends JupyterProcess {
+            public waitForConnectionInformation() : Promise<IConnectionInfo> {
+                return Promise.reject('Failing');
+            }
+        }
+        ioc.serviceManager.rebind<INotebookProcess>(INotebookProcess, FailedProcess);
+        jupyterServer = ioc.serviceManager.get<INotebookServer>(INotebookServer);
+        return assertThrows(async () => {
+            await jupyterServer.start();
+        }, 'Server start is not throwing');
+    });
+
+    test('Not installed', async () => {
+        jupyterServer.shutdown().ignoreErrors();
+        // Make a dummy class that will fail during launch
+        class FailedAvailability extends JupyterExecution {
+            public isNotebookSupported = () : Promise<boolean> => {
+                return Promise.resolve(false);
+            }
+        }
+        ioc.serviceManager.rebind<IJupyterExecution>(IJupyterExecution, FailedAvailability);
+        jupyterServer = ioc.serviceManager.get<INotebookServer>(INotebookServer);
+        return assertThrows(async () => {
+            await jupyterServer.start();
+        }, 'Server start is not throwing');
+    });
+
+    runTest('Export/Import', async () => {
+        const server = await jupyterServer.start();
+        if (!server) {
+            assert.fail('Server not created');
+        }
+
+        // Get a bunch of test cells (use our test cells from the react controls)
+        const testState = generateTestState(id => { return; });
+        const cells = testState.cellVMs.map((cellVM: ICellViewModel, index: number) => { return cellVM.cell; });
+
+        // Translate this into a notebook
+        const notebook = await jupyterServer.translateToNotebook(cells);
+
+        // Save to a temp file
+        const fileSystem = ioc.serviceManager.get<IFileSystem>(IFileSystem);
+        const importer = ioc.serviceManager.get<INotebookImporter>(INotebookImporter);
+        const temp = await fileSystem.createTemporaryFile('.ipynb');
+        try {
+            await fs.writeFile(temp.filePath, JSON.stringify(notebook), 'utf8');
+            // Try importing this. This should verify export works and that importing is possible
+            await importer.importFromFile(temp.filePath);
+        } finally {
+            importer.dispose();
+            temp.dispose();
+        }
+    });
+
+    runTest('Restart kernel', async () => {
+        const server = await jupyterServer.start();
+        if (!server) {
+            assert.fail('Server not created');
+        }
+
+        // Setup some state and verify output is correct
+        await verifySimple('a=1\r\na', 1);
+        await verifySimple('a+=1\r\na', 2);
+        await verifySimple('a+=4\r\na', 6);
+
+        await jupyterServer.restartKernel();
+
+        await verifyError('a', `name 'a' is not defined`);
+    });
+
+    testMimeTypes(
+        [
+            {
+                code:
+                    `a=1
+a`,
+                mimeType: 'text/plain',
+                cellType: 'code',
+                verifyValue: (d) => assert.equal(d, 1, 'Plain text invalid')
+            },
+            {
+                code:
+                    `df = pd.read_csv("${escapePath(path.join(srcDirectory(), 'DefaultSalesReport.csv'))}")
+df.head()`,
+                mimeType: 'text/html',
+                cellType: 'code',
+                verifyValue: (d) => assert.ok(d.toString().includes('</td>'), 'Table not found')
+            },
+            {
+                code:
+                    `df = pd.read("${escapePath(path.join(srcDirectory(), 'DefaultSalesReport.csv'))}")
+df.head()`,
+                mimeType: 'text/html',
+                cellType: 'error',
+                verifyValue: (d) => assert.equal(d, `module 'pandas' has no attribute 'read'`, 'Unexpected error result')
+            },
+            {
+                code:
+                    `#%% [markdown]#
+# #HEADER`,
+                mimeType: 'text/plain',
+                cellType: 'markdown',
+                verifyValue: (d) => assert.equal(d, '#HEADER', 'Markdown incorrect')
+            },
+            {
+                // Test relative directories too.
+                code:
+                    `df = pd.read_csv("./DefaultSalesReport.csv")
+df.head()`,
+                mimeType: 'text/html',
+                cellType: 'code',
+                verifyValue: (d) => assert.ok(d.toString().includes('</td>'), 'Table not found')
+            },
+            {
+                // Plotly
+                code:
+                    `import matplotlib.pyplot as plt
+import matplotlib as mpl
+import numpy as np
+import pandas as pd
+x = np.linspace(0, 20, 100)
+plt.plot(x, np.sin(x))
+plt.show()`,
+                mimeType: 'image/png',
+                cellType: 'code',
+                verifyValue: (d) => { return; }
+            }
+        ]
+    );
+
+    // Tests that should be running:
+    // - Creation
+    // - Failure
+    // - Not installed
+    // - Different mime types
+    // - Export/import
+    // - Auto import
+    // - changing directories
+    // - Restart
+    // - Error types
+});