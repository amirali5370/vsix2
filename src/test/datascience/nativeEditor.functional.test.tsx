// Copyright (c) Microsoft Corporation. All rights reserved.
// Licensed under the MIT License.
'use strict';
import { assert, expect, use } from 'chai';
import * as chaiAsPromised from 'chai-as-promised';
import { ReactWrapper } from 'enzyme';
import { EventEmitter } from 'events';
import * as fs from 'fs-extra';
import * as path from 'path';
import * as sinon from 'sinon';
import { anything, when } from 'ts-mockito';
import * as TypeMoq from 'typemoq';
import { Disposable, TextDocument, TextEditor, Uri, WindowState } from 'vscode';

import { IApplicationShell, IDocumentManager } from '../../client/common/application/types';
import { createDeferred, waitForPromise } from '../../client/common/utils/async';
import { createTemporaryFile } from '../../client/common/utils/fs';
import { noop } from '../../client/common/utils/misc';
import { Identifiers } from '../../client/datascience/constants';
import { InteractiveWindowMessages } from '../../client/datascience/interactive-common/interactiveWindowTypes';
import { JupyterExecutionFactory } from '../../client/datascience/jupyter/jupyterExecutionFactory';
import { ICell, IJupyterExecution, INotebookEditorProvider, INotebookExporter } from '../../client/datascience/types';
import { PythonInterpreter } from '../../client/interpreter/contracts';
import { CellInput } from '../../datascience-ui/interactive-common/cellInput';
import { CellOutput } from '../../datascience-ui/interactive-common/cellOutput';
import { Editor } from '../../datascience-ui/interactive-common/editor';
import { NativeCell } from '../../datascience-ui/native-editor/nativeCell';
import { NativeEditor } from '../../datascience-ui/native-editor/nativeEditor';
import { NativeEditorStateController } from '../../datascience-ui/native-editor/nativeEditorStateController';
import { IKeyboardEvent } from '../../datascience-ui/react-common/event';
import { ImageButton } from '../../datascience-ui/react-common/imageButton';
import { IMonacoEditorState, MonacoEditor } from '../../datascience-ui/react-common/monacoEditor';
import { waitForCondition } from '../common';
import { DataScienceIocContainer } from './dataScienceIocContainer';
import { MockDocumentManager } from './mockDocumentManager';
import {
    addCell,
    closeNotebook,
    createNewEditor,
    getNativeCellResults,
    mountNativeWebView,
    openEditor,
    runMountedTest,
    setupWebview
} from './nativeEditorTestHelpers';
import { waitForUpdate } from './reactHelpers';
import {
    addContinuousMockData,
    addMockData,
    CellPosition,
    createKeyboardEventForCell,
    escapePath,
    findButton,
    getLastOutputCell,
<<<<<<< HEAD
    getNativeFocusedEditor,
    isCellFocused,
    isCellSelected,
    srcDirectory,
    typeCode,
=======
    isCellFocused,
    isCellSelected,
    srcDirectory,
>>>>>>> 9f72df76
    verifyCellIndex,
    verifyHtmlOnCell,
    waitForMessageResponse
} from './testHelpers';

use(chaiAsPromised);

//import { asyncDump } from '../common/asyncDump';
// tslint:disable:max-func-body-length trailing-comma no-any no-multiline-string
suite('DataScience Native Editor', () => {
    function createFileCell(cell: any, data: any): ICell {
        const newCell = { type: 'preview', id: 'FakeID', file: Identifiers.EmptyFileName, line: 0, state: 2, ...cell };
        newCell.data = { cell_type: 'code', execution_count: null, metadata: {}, outputs: [], source: '', ...data };
<<<<<<< HEAD
=======

        return newCell;
    }
    suite('Editor tests', () => {
        const disposables: Disposable[] = [];
        let ioc: DataScienceIocContainer;

        setup(() => {
            ioc = new DataScienceIocContainer();
            ioc.registerDataScienceTypes();

            const appShell = TypeMoq.Mock.ofType<IApplicationShell>();
            appShell.setup(a => a.showErrorMessage(TypeMoq.It.isAnyString())).returns((_e) => Promise.resolve(''));
            appShell.setup(a => a.showInformationMessage(TypeMoq.It.isAny(), TypeMoq.It.isAny())).returns(() => Promise.resolve(''));
            appShell.setup(a => a.showInformationMessage(TypeMoq.It.isAny(), TypeMoq.It.isAny(), TypeMoq.It.isAny())).returns((_a1: string, a2: string, _a3: string) => Promise.resolve(a2));
            appShell.setup(a => a.showInformationMessage(TypeMoq.It.isAny(), TypeMoq.It.isAny(), TypeMoq.It.isAny(), TypeMoq.It.isAny())).returns((_a1: string, _a2: any, _a3: string, a4: string) => Promise.resolve(a4));
            appShell.setup(a => a.showSaveDialog(TypeMoq.It.isAny())).returns(() => Promise.resolve(Uri.file('foo.ipynb')));
            ioc.serviceManager.rebindInstance<IApplicationShell>(IApplicationShell, appShell.object);

        });

        teardown(async () => {
            for (const disposable of disposables) {
                if (!disposable) {
                    continue;
                }
                // tslint:disable-next-line:no-any
                const promise = disposable.dispose() as Promise<any>;
                if (promise) {
                    await promise;
                }
            }
            await ioc.dispose();
        });

        // Uncomment this to debug hangs on exit
        // suiteTeardown(() => {
        //      asyncDump();
        // });

        runMountedTest('Simple text', async (wrapper) => {
            // Create an editor so something is listening to messages
            await createNewEditor(ioc);

            // Add a cell into the UI and wait for it to render
            await addCell(wrapper, 'a=1\na');

            verifyHtmlOnCell(wrapper, 'NativeCell', '<span>1</span>', CellPosition.Last);
        }, () => { return ioc; });

        runMountedTest('Mime Types', async (wrapper) => {
            // Create an editor so something is listening to messages
            await createNewEditor(ioc);

            const badPanda = `import pandas as pd
    df = pd.read("${escapePath(path.join(srcDirectory(), 'DefaultSalesReport.csv'))}")
    df.head()`;
            const goodPanda = `import pandas as pd
    df = pd.read_csv("${escapePath(path.join(srcDirectory(), 'DefaultSalesReport.csv'))}")
    df.head()`;
            const matPlotLib = 'import matplotlib.pyplot as plt\r\nimport numpy as np\r\nx = np.linspace(0,20,100)\r\nplt.plot(x, np.sin(x))\r\nplt.show()';
            const matPlotLibResults = 'img';
            const spinningCursor = `import sys
    import time
    def spinning_cursor():
        while True:
            for cursor in '|/-\\\\':
                yield cursor
    spinner = spinning_cursor()
    for _ in range(50):
        sys.stdout.write(next(spinner))
        sys.stdout.flush()
        time.sleep(0.1)
        sys.stdout.write('\\r')`;

            addMockData(ioc, badPanda, `pandas has no attribute 'read'`, 'text/html', 'error');
            addMockData(ioc, goodPanda, `<td>A table</td>`, 'text/html');
            addMockData(ioc, matPlotLib, matPlotLibResults, 'text/html');
            const cursors = ['|', '/', '-', '\\'];
            let cursorPos = 0;
            let loops = 3;
            addContinuousMockData(ioc, spinningCursor, async (_c) => {
                const result = `${cursors[cursorPos]}\r`;
                cursorPos += 1;
                if (cursorPos >= cursors.length) {
                    cursorPos = 0;
                    loops -= 1;
                }
                return Promise.resolve({ result: result, haveMore: loops > 0 });
            });

            await addCell(wrapper, badPanda, true);
            verifyHtmlOnCell(wrapper, 'NativeCell', `has no attribute 'read'`, CellPosition.Last);

            await addCell(wrapper, goodPanda, true);
            verifyHtmlOnCell(wrapper, 'NativeCell', `<td>`, CellPosition.Last);

            await addCell(wrapper, matPlotLib, true, 6);
            verifyHtmlOnCell(wrapper, 'NativeCell', matPlotLibResults, CellPosition.Last);

            await addCell(wrapper, spinningCursor, true, 4 + (ioc.mockJupyter ? (cursors.length * 3) : 50));
            verifyHtmlOnCell(wrapper, 'NativeCell', '<div>', CellPosition.Last);
        }, () => { return ioc; });

        runMountedTest('Click buttons', async (wrapper) => {
            // Goto source should cause the visible editor to be picked as long as its filename matches
            const showedEditor = createDeferred();
            const textEditors: TextEditor[] = [];
            const docManager = TypeMoq.Mock.ofType<IDocumentManager>();
            const visibleEditor = TypeMoq.Mock.ofType<TextEditor>();
            const dummyDocument = TypeMoq.Mock.ofType<TextDocument>();
            dummyDocument.setup(d => d.fileName).returns(() => Uri.file('foo.py').fsPath);
            visibleEditor.setup(v => v.show()).returns(() => showedEditor.resolve());
            visibleEditor.setup(v => v.revealRange(TypeMoq.It.isAny())).returns(noop);
            visibleEditor.setup(v => v.document).returns(() => dummyDocument.object);
            textEditors.push(visibleEditor.object);
            docManager.setup(a => a.visibleTextEditors).returns(() => textEditors);
            ioc.serviceManager.rebindInstance<IDocumentManager>(IDocumentManager, docManager.object);
            // Create an editor so something is listening to messages
            await createNewEditor(ioc);

            // Get a cell into the list
            await addCell(wrapper, 'a=1\na');

            // find the buttons on the cell itself
            let cell = getLastOutputCell(wrapper, 'NativeCell');
            let ImageButtons = cell.find(ImageButton);
            assert.equal(ImageButtons.length, 7, 'Cell buttons not found');
            let deleteButton = ImageButtons.at(6);

            // Make sure delete works
            let afterDelete = await getNativeCellResults(wrapper, 1, async () => {
                deleteButton.simulate('click');
                return Promise.resolve();
            });
            assert.equal(afterDelete.length, 1, `Delete should remove a cell`);

            // Secondary delete should NOT delete the cell as there should ALWAYS be at
            // least one cell in the file.
            cell = getLastOutputCell(wrapper, 'NativeCell');
            ImageButtons = cell.find(ImageButton);
            assert.equal(ImageButtons.length, 7, 'Cell buttons not found');
            deleteButton = ImageButtons.at(6);

            afterDelete = await getNativeCellResults(wrapper, 1, async () => {
                deleteButton.simulate('click');
                return Promise.resolve();
            });
            assert.equal(afterDelete.length, 1, `Delete should NOT remove the last cell`);
        }, () => { return ioc; });

        runMountedTest('Export', async (wrapper) => {
            // Export should cause the export dialog to come up. Remap appshell so we can check
            const dummyDisposable = {
                dispose: () => { return; }
            };
            let exportCalled = false;
            const appShell = TypeMoq.Mock.ofType<IApplicationShell>();
            appShell.setup(a => a.showErrorMessage(TypeMoq.It.isAnyString())).returns((e) => { throw e; });
            appShell.setup(a => a.showInformationMessage(TypeMoq.It.isAny(), TypeMoq.It.isAny())).returns(() => Promise.resolve(''));
            appShell.setup(a => a.showSaveDialog(TypeMoq.It.isAny())).returns(() => {
                exportCalled = true;
                return Promise.resolve(undefined);
            });
            appShell.setup(a => a.setStatusBarMessage(TypeMoq.It.isAny())).returns(() => dummyDisposable);
            ioc.serviceManager.rebindInstance<IApplicationShell>(IApplicationShell, appShell.object);

            // Make sure to create the interactive window after the rebind or it gets the wrong application shell.
            await createNewEditor(ioc);
            await addCell(wrapper, 'a=1\na');

            // Export should cause exportCalled to change to true
            const exportButton = findButton(wrapper, NativeEditor, 6);
            await waitForMessageResponse(ioc, () => exportButton!.simulate('click'));
            assert.equal(exportCalled, true, 'Export should have been called');
        }, () => { return ioc; });

        runMountedTest('RunAllCells', async (wrapper) => {
            addMockData(ioc, 'b=2\nb', 2);
            addMockData(ioc, 'c=3\nc', 3);

            const baseFile = [ {id: 'NotebookImport#0', data: {source: 'a=1\na'}},
            {id: 'NotebookImport#1', data: {source: 'b=2\nb'}},
            {id: 'NotebookImport#2', data: {source: 'c=3\nc'}} ];
            const runAllCells =  baseFile.map(cell => {
                return createFileCell(cell, cell.data);
            });
            const notebook = await ioc.get<INotebookExporter>(INotebookExporter).translateToNotebook(runAllCells, undefined);
            await openEditor(ioc, JSON.stringify(notebook));

            // Export should cause exportCalled to change to true
            const runAllButton = findButton(wrapper, NativeEditor, 3);
            await waitForMessageResponse(ioc, () => runAllButton!.simulate('click'));

            await waitForUpdate(wrapper, NativeEditor, 15);

            verifyHtmlOnCell(wrapper, 'NativeCell', `1`, 0);
            verifyHtmlOnCell(wrapper, 'NativeCell', `2`, 1);
            verifyHtmlOnCell(wrapper, 'NativeCell', `3`, 2);
        }, () => { return ioc; });

        runMountedTest('Startup and shutdown', async (wrapper) => {
            addMockData(ioc, 'b=2\nb', 2);
            addMockData(ioc, 'c=3\nc', 3);

            const baseFile = [ {id: 'NotebookImport#0', data: {source: 'a=1\na'}},
            {id: 'NotebookImport#1', data: {source: 'b=2\nb'}},
            {id: 'NotebookImport#2', data: {source: 'c=3\nc'}} ];
            const runAllCells =  baseFile.map(cell => {
                return createFileCell(cell, cell.data);
            });
            const notebook = await ioc.get<INotebookExporter>(INotebookExporter).translateToNotebook(runAllCells, undefined);
            let editor = await openEditor(ioc, JSON.stringify(notebook));

            // Run everything
            let runAllButton = findButton(wrapper, NativeEditor, 3);
            await waitForMessageResponse(ioc, () => runAllButton!.simulate('click'));
            await waitForUpdate(wrapper, NativeEditor, 15);

            // Close editor. Should still have the server up
            await closeNotebook(editor, wrapper);
            const jupyterExecution = ioc.serviceManager.get<IJupyterExecution>(IJupyterExecution);
            const editorProvider = ioc.serviceManager.get<INotebookEditorProvider>(INotebookEditorProvider);
            const server = await jupyterExecution.getServer(await editorProvider.getNotebookOptions());
            assert.ok(server, 'Server was destroyed on notebook shutdown');

            // Reopen, and rerun
            editor = await openEditor(ioc, JSON.stringify(notebook));
            runAllButton = findButton(wrapper, NativeEditor, 3);
            await waitForMessageResponse(ioc, () => runAllButton!.simulate('click'));
            await waitForUpdate(wrapper, NativeEditor, 15);
            verifyHtmlOnCell(wrapper, 'NativeCell', `1`, 0);
        },
        () => {
                // Disable the warning displayed by nodejs when there are too many listeners.
                EventEmitter.defaultMaxListeners = 15;
                return ioc;
            }
        );

        test('Failure', async () => {
            // Make a dummy class that will fail during launch
            class FailedProcess extends JupyterExecutionFactory {
                public getUsableJupyterPython(): Promise<PythonInterpreter | undefined> {
                    return Promise.resolve(undefined);
                }
            }
            ioc.serviceManager.rebind<IJupyterExecution>(IJupyterExecution, FailedProcess);
            ioc.serviceManager.get<IJupyterExecution>(IJupyterExecution);
            addMockData(ioc, 'a=1\na', 1);
            const wrapper = mountNativeWebView(ioc);
            await createNewEditor(ioc);
            await addCell(wrapper, 'a=1\na', true, 2);

            // Cell should not have the output
            verifyHtmlOnCell(wrapper, 'NativeCell', 'Jupyter cannot be started', CellPosition.Last);
        });
    });
>>>>>>> 9f72df76

    suite('Editor tests', () => {
        let wrapper: ReactWrapper<any, Readonly<{}>, React.Component>;
        const disposables: Disposable[] = [];
        let ioc: DataScienceIocContainer;
        const baseFile = `
{
 "cells": [
  {
   "cell_type": "code",
   "execution_count": 1,
   "metadata": {
    "collapsed": true
   },
   "outputs": [
    {
     "data": {
      "text/plain": [
       "1"
      ]
     },
     "execution_count": 1,
     "metadata": {},
     "output_type": "execute_result"
    }
   ],
   "source": [
    "a=1\\n",
    "a"
   ]
  },
  {
   "cell_type": "code",
   "execution_count": 2,
   "metadata": {},
   "outputs": [
    {
     "data": {
      "text/plain": [
       "2"
      ]
     },
     "execution_count": 2,
     "metadata": {},
     "output_type": "execute_result"
    }
   ],
   "source": [
    "b=2\\n",
    "b"
   ]
  },
  {
   "cell_type": "code",
   "execution_count": 3,
   "metadata": {},
   "outputs": [
    {
     "data": {
      "text/plain": [
       "3"
      ]
     },
     "execution_count": 3,
     "metadata": {},
     "output_type": "execute_result"
    }
<<<<<<< HEAD
    suite('Editor tests', () => {
        const disposables: Disposable[] = [];
        let ioc: DataScienceIocContainer;

        setup(() => {
            ioc = new DataScienceIocContainer();
            ioc.registerDataScienceTypes();

            const appShell = TypeMoq.Mock.ofType<IApplicationShell>();
            appShell.setup(a => a.showErrorMessage(TypeMoq.It.isAnyString())).returns((_e) => Promise.resolve(''));
            appShell.setup(a => a.showInformationMessage(TypeMoq.It.isAny(), TypeMoq.It.isAny())).returns(() => Promise.resolve(''));
            appShell.setup(a => a.showInformationMessage(TypeMoq.It.isAny(), TypeMoq.It.isAny(), TypeMoq.It.isAny())).returns((_a1: string, a2: string, _a3: string) => Promise.resolve(a2));
            appShell.setup(a => a.showInformationMessage(TypeMoq.It.isAny(), TypeMoq.It.isAny(), TypeMoq.It.isAny(), TypeMoq.It.isAny())).returns((_a1: string, _a2: any, _a3: string, a4: string) => Promise.resolve(a4));
            appShell.setup(a => a.showSaveDialog(TypeMoq.It.isAny())).returns(() => Promise.resolve(Uri.file('foo.ipynb')));
            ioc.serviceManager.rebindInstance<IApplicationShell>(IApplicationShell, appShell.object);

        });

        teardown(async () => {
            for (const disposable of disposables) {
                if (!disposable) {
                    continue;
                }
                // tslint:disable-next-line:no-any
                const promise = disposable.dispose() as Promise<any>;
                if (promise) {
                    await promise;
                }
            }
            await ioc.dispose();
        });

        // Uncomment this to debug hangs on exit
        // suiteTeardown(() => {
        //      asyncDump();
        // });

        runMountedTest('Simple text', async (wrapper) => {
            // Create an editor so something is listening to messages
            await createNewEditor(ioc);

            // Add a cell into the UI and wait for it to render
            await addCell(wrapper, 'a=1\na');

            verifyHtmlOnCell(wrapper, 'NativeCell', '<span>1</span>', CellPosition.Last);
        }, () => { return ioc; });

        runMountedTest('Mime Types', async (wrapper) => {
            // Create an editor so something is listening to messages
            await createNewEditor(ioc);

            const badPanda = `import pandas as pd
df = pd.read("${escapePath(path.join(srcDirectory(), 'DefaultSalesReport.csv'))}")
df.head()`;
            const goodPanda = `import pandas as pd
df = pd.read_csv("${escapePath(path.join(srcDirectory(), 'DefaultSalesReport.csv'))}")
df.head()`;
            const matPlotLib = 'import matplotlib.pyplot as plt\r\nimport numpy as np\r\nx = np.linspace(0,20,100)\r\nplt.plot(x, np.sin(x))\r\nplt.show()';
            const matPlotLibResults = 'img';
            const spinningCursor = `import sys
import time
def spinning_cursor():
    while True:
        for cursor in '|/-\\\\':
            yield cursor
spinner = spinning_cursor()
for _ in range(50):
    sys.stdout.write(next(spinner))
    sys.stdout.flush()
    time.sleep(0.1)
    sys.stdout.write('\\r')`;

            addMockData(ioc, badPanda, `pandas has no attribute 'read'`, 'text/html', 'error');
            addMockData(ioc, goodPanda, `<td>A table</td>`, 'text/html');
            addMockData(ioc, matPlotLib, matPlotLibResults, 'text/html');
            const cursors = ['|', '/', '-', '\\'];
            let cursorPos = 0;
            let loops = 3;
            addContinuousMockData(ioc, spinningCursor, async (_c) => {
                const result = `${cursors[cursorPos]}\r`;
                cursorPos += 1;
                if (cursorPos >= cursors.length) {
                    cursorPos = 0;
                    loops -= 1;
                }
                return Promise.resolve({ result: result, haveMore: loops > 0 });
            });

            await addCell(wrapper, badPanda, true);
            verifyHtmlOnCell(wrapper, 'NativeCell', `has no attribute 'read'`, CellPosition.Last);

            await addCell(wrapper, goodPanda, true);
            verifyHtmlOnCell(wrapper, 'NativeCell', `<td>`, CellPosition.Last);

            await addCell(wrapper, matPlotLib, true, 6);
            verifyHtmlOnCell(wrapper, 'NativeCell', matPlotLibResults, CellPosition.Last);

            await addCell(wrapper, spinningCursor, true, 4 + (ioc.mockJupyter ? (cursors.length * 3) : 50));
            verifyHtmlOnCell(wrapper, 'NativeCell', '<div>', CellPosition.Last);
        }, () => { return ioc; });

        runMountedTest('Click buttons', async (wrapper) => {
            // Goto source should cause the visible editor to be picked as long as its filename matches
            const showedEditor = createDeferred();
            const textEditors: TextEditor[] = [];
            const docManager = TypeMoq.Mock.ofType<IDocumentManager>();
            const visibleEditor = TypeMoq.Mock.ofType<TextEditor>();
            const dummyDocument = TypeMoq.Mock.ofType<TextDocument>();
            dummyDocument.setup(d => d.fileName).returns(() => Uri.file('foo.py').fsPath);
            visibleEditor.setup(v => v.show()).returns(() => showedEditor.resolve());
            visibleEditor.setup(v => v.revealRange(TypeMoq.It.isAny())).returns(noop);
            visibleEditor.setup(v => v.document).returns(() => dummyDocument.object);
            textEditors.push(visibleEditor.object);
            docManager.setup(a => a.visibleTextEditors).returns(() => textEditors);
            ioc.serviceManager.rebindInstance<IDocumentManager>(IDocumentManager, docManager.object);
            // Create an editor so something is listening to messages
            await createNewEditor(ioc);

            // Get a cell into the list
            await addCell(wrapper, 'a=1\na');

            // find the buttons on the cell itself
            let cell = getLastOutputCell(wrapper, 'NativeCell');
            let ImageButtons = cell.find(ImageButton);
            assert.equal(ImageButtons.length, 7, 'Cell buttons not found');
            let deleteButton = ImageButtons.at(6);

            // Make sure delete works
            let afterDelete = await getNativeCellResults(wrapper, 1, async () => {
                deleteButton.simulate('click');
                return Promise.resolve();
            });
            assert.equal(afterDelete.length, 1, `Delete should remove a cell`);

            // Secondary delete should NOT delete the cell as there should ALWAYS be at
            // least one cell in the file.
            cell = getLastOutputCell(wrapper, 'NativeCell');
            ImageButtons = cell.find(ImageButton);
            assert.equal(ImageButtons.length, 7, 'Cell buttons not found');
            deleteButton = ImageButtons.at(6);

            afterDelete = await getNativeCellResults(wrapper, 1, async () => {
                deleteButton.simulate('click');
                return Promise.resolve();
            });
            assert.equal(afterDelete.length, 1, `Delete should NOT remove the last cell`);
        }, () => { return ioc; });

        runMountedTest('Export', async (wrapper) => {
            // Export should cause the export dialog to come up. Remap appshell so we can check
            const dummyDisposable = {
                dispose: () => { return; }
            };
            let exportCalled = false;
            const appShell = TypeMoq.Mock.ofType<IApplicationShell>();
            appShell.setup(a => a.showErrorMessage(TypeMoq.It.isAnyString())).returns((e) => { throw e; });
            appShell.setup(a => a.showInformationMessage(TypeMoq.It.isAny(), TypeMoq.It.isAny())).returns(() => Promise.resolve(''));
            appShell.setup(a => a.showSaveDialog(TypeMoq.It.isAny())).returns(() => {
                exportCalled = true;
                return Promise.resolve(undefined);
            });
            appShell.setup(a => a.setStatusBarMessage(TypeMoq.It.isAny())).returns(() => dummyDisposable);
            ioc.serviceManager.rebindInstance<IApplicationShell>(IApplicationShell, appShell.object);

            // Make sure to create the interactive window after the rebind or it gets the wrong application shell.
            await createNewEditor(ioc);
            await addCell(wrapper, 'a=1\na');

            // Export should cause exportCalled to change to true
            const exportButton = findButton(wrapper, NativeEditor, 6);
            await waitForMessageResponse(ioc, () => exportButton!.simulate('click'));
            assert.equal(exportCalled, true, 'Export should have been called');
        }, () => { return ioc; });

        runMountedTest('RunAllCells', async (wrapper) => {
            addMockData(ioc, 'b=2\nb', 2);
            addMockData(ioc, 'c=3\nc', 3);

            const baseFile = [ {id: 'NotebookImport#0', data: {source: 'a=1\na'}},
            {id: 'NotebookImport#1', data: {source: 'b=2\nb'}},
            {id: 'NotebookImport#2', data: {source: 'c=3\nc'}} ];
            const runAllCells =  baseFile.map(cell => {
                return createFileCell(cell, cell.data);
            });
            const notebook = await ioc.get<INotebookExporter>(INotebookExporter).translateToNotebook(runAllCells, undefined);
            await openEditor(ioc, JSON.stringify(notebook));

            // Export should cause exportCalled to change to true
            const runAllButton = findButton(wrapper, NativeEditor, 3);
            await waitForMessageResponse(ioc, () => runAllButton!.simulate('click'));

            await waitForUpdate(wrapper, NativeEditor, 15);

            verifyHtmlOnCell(wrapper, 'NativeCell', `1`, 0);
            verifyHtmlOnCell(wrapper, 'NativeCell', `2`, 1);
            verifyHtmlOnCell(wrapper, 'NativeCell', `3`, 2);
        }, () => { return ioc; });

        runMountedTest('Startup and shutdown', async (wrapper) => {
            addMockData(ioc, 'b=2\nb', 2);
            addMockData(ioc, 'c=3\nc', 3);

            const baseFile = [ {id: 'NotebookImport#0', data: {source: 'a=1\na'}},
            {id: 'NotebookImport#1', data: {source: 'b=2\nb'}},
            {id: 'NotebookImport#2', data: {source: 'c=3\nc'}} ];
            const runAllCells =  baseFile.map(cell => {
                return createFileCell(cell, cell.data);
            });
            const notebook = await ioc.get<INotebookExporter>(INotebookExporter).translateToNotebook(runAllCells, undefined);
            let editor = await openEditor(ioc, JSON.stringify(notebook));

            // Run everything
            let runAllButton = findButton(wrapper, NativeEditor, 3);
            await waitForMessageResponse(ioc, () => runAllButton!.simulate('click'));
            await waitForUpdate(wrapper, NativeEditor, 15);

            // Close editor. Should still have the server up
            await closeNotebook(editor, wrapper);
            const jupyterExecution = ioc.serviceManager.get<IJupyterExecution>(IJupyterExecution);
            const editorProvider = ioc.serviceManager.get<INotebookEditorProvider>(INotebookEditorProvider);
            const server = await jupyterExecution.getServer(await editorProvider.getNotebookOptions());
            assert.ok(server, 'Server was destroyed on notebook shutdown');

            // Reopen, and rerun
            editor = await openEditor(ioc, JSON.stringify(notebook));
            runAllButton = findButton(wrapper, NativeEditor, 3);
            await waitForMessageResponse(ioc, () => runAllButton!.simulate('click'));
            await waitForUpdate(wrapper, NativeEditor, 15);
            verifyHtmlOnCell(wrapper, 'NativeCell', `1`, 0);
        },
        () => {
                // Disable the warning displayed by nodejs when there are too many listeners.
                EventEmitter.defaultMaxListeners = 15;
                return ioc;
            }
        );

        test('Failure', async () => {
            // Make a dummy class that will fail during launch
            class FailedProcess extends JupyterExecutionFactory {
                public getUsableJupyterPython(): Promise<PythonInterpreter | undefined> {
                    return Promise.resolve(undefined);
                }
            }
            ioc.serviceManager.rebind<IJupyterExecution>(IJupyterExecution, FailedProcess);
            ioc.serviceManager.get<IJupyterExecution>(IJupyterExecution);
            addMockData(ioc, 'a=1\na', 1);
            const wrapper = mountNativeWebView(ioc);
            await createNewEditor(ioc);
            await addCell(wrapper, 'a=1\na', true, 2);

            // Cell should not have the output
            verifyHtmlOnCell(wrapper, 'NativeCell', 'Jupyter cannot be started', CellPosition.Last);
        });
    });

    suite('Editor tests', () => {
        let wrapper: ReactWrapper<any, Readonly<{}>, React.Component>;
        const disposables: Disposable[] = [];
        let ioc: DataScienceIocContainer;
        const baseFile = `
{
 "cells": [
  {
   "cell_type": "code",
   "execution_count": 1,
   "metadata": {
    "collapsed": true
   },
   "outputs": [
    {
     "data": {
      "text/plain": [
       "1"
      ]
     },
     "execution_count": 1,
     "metadata": {},
     "output_type": "execute_result"
    }
   ],
   "source": [
    "a=1\\n",
    "a"
   ]
  },
  {
   "cell_type": "code",
   "execution_count": 2,
   "metadata": {},
   "outputs": [
    {
     "data": {
      "text/plain": [
       "2"
      ]
     },
     "execution_count": 2,
     "metadata": {},
     "output_type": "execute_result"
    }
   ],
   "source": [
    "b=2\\n",
    "b"
   ]
  },
  {
   "cell_type": "code",
   "execution_count": 3,
   "metadata": {},
   "outputs": [
    {
     "data": {
      "text/plain": [
       "3"
      ]
     },
     "execution_count": 3,
     "metadata": {},
     "output_type": "execute_result"
    }
   ],
   "source": [
    "c=3\\n",
    "c"
   ]
  }
 ],
 "metadata": {
  "file_extension": ".py",
  "kernelspec": {
   "display_name": "Python 3",
   "language": "python",
   "name": "python3"
  },
  "language_info": {
   "codemirror_mode": {
    "name": "ipython",
    "version": 3
   },
   "file_extension": ".py",
   "mimetype": "text/x-python",
   "name": "python",
   "nbconvert_exporter": "python",
   "pygments_lexer": "ipython3",
   "version": "3.7.4"
  },
  "mimetype": "text/x-python",
  "name": "python",
  "npconvert_exporter": "python",
  "pygments_lexer": "ipython3",
  "version": 3
 },
 "nbformat": 4,
 "nbformat_minor": 2
}`;
        const addedJSON = JSON.parse(baseFile);
        addedJSON.cells.splice(0, 0, {
            cell_type: 'code',
            execution_count: null,
            metadata: {},
            outputs: [],
            source: []
           });
        const addedJSONFile = JSON.stringify(addedJSON, null, ' ');

        let notebookFile: {
            filePath: string;
            cleanupCallback: Function;
        };
        function initIoc() {
            ioc = new DataScienceIocContainer();
            ioc.registerDataScienceTypes();
        }
        async function setupFunction(this: Mocha.Context) {
            const wrapperPossiblyUndefined = await setupWebview(ioc);
            if (wrapperPossiblyUndefined) {
                wrapper = wrapperPossiblyUndefined;

                addMockData(ioc, 'b=2\nb', 2);
                addMockData(ioc, 'c=3\nc', 3);
                // Use a real file so we can save notebook to a file.
                // This is used in some tests (saving).
                notebookFile = await createTemporaryFile('.ipynb');
                await fs.writeFile(notebookFile.filePath, baseFile);
                await Promise.all([waitForUpdate(wrapper, NativeEditor, 1), openEditor(ioc, baseFile, notebookFile.filePath)]);
            } else {
                // tslint:disable-next-line: no-invalid-this
                this.skip();
            }
        }

        teardown(async () => {
            for (const disposable of disposables) {
                if (!disposable) {
                    continue;
                }
                // tslint:disable-next-line:no-any
                const promise = disposable.dispose() as Promise<any>;
                if (promise) {
                    await promise;
                }
            }
            await ioc.dispose();
            try {
                notebookFile.cleanupCallback();
            } catch {
                noop();
            }
        });

        function clickCell(cellIndex: number) {
            wrapper
                .find(NativeCell)
                .at(cellIndex)
                .simulate('click');
            wrapper.update();
        }

        function simulateKeyPressOnCell(cellIndex: number, keyboardEvent: Partial<IKeyboardEvent> & { code: string }) {
            const event = { ...createKeyboardEventForCell(keyboardEvent), ...keyboardEvent };
            const id = `NotebookImport#${cellIndex}`;
            wrapper
                .find(NativeCell)
                .at(cellIndex)
                .find(CellInput)
                .props().keyDown!(id, event);
            wrapper.update();
        }

        suite('Selection/Focus', () => {
=======
   ],
   "source": [
    "c=3\\n",
    "c"
   ]
  }
 ],
 "metadata": {
  "file_extension": ".py",
  "kernelspec": {
   "display_name": "Python 3",
   "language": "python",
   "name": "python3"
  },
  "language_info": {
   "codemirror_mode": {
    "name": "ipython",
    "version": 3
   },
   "file_extension": ".py",
   "mimetype": "text/x-python",
   "name": "python",
   "nbconvert_exporter": "python",
   "pygments_lexer": "ipython3",
   "version": "3.7.4"
  },
  "mimetype": "text/x-python",
  "name": "python",
  "npconvert_exporter": "python",
  "pygments_lexer": "ipython3",
  "version": 3
 },
 "nbformat": 4,
 "nbformat_minor": 2
}`;
        const addedJSON = JSON.parse(baseFile);
        addedJSON.cells.splice(0, 0, {
            cell_type: 'code',
            execution_count: null,
            metadata: {},
            outputs: [],
            source: []
           });
        const addedJSONFile = JSON.stringify(addedJSON, null, ' ');

        let notebookFile: {
            filePath: string;
            cleanupCallback: Function;
        };
        function initIoc() {
            ioc = new DataScienceIocContainer();
            ioc.registerDataScienceTypes();
        }
        async function setupFunction(this: Mocha.Context) {
            const wrapperPossiblyUndefined = await setupWebview(ioc);
            if (wrapperPossiblyUndefined) {
                wrapper = wrapperPossiblyUndefined;

                addMockData(ioc, 'b=2\nb', 2);
                addMockData(ioc, 'c=3\nc', 3);
                // Use a real file so we can save notebook to a file.
                // This is used in some tests (saving).
                notebookFile = await createTemporaryFile('.ipynb');
                await fs.writeFile(notebookFile.filePath, baseFile);
                await Promise.all([waitForUpdate(wrapper, NativeEditor, 1), openEditor(ioc, baseFile, notebookFile.filePath)]);
            } else {
                // tslint:disable-next-line: no-invalid-this
                this.skip();
            }
        }

        teardown(async () => {
            for (const disposable of disposables) {
                if (!disposable) {
                    continue;
                }
                // tslint:disable-next-line:no-any
                const promise = disposable.dispose() as Promise<any>;
                if (promise) {
                    await promise;
                }
            }
            await ioc.dispose();
            try {
                notebookFile.cleanupCallback();
            } catch {
                noop();
            }
        });

        function clickCell(cellIndex: number) {
            wrapper
                .find(NativeCell)
                .at(cellIndex)
                .simulate('click');
            wrapper.update();
        }

        function simulateKeyPressOnCell(cellIndex: number, keyboardEvent: Partial<IKeyboardEvent> & { code: string }) {
            const event = { ...createKeyboardEventForCell(keyboardEvent), ...keyboardEvent };
            const id = `NotebookImport#${cellIndex}`;
            wrapper
                .find(NativeCell)
                .at(cellIndex)
                .find(CellInput)
                .props().keyDown!(id, event);
            wrapper.update();
        }

        suite('Selection/Focus', () => {
            setup(async function() {
                initIoc();
                // tslint:disable-next-line: no-invalid-this
                await setupFunction.call(this);
            });
            test('None of the cells are selected by default', async () => {
                assert.ok(!isCellSelected(wrapper, 'NativeCell', 0));
                assert.ok(!isCellSelected(wrapper, 'NativeCell', 1));
                assert.ok(!isCellSelected(wrapper, 'NativeCell', 2));
            });

            test('None of the cells are not focused by default', async () => {
                assert.ok(!isCellFocused(wrapper, 'NativeCell', 0));
                assert.ok(!isCellFocused(wrapper, 'NativeCell', 1));
                assert.ok(!isCellFocused(wrapper, 'NativeCell', 2));
            });

            test('Select cells by clicking them', async () => {
                // Click first cell, then second, then third.
                clickCell(0);
                assert.ok(isCellSelected(wrapper, 'NativeCell', 0));
                assert.equal(isCellSelected(wrapper, 'NativeCell', 1), false);
                assert.equal(isCellSelected(wrapper, 'NativeCell', 2), false);

                clickCell(1);
                assert.ok(isCellSelected(wrapper, 'NativeCell', 1));
                assert.equal(isCellSelected(wrapper, 'NativeCell', 0), false);
                assert.equal(isCellSelected(wrapper, 'NativeCell', 2), false);

                clickCell(2);
                assert.ok(isCellSelected(wrapper, 'NativeCell', 2));
                assert.equal(isCellSelected(wrapper, 'NativeCell', 0), false);
                assert.equal(isCellSelected(wrapper, 'NativeCell', 1), false);
            });
        });

        suite('Keyboard Shortcuts', () => {
>>>>>>> 9f72df76
            setup(async function() {
                initIoc();
                // tslint:disable-next-line: no-invalid-this
                await setupFunction.call(this);
            });
<<<<<<< HEAD
            test('None of the cells are selected by default', async () => {
                assert.ok(!isCellSelected(wrapper, 'NativeCell', 0));
                assert.ok(!isCellSelected(wrapper, 'NativeCell', 1));
                assert.ok(!isCellSelected(wrapper, 'NativeCell', 2));
            });

            test('None of the cells are not focused by default', async () => {
                assert.ok(!isCellFocused(wrapper, 'NativeCell', 0));
                assert.ok(!isCellFocused(wrapper, 'NativeCell', 1));
                assert.ok(!isCellFocused(wrapper, 'NativeCell', 2));
            });

            test('Select cells by clicking them', async () => {
                // Click first cell, then second, then third.
                clickCell(0);
                assert.ok(isCellSelected(wrapper, 'NativeCell', 0));
                assert.equal(isCellSelected(wrapper, 'NativeCell', 1), false);
                assert.equal(isCellSelected(wrapper, 'NativeCell', 2), false);

                clickCell(1);
                assert.ok(isCellSelected(wrapper, 'NativeCell', 1));
                assert.equal(isCellSelected(wrapper, 'NativeCell', 0), false);
                assert.equal(isCellSelected(wrapper, 'NativeCell', 2), false);

                clickCell(2);
                assert.ok(isCellSelected(wrapper, 'NativeCell', 2));
                assert.equal(isCellSelected(wrapper, 'NativeCell', 0), false);
                assert.equal(isCellSelected(wrapper, 'NativeCell', 1), false);
            });
        });

        suite('Keyboard Shortcuts', () => {
            setup(async function() {
                initIoc();
                // tslint:disable-next-line: no-invalid-this
                await setupFunction.call(this);
            });

            test('Traverse cells by using ArrowUp and ArrowDown, k and j', async () => {
                const keyCodesAndPositions = [
                    // When we press arrow down in the first cell, then second cell gets selected.
                    { keyCode: 'ArrowDown', cellIndexToPressKeysOn: 0, expectedSelectedCell: 1 },
                    { keyCode: 'ArrowDown', cellIndexToPressKeysOn: 1, expectedSelectedCell: 2 },
                    // Arrow down on last cell is a noop.
                    { keyCode: 'ArrowDown', cellIndexToPressKeysOn: 2, expectedSelectedCell: 2 },
                    // When we press arrow up in the last cell, then second cell (from bottom) gets selected.
                    { keyCode: 'ArrowUp', cellIndexToPressKeysOn: 2, expectedSelectedCell: 1 },
                    { keyCode: 'ArrowUp', cellIndexToPressKeysOn: 1, expectedSelectedCell: 0 },
                    // Arrow up on last cell is a noop.
                    { keyCode: 'ArrowUp', cellIndexToPressKeysOn: 0, expectedSelectedCell: 0 },

                    // Same tests as above with k and j.
                    { keyCode: 'j', cellIndexToPressKeysOn: 0, expectedSelectedCell: 1 },
                    { keyCode: 'j', cellIndexToPressKeysOn: 1, expectedSelectedCell: 2 },
                    // Arrow down on last cell is a noop.
                    { keyCode: 'j', cellIndexToPressKeysOn: 2, expectedSelectedCell: 2 },
                    { keyCode: 'k', cellIndexToPressKeysOn: 2, expectedSelectedCell: 1 },
                    { keyCode: 'k', cellIndexToPressKeysOn: 1, expectedSelectedCell: 0 },
                    // Arrow up on last cell is a noop.
                    { keyCode: 'k', cellIndexToPressKeysOn: 0, expectedSelectedCell: 0 }
                ];

                // keypress on first cell, then second, then third.
                // Test navigation through all cells, by traversing up and down.
                for (const testItem of keyCodesAndPositions) {
                    simulateKeyPressOnCell(testItem.cellIndexToPressKeysOn, { code: testItem.keyCode });

                    // Check if it is selected.
                    // Only the cell at the index should be selected, as that's what we click.
                    assert.ok(isCellSelected(wrapper, 'NativeCell', testItem.expectedSelectedCell) === true);
                }
            });

            test('Traverse cells by using ArrowUp and ArrowDown, k and j', async () => {
                const keyCodesAndPositions = [
                    // When we press arrow down in the first cell, then second cell gets selected.
                    { keyCode: 'ArrowDown', cellIndexToPressKeysOn: 0, expectedIndex: 1 },
                    { keyCode: 'ArrowDown', cellIndexToPressKeysOn: 1, expectedIndex: 2 },
                    // Arrow down on last cell is a noop.
                    { keyCode: 'ArrowDown', cellIndexToPressKeysOn: 2, expectedIndex: 2 },
                    // When we press arrow up in the last cell, then second cell (from bottom) gets selected.
                    { keyCode: 'ArrowUp', cellIndexToPressKeysOn: 2, expectedIndex: 1 },
                    { keyCode: 'ArrowUp', cellIndexToPressKeysOn: 1, expectedIndex: 0 },
                    // Arrow up on last cell is a noop.
                    { keyCode: 'ArrowUp', cellIndexToPressKeysOn: 0, expectedIndex: 0 }
                ];

                // keypress on first cell, then second, then third.
                // Test navigation through all cells, by traversing up and down.
                for (const testItem of keyCodesAndPositions) {
                    simulateKeyPressOnCell(testItem.cellIndexToPressKeysOn, { code: testItem.keyCode });

                    // Check if it is selected.
                    // Only the cell at the index should be selected, as that's what we click.
                    assert.ok(isCellSelected(wrapper, 'NativeCell', testItem.expectedIndex) === true);
                }
            });

            test('Pressing \'Enter\' on a selected cell, results in focus being set to the code', async () => {
                // For some reason we cannot allow setting focus to monaco editor.
                // Tests are known to fall over if allowed.
                const editor = wrapper
                    .find(NativeCell)
                    .at(1)
                    .find(Editor)
                    .first();
                (editor.instance() as Editor).giveFocus = () => editor.props().focused!();

                const update = waitForUpdate(wrapper, NativeEditor, 1);
                clickCell(1);
                simulateKeyPressOnCell(1, { code: 'Enter', editorInfo: undefined });
                await update;

                // The second cell should be selected.
                assert.ok(isCellFocused(wrapper, 'NativeCell', 1));
            });

            test('Pressing \'Escape\' on a focused cell results in the cell being selected', async () => {
                // First focus the cell.
                let update = waitForUpdate(wrapper, NativeEditor, 1);
                clickCell(1);
                simulateKeyPressOnCell(1, { code: 'Enter', editorInfo: undefined });
                await update;

                // The second cell should be selected.
                assert.equal(isCellSelected(wrapper, 'NativeCell', 1), false);
                assert.equal(isCellFocused(wrapper, 'NativeCell', 1), true);

                // Now hit escape.
                update = waitForUpdate(wrapper, NativeEditor, 1);
                simulateKeyPressOnCell(1, { code: 'Escape' });
                await update;

                // Confirm it is no longer focused, and it is selected.
                assert.equal(isCellSelected(wrapper, 'NativeCell', 1), true);
                assert.equal(isCellFocused(wrapper, 'NativeCell', 1), false);
            });

            test('Pressing \'Shift+Enter\' on a selected cell executes the cell and advances to the next cell', async () => {
                let update = waitForUpdate(wrapper, NativeEditor, 1);
                clickCell(1);
                simulateKeyPressOnCell(1, { code: 'Enter', editorInfo: undefined });
                await update;

                // The 2nd cell should be focused
                assert.ok(isCellFocused(wrapper, 'NativeCell', 1));

                update = waitForUpdate(wrapper, NativeEditor, 7);
                simulateKeyPressOnCell(1, { code: 'Enter', shiftKey: true, editorInfo: undefined });
                await update;
                wrapper.update();

                // Ensure cell was executed.
                verifyHtmlOnCell(wrapper, 'NativeCell', '<span>2</span>', 1);

                // The third cell should be selected.
                assert.ok(isCellSelected(wrapper, 'NativeCell', 2));

                // The third cell should not be focused
                assert.ok(!isCellFocused(wrapper, 'NativeCell', 2));

                // Shift+enter on the last cell, it should behave differently. It should be selected and focused

                // First focus the cell.
                update = waitForUpdate(wrapper, NativeEditor, 2);
                clickCell(2);
                simulateKeyPressOnCell(2, { code: 'Enter', editorInfo: undefined });
                await update;

                // The 3rd cell should be focused
                assert.ok(isCellFocused(wrapper, 'NativeCell', 2));

                update = waitForUpdate(wrapper, NativeEditor, 7);
                simulateKeyPressOnCell(2, { code: 'Enter', shiftKey: true, editorInfo: undefined });
                await update;
                wrapper.update();

                // The fourth cell should be focused and not selected.
                assert.ok(!isCellSelected(wrapper, 'NativeCell', 3));

                // The fourth cell should be focused
                assert.ok(isCellFocused(wrapper, 'NativeCell', 3));
            });

            test('Pressing \'Ctrl+Enter\' on a selected cell executes the cell and cell selection is not changed', async () => {
                const update = waitForUpdate(wrapper, NativeEditor, 7);
                clickCell(1);
                simulateKeyPressOnCell(1, { code: 'Enter', ctrlKey: true, editorInfo: undefined });
                await update;

                // Ensure cell was executed.
                verifyHtmlOnCell(wrapper, 'NativeCell', '<span>2</span>', 1);

                // The first cell should be selected.
                assert.ok(isCellSelected(wrapper, 'NativeCell', 1));
            });

            test('Pressing \'Alt+Enter\' on a selected cell adds a new cell below it', async () => {
                // Initially 3 cells.
                assert.equal(wrapper.find('NativeCell').length, 3);

                const update = waitForUpdate(wrapper, NativeEditor, 1);
                clickCell(1);
                simulateKeyPressOnCell(1, { code: 'Enter', altKey: true, editorInfo: undefined });
                await update;

                // The second cell should be focused.
                assert.ok(isCellFocused(wrapper, 'NativeCell', 2));
                // There should be 4 cells.
                assert.equal(wrapper.find('NativeCell').length, 4);
            });

            test('Auto brackets work', async () => {
                // Initially 3 cells.
                assert.equal(wrapper.find('NativeCell').length, 3);

                // Give focus
                const update = waitForUpdate(wrapper, NativeEditor, 1);
                clickCell(1);
                simulateKeyPressOnCell(1, { code: 'Enter', editorInfo: undefined });
                await update;

                // The first cell should be focused.
                assert.ok(isCellFocused(wrapper, 'NativeCell', 1));

                // Type in something with brackets
                const editorEnzyme = getNativeFocusedEditor(wrapper);
                typeCode(editorEnzyme, 'a(');

                // Verify cell content
                const reactEditor = editorEnzyme.instance() as MonacoEditor;
                const editor = reactEditor.state.editor;
                if (editor) {
                    assert.equal(editor.getModel()!.getValue(), 'a()', 'Text does not have brackets');
                }
            });

            test('Pressing \'d\' on a selected cell twice deletes the cell', async () => {
                // Initially 3 cells.
                assert.equal(wrapper.find('NativeCell').length, 3);

                clickCell(2);
                simulateKeyPressOnCell(2, { code: 'd' });
                simulateKeyPressOnCell(2, { code: 'd' });

                // There should be 2 cells.
                assert.equal(wrapper.find('NativeCell').length, 2);
            });

            test('Pressing \'a\' on a selected cell adds a cell at the current position', async () => {
                // Initially 3 cells.
                assert.equal(wrapper.find('NativeCell').length, 3);

                // const secondCell = wrapper.find('NativeCell').at(1);

                clickCell(0);
                const update = waitForUpdate(wrapper, NativeEditor, 1);
                simulateKeyPressOnCell(0, { code: 'a' });
                await update;

                // There should be 4 cells.
                assert.equal(wrapper.find('NativeCell').length, 4);

                // Verify cell indexes of old items.
                verifyCellIndex(wrapper, 'div[id="NotebookImport#0"]', 1);
                verifyCellIndex(wrapper, 'div[id="NotebookImport#1"]', 2);
                verifyCellIndex(wrapper, 'div[id="NotebookImport#2"]', 3);
            });

            test('Pressing \'b\' on a selected cell adds a cell after the current position', async () => {
                // Initially 3 cells.
                assert.equal(wrapper.find('NativeCell').length, 3);

                clickCell(1);
                const update = waitForUpdate(wrapper, NativeEditor, 1);
                simulateKeyPressOnCell(1, { code: 'b' });
                await update;

                // There should be 4 cells.
                assert.equal(wrapper.find('NativeCell').length, 4);

                // Verify cell indexes of old items.
                verifyCellIndex(wrapper, 'div[id="NotebookImport#0"]', 0);
                verifyCellIndex(wrapper, 'div[id="NotebookImport#1"]', 1);
                verifyCellIndex(wrapper, 'div[id="NotebookImport#2"]', 3);
            });

            test('Toggle visibility of output', async () => {
                // First execute contents of last cell.
                let update = waitForUpdate(wrapper, NativeEditor, 7);
                clickCell(2);
                simulateKeyPressOnCell(2, { code: 'Enter', ctrlKey: true, editorInfo: undefined });
                await update;

                // Ensure cell was executed.
                verifyHtmlOnCell(wrapper, 'NativeCell', '<span>3</span>', 2);

                // Hide the output
                update = waitForUpdate(wrapper, NativeEditor, 1);
                simulateKeyPressOnCell(2, { code: 'o' });
                await update;

                // Ensure cell output is hidden (looking for cell results will throw an exception).
                assert.throws(() => verifyHtmlOnCell(wrapper, 'NativeCell', '<span>3</span>', 2));

                // Display the output
                update = waitForUpdate(wrapper, NativeEditor, 1);
                simulateKeyPressOnCell(2, { code: 'o' });
                await update;

                // Ensure cell output is visible again.
                verifyHtmlOnCell(wrapper, 'NativeCell', '<span>3</span>', 2);
            });

            test('Toggle line numbers using the \'l\' key', async () => {
                clickCell(1);

                const monacoEditorComponent = wrapper
                    .find(NativeCell)
                    .at(1)
                    .find(MonacoEditor)
                    .first();
                const editor = (monacoEditorComponent.instance().state as IMonacoEditorState).editor!;
                const optionsUpdated = sinon.spy(editor, 'updateOptions');

                // Display line numbers.
                simulateKeyPressOnCell(1, { code: 'l' });
                // Confirm monaco editor got updated with line numbers set to turned on.
                assert.equal(optionsUpdated.lastCall.args[0].lineNumbers, 'on');

                // toggle the display of line numbers.
                simulateKeyPressOnCell(1, { code: 'l' });
                // Confirm monaco editor got updated with line numbers set to turned ff.
                assert.equal(optionsUpdated.lastCall.args[0].lineNumbers, 'off');
            });

            test('Toggle markdown and code modes using \'y\' and \'m\' keys', async () => {
                clickCell(1);

                // Switch to markdown
                simulateKeyPressOnCell(1, { code: 'm' });

                // Confirm output cell is rendered and monaco editor is not.
                assert.equal(
                    wrapper
                        .find(NativeCell)
                        .at(1)
                        .find(CellOutput).length,
                    1
                );
                assert.equal(
                    wrapper
                        .find(NativeCell)
                        .at(1)
                        .find(MonacoEditor).length,
                    0
                );

                // Switch back to code mode.
                // At this moment, there's no cell input element, hence send key strokes to the wrapper.
                const wrapperElement = wrapper
                    .find(NativeCell)
                    .at(1)
                    .find('.cell-wrapper')
                    .first();
                wrapperElement.simulate('keyDown', { key: 'y' });
                wrapper.update();

                // Confirm editor is rendered .
                const nativeCell = wrapper.find(NativeCell).at(1);
                assert.equal(
                    nativeCell
                        .find(MonacoEditor).length,
                    1
                );
            });

            test('Test undo using the key \'z\'', async () => {
                clickCell(0);

                // Add, then undo, keep doing at least 3 times and confirm it works as expected.
                for (let i = 0; i < 3; i += 1) {
                    // Add a new cell
                    let update = waitForUpdate(wrapper, NativeEditor, 1);
                    simulateKeyPressOnCell(0, { code: 'a' });
                    await update;

                    // There should be 4 cells and first cell is focused.
                    assert.equal(isCellSelected(wrapper, 'NativeCell', 0), false);
                    assert.equal(isCellSelected(wrapper, 'NativeCell', 1), false);
                    assert.equal(isCellFocused(wrapper, 'NativeCell', 0), true);
                    assert.equal(isCellFocused(wrapper, 'NativeCell', 1), false);
                    assert.equal(wrapper.find('NativeCell').length, 4);

                    // Unfocus the cell
                    update = waitForUpdate(wrapper, NativeEditor, 1);
                    simulateKeyPressOnCell(0, { code: 'Escape' });
                    await update;
                    assert.equal(isCellSelected(wrapper, 'NativeCell', 0), true);

                    // Press 'z' to undo.
                    update = waitForUpdate(wrapper, NativeEditor, 1);
                    simulateKeyPressOnCell(0, { code: 'z' });
                    await update;

                    // There should be 3 cells and first cell is selected & nothing focused.
                    assert.equal(isCellSelected(wrapper, 'NativeCell', 0), true);
                    assert.equal(isCellSelected(wrapper, 'NativeCell', 1), false);
                    assert.equal(wrapper.find('NativeCell').length, 3);
                }
            });

            test('Test save using the key \'s\'', async () => {
                clickCell(0);

                await addCell(wrapper, 'a=1\na', true);

                const notebookProvider = ioc.get<INotebookEditorProvider>(INotebookEditorProvider);
                const editor = notebookProvider.editors[0];
                assert.ok(editor, 'No editor when saving');
                const savedPromise = createDeferred();
                editor.saved(() => savedPromise.resolve());

                simulateKeyPressOnCell(1, { code: 's', ctrlKey: true });

                await waitForPromise(savedPromise.promise, 1_000);

                assert.ok(!editor!.isDirty, 'Editor should not be dirty after saving');
            });
        });

        suite('Auto Save', () => {
            let controller: NativeEditorStateController;
            let windowStateChangeHandlers: ((e: WindowState) => any)[] = [];
            let handleMessageSpy: sinon.SinonSpy<[string, any?], boolean>;
            setup(async function() {
                handleMessageSpy = sinon.spy(NativeEditorStateController.prototype, 'handleMessage');
                initIoc();

                windowStateChangeHandlers = [];
                // Keep track of all handlers for the onDidChangeWindowState event.
                ioc.applicationShell.setup(app => app.onDidChangeWindowState(TypeMoq.It.isAny())).callback(cb => windowStateChangeHandlers.push(cb));

                // tslint:disable-next-line: no-invalid-this
                await setupFunction.call(this);

                controller = (wrapper
                    .find(NativeEditor)
                    .first()
                    .instance() as NativeEditor).stateController;
            });
            teardown(() => sinon.restore());

            /**
             * Wait for a particular message to be received by the editor component.
             * If message isn't reiceived within a time out, then reject with a timeout error message.
             *
             * @param {string} message
             * @param {number} timeout
             * @returns {Promise<void>}
             */
            async function waitForMessageReceivedEditorComponent(message: string, timeout: number = 5000): Promise<void> {
                const errorMessage = `Timeout waiting for message ${message}`;
                await waitForCondition(async () => handleMessageSpy.calledWith(message, sinon.match.any), timeout, errorMessage);
            }

            /**
             * Wait for notebook to be marked as dirty (within a timeout of 5s).
             *
             * @param {boolean} [dirty=true]
             * @returns {Promise<void>}
             */
            async function waitForNotebookToBeDirty(): Promise<void> {
                // Wait for the notebook to be marked as dirty (the NotebookDirty message will be sent).
                await waitForMessageReceivedEditorComponent(InteractiveWindowMessages.NotebookDirty, 5_000);
                // Wait for the state to get updated.
                await waitForCondition(async () => controller.getState().dirty === true, 1_000, `Timeout waiting for dirty state to get updated to true`);
            }

            /**
             * Wait for notebook to be marked as clean (within a timeout of 5s).
             *
             * @param {boolean} [dirty=true]
             * @returns {Promise<void>}
             */
            async function waitForNotebookToBeClean(): Promise<void> {
                // Wait for the notebook to be marked as dirty (the NotebookDirty message will be sent).
                await waitForMessageReceivedEditorComponent(InteractiveWindowMessages.NotebookClean, 5_000);

                // Wait for the state to get updated.
                await waitForCondition(async () => controller.getState().dirty === false, 2_000, `Timeout waiting for dirty state to get updated to false`);
            }

=======

            test('Traverse cells by using ArrowUp and ArrowDown, k and j', async () => {
                const keyCodesAndPositions = [
                    // When we press arrow down in the first cell, then second cell gets selected.
                    { keyCode: 'ArrowDown', cellIndexToPressKeysOn: 0, expectedSelectedCell: 1 },
                    { keyCode: 'ArrowDown', cellIndexToPressKeysOn: 1, expectedSelectedCell: 2 },
                    // Arrow down on last cell is a noop.
                    { keyCode: 'ArrowDown', cellIndexToPressKeysOn: 2, expectedSelectedCell: 2 },
                    // When we press arrow up in the last cell, then second cell (from bottom) gets selected.
                    { keyCode: 'ArrowUp', cellIndexToPressKeysOn: 2, expectedSelectedCell: 1 },
                    { keyCode: 'ArrowUp', cellIndexToPressKeysOn: 1, expectedSelectedCell: 0 },
                    // Arrow up on last cell is a noop.
                    { keyCode: 'ArrowUp', cellIndexToPressKeysOn: 0, expectedSelectedCell: 0 },

                    // Same tests as above with k and j.
                    { keyCode: 'j', cellIndexToPressKeysOn: 0, expectedSelectedCell: 1 },
                    { keyCode: 'j', cellIndexToPressKeysOn: 1, expectedSelectedCell: 2 },
                    // Arrow down on last cell is a noop.
                    { keyCode: 'j', cellIndexToPressKeysOn: 2, expectedSelectedCell: 2 },
                    { keyCode: 'k', cellIndexToPressKeysOn: 2, expectedSelectedCell: 1 },
                    { keyCode: 'k', cellIndexToPressKeysOn: 1, expectedSelectedCell: 0 },
                    // Arrow up on last cell is a noop.
                    { keyCode: 'k', cellIndexToPressKeysOn: 0, expectedSelectedCell: 0 }
                ];

                // keypress on first cell, then second, then third.
                // Test navigation through all cells, by traversing up and down.
                for (const testItem of keyCodesAndPositions) {
                    simulateKeyPressOnCell(testItem.cellIndexToPressKeysOn, { code: testItem.keyCode });

                    // Check if it is selected.
                    // Only the cell at the index should be selected, as that's what we click.
                    assert.ok(isCellSelected(wrapper, 'NativeCell', testItem.expectedSelectedCell) === true);
                }
            });

            test('Traverse cells by using ArrowUp and ArrowDown, k and j', async () => {
                const keyCodesAndPositions = [
                    // When we press arrow down in the first cell, then second cell gets selected.
                    { keyCode: 'ArrowDown', cellIndexToPressKeysOn: 0, expectedIndex: 1 },
                    { keyCode: 'ArrowDown', cellIndexToPressKeysOn: 1, expectedIndex: 2 },
                    // Arrow down on last cell is a noop.
                    { keyCode: 'ArrowDown', cellIndexToPressKeysOn: 2, expectedIndex: 2 },
                    // When we press arrow up in the last cell, then second cell (from bottom) gets selected.
                    { keyCode: 'ArrowUp', cellIndexToPressKeysOn: 2, expectedIndex: 1 },
                    { keyCode: 'ArrowUp', cellIndexToPressKeysOn: 1, expectedIndex: 0 },
                    // Arrow up on last cell is a noop.
                    { keyCode: 'ArrowUp', cellIndexToPressKeysOn: 0, expectedIndex: 0 }
                ];

                // keypress on first cell, then second, then third.
                // Test navigation through all cells, by traversing up and down.
                for (const testItem of keyCodesAndPositions) {
                    simulateKeyPressOnCell(testItem.cellIndexToPressKeysOn, { code: testItem.keyCode });

                    // Check if it is selected.
                    // Only the cell at the index should be selected, as that's what we click.
                    assert.ok(isCellSelected(wrapper, 'NativeCell', testItem.expectedIndex) === true);
                }
            });

            test('Pressing \'Enter\' on a selected cell, results in focus being set to the code', async () => {
                // For some reason we cannot allow setting focus to monaco editor.
                // Tests are known to fall over if allowed.
                const editor = wrapper
                    .find(NativeCell)
                    .at(1)
                    .find(Editor)
                    .first();
                (editor.instance() as Editor).giveFocus = () => editor.props().focused!();

                const update = waitForUpdate(wrapper, NativeEditor, 1);
                clickCell(1);
                simulateKeyPressOnCell(1, { code: 'Enter', editorInfo: undefined });
                await update;

                // The second cell should be selected.
                assert.ok(isCellFocused(wrapper, 'NativeCell', 1));
            });

            test('Pressing \'Escape\' on a focused cell results in the cell being selected', async () => {
                // First focus the cell.
                let update = waitForUpdate(wrapper, NativeEditor, 1);
                clickCell(1);
                simulateKeyPressOnCell(1, { code: 'Enter', editorInfo: undefined });
                await update;

                // The second cell should be selected.
                assert.equal(isCellSelected(wrapper, 'NativeCell', 1), false);
                assert.equal(isCellFocused(wrapper, 'NativeCell', 1), true);

                // Now hit escape.
                update = waitForUpdate(wrapper, NativeEditor, 1);
                simulateKeyPressOnCell(1, { code: 'Escape' });
                await update;

                // Confirm it is no longer focused, and it is selected.
                assert.equal(isCellSelected(wrapper, 'NativeCell', 1), true);
                assert.equal(isCellFocused(wrapper, 'NativeCell', 1), false);
            });

            test('Pressing \'Shift+Enter\' on a selected cell executes the cell and advances to the next cell', async () => {
                clickCell(1);
                const update = waitForUpdate(wrapper, NativeEditor, 7);
                simulateKeyPressOnCell(1, { code: 'Enter', shiftKey: true, editorInfo: undefined });
                await update;
                wrapper.update();

                // Ensure cell was executed.
                verifyHtmlOnCell(wrapper, 'NativeCell', '<span>2</span>', 1);

                // The third cell should be selected.
                assert.ok(isCellSelected(wrapper, 'NativeCell', 2));
            });

            test('Pressing \'Ctrl+Enter\' on a selected cell executes the cell and cell selection is not changed', async () => {
                const update = waitForUpdate(wrapper, NativeEditor, 7);
                clickCell(1);
                simulateKeyPressOnCell(1, { code: 'Enter', ctrlKey: true, editorInfo: undefined });
                await update;

                // Ensure cell was executed.
                verifyHtmlOnCell(wrapper, 'NativeCell', '<span>2</span>', 1);

                // The first cell should be selected.
                assert.ok(isCellSelected(wrapper, 'NativeCell', 1));
            });

            test('Pressing \'Altr+Enter\' on a selected cell adds a new cell below it', async () => {
                // Initially 3 cells.
                assert.equal(wrapper.find('NativeCell').length, 3);

                const update = waitForUpdate(wrapper, NativeEditor, 1);
                clickCell(1);
                simulateKeyPressOnCell(1, { code: 'Enter', altKey: true, editorInfo: undefined });
                await update;

                // The second cell should be selected.
                assert.ok(isCellSelected(wrapper, 'NativeCell', 2));
                // There should be 4 cells.
                assert.equal(wrapper.find('NativeCell').length, 4);
            });

            test('Pressing \'d\' on a selected cell twice deletes the cell', async () => {
                // Initially 3 cells.
                assert.equal(wrapper.find('NativeCell').length, 3);

                clickCell(2);
                simulateKeyPressOnCell(2, { code: 'd' });
                simulateKeyPressOnCell(2, { code: 'd' });

                // There should be 2 cells.
                assert.equal(wrapper.find('NativeCell').length, 2);
            });

            test('Pressing \'a\' on a selected cell adds a cell at the current position', async () => {
                // Initially 3 cells.
                assert.equal(wrapper.find('NativeCell').length, 3);

                // const secondCell = wrapper.find('NativeCell').at(1);

                clickCell(0);
                const update = waitForUpdate(wrapper, NativeEditor, 1);
                simulateKeyPressOnCell(0, { code: 'a' });
                await update;

                // There should be 4 cells.
                assert.equal(wrapper.find('NativeCell').length, 4);

                // Verify cell indexes of old items.
                verifyCellIndex(wrapper, 'div[id="NotebookImport#0"]', 1);
                verifyCellIndex(wrapper, 'div[id="NotebookImport#1"]', 2);
                verifyCellIndex(wrapper, 'div[id="NotebookImport#2"]', 3);
            });

            test('Pressing \'b\' on a selected cell adds a cell after the current position', async () => {
                // Initially 3 cells.
                assert.equal(wrapper.find('NativeCell').length, 3);

                clickCell(1);
                const update = waitForUpdate(wrapper, NativeEditor, 1);
                simulateKeyPressOnCell(1, { code: 'b' });
                await update;

                // There should be 4 cells.
                assert.equal(wrapper.find('NativeCell').length, 4);

                // Verify cell indexes of old items.
                verifyCellIndex(wrapper, 'div[id="NotebookImport#0"]', 0);
                verifyCellIndex(wrapper, 'div[id="NotebookImport#1"]', 1);
                verifyCellIndex(wrapper, 'div[id="NotebookImport#2"]', 3);
            });

            test('Toggle visibility of output', async () => {
                // First execute contents of last cell.
                let update = waitForUpdate(wrapper, NativeEditor, 7);
                clickCell(2);
                simulateKeyPressOnCell(2, { code: 'Enter', ctrlKey: true, editorInfo: undefined });
                await update;

                // Ensure cell was executed.
                verifyHtmlOnCell(wrapper, 'NativeCell', '<span>3</span>', 2);

                // Hide the output
                update = waitForUpdate(wrapper, NativeEditor, 1);
                simulateKeyPressOnCell(2, { code: 'o' });
                await update;

                // Ensure cell output is hidden (looking for cell results will throw an exception).
                assert.throws(() => verifyHtmlOnCell(wrapper, 'NativeCell', '<span>3</span>', 2));

                // Display the output
                update = waitForUpdate(wrapper, NativeEditor, 1);
                simulateKeyPressOnCell(2, { code: 'o' });
                await update;

                // Ensure cell output is visible again.
                verifyHtmlOnCell(wrapper, 'NativeCell', '<span>3</span>', 2);
            });

            test('Toggle line numbers using the \'l\' key', async () => {
                clickCell(1);

                const monacoEditorComponent = wrapper
                    .find(NativeCell)
                    .at(1)
                    .find(MonacoEditor)
                    .first();
                const editor = (monacoEditorComponent.instance().state as IMonacoEditorState).editor!;
                const optionsUpdated = sinon.spy(editor, 'updateOptions');

                // Display line numbers.
                simulateKeyPressOnCell(1, { code: 'l' });
                // Confirm monaco editor got updated with line numbers set to turned on.
                assert.equal(optionsUpdated.lastCall.args[0].lineNumbers, 'on');

                // toggle the display of line numbers.
                simulateKeyPressOnCell(1, { code: 'l' });
                // Confirm monaco editor got updated with line numbers set to turned ff.
                assert.equal(optionsUpdated.lastCall.args[0].lineNumbers, 'off');
            });

            test('Toggle markdown and code modes using \'y\' and \'m\' keys', async () => {
                clickCell(1);

                // Switch to markdown
                simulateKeyPressOnCell(1, { code: 'm' });

                // Confirm output cell is rendered and monaco editor is not.
                assert.equal(
                    wrapper
                        .find(NativeCell)
                        .at(1)
                        .find(CellOutput).length,
                    1
                );
                assert.equal(
                    wrapper
                        .find(NativeCell)
                        .at(1)
                        .find(MonacoEditor).length,
                    0
                );

                // Switch back to code mode.
                // At this moment, there's no cell input element, hence send key strokes to the wrapper.
                const wrapperElement = wrapper
                    .find(NativeCell)
                    .at(1)
                    .find('.cell-wrapper')
                    .first();
                wrapperElement.simulate('keyDown', { key: 'y' });
                wrapper.update();

                // Confirm editor is rendered .
                const nativeCell = wrapper.find(NativeCell).at(1);
                assert.equal(
                    nativeCell
                        .find(MonacoEditor).length,
                    1
                );
            });

            test('Test undo using the key \'z\'', async () => {
                clickCell(0);

                // Add, then undo, keep doing at least 3 times and confirm it works as expected.
                for (let i = 0; i < 3; i += 1) {
                    // Add a new cell
                    let update = waitForUpdate(wrapper, NativeEditor, 1);
                    simulateKeyPressOnCell(0, { code: 'a' });
                    await update;

                    // There should be 4 cells and first cell is selected & nothing focused.
                    assert.equal(isCellSelected(wrapper, 'NativeCell', 0), true);
                    assert.equal(isCellSelected(wrapper, 'NativeCell', 1), false);
                    assert.equal(isCellFocused(wrapper, 'NativeCell', 0), false);
                    assert.equal(isCellFocused(wrapper, 'NativeCell', 1), false);
                    assert.equal(wrapper.find('NativeCell').length, 4);

                    // Press 'z' to undo.
                    update = waitForUpdate(wrapper, NativeEditor, 1);
                    simulateKeyPressOnCell(0, { code: 'z' });
                    await update;

                    // There should be 3 cells and first cell is selected & nothing focused.
                    assert.equal(isCellSelected(wrapper, 'NativeCell', 0), true);
                    assert.equal(isCellSelected(wrapper, 'NativeCell', 1), false);
                    assert.equal(wrapper.find('NativeCell').length, 3);
                }
            });

            test('Test save using the key \'s\'', async () => {
                clickCell(0);

                await addCell(wrapper, 'a=1\na', true);

                const notebookProvider = ioc.get<INotebookEditorProvider>(INotebookEditorProvider);
                const editor = notebookProvider.editors[0];
                assert.ok(editor, 'No editor when saving');
                const savedPromise = createDeferred();
                editor.saved(() => savedPromise.resolve());

                simulateKeyPressOnCell(1, { code: 's', ctrlKey: true });

                await waitForPromise(savedPromise.promise, 1_000);

                assert.ok(!editor!.isDirty, 'Editor should not be dirty after saving');
            });
        });

        suite('Auto Save', () => {
            let controller: NativeEditorStateController;
            let windowStateChangeHandlers: ((e: WindowState) => any)[] = [];
            let handleMessageSpy: sinon.SinonSpy<[string, any?], boolean>;
            setup(async function() {
                handleMessageSpy = sinon.spy(NativeEditorStateController.prototype, 'handleMessage');
                initIoc();

                windowStateChangeHandlers = [];
                // Keep track of all handlers for the onDidChangeWindowState event.
                ioc.applicationShell.setup(app => app.onDidChangeWindowState(TypeMoq.It.isAny())).callback(cb => windowStateChangeHandlers.push(cb));

                // tslint:disable-next-line: no-invalid-this
                await setupFunction.call(this);

                controller = (wrapper
                    .find(NativeEditor)
                    .first()
                    .instance() as NativeEditor).stateController;
            });
            teardown(() => sinon.restore());

            /**
             * Wait for a particular message to be received by the editor component.
             * If message isn't reiceived within a time out, then reject with a timeout error message.
             *
             * @param {string} message
             * @param {number} timeout
             * @returns {Promise<void>}
             */
            async function waitForMessageReceivedEditorComponent(message: string, timeout: number = 5000): Promise<void> {
                const errorMessage = `Timeout waiting for message ${message}`;
                await waitForCondition(async () => handleMessageSpy.calledWith(message, sinon.match.any), timeout, errorMessage);
            }

            /**
             * Wait for notebook to be marked as dirty (within a timeout of 5s).
             *
             * @param {boolean} [dirty=true]
             * @returns {Promise<void>}
             */
            async function waitForNotebookToBeDirty(): Promise<void> {
                // Wait for the notebook to be marked as dirty (the NotebookDirty message will be sent).
                await waitForMessageReceivedEditorComponent(InteractiveWindowMessages.NotebookDirty, 5_000);
                // Wait for the state to get updated.
                await waitForCondition(async () => controller.getState().dirty === true, 1_000, `Timeout waiting for dirty state to get updated to true`);
            }

            /**
             * Wait for notebook to be marked as clean (within a timeout of 5s).
             *
             * @param {boolean} [dirty=true]
             * @returns {Promise<void>}
             */
            async function waitForNotebookToBeClean(): Promise<void> {
                // Wait for the notebook to be marked as dirty (the NotebookDirty message will be sent).
                await waitForMessageReceivedEditorComponent(InteractiveWindowMessages.NotebookDirty, 5_000);

                // Wait for the state to get updated.
                await waitForCondition(async () => controller.getState().dirty === false, 2_000, `Timeout waiting for dirty state to get updated to false`);
            }

>>>>>>> 9f72df76
            /**
             * Make some kind of a change to the notebook.
             *
             * @param {number} cellIndex
             */
            async function modifyNotebook() {
                // (Add a cell into the UI and wait for it to render)
                clickCell(0);
                const update = waitForUpdate(wrapper, NativeEditor, 2);
                simulateKeyPressOnCell(0, { code: 'a' });
                await update;
            }

            test('Auto save notebook every 1s', async () => {
                // Configure notebook to save automatically ever 1s.
                when(ioc.mockedWorkspaceConfig.get('autoSave', 'off')).thenReturn('afterDelay');
                when(ioc.mockedWorkspaceConfig.get<number>('autoSaveDelay', anything())).thenReturn(1_000);
                ioc.forceSettingsChanged(ioc.getSettings().pythonPath);

                /**
                 * Make some changes to a cell of a notebook, then verify the notebook is auto saved.
                 *
                 * @param {number} cellIndex
                 */
                async function makeChangesAndConfirmFileIsUpdated() {
                    const notebookFileContents = await fs.readFile(notebookFile.filePath, 'utf8');

                    await modifyNotebook();
                    await waitForNotebookToBeDirty();

                    // At this point a message should be sent to extension asking it to save.
                    // After the save, the extension should send a message to react letting it know that it was saved successfully.

                    await waitForNotebookToBeClean();
                    // Confirm file has been updated as well.
                    const newFileContents = await fs.readFile(notebookFile.filePath, 'utf8');
                    assert.notEqual(newFileContents, notebookFileContents);
                }

                // Make changes & validate (try a couple of times).
                await makeChangesAndConfirmFileIsUpdated();
                await makeChangesAndConfirmFileIsUpdated();
                await makeChangesAndConfirmFileIsUpdated();
            });

            test('File saved with same format', async () => {
                // Configure notebook to save automatically ever 1s.
                when(ioc.mockedWorkspaceConfig.get('autoSave', 'off')).thenReturn('afterDelay');
                when(ioc.mockedWorkspaceConfig.get<number>('autoSaveDelay', anything())).thenReturn(1_000);
                ioc.forceSettingsChanged(ioc.getSettings().pythonPath);
                const notebookFileContents = await fs.readFile(notebookFile.filePath, 'utf8');

                await modifyNotebook();
                await waitForNotebookToBeDirty();

                // At this point a message should be sent to extension asking it to save.
                // After the save, the extension should send a message to react letting it know that it was saved successfully.

                await waitForNotebookToBeClean();
                // Confirm file is not the same. There should be a single cell that's been added
                const newFileContents = await fs.readFile(notebookFile.filePath, 'utf8');
                assert.notEqual(newFileContents, notebookFileContents);
                assert.equal(newFileContents, addedJSONFile);
            });

            test('Should not auto save notebook, ever', async () => {
                const notebookFileContents = await fs.readFile(notebookFile.filePath, 'utf8');

                // Configure notebook to to never save.
                when(ioc.mockedWorkspaceConfig.get('autoSave', 'off')).thenReturn('off');
                when(ioc.mockedWorkspaceConfig.get<number>('autoSaveDelay', anything())).thenReturn(1000);
                // Update the settings and wait for the component to receive it and process it.
                const promise = waitForMessageReceivedEditorComponent(InteractiveWindowMessages.UpdateSettings, 1_000);
                ioc.forceSettingsChanged(ioc.getSettings().pythonPath);
                await promise;

                await modifyNotebook();
                await waitForNotebookToBeDirty();

                // Now that the notebook is dirty, change the active editor.
                const docManager = ioc.get<IDocumentManager>(IDocumentManager) as MockDocumentManager;
                docManager.didChangeEmitter.fire();
                // Also, send notification about changes to window state.
                windowStateChangeHandlers.forEach(item => item({ focused: false }));
                windowStateChangeHandlers.forEach(item => item({ focused: true }));

                // Confirm the message is not clean, trying to wait for it to get saved will timeout (i.e. rejected).
                await expect(waitForNotebookToBeClean()).to.eventually.be.rejected;
                // Confirm file has not been updated as well.
                assert.equal(await fs.readFile(notebookFile.filePath, 'utf8'), notebookFileContents);
            });

            async function testAutoSavingWhenEditorFocusChanges(newEditor: TextEditor | undefined) {
                const notebookFileContents = await fs.readFile(notebookFile.filePath, 'utf8');

                await modifyNotebook();
                await waitForNotebookToBeDirty();

                // Configure notebook to save when active editor changes.
                when(ioc.mockedWorkspaceConfig.get('autoSave', 'off')).thenReturn('onFocusChange');
                ioc.forceSettingsChanged(ioc.getSettings().pythonPath);

                // Now that the notebook is dirty, change the active editor.
                const docManager = ioc.get<IDocumentManager>(IDocumentManager) as MockDocumentManager;
                docManager.didChangeEmitter.fire(newEditor);

                // At this point a message should be sent to extension asking it to save.
                // After the save, the extension should send a message to react letting it know that it was saved successfully.

                await waitForNotebookToBeClean();
                // Confirm file has been updated as well.
                assert.notEqual(await fs.readFile(notebookFile.filePath, 'utf8'), notebookFileContents);
            }

            test('Auto save notebook when focus changes from active editor to none', () => testAutoSavingWhenEditorFocusChanges(undefined));

            test('Auto save notebook when focus changes from active editor to something else', () =>
                testAutoSavingWhenEditorFocusChanges(TypeMoq.Mock.ofType<TextEditor>().object));

            test('Should not auto save notebook when active editor changes', async () => {
                const notebookFileContents = await fs.readFile(notebookFile.filePath, 'utf8');

                await modifyNotebook();
                await waitForNotebookToBeDirty();

                // Configure notebook to save when window state changes.
                when(ioc.mockedWorkspaceConfig.get('autoSave', 'off')).thenReturn('onWindowChange');
                ioc.forceSettingsChanged(ioc.getSettings().pythonPath);

                // Now that the notebook is dirty, change the active editor.
                // This should not trigger a save of notebook (as its configured to save only when window state changes).
                const docManager = ioc.get<IDocumentManager>(IDocumentManager) as MockDocumentManager;
                docManager.didChangeEmitter.fire();

                // Confirm the message is not clean, trying to wait for it to get saved will timeout (i.e. rejected).
                await expect(waitForNotebookToBeClean()).to.eventually.be.rejected;
                // Confirm file has not been updated as well.
                assert.equal(await fs.readFile(notebookFile.filePath, 'utf8'), notebookFileContents);
            });

            async function testAutoSavingWithChangesToWindowState(focused: boolean) {
                const notebookFileContents = await fs.readFile(notebookFile.filePath, 'utf8');

                await modifyNotebook();
                await waitForNotebookToBeDirty();

                // Configure notebook to save when active editor changes.
                when(ioc.mockedWorkspaceConfig.get('autoSave', 'off')).thenReturn('onWindowChange');
                ioc.forceSettingsChanged(ioc.getSettings().pythonPath);

                // Now that the notebook is dirty, send notification about changes to window state.
                windowStateChangeHandlers.forEach(item => item({ focused }));

                // At this point a message should be sent to extension asking it to save.
                // After the save, the extension should send a message to react letting it know that it was saved successfully.

                await waitForNotebookToBeClean();
                // Confirm file has been updated as well.
                assert.notEqual(await fs.readFile(notebookFile.filePath, 'utf8'), notebookFileContents);
            }

            test('Auto save notebook when window state changes to being not focused', async () => testAutoSavingWithChangesToWindowState(false));
            test('Auto save notebook when window state changes to being focused', async () => testAutoSavingWithChangesToWindowState(true));

            test('Should not auto save notebook when window state changes', async () => {
                const notebookFileContents = await fs.readFile(notebookFile.filePath, 'utf8');

                await modifyNotebook();
                await waitForNotebookToBeDirty();

                // Configure notebook to save when active editor changes.
                when(ioc.mockedWorkspaceConfig.get('autoSave', 'off')).thenReturn('onFocusChange');
                ioc.forceSettingsChanged(ioc.getSettings().pythonPath);

                // Now that the notebook is dirty, change window state.
                // This should not trigger a save of notebook (as its configured to save only when focus is changed).
                windowStateChangeHandlers.forEach(item => item({ focused: false }));
                windowStateChangeHandlers.forEach(item => item({ focused: true }));

                // Confirm the message is not clean, trying to wait for it to get saved will timeout (i.e. rejected).
                await expect(waitForNotebookToBeClean()).to.eventually.be.rejected;
                // Confirm file has not been updated as well.
                assert.equal(await fs.readFile(notebookFile.filePath, 'utf8'), notebookFileContents);
            });
        });
    });
});<|MERGE_RESOLUTION|>--- conflicted
+++ resolved
@@ -52,17 +52,11 @@
     escapePath,
     findButton,
     getLastOutputCell,
-<<<<<<< HEAD
     getNativeFocusedEditor,
     isCellFocused,
     isCellSelected,
     srcDirectory,
     typeCode,
-=======
-    isCellFocused,
-    isCellSelected,
-    srcDirectory,
->>>>>>> 9f72df76
     verifyCellIndex,
     verifyHtmlOnCell,
     waitForMessageResponse
@@ -76,267 +70,6 @@
     function createFileCell(cell: any, data: any): ICell {
         const newCell = { type: 'preview', id: 'FakeID', file: Identifiers.EmptyFileName, line: 0, state: 2, ...cell };
         newCell.data = { cell_type: 'code', execution_count: null, metadata: {}, outputs: [], source: '', ...data };
-<<<<<<< HEAD
-=======
-
-        return newCell;
-    }
-    suite('Editor tests', () => {
-        const disposables: Disposable[] = [];
-        let ioc: DataScienceIocContainer;
-
-        setup(() => {
-            ioc = new DataScienceIocContainer();
-            ioc.registerDataScienceTypes();
-
-            const appShell = TypeMoq.Mock.ofType<IApplicationShell>();
-            appShell.setup(a => a.showErrorMessage(TypeMoq.It.isAnyString())).returns((_e) => Promise.resolve(''));
-            appShell.setup(a => a.showInformationMessage(TypeMoq.It.isAny(), TypeMoq.It.isAny())).returns(() => Promise.resolve(''));
-            appShell.setup(a => a.showInformationMessage(TypeMoq.It.isAny(), TypeMoq.It.isAny(), TypeMoq.It.isAny())).returns((_a1: string, a2: string, _a3: string) => Promise.resolve(a2));
-            appShell.setup(a => a.showInformationMessage(TypeMoq.It.isAny(), TypeMoq.It.isAny(), TypeMoq.It.isAny(), TypeMoq.It.isAny())).returns((_a1: string, _a2: any, _a3: string, a4: string) => Promise.resolve(a4));
-            appShell.setup(a => a.showSaveDialog(TypeMoq.It.isAny())).returns(() => Promise.resolve(Uri.file('foo.ipynb')));
-            ioc.serviceManager.rebindInstance<IApplicationShell>(IApplicationShell, appShell.object);
-
-        });
-
-        teardown(async () => {
-            for (const disposable of disposables) {
-                if (!disposable) {
-                    continue;
-                }
-                // tslint:disable-next-line:no-any
-                const promise = disposable.dispose() as Promise<any>;
-                if (promise) {
-                    await promise;
-                }
-            }
-            await ioc.dispose();
-        });
-
-        // Uncomment this to debug hangs on exit
-        // suiteTeardown(() => {
-        //      asyncDump();
-        // });
-
-        runMountedTest('Simple text', async (wrapper) => {
-            // Create an editor so something is listening to messages
-            await createNewEditor(ioc);
-
-            // Add a cell into the UI and wait for it to render
-            await addCell(wrapper, 'a=1\na');
-
-            verifyHtmlOnCell(wrapper, 'NativeCell', '<span>1</span>', CellPosition.Last);
-        }, () => { return ioc; });
-
-        runMountedTest('Mime Types', async (wrapper) => {
-            // Create an editor so something is listening to messages
-            await createNewEditor(ioc);
-
-            const badPanda = `import pandas as pd
-    df = pd.read("${escapePath(path.join(srcDirectory(), 'DefaultSalesReport.csv'))}")
-    df.head()`;
-            const goodPanda = `import pandas as pd
-    df = pd.read_csv("${escapePath(path.join(srcDirectory(), 'DefaultSalesReport.csv'))}")
-    df.head()`;
-            const matPlotLib = 'import matplotlib.pyplot as plt\r\nimport numpy as np\r\nx = np.linspace(0,20,100)\r\nplt.plot(x, np.sin(x))\r\nplt.show()';
-            const matPlotLibResults = 'img';
-            const spinningCursor = `import sys
-    import time
-    def spinning_cursor():
-        while True:
-            for cursor in '|/-\\\\':
-                yield cursor
-    spinner = spinning_cursor()
-    for _ in range(50):
-        sys.stdout.write(next(spinner))
-        sys.stdout.flush()
-        time.sleep(0.1)
-        sys.stdout.write('\\r')`;
-
-            addMockData(ioc, badPanda, `pandas has no attribute 'read'`, 'text/html', 'error');
-            addMockData(ioc, goodPanda, `<td>A table</td>`, 'text/html');
-            addMockData(ioc, matPlotLib, matPlotLibResults, 'text/html');
-            const cursors = ['|', '/', '-', '\\'];
-            let cursorPos = 0;
-            let loops = 3;
-            addContinuousMockData(ioc, spinningCursor, async (_c) => {
-                const result = `${cursors[cursorPos]}\r`;
-                cursorPos += 1;
-                if (cursorPos >= cursors.length) {
-                    cursorPos = 0;
-                    loops -= 1;
-                }
-                return Promise.resolve({ result: result, haveMore: loops > 0 });
-            });
-
-            await addCell(wrapper, badPanda, true);
-            verifyHtmlOnCell(wrapper, 'NativeCell', `has no attribute 'read'`, CellPosition.Last);
-
-            await addCell(wrapper, goodPanda, true);
-            verifyHtmlOnCell(wrapper, 'NativeCell', `<td>`, CellPosition.Last);
-
-            await addCell(wrapper, matPlotLib, true, 6);
-            verifyHtmlOnCell(wrapper, 'NativeCell', matPlotLibResults, CellPosition.Last);
-
-            await addCell(wrapper, spinningCursor, true, 4 + (ioc.mockJupyter ? (cursors.length * 3) : 50));
-            verifyHtmlOnCell(wrapper, 'NativeCell', '<div>', CellPosition.Last);
-        }, () => { return ioc; });
-
-        runMountedTest('Click buttons', async (wrapper) => {
-            // Goto source should cause the visible editor to be picked as long as its filename matches
-            const showedEditor = createDeferred();
-            const textEditors: TextEditor[] = [];
-            const docManager = TypeMoq.Mock.ofType<IDocumentManager>();
-            const visibleEditor = TypeMoq.Mock.ofType<TextEditor>();
-            const dummyDocument = TypeMoq.Mock.ofType<TextDocument>();
-            dummyDocument.setup(d => d.fileName).returns(() => Uri.file('foo.py').fsPath);
-            visibleEditor.setup(v => v.show()).returns(() => showedEditor.resolve());
-            visibleEditor.setup(v => v.revealRange(TypeMoq.It.isAny())).returns(noop);
-            visibleEditor.setup(v => v.document).returns(() => dummyDocument.object);
-            textEditors.push(visibleEditor.object);
-            docManager.setup(a => a.visibleTextEditors).returns(() => textEditors);
-            ioc.serviceManager.rebindInstance<IDocumentManager>(IDocumentManager, docManager.object);
-            // Create an editor so something is listening to messages
-            await createNewEditor(ioc);
-
-            // Get a cell into the list
-            await addCell(wrapper, 'a=1\na');
-
-            // find the buttons on the cell itself
-            let cell = getLastOutputCell(wrapper, 'NativeCell');
-            let ImageButtons = cell.find(ImageButton);
-            assert.equal(ImageButtons.length, 7, 'Cell buttons not found');
-            let deleteButton = ImageButtons.at(6);
-
-            // Make sure delete works
-            let afterDelete = await getNativeCellResults(wrapper, 1, async () => {
-                deleteButton.simulate('click');
-                return Promise.resolve();
-            });
-            assert.equal(afterDelete.length, 1, `Delete should remove a cell`);
-
-            // Secondary delete should NOT delete the cell as there should ALWAYS be at
-            // least one cell in the file.
-            cell = getLastOutputCell(wrapper, 'NativeCell');
-            ImageButtons = cell.find(ImageButton);
-            assert.equal(ImageButtons.length, 7, 'Cell buttons not found');
-            deleteButton = ImageButtons.at(6);
-
-            afterDelete = await getNativeCellResults(wrapper, 1, async () => {
-                deleteButton.simulate('click');
-                return Promise.resolve();
-            });
-            assert.equal(afterDelete.length, 1, `Delete should NOT remove the last cell`);
-        }, () => { return ioc; });
-
-        runMountedTest('Export', async (wrapper) => {
-            // Export should cause the export dialog to come up. Remap appshell so we can check
-            const dummyDisposable = {
-                dispose: () => { return; }
-            };
-            let exportCalled = false;
-            const appShell = TypeMoq.Mock.ofType<IApplicationShell>();
-            appShell.setup(a => a.showErrorMessage(TypeMoq.It.isAnyString())).returns((e) => { throw e; });
-            appShell.setup(a => a.showInformationMessage(TypeMoq.It.isAny(), TypeMoq.It.isAny())).returns(() => Promise.resolve(''));
-            appShell.setup(a => a.showSaveDialog(TypeMoq.It.isAny())).returns(() => {
-                exportCalled = true;
-                return Promise.resolve(undefined);
-            });
-            appShell.setup(a => a.setStatusBarMessage(TypeMoq.It.isAny())).returns(() => dummyDisposable);
-            ioc.serviceManager.rebindInstance<IApplicationShell>(IApplicationShell, appShell.object);
-
-            // Make sure to create the interactive window after the rebind or it gets the wrong application shell.
-            await createNewEditor(ioc);
-            await addCell(wrapper, 'a=1\na');
-
-            // Export should cause exportCalled to change to true
-            const exportButton = findButton(wrapper, NativeEditor, 6);
-            await waitForMessageResponse(ioc, () => exportButton!.simulate('click'));
-            assert.equal(exportCalled, true, 'Export should have been called');
-        }, () => { return ioc; });
-
-        runMountedTest('RunAllCells', async (wrapper) => {
-            addMockData(ioc, 'b=2\nb', 2);
-            addMockData(ioc, 'c=3\nc', 3);
-
-            const baseFile = [ {id: 'NotebookImport#0', data: {source: 'a=1\na'}},
-            {id: 'NotebookImport#1', data: {source: 'b=2\nb'}},
-            {id: 'NotebookImport#2', data: {source: 'c=3\nc'}} ];
-            const runAllCells =  baseFile.map(cell => {
-                return createFileCell(cell, cell.data);
-            });
-            const notebook = await ioc.get<INotebookExporter>(INotebookExporter).translateToNotebook(runAllCells, undefined);
-            await openEditor(ioc, JSON.stringify(notebook));
-
-            // Export should cause exportCalled to change to true
-            const runAllButton = findButton(wrapper, NativeEditor, 3);
-            await waitForMessageResponse(ioc, () => runAllButton!.simulate('click'));
-
-            await waitForUpdate(wrapper, NativeEditor, 15);
-
-            verifyHtmlOnCell(wrapper, 'NativeCell', `1`, 0);
-            verifyHtmlOnCell(wrapper, 'NativeCell', `2`, 1);
-            verifyHtmlOnCell(wrapper, 'NativeCell', `3`, 2);
-        }, () => { return ioc; });
-
-        runMountedTest('Startup and shutdown', async (wrapper) => {
-            addMockData(ioc, 'b=2\nb', 2);
-            addMockData(ioc, 'c=3\nc', 3);
-
-            const baseFile = [ {id: 'NotebookImport#0', data: {source: 'a=1\na'}},
-            {id: 'NotebookImport#1', data: {source: 'b=2\nb'}},
-            {id: 'NotebookImport#2', data: {source: 'c=3\nc'}} ];
-            const runAllCells =  baseFile.map(cell => {
-                return createFileCell(cell, cell.data);
-            });
-            const notebook = await ioc.get<INotebookExporter>(INotebookExporter).translateToNotebook(runAllCells, undefined);
-            let editor = await openEditor(ioc, JSON.stringify(notebook));
-
-            // Run everything
-            let runAllButton = findButton(wrapper, NativeEditor, 3);
-            await waitForMessageResponse(ioc, () => runAllButton!.simulate('click'));
-            await waitForUpdate(wrapper, NativeEditor, 15);
-
-            // Close editor. Should still have the server up
-            await closeNotebook(editor, wrapper);
-            const jupyterExecution = ioc.serviceManager.get<IJupyterExecution>(IJupyterExecution);
-            const editorProvider = ioc.serviceManager.get<INotebookEditorProvider>(INotebookEditorProvider);
-            const server = await jupyterExecution.getServer(await editorProvider.getNotebookOptions());
-            assert.ok(server, 'Server was destroyed on notebook shutdown');
-
-            // Reopen, and rerun
-            editor = await openEditor(ioc, JSON.stringify(notebook));
-            runAllButton = findButton(wrapper, NativeEditor, 3);
-            await waitForMessageResponse(ioc, () => runAllButton!.simulate('click'));
-            await waitForUpdate(wrapper, NativeEditor, 15);
-            verifyHtmlOnCell(wrapper, 'NativeCell', `1`, 0);
-        },
-        () => {
-                // Disable the warning displayed by nodejs when there are too many listeners.
-                EventEmitter.defaultMaxListeners = 15;
-                return ioc;
-            }
-        );
-
-        test('Failure', async () => {
-            // Make a dummy class that will fail during launch
-            class FailedProcess extends JupyterExecutionFactory {
-                public getUsableJupyterPython(): Promise<PythonInterpreter | undefined> {
-                    return Promise.resolve(undefined);
-                }
-            }
-            ioc.serviceManager.rebind<IJupyterExecution>(IJupyterExecution, FailedProcess);
-            ioc.serviceManager.get<IJupyterExecution>(IJupyterExecution);
-            addMockData(ioc, 'a=1\na', 1);
-            const wrapper = mountNativeWebView(ioc);
-            await createNewEditor(ioc);
-            await addCell(wrapper, 'a=1\na', true, 2);
-
-            // Cell should not have the output
-            verifyHtmlOnCell(wrapper, 'NativeCell', 'Jupyter cannot be started', CellPosition.Last);
-        });
-    });
->>>>>>> 9f72df76
 
     suite('Editor tests', () => {
         let wrapper: ReactWrapper<any, Readonly<{}>, React.Component>;
@@ -404,7 +137,6 @@
      "metadata": {},
      "output_type": "execute_result"
     }
-<<<<<<< HEAD
     suite('Editor tests', () => {
         const disposables: Disposable[] = [];
         let ioc: DataScienceIocContainer;
@@ -837,161 +569,11 @@
         }
 
         suite('Selection/Focus', () => {
-=======
-   ],
-   "source": [
-    "c=3\\n",
-    "c"
-   ]
-  }
- ],
- "metadata": {
-  "file_extension": ".py",
-  "kernelspec": {
-   "display_name": "Python 3",
-   "language": "python",
-   "name": "python3"
-  },
-  "language_info": {
-   "codemirror_mode": {
-    "name": "ipython",
-    "version": 3
-   },
-   "file_extension": ".py",
-   "mimetype": "text/x-python",
-   "name": "python",
-   "nbconvert_exporter": "python",
-   "pygments_lexer": "ipython3",
-   "version": "3.7.4"
-  },
-  "mimetype": "text/x-python",
-  "name": "python",
-  "npconvert_exporter": "python",
-  "pygments_lexer": "ipython3",
-  "version": 3
- },
- "nbformat": 4,
- "nbformat_minor": 2
-}`;
-        const addedJSON = JSON.parse(baseFile);
-        addedJSON.cells.splice(0, 0, {
-            cell_type: 'code',
-            execution_count: null,
-            metadata: {},
-            outputs: [],
-            source: []
-           });
-        const addedJSONFile = JSON.stringify(addedJSON, null, ' ');
-
-        let notebookFile: {
-            filePath: string;
-            cleanupCallback: Function;
-        };
-        function initIoc() {
-            ioc = new DataScienceIocContainer();
-            ioc.registerDataScienceTypes();
-        }
-        async function setupFunction(this: Mocha.Context) {
-            const wrapperPossiblyUndefined = await setupWebview(ioc);
-            if (wrapperPossiblyUndefined) {
-                wrapper = wrapperPossiblyUndefined;
-
-                addMockData(ioc, 'b=2\nb', 2);
-                addMockData(ioc, 'c=3\nc', 3);
-                // Use a real file so we can save notebook to a file.
-                // This is used in some tests (saving).
-                notebookFile = await createTemporaryFile('.ipynb');
-                await fs.writeFile(notebookFile.filePath, baseFile);
-                await Promise.all([waitForUpdate(wrapper, NativeEditor, 1), openEditor(ioc, baseFile, notebookFile.filePath)]);
-            } else {
-                // tslint:disable-next-line: no-invalid-this
-                this.skip();
-            }
-        }
-
-        teardown(async () => {
-            for (const disposable of disposables) {
-                if (!disposable) {
-                    continue;
-                }
-                // tslint:disable-next-line:no-any
-                const promise = disposable.dispose() as Promise<any>;
-                if (promise) {
-                    await promise;
-                }
-            }
-            await ioc.dispose();
-            try {
-                notebookFile.cleanupCallback();
-            } catch {
-                noop();
-            }
-        });
-
-        function clickCell(cellIndex: number) {
-            wrapper
-                .find(NativeCell)
-                .at(cellIndex)
-                .simulate('click');
-            wrapper.update();
-        }
-
-        function simulateKeyPressOnCell(cellIndex: number, keyboardEvent: Partial<IKeyboardEvent> & { code: string }) {
-            const event = { ...createKeyboardEventForCell(keyboardEvent), ...keyboardEvent };
-            const id = `NotebookImport#${cellIndex}`;
-            wrapper
-                .find(NativeCell)
-                .at(cellIndex)
-                .find(CellInput)
-                .props().keyDown!(id, event);
-            wrapper.update();
-        }
-
-        suite('Selection/Focus', () => {
             setup(async function() {
                 initIoc();
                 // tslint:disable-next-line: no-invalid-this
                 await setupFunction.call(this);
             });
-            test('None of the cells are selected by default', async () => {
-                assert.ok(!isCellSelected(wrapper, 'NativeCell', 0));
-                assert.ok(!isCellSelected(wrapper, 'NativeCell', 1));
-                assert.ok(!isCellSelected(wrapper, 'NativeCell', 2));
-            });
-
-            test('None of the cells are not focused by default', async () => {
-                assert.ok(!isCellFocused(wrapper, 'NativeCell', 0));
-                assert.ok(!isCellFocused(wrapper, 'NativeCell', 1));
-                assert.ok(!isCellFocused(wrapper, 'NativeCell', 2));
-            });
-
-            test('Select cells by clicking them', async () => {
-                // Click first cell, then second, then third.
-                clickCell(0);
-                assert.ok(isCellSelected(wrapper, 'NativeCell', 0));
-                assert.equal(isCellSelected(wrapper, 'NativeCell', 1), false);
-                assert.equal(isCellSelected(wrapper, 'NativeCell', 2), false);
-
-                clickCell(1);
-                assert.ok(isCellSelected(wrapper, 'NativeCell', 1));
-                assert.equal(isCellSelected(wrapper, 'NativeCell', 0), false);
-                assert.equal(isCellSelected(wrapper, 'NativeCell', 2), false);
-
-                clickCell(2);
-                assert.ok(isCellSelected(wrapper, 'NativeCell', 2));
-                assert.equal(isCellSelected(wrapper, 'NativeCell', 0), false);
-                assert.equal(isCellSelected(wrapper, 'NativeCell', 1), false);
-            });
-        });
-
-        suite('Keyboard Shortcuts', () => {
->>>>>>> 9f72df76
-            setup(async function() {
-                initIoc();
-                // tslint:disable-next-line: no-invalid-this
-                await setupFunction.call(this);
-            });
-<<<<<<< HEAD
             test('None of the cells are selected by default', async () => {
                 assert.ok(!isCellSelected(wrapper, 'NativeCell', 0));
                 assert.ok(!isCellSelected(wrapper, 'NativeCell', 1));
@@ -1485,401 +1067,6 @@
                 await waitForCondition(async () => controller.getState().dirty === false, 2_000, `Timeout waiting for dirty state to get updated to false`);
             }
 
-=======
-
-            test('Traverse cells by using ArrowUp and ArrowDown, k and j', async () => {
-                const keyCodesAndPositions = [
-                    // When we press arrow down in the first cell, then second cell gets selected.
-                    { keyCode: 'ArrowDown', cellIndexToPressKeysOn: 0, expectedSelectedCell: 1 },
-                    { keyCode: 'ArrowDown', cellIndexToPressKeysOn: 1, expectedSelectedCell: 2 },
-                    // Arrow down on last cell is a noop.
-                    { keyCode: 'ArrowDown', cellIndexToPressKeysOn: 2, expectedSelectedCell: 2 },
-                    // When we press arrow up in the last cell, then second cell (from bottom) gets selected.
-                    { keyCode: 'ArrowUp', cellIndexToPressKeysOn: 2, expectedSelectedCell: 1 },
-                    { keyCode: 'ArrowUp', cellIndexToPressKeysOn: 1, expectedSelectedCell: 0 },
-                    // Arrow up on last cell is a noop.
-                    { keyCode: 'ArrowUp', cellIndexToPressKeysOn: 0, expectedSelectedCell: 0 },
-
-                    // Same tests as above with k and j.
-                    { keyCode: 'j', cellIndexToPressKeysOn: 0, expectedSelectedCell: 1 },
-                    { keyCode: 'j', cellIndexToPressKeysOn: 1, expectedSelectedCell: 2 },
-                    // Arrow down on last cell is a noop.
-                    { keyCode: 'j', cellIndexToPressKeysOn: 2, expectedSelectedCell: 2 },
-                    { keyCode: 'k', cellIndexToPressKeysOn: 2, expectedSelectedCell: 1 },
-                    { keyCode: 'k', cellIndexToPressKeysOn: 1, expectedSelectedCell: 0 },
-                    // Arrow up on last cell is a noop.
-                    { keyCode: 'k', cellIndexToPressKeysOn: 0, expectedSelectedCell: 0 }
-                ];
-
-                // keypress on first cell, then second, then third.
-                // Test navigation through all cells, by traversing up and down.
-                for (const testItem of keyCodesAndPositions) {
-                    simulateKeyPressOnCell(testItem.cellIndexToPressKeysOn, { code: testItem.keyCode });
-
-                    // Check if it is selected.
-                    // Only the cell at the index should be selected, as that's what we click.
-                    assert.ok(isCellSelected(wrapper, 'NativeCell', testItem.expectedSelectedCell) === true);
-                }
-            });
-
-            test('Traverse cells by using ArrowUp and ArrowDown, k and j', async () => {
-                const keyCodesAndPositions = [
-                    // When we press arrow down in the first cell, then second cell gets selected.
-                    { keyCode: 'ArrowDown', cellIndexToPressKeysOn: 0, expectedIndex: 1 },
-                    { keyCode: 'ArrowDown', cellIndexToPressKeysOn: 1, expectedIndex: 2 },
-                    // Arrow down on last cell is a noop.
-                    { keyCode: 'ArrowDown', cellIndexToPressKeysOn: 2, expectedIndex: 2 },
-                    // When we press arrow up in the last cell, then second cell (from bottom) gets selected.
-                    { keyCode: 'ArrowUp', cellIndexToPressKeysOn: 2, expectedIndex: 1 },
-                    { keyCode: 'ArrowUp', cellIndexToPressKeysOn: 1, expectedIndex: 0 },
-                    // Arrow up on last cell is a noop.
-                    { keyCode: 'ArrowUp', cellIndexToPressKeysOn: 0, expectedIndex: 0 }
-                ];
-
-                // keypress on first cell, then second, then third.
-                // Test navigation through all cells, by traversing up and down.
-                for (const testItem of keyCodesAndPositions) {
-                    simulateKeyPressOnCell(testItem.cellIndexToPressKeysOn, { code: testItem.keyCode });
-
-                    // Check if it is selected.
-                    // Only the cell at the index should be selected, as that's what we click.
-                    assert.ok(isCellSelected(wrapper, 'NativeCell', testItem.expectedIndex) === true);
-                }
-            });
-
-            test('Pressing \'Enter\' on a selected cell, results in focus being set to the code', async () => {
-                // For some reason we cannot allow setting focus to monaco editor.
-                // Tests are known to fall over if allowed.
-                const editor = wrapper
-                    .find(NativeCell)
-                    .at(1)
-                    .find(Editor)
-                    .first();
-                (editor.instance() as Editor).giveFocus = () => editor.props().focused!();
-
-                const update = waitForUpdate(wrapper, NativeEditor, 1);
-                clickCell(1);
-                simulateKeyPressOnCell(1, { code: 'Enter', editorInfo: undefined });
-                await update;
-
-                // The second cell should be selected.
-                assert.ok(isCellFocused(wrapper, 'NativeCell', 1));
-            });
-
-            test('Pressing \'Escape\' on a focused cell results in the cell being selected', async () => {
-                // First focus the cell.
-                let update = waitForUpdate(wrapper, NativeEditor, 1);
-                clickCell(1);
-                simulateKeyPressOnCell(1, { code: 'Enter', editorInfo: undefined });
-                await update;
-
-                // The second cell should be selected.
-                assert.equal(isCellSelected(wrapper, 'NativeCell', 1), false);
-                assert.equal(isCellFocused(wrapper, 'NativeCell', 1), true);
-
-                // Now hit escape.
-                update = waitForUpdate(wrapper, NativeEditor, 1);
-                simulateKeyPressOnCell(1, { code: 'Escape' });
-                await update;
-
-                // Confirm it is no longer focused, and it is selected.
-                assert.equal(isCellSelected(wrapper, 'NativeCell', 1), true);
-                assert.equal(isCellFocused(wrapper, 'NativeCell', 1), false);
-            });
-
-            test('Pressing \'Shift+Enter\' on a selected cell executes the cell and advances to the next cell', async () => {
-                clickCell(1);
-                const update = waitForUpdate(wrapper, NativeEditor, 7);
-                simulateKeyPressOnCell(1, { code: 'Enter', shiftKey: true, editorInfo: undefined });
-                await update;
-                wrapper.update();
-
-                // Ensure cell was executed.
-                verifyHtmlOnCell(wrapper, 'NativeCell', '<span>2</span>', 1);
-
-                // The third cell should be selected.
-                assert.ok(isCellSelected(wrapper, 'NativeCell', 2));
-            });
-
-            test('Pressing \'Ctrl+Enter\' on a selected cell executes the cell and cell selection is not changed', async () => {
-                const update = waitForUpdate(wrapper, NativeEditor, 7);
-                clickCell(1);
-                simulateKeyPressOnCell(1, { code: 'Enter', ctrlKey: true, editorInfo: undefined });
-                await update;
-
-                // Ensure cell was executed.
-                verifyHtmlOnCell(wrapper, 'NativeCell', '<span>2</span>', 1);
-
-                // The first cell should be selected.
-                assert.ok(isCellSelected(wrapper, 'NativeCell', 1));
-            });
-
-            test('Pressing \'Altr+Enter\' on a selected cell adds a new cell below it', async () => {
-                // Initially 3 cells.
-                assert.equal(wrapper.find('NativeCell').length, 3);
-
-                const update = waitForUpdate(wrapper, NativeEditor, 1);
-                clickCell(1);
-                simulateKeyPressOnCell(1, { code: 'Enter', altKey: true, editorInfo: undefined });
-                await update;
-
-                // The second cell should be selected.
-                assert.ok(isCellSelected(wrapper, 'NativeCell', 2));
-                // There should be 4 cells.
-                assert.equal(wrapper.find('NativeCell').length, 4);
-            });
-
-            test('Pressing \'d\' on a selected cell twice deletes the cell', async () => {
-                // Initially 3 cells.
-                assert.equal(wrapper.find('NativeCell').length, 3);
-
-                clickCell(2);
-                simulateKeyPressOnCell(2, { code: 'd' });
-                simulateKeyPressOnCell(2, { code: 'd' });
-
-                // There should be 2 cells.
-                assert.equal(wrapper.find('NativeCell').length, 2);
-            });
-
-            test('Pressing \'a\' on a selected cell adds a cell at the current position', async () => {
-                // Initially 3 cells.
-                assert.equal(wrapper.find('NativeCell').length, 3);
-
-                // const secondCell = wrapper.find('NativeCell').at(1);
-
-                clickCell(0);
-                const update = waitForUpdate(wrapper, NativeEditor, 1);
-                simulateKeyPressOnCell(0, { code: 'a' });
-                await update;
-
-                // There should be 4 cells.
-                assert.equal(wrapper.find('NativeCell').length, 4);
-
-                // Verify cell indexes of old items.
-                verifyCellIndex(wrapper, 'div[id="NotebookImport#0"]', 1);
-                verifyCellIndex(wrapper, 'div[id="NotebookImport#1"]', 2);
-                verifyCellIndex(wrapper, 'div[id="NotebookImport#2"]', 3);
-            });
-
-            test('Pressing \'b\' on a selected cell adds a cell after the current position', async () => {
-                // Initially 3 cells.
-                assert.equal(wrapper.find('NativeCell').length, 3);
-
-                clickCell(1);
-                const update = waitForUpdate(wrapper, NativeEditor, 1);
-                simulateKeyPressOnCell(1, { code: 'b' });
-                await update;
-
-                // There should be 4 cells.
-                assert.equal(wrapper.find('NativeCell').length, 4);
-
-                // Verify cell indexes of old items.
-                verifyCellIndex(wrapper, 'div[id="NotebookImport#0"]', 0);
-                verifyCellIndex(wrapper, 'div[id="NotebookImport#1"]', 1);
-                verifyCellIndex(wrapper, 'div[id="NotebookImport#2"]', 3);
-            });
-
-            test('Toggle visibility of output', async () => {
-                // First execute contents of last cell.
-                let update = waitForUpdate(wrapper, NativeEditor, 7);
-                clickCell(2);
-                simulateKeyPressOnCell(2, { code: 'Enter', ctrlKey: true, editorInfo: undefined });
-                await update;
-
-                // Ensure cell was executed.
-                verifyHtmlOnCell(wrapper, 'NativeCell', '<span>3</span>', 2);
-
-                // Hide the output
-                update = waitForUpdate(wrapper, NativeEditor, 1);
-                simulateKeyPressOnCell(2, { code: 'o' });
-                await update;
-
-                // Ensure cell output is hidden (looking for cell results will throw an exception).
-                assert.throws(() => verifyHtmlOnCell(wrapper, 'NativeCell', '<span>3</span>', 2));
-
-                // Display the output
-                update = waitForUpdate(wrapper, NativeEditor, 1);
-                simulateKeyPressOnCell(2, { code: 'o' });
-                await update;
-
-                // Ensure cell output is visible again.
-                verifyHtmlOnCell(wrapper, 'NativeCell', '<span>3</span>', 2);
-            });
-
-            test('Toggle line numbers using the \'l\' key', async () => {
-                clickCell(1);
-
-                const monacoEditorComponent = wrapper
-                    .find(NativeCell)
-                    .at(1)
-                    .find(MonacoEditor)
-                    .first();
-                const editor = (monacoEditorComponent.instance().state as IMonacoEditorState).editor!;
-                const optionsUpdated = sinon.spy(editor, 'updateOptions');
-
-                // Display line numbers.
-                simulateKeyPressOnCell(1, { code: 'l' });
-                // Confirm monaco editor got updated with line numbers set to turned on.
-                assert.equal(optionsUpdated.lastCall.args[0].lineNumbers, 'on');
-
-                // toggle the display of line numbers.
-                simulateKeyPressOnCell(1, { code: 'l' });
-                // Confirm monaco editor got updated with line numbers set to turned ff.
-                assert.equal(optionsUpdated.lastCall.args[0].lineNumbers, 'off');
-            });
-
-            test('Toggle markdown and code modes using \'y\' and \'m\' keys', async () => {
-                clickCell(1);
-
-                // Switch to markdown
-                simulateKeyPressOnCell(1, { code: 'm' });
-
-                // Confirm output cell is rendered and monaco editor is not.
-                assert.equal(
-                    wrapper
-                        .find(NativeCell)
-                        .at(1)
-                        .find(CellOutput).length,
-                    1
-                );
-                assert.equal(
-                    wrapper
-                        .find(NativeCell)
-                        .at(1)
-                        .find(MonacoEditor).length,
-                    0
-                );
-
-                // Switch back to code mode.
-                // At this moment, there's no cell input element, hence send key strokes to the wrapper.
-                const wrapperElement = wrapper
-                    .find(NativeCell)
-                    .at(1)
-                    .find('.cell-wrapper')
-                    .first();
-                wrapperElement.simulate('keyDown', { key: 'y' });
-                wrapper.update();
-
-                // Confirm editor is rendered .
-                const nativeCell = wrapper.find(NativeCell).at(1);
-                assert.equal(
-                    nativeCell
-                        .find(MonacoEditor).length,
-                    1
-                );
-            });
-
-            test('Test undo using the key \'z\'', async () => {
-                clickCell(0);
-
-                // Add, then undo, keep doing at least 3 times and confirm it works as expected.
-                for (let i = 0; i < 3; i += 1) {
-                    // Add a new cell
-                    let update = waitForUpdate(wrapper, NativeEditor, 1);
-                    simulateKeyPressOnCell(0, { code: 'a' });
-                    await update;
-
-                    // There should be 4 cells and first cell is selected & nothing focused.
-                    assert.equal(isCellSelected(wrapper, 'NativeCell', 0), true);
-                    assert.equal(isCellSelected(wrapper, 'NativeCell', 1), false);
-                    assert.equal(isCellFocused(wrapper, 'NativeCell', 0), false);
-                    assert.equal(isCellFocused(wrapper, 'NativeCell', 1), false);
-                    assert.equal(wrapper.find('NativeCell').length, 4);
-
-                    // Press 'z' to undo.
-                    update = waitForUpdate(wrapper, NativeEditor, 1);
-                    simulateKeyPressOnCell(0, { code: 'z' });
-                    await update;
-
-                    // There should be 3 cells and first cell is selected & nothing focused.
-                    assert.equal(isCellSelected(wrapper, 'NativeCell', 0), true);
-                    assert.equal(isCellSelected(wrapper, 'NativeCell', 1), false);
-                    assert.equal(wrapper.find('NativeCell').length, 3);
-                }
-            });
-
-            test('Test save using the key \'s\'', async () => {
-                clickCell(0);
-
-                await addCell(wrapper, 'a=1\na', true);
-
-                const notebookProvider = ioc.get<INotebookEditorProvider>(INotebookEditorProvider);
-                const editor = notebookProvider.editors[0];
-                assert.ok(editor, 'No editor when saving');
-                const savedPromise = createDeferred();
-                editor.saved(() => savedPromise.resolve());
-
-                simulateKeyPressOnCell(1, { code: 's', ctrlKey: true });
-
-                await waitForPromise(savedPromise.promise, 1_000);
-
-                assert.ok(!editor!.isDirty, 'Editor should not be dirty after saving');
-            });
-        });
-
-        suite('Auto Save', () => {
-            let controller: NativeEditorStateController;
-            let windowStateChangeHandlers: ((e: WindowState) => any)[] = [];
-            let handleMessageSpy: sinon.SinonSpy<[string, any?], boolean>;
-            setup(async function() {
-                handleMessageSpy = sinon.spy(NativeEditorStateController.prototype, 'handleMessage');
-                initIoc();
-
-                windowStateChangeHandlers = [];
-                // Keep track of all handlers for the onDidChangeWindowState event.
-                ioc.applicationShell.setup(app => app.onDidChangeWindowState(TypeMoq.It.isAny())).callback(cb => windowStateChangeHandlers.push(cb));
-
-                // tslint:disable-next-line: no-invalid-this
-                await setupFunction.call(this);
-
-                controller = (wrapper
-                    .find(NativeEditor)
-                    .first()
-                    .instance() as NativeEditor).stateController;
-            });
-            teardown(() => sinon.restore());
-
-            /**
-             * Wait for a particular message to be received by the editor component.
-             * If message isn't reiceived within a time out, then reject with a timeout error message.
-             *
-             * @param {string} message
-             * @param {number} timeout
-             * @returns {Promise<void>}
-             */
-            async function waitForMessageReceivedEditorComponent(message: string, timeout: number = 5000): Promise<void> {
-                const errorMessage = `Timeout waiting for message ${message}`;
-                await waitForCondition(async () => handleMessageSpy.calledWith(message, sinon.match.any), timeout, errorMessage);
-            }
-
-            /**
-             * Wait for notebook to be marked as dirty (within a timeout of 5s).
-             *
-             * @param {boolean} [dirty=true]
-             * @returns {Promise<void>}
-             */
-            async function waitForNotebookToBeDirty(): Promise<void> {
-                // Wait for the notebook to be marked as dirty (the NotebookDirty message will be sent).
-                await waitForMessageReceivedEditorComponent(InteractiveWindowMessages.NotebookDirty, 5_000);
-                // Wait for the state to get updated.
-                await waitForCondition(async () => controller.getState().dirty === true, 1_000, `Timeout waiting for dirty state to get updated to true`);
-            }
-
-            /**
-             * Wait for notebook to be marked as clean (within a timeout of 5s).
-             *
-             * @param {boolean} [dirty=true]
-             * @returns {Promise<void>}
-             */
-            async function waitForNotebookToBeClean(): Promise<void> {
-                // Wait for the notebook to be marked as dirty (the NotebookDirty message will be sent).
-                await waitForMessageReceivedEditorComponent(InteractiveWindowMessages.NotebookDirty, 5_000);
-
-                // Wait for the state to get updated.
-                await waitForCondition(async () => controller.getState().dirty === false, 2_000, `Timeout waiting for dirty state to get updated to false`);
-            }
-
->>>>>>> 9f72df76
             /**
              * Make some kind of a change to the notebook.
              *
