--- conflicted
+++ resolved
@@ -13,11 +13,7 @@
 import * as path from 'path';
 import * as sinon from 'sinon';
 import { Disposable } from 'vscode';
-<<<<<<< HEAD
-import { LocalZMQKernel } from '../../../client/common/experiments/experimentGroups';
-=======
 import { LocalZMQKernel } from '../../../client/common/experiments/groups';
->>>>>>> c01683f5
 import { EXTENSION_ROOT_DIR } from '../../../client/constants';
 import { retryIfFail as retryIfFailOriginal } from '../../common';
 import { mockedVSCodeNamespaces } from '../../vscode-mock';
