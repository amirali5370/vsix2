// Copyright (c) Microsoft Corporation. All rights reserved.
// Licensed under the MIT License.

'use strict';

import { expect } from 'chai';
import { parseLine } from '../../client/linters/baseLinter';
import { getRegex } from '../../client/linters/mypy';
import { ILintMessage, LinterId } from '../../client/linters/types';

// This following is a real-world example. See gh=2380.

const output = `
provider.pyi:10: error: Incompatible types in assignment (expression has type "str", variable has type "int")
provider.pyi:11: error: Name 'not_declared_var' is not defined
provider.pyi:12:21: error: Expression has type "Any"
`;

suite('Linting - MyPy', () => {
    test('regex', async () => {
        const lines = output.split('\n');
        const tests: [string, ILintMessage][] = [
            [
                lines[1],
                {
                    code: undefined,
                    message: 'Incompatible types in assignment (expression has type "str", variable has type "int")',
                    column: 0,
                    line: 10,
                    type: 'error',
                    provider: 'mypy',
                } as ILintMessage,
            ],
            [
                lines[2],
                {
                    code: undefined,
                    message: "Name 'not_declared_var' is not defined",
                    column: 0,
                    line: 11,
                    type: 'error',
                    provider: 'mypy',
                } as ILintMessage,
            ],
            [
                lines[3],
                {
                    code: undefined,
                    message: 'Expression has type "Any"',
                    column: 20,
                    line: 12,
                    type: 'error',
                    provider: 'mypy',
                } as ILintMessage,
            ],
        ];
        for (const [line, expected] of tests) {
<<<<<<< HEAD
            const msg = parseLine(line, getRegex('provider.pyi'), LinterId.MyPy);
=======
            const msg = parseLine(line, REGEX, LinterId.MyPy, 1);
>>>>>>> 04e01718

            expect(msg).to.deep.equal(expected);
        }
    });
    test('regex excludes unexpected files', () => {
        // mypy run against `foo/bar.py` returning errors for foo/__init__.py
        const outputWithUnexpectedFile = `\
foo/__init__.py:4:5: error: Statement is unreachable  [unreachable]
foo/bar.py:2:14: error: Incompatible types in assignment (expression has type "str", variable has type "int")  [assignment]
Found 2 errors in 2 files (checked 1 source file)
`;

        const lines = outputWithUnexpectedFile.split('\n');
        const tests: [string, ILintMessage | undefined][] = [
            [lines[0], undefined],
            [
                lines[1],
                {
                    code: undefined,
                    message:
                        'Incompatible types in assignment (expression has type "str", variable has type "int")  [assignment]',
                    column: 14,
                    line: 2,
                    type: 'error',
                    provider: 'mypy',
                },
            ],
            [lines[2], undefined],
        ];
        for (const [line, expected] of tests) {
            const msg = parseLine(line, getRegex('foo/bar.py'), LinterId.MyPy);

            expect(msg).to.deep.equal(expected);
        }
    });
    test('getRegex escapes filename correctly', () => {
        expect(getRegex('foo/bar.py')).to.eql(
            String.raw`foo/bar\.py:(?<line>\d+)(:(?<column>\d+))?: (?<type>\w+): (?<message>.*)\r?(\n|$)`,
        );
    });
});<|MERGE_RESOLUTION|>--- conflicted
+++ resolved
@@ -55,11 +55,7 @@
             ],
         ];
         for (const [line, expected] of tests) {
-<<<<<<< HEAD
-            const msg = parseLine(line, getRegex('provider.pyi'), LinterId.MyPy);
-=======
-            const msg = parseLine(line, REGEX, LinterId.MyPy, 1);
->>>>>>> 04e01718
+            const msg = parseLine(line, getRegex('provider.pyi'), LinterId.MyPy, 1);
 
             expect(msg).to.deep.equal(expected);
         }
