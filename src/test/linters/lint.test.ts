--- conflicted
+++ resolved
@@ -271,13 +271,9 @@
     });
     // tslint:disable-next-line:no-function-expression
     test('Multiple linters', async function () {
-<<<<<<< HEAD
-=======
         // skip this unreliable test: gh 2571 tracking this issue...
         // tslint:disable-next-line:no-invalid-this
         return this.skip();
-
->>>>>>> 3f88eed1
         await closeActiveWindows();
         const document = await workspace.openTextDocument(path.join(pythoFilesPath, 'print.py'));
         await window.showTextDocument(document);
