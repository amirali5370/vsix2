--- conflicted
+++ resolved
@@ -33,10 +33,6 @@
             appShellMock,
             fsMock,
             workspaceServiceMock,
-<<<<<<< HEAD
-=======
-            ,
->>>>>>> 7934b4ff
             factoryMock,
             linterInfo,
         ] = getDependenciesForAvailabilityTests();
@@ -71,10 +67,6 @@
             appShellMock,
             fsMock,
             workspaceServiceMock,
-<<<<<<< HEAD
-=======
-            ,
->>>>>>> 7934b4ff
             factoryMock,
             linterInfo,
         ] = getDependenciesForAvailabilityTests();
@@ -112,10 +104,6 @@
             appShellMock,
             fsMock,
             workspaceServiceMock,
-<<<<<<< HEAD
-=======
-            ,
->>>>>>> 7934b4ff
             factoryMock,
             linterInfo,
         ] = getDependenciesForAvailabilityTests();
@@ -152,10 +140,6 @@
             appShellMock,
             fsMock,
             workspaceServiceMock,
-<<<<<<< HEAD
-=======
-            ,
->>>>>>> 7934b4ff
             factoryMock,
             linterInfo,
         ] = getDependenciesForAvailabilityTests();
@@ -337,10 +321,6 @@
             appShellMock,
             fsMock,
             workspaceServiceMock,
-<<<<<<< HEAD
-=======
-            ,
->>>>>>> 7934b4ff
             factoryMock,
             linterInfo,
         ] = getDependenciesForAvailabilityTests();
@@ -376,11 +356,6 @@
             .returns(async () => options.linterIsInstalled)
             .verifiable(TypeMoq.Times.atLeastOnce());
 
-<<<<<<< HEAD
-        const configServiceMock = TypeMoq.Mock.ofType<IConfigurationService>();
-        setupConfigurationServiceForJediSettingsTest(options.languageServerValue, configServiceMock);
-=======
->>>>>>> 7934b4ff
         setupWorkspaceMockForLinterConfiguredTests(
             options.pylintUserEnabled,
             options.pylintWorkspaceEnabled,
@@ -520,10 +495,6 @@
             appShellMock,
             fsMock,
             workspaceServiceMock,
-<<<<<<< HEAD
-=======
-            ,
->>>>>>> 7934b4ff
             factoryMock,
             linterInfo,
         ] = getDependenciesForAvailabilityTests();
@@ -556,10 +527,6 @@
             appShellMock,
             fsMock,
             workspaceServiceMock,
-<<<<<<< HEAD
-=======
-            ,
->>>>>>> 7934b4ff
             factoryMock,
             linterInfo,
         ] = getDependenciesForAvailabilityTests();
