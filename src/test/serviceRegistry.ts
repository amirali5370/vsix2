--- conflicted
+++ resolved
@@ -2,12 +2,7 @@
 // Licensed under the MIT License.
 
 import { Container } from 'inversify';
-<<<<<<< HEAD
-import 'reflect-metadata';
 import { Disposable, Memento, OutputChannel, Uri } from 'vscode';
-=======
-import { Disposable, Memento, OutputChannel } from 'vscode';
->>>>>>> 8d8d2fc6
 import { STANDARD_OUTPUT_CHANNEL } from '../client/common/constants';
 import { BufferDecoder } from '../client/common/process/decoder';
 import { ProcessService } from '../client/common/process/proc';
