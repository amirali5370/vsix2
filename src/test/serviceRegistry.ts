// Copyright (c) Microsoft Corporation. All rights reserved.
// Licensed under the MIT License.

import { Container } from 'inversify';
import { Disposable, Memento, OutputChannel, Uri } from 'vscode';
import { STANDARD_OUTPUT_CHANNEL } from '../client/common/constants';
import { Logger } from '../client/common/logger';
import { IS_64_BIT, IS_WINDOWS } from '../client/common/platform/constants';
import { PathUtils } from '../client/common/platform/pathUtils';
import { BufferDecoder } from '../client/common/process/decoder';
import { ProcessService } from '../client/common/process/proc';
import { PythonExecutionFactory } from '../client/common/process/pythonExecutionFactory';
import { PythonToolExecutionService } from '../client/common/process/pythonToolService';
import { registerTypes as processRegisterTypes } from '../client/common/process/serviceRegistry';
import { IBufferDecoder, IProcessService, IPythonExecutionFactory, IPythonToolExecutionService } from '../client/common/process/types';
import { registerTypes as commonRegisterTypes } from '../client/common/serviceRegistry';
import { GLOBAL_MEMENTO, ICurrentProcess, IDisposableRegistry, ILogger, IMemento, IOutputChannel, IPathUtils, Is64Bit, IsWindows, WORKSPACE_MEMENTO } from '../client/common/types';
import { registerTypes as variableRegisterTypes } from '../client/common/variables/serviceRegistry';
import { registerTypes as formattersRegisterTypes } from '../client/formatters/serviceRegistry';
import { registerTypes as interpretersRegisterTypes } from '../client/interpreter/serviceRegistry';
import { ServiceContainer } from '../client/ioc/container';
import { ServiceManager } from '../client/ioc/serviceManager';
import { IServiceContainer, IServiceManager } from '../client/ioc/types';
import { registerTypes as lintersRegisterTypes } from '../client/linters/serviceRegistry';
import { TEST_OUTPUT_CHANNEL } from '../client/unittests/common/constants';
import { registerTypes as unittestsRegisterTypes } from '../client/unittests/serviceRegistry';
import { MockOutputChannel } from './mockClasses';
import { MockMemento } from './mocks/mementos';
import { IOriginalProcessService, MockProcessService } from './mocks/proc';
import { MockProcess } from './mocks/process';

export class IocContainer {
    public readonly serviceManager: IServiceManager;
    public readonly serviceContainer: IServiceContainer;

    private disposables: Disposable[] = [];

    constructor() {
        const cont = new Container();
        this.serviceManager = new ServiceManager(cont);
        this.serviceContainer = new ServiceContainer(cont);

        this.serviceManager.addSingletonInstance<IServiceContainer>(IServiceContainer, this.serviceContainer);
        this.serviceManager.addSingletonInstance<Disposable[]>(IDisposableRegistry, this.disposables);
        this.serviceManager.addSingleton<Memento>(IMemento, MockMemento, GLOBAL_MEMENTO);
        this.serviceManager.addSingleton<Memento>(IMemento, MockMemento, WORKSPACE_MEMENTO);

        const stdOutputChannel = new MockOutputChannel('Python');
        this.disposables.push(stdOutputChannel);
        this.serviceManager.addSingletonInstance<OutputChannel>(IOutputChannel, stdOutputChannel, STANDARD_OUTPUT_CHANNEL);
        const testOutputChannel = new MockOutputChannel('Python Test - UnitTests');
        this.disposables.push(testOutputChannel);
        this.serviceManager.addSingletonInstance<OutputChannel>(IOutputChannel, testOutputChannel, TEST_OUTPUT_CHANNEL);
    }
    public async getPythonVersion(resource?: string | Uri): Promise<string> {
        const factory = this.serviceContainer.get<IPythonExecutionFactory>(IPythonExecutionFactory);
        const resourceToUse = (typeof resource === 'string') ? Uri.file(resource as string) : (resource as Uri);
        return factory.create(resourceToUse).then(pythonProc => pythonProc.getVersion());
    }
    public dispose() {
        this.disposables.forEach(disposable => disposable.dispose());
    }

    public registerCommonTypes() {
        commonRegisterTypes(this.serviceManager);
    }
    public registerProcessTypes() {
        processRegisterTypes(this.serviceManager);
    }
    public registerVariableTypes() {
        variableRegisterTypes(this.serviceManager);
    }
    public registerUnitTestTypes() {
        unittestsRegisterTypes(this.serviceManager);
    }
    public registerLinterTypes() {
        lintersRegisterTypes(this.serviceManager);
    }
    public registerFormatterTypes() {
        formattersRegisterTypes(this.serviceManager);
    }
    public registerInterpreterTypes() {
        interpretersRegisterTypes(this.serviceManager);
    }
    public registerMockProcessTypes() {
        this.serviceManager.addSingleton<IBufferDecoder>(IBufferDecoder, BufferDecoder);
        this.serviceManager.addSingleton<IProcessService>(IOriginalProcessService, ProcessService);
        this.serviceManager.addSingleton<IProcessService>(IProcessService, MockProcessService);
        this.serviceManager.addSingleton<IPythonExecutionFactory>(IPythonExecutionFactory, PythonExecutionFactory);
        this.serviceManager.addSingleton<IPythonToolExecutionService>(IPythonToolExecutionService, PythonToolExecutionService);
<<<<<<< HEAD
    }

    public registerMockProcess() {
        this.serviceManager.addSingletonInstance<boolean>(IsWindows, IS_WINDOWS);
        this.serviceManager.addSingletonInstance<boolean>(Is64Bit, IS_64_BIT);

        this.serviceManager.addSingleton<ILogger>(ILogger, Logger);
        this.serviceManager.addSingleton<IPathUtils>(IPathUtils, PathUtils);
        this.serviceManager.addSingleton<ICurrentProcess>(ICurrentProcess, MockProcess);
=======
>>>>>>> 3963217e
    }

    public registerMockProcess() {
        this.serviceManager.addSingletonInstance<boolean>(IsWindows, IS_WINDOWS);
        this.serviceManager.addSingletonInstance<boolean>(Is64Bit, IS_64_BIT);

        this.serviceManager.addSingleton<ILogger>(ILogger, Logger);
        this.serviceManager.addSingleton<IPathUtils>(IPathUtils, PathUtils);
        this.serviceManager.addSingleton<ICurrentProcess>(ICurrentProcess, MockProcess);
    }
}<|MERGE_RESOLUTION|>--- conflicted
+++ resolved
@@ -88,18 +88,6 @@
         this.serviceManager.addSingleton<IProcessService>(IProcessService, MockProcessService);
         this.serviceManager.addSingleton<IPythonExecutionFactory>(IPythonExecutionFactory, PythonExecutionFactory);
         this.serviceManager.addSingleton<IPythonToolExecutionService>(IPythonToolExecutionService, PythonToolExecutionService);
-<<<<<<< HEAD
-    }
-
-    public registerMockProcess() {
-        this.serviceManager.addSingletonInstance<boolean>(IsWindows, IS_WINDOWS);
-        this.serviceManager.addSingletonInstance<boolean>(Is64Bit, IS_64_BIT);
-
-        this.serviceManager.addSingleton<ILogger>(ILogger, Logger);
-        this.serviceManager.addSingleton<IPathUtils>(IPathUtils, PathUtils);
-        this.serviceManager.addSingleton<ICurrentProcess>(ICurrentProcess, MockProcess);
-=======
->>>>>>> 3963217e
     }
 
     public registerMockProcess() {
