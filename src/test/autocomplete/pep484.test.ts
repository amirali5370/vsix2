import * as assert from 'assert';
import * as path from 'path';
import * as vscode from 'vscode';
import { rootWorkspaceUri } from '../common';
import { closeActiveWindows, initialize, initializeTest } from '../initialize';
import { UnitTestIocContainer } from '../unittests/serviceRegistry';

const autoCompPath = path.join(__dirname, '..', '..', '..', 'src', 'test', 'pythonFiles', 'autocomp');
const filePep484 = path.join(autoCompPath, 'pep484.py');

suite('Autocomplete PEP 484', () => {
<<<<<<< HEAD
    let isPython3: boolean;
=======
    let isPython2: boolean;
>>>>>>> c425a557
    let ioc: UnitTestIocContainer;
    suiteSetup(async () => {
        await initialize();
        initializeDI();
<<<<<<< HEAD
        const version = await ioc.getPythonVersion(rootWorkspaceUri);
        isPython3 = version.indexOf('3.') >= 0;
=======
        isPython2 = await ioc.getPythonMajorVersion(rootWorkspaceUri) === 2;
>>>>>>> c425a557
    });
    setup(initializeTest);
    suiteTeardown(closeActiveWindows);
    teardown(async () => {
        await closeActiveWindows();
        ioc.dispose();
    });
    function initializeDI() {
        ioc = new UnitTestIocContainer();
        ioc.registerCommonTypes();
        ioc.registerVariableTypes();
        ioc.registerProcessTypes();
    }

    test('argument', async function () {
<<<<<<< HEAD
        if (!isPython3) {
=======
        if (isPython2) {
>>>>>>> c425a557
            // tslint:disable-next-line:no-invalid-this
            this.skip();
            return;
        }
        const textDocument = await vscode.workspace.openTextDocument(filePep484);
        await vscode.window.showTextDocument(textDocument);
        assert(vscode.window.activeTextEditor, 'No active editor');
        const position = new vscode.Position(2, 27);
        const list = await vscode.commands.executeCommand<vscode.CompletionList>('vscode.executeCompletionItemProvider', textDocument.uri, position);
        assert.notEqual(list!.items.filter(item => item.label === 'capitalize').length, 0, 'capitalize not found');
        assert.notEqual(list!.items.filter(item => item.label === 'upper').length, 0, 'upper not found');
        assert.notEqual(list!.items.filter(item => item.label === 'lower').length, 0, 'lower not found');
    });

    test('return value', async () => {
<<<<<<< HEAD
        if (!isPython3) {
=======
        if (isPython2) {
>>>>>>> c425a557
            return;
        }
        const textDocument = await vscode.workspace.openTextDocument(filePep484);
        await vscode.window.showTextDocument(textDocument);
        assert(vscode.window.activeTextEditor, 'No active editor');
        const position = new vscode.Position(8, 6);
        const list = await vscode.commands.executeCommand<vscode.CompletionList>('vscode.executeCompletionItemProvider', textDocument.uri, position);
        assert.notEqual(list!.items.filter(item => item.label === 'bit_length').length, 0, 'bit_length not found');
        assert.notEqual(list!.items.filter(item => item.label === 'from_bytes').length, 0, 'from_bytes not found');
    });
});<|MERGE_RESOLUTION|>--- conflicted
+++ resolved
@@ -9,21 +9,12 @@
 const filePep484 = path.join(autoCompPath, 'pep484.py');
 
 suite('Autocomplete PEP 484', () => {
-<<<<<<< HEAD
-    let isPython3: boolean;
-=======
     let isPython2: boolean;
->>>>>>> c425a557
     let ioc: UnitTestIocContainer;
     suiteSetup(async () => {
         await initialize();
         initializeDI();
-<<<<<<< HEAD
-        const version = await ioc.getPythonVersion(rootWorkspaceUri);
-        isPython3 = version.indexOf('3.') >= 0;
-=======
         isPython2 = await ioc.getPythonMajorVersion(rootWorkspaceUri) === 2;
->>>>>>> c425a557
     });
     setup(initializeTest);
     suiteTeardown(closeActiveWindows);
@@ -39,11 +30,7 @@
     }
 
     test('argument', async function () {
-<<<<<<< HEAD
-        if (!isPython3) {
-=======
         if (isPython2) {
->>>>>>> c425a557
             // tslint:disable-next-line:no-invalid-this
             this.skip();
             return;
@@ -59,11 +46,7 @@
     });
 
     test('return value', async () => {
-<<<<<<< HEAD
-        if (!isPython3) {
-=======
         if (isPython2) {
->>>>>>> c425a557
             return;
         }
         const textDocument = await vscode.workspace.openTextDocument(filePep484);
