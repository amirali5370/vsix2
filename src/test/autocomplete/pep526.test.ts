import * as assert from 'assert';
import * as path from 'path';
import * as vscode from 'vscode';
import { rootWorkspaceUri } from '../common';
import { closeActiveWindows, initialize, initializeTest } from '../initialize';
import { UnitTestIocContainer } from '../unittests/serviceRegistry';

const autoCompPath = path.join(__dirname, '..', '..', '..', 'src', 'test', 'pythonFiles', 'autocomp');
const filePep526 = path.join(autoCompPath, 'pep526.py');

suite('Autocomplete PEP 526', () => {
<<<<<<< HEAD
    let isPython3: boolean;
=======
    let isPython2: boolean;
>>>>>>> c425a557
    let ioc: UnitTestIocContainer;
    suiteSetup(async () => {
        await initialize();
        initializeDI();
<<<<<<< HEAD
        const version = await ioc.getPythonVersion(rootWorkspaceUri);
        isPython3 = version.indexOf('3.') >= 0;
=======
        isPython2 = await ioc.getPythonMajorVersion(rootWorkspaceUri) === 2;
>>>>>>> c425a557
    });
    setup(initializeTest);
    suiteTeardown(closeActiveWindows);
    teardown(async () => {
        await closeActiveWindows();
        ioc.dispose();
    });
    function initializeDI() {
        ioc = new UnitTestIocContainer();
        ioc.registerCommonTypes();
        ioc.registerVariableTypes();
        ioc.registerProcessTypes();
    }

    test('variable (abc:str)', async function () {
<<<<<<< HEAD
        if (!isPython3) {
=======
        if (isPython2) {
>>>>>>> c425a557
            // tslint:disable-next-line:no-invalid-this
            this.skip();
            return;
        }
        const textDocument = await vscode.workspace.openTextDocument(filePep526);
        await vscode.window.showTextDocument(textDocument);
        assert(vscode.window.activeTextEditor, 'No active editor');
        const position = new vscode.Position(9, 8);
        const list = await vscode.commands.executeCommand<vscode.CompletionList>('vscode.executeCompletionItemProvider', textDocument.uri, position);
        assert.notEqual(list!.items.filter(item => item.label === 'capitalize').length, 0, 'capitalize not found');
        assert.notEqual(list!.items.filter(item => item.label === 'upper').length, 0, 'upper not found');
        assert.notEqual(list!.items.filter(item => item.label === 'lower').length, 0, 'lower not found');
    });

    test('variable (abc: str = "")', async function () {
<<<<<<< HEAD
        if (!isPython3) {
=======
        if (isPython2) {
>>>>>>> c425a557
            // tslint:disable-next-line:no-invalid-this
            this.skip();
        }
        const textDocument = await vscode.workspace.openTextDocument(filePep526);
        await vscode.window.showTextDocument(textDocument);
        assert(vscode.window.activeTextEditor, 'No active editor');
        const position = new vscode.Position(8, 14);
        const list = await vscode.commands.executeCommand<vscode.CompletionList>('vscode.executeCompletionItemProvider', textDocument.uri, position);
        assert.notEqual(list!.items.filter(item => item.label === 'capitalize').length, 0, 'capitalize not found');
        assert.notEqual(list!.items.filter(item => item.label === 'upper').length, 0, 'upper not found');
        assert.notEqual(list!.items.filter(item => item.label === 'lower').length, 0, 'lower not found');
    });

    test('variable (abc = UNKNOWN # type: str)', async function () {
<<<<<<< HEAD
        if (!isPython3) {
=======
        if (isPython2) {
>>>>>>> c425a557
            // tslint:disable-next-line:no-invalid-this
            this.skip();
            return;
        }
        const textDocument = await vscode.workspace.openTextDocument(filePep526);
        await vscode.window.showTextDocument(textDocument);
        assert(vscode.window.activeTextEditor, 'No active editor');
        const position = new vscode.Position(7, 14);
        const list = await vscode.commands.executeCommand<vscode.CompletionList>('vscode.executeCompletionItemProvider', textDocument.uri, position);
        assert.notEqual(list!.items.filter(item => item.label === 'capitalize').length, 0, 'capitalize not found');
        assert.notEqual(list!.items.filter(item => item.label === 'upper').length, 0, 'upper not found');
        assert.notEqual(list!.items.filter(item => item.label === 'lower').length, 0, 'lower not found');
    });

    test('class methods', async function () {
<<<<<<< HEAD
        if (!isPython3) {
=======
        if (isPython2) {
>>>>>>> c425a557
            // tslint:disable-next-line:no-invalid-this
            this.skip();
            return;
        }
        const textDocument = await vscode.workspace.openTextDocument(filePep526);
        await vscode.window.showTextDocument(textDocument);
        assert(vscode.window.activeTextEditor, 'No active editor');
        let position = new vscode.Position(20, 4);
        let list = await vscode.commands.executeCommand<vscode.CompletionList>('vscode.executeCompletionItemProvider', textDocument.uri, position);
        assert.notEqual(list!.items.filter(item => item.label === 'a').length, 0, 'method a not found');

        position = new vscode.Position(21, 4);
        list = await vscode.commands.executeCommand<vscode.CompletionList>('vscode.executeCompletionItemProvider', textDocument.uri, position);
        assert.notEqual(list!.items.filter(item => item.label === 'b').length, 0, 'method b not found');
    });

    test('class method types', async function () {
<<<<<<< HEAD
        if (!isPython3) {
=======
        if (isPython2) {
>>>>>>> c425a557
            // tslint:disable-next-line:no-invalid-this
            this.skip();
            return;
        }
        const textDocument = await vscode.workspace.openTextDocument(filePep526);
        await vscode.window.showTextDocument(textDocument);
        assert(vscode.window.activeTextEditor, 'No active editor');
        const position = new vscode.Position(21, 6);
        const list = await vscode.commands.executeCommand<vscode.CompletionList>('vscode.executeCompletionItemProvider', textDocument.uri, position);
        assert.notEqual(list!.items.filter(item => item.label === 'bit_length').length, 0, 'bit_length not found');
    });
});<|MERGE_RESOLUTION|>--- conflicted
+++ resolved
@@ -9,21 +9,12 @@
 const filePep526 = path.join(autoCompPath, 'pep526.py');
 
 suite('Autocomplete PEP 526', () => {
-<<<<<<< HEAD
-    let isPython3: boolean;
-=======
     let isPython2: boolean;
->>>>>>> c425a557
     let ioc: UnitTestIocContainer;
     suiteSetup(async () => {
         await initialize();
         initializeDI();
-<<<<<<< HEAD
-        const version = await ioc.getPythonVersion(rootWorkspaceUri);
-        isPython3 = version.indexOf('3.') >= 0;
-=======
         isPython2 = await ioc.getPythonMajorVersion(rootWorkspaceUri) === 2;
->>>>>>> c425a557
     });
     setup(initializeTest);
     suiteTeardown(closeActiveWindows);
@@ -39,11 +30,7 @@
     }
 
     test('variable (abc:str)', async function () {
-<<<<<<< HEAD
-        if (!isPython3) {
-=======
         if (isPython2) {
->>>>>>> c425a557
             // tslint:disable-next-line:no-invalid-this
             this.skip();
             return;
@@ -59,11 +46,7 @@
     });
 
     test('variable (abc: str = "")', async function () {
-<<<<<<< HEAD
-        if (!isPython3) {
-=======
         if (isPython2) {
->>>>>>> c425a557
             // tslint:disable-next-line:no-invalid-this
             this.skip();
         }
@@ -78,11 +61,7 @@
     });
 
     test('variable (abc = UNKNOWN # type: str)', async function () {
-<<<<<<< HEAD
-        if (!isPython3) {
-=======
         if (isPython2) {
->>>>>>> c425a557
             // tslint:disable-next-line:no-invalid-this
             this.skip();
             return;
@@ -98,11 +77,7 @@
     });
 
     test('class methods', async function () {
-<<<<<<< HEAD
-        if (!isPython3) {
-=======
         if (isPython2) {
->>>>>>> c425a557
             // tslint:disable-next-line:no-invalid-this
             this.skip();
             return;
@@ -120,11 +95,7 @@
     });
 
     test('class method types', async function () {
-<<<<<<< HEAD
-        if (!isPython3) {
-=======
         if (isPython2) {
->>>>>>> c425a557
             // tslint:disable-next-line:no-invalid-this
             this.skip();
             return;
