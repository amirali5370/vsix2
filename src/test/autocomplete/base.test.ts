--- conflicted
+++ resolved
@@ -22,21 +22,12 @@
 
 // tslint:disable-next-line:max-func-body-length
 suite('Autocomplete', () => {
-<<<<<<< HEAD
-    let isPython3: boolean;
-=======
     let isPython2: boolean;
->>>>>>> c425a557
     let ioc: UnitTestIocContainer;
     suiteSetup(async () => {
         await initialize();
         initializeDI();
-<<<<<<< HEAD
-        const version = await ioc.getPythonVersion(rootWorkspaceUri);
-        isPython3 = version.indexOf('3.') >= 0;
-=======
         isPython2 = await ioc.getPythonMajorVersion(rootWorkspaceUri) === 2;
->>>>>>> c425a557
     });
     setup(initializeTest);
     suiteTeardown(closeActiveWindows);
@@ -88,11 +79,7 @@
 
     // https://github.com/DonJayamanne/pythonVSCode/issues/265
     test('For "lambda"', async function () {
-<<<<<<< HEAD
-        if (!isPython3) {
-=======
         if (isPython2) {
->>>>>>> c425a557
             // tslint:disable-next-line:no-invalid-this
             this.skip();
             return;
