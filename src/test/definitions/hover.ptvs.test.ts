--- conflicted
+++ resolved
@@ -1,270 +1,228 @@
-// Copyright (c) Microsoft Corporation. All rights reserved.
-// Licensed under the MIT License.
-
-import * as assert from 'assert';
-import * as path from 'path';
-import * as vscode from 'vscode';
-import '../../client/common/extensions';
-import { IS_ANALYSIS_ENGINE_TEST } from '../constants';
-import { closeActiveWindows, initialize, initializeTest } from '../initialize';
-import { normalizeMarkedString } from '../textUtils';
-
-const autoCompPath = path.join(__dirname, '..', '..', '..', 'src', 'test', 'pythonFiles', 'autocomp');
-const hoverPath = path.join(__dirname, '..', '..', '..', 'src', 'test', 'pythonFiles', 'hover');
-const fileOne = path.join(autoCompPath, 'one.py');
-const fileThree = path.join(autoCompPath, 'three.py');
-const fileEncoding = path.join(autoCompPath, 'four.py');
-const fileEncodingUsed = path.join(autoCompPath, 'five.py');
-const fileHover = path.join(autoCompPath, 'hoverTest.py');
-const fileStringFormat = path.join(hoverPath, 'stringFormat.py');
-
-let textDocument: vscode.TextDocument;
-
-// tslint:disable-next-line:max-func-body-length
-suite('Hover Definition (Analysis Engine)', () => {
-    suiteSetup(async function () {
-        if (!IS_ANALYSIS_ENGINE_TEST) {
-            // tslint:disable-next-line:no-invalid-this
-            this.skip();
-        }
-        await initialize();
-    });
-    setup(initializeTest);
-    suiteTeardown(closeActiveWindows);
-    teardown(closeActiveWindows);
-
-    async function openAndHover(file: string, line: number, character: number): Promise<vscode.Hover[]> {
-        textDocument = await vscode.workspace.openTextDocument(file);
-        await vscode.window.showTextDocument(textDocument);
-        const position = new vscode.Position(line, character);
-        const result = await vscode.commands.executeCommand<vscode.Hover[]>('vscode.executeHoverProvider', textDocument.uri, position);
-        return result ? result : [];
-    }
-
-    test('Method', async () => {
-        const def = await openAndHover(fileOne, 30, 5);
-        assert.equal(def.length, 1, 'Definition length is incorrect');
-
-        assert.equal(`${def[0].range!.start.line},${def[0].range!.start.character}`, '30,0', 'Start position is incorrect');
-        assert.equal(`${def[0].range!.end.line},${def[0].range!.end.character}`, '30,11', 'End position is incorrect');
-        assert.equal(def[0].contents.length, 1, 'Invalid content items');
-
-        const actual = normalizeMarkedString(def[0].contents[0]).splitLines();
-        const expected = [
-            'obj.method1:',
-            'method method1 of one.Class1 objects',
-<<<<<<< HEAD
-            '```html',
-            'This is method1',
-            '```'
-=======
-            'This is method1'
->>>>>>> cea5b06c
-        ];
-        verifySignatureLines(actual, expected);
-    });
-
-    test('Across files', async () => {
-        const def = await openAndHover(fileThree, 1, 12);
-        assert.equal(def.length, 1, 'Definition length is incorrect');
-        assert.equal(`${def[0].range!.start.line},${def[0].range!.start.character}`, '1,0', 'Start position is incorrect');
-        assert.equal(`${def[0].range!.end.line},${def[0].range!.end.character}`, '1,12', 'End position is incorrect');
-
-        const actual = normalizeMarkedString(def[0].contents[0]).splitLines();
-        const expected = [
-            'two.ct().fun:',
-            'method fun of two.ct objects',
-<<<<<<< HEAD
-            '```html',
-            'This is fun',
-            '```'
-=======
-            'This is fun'
->>>>>>> cea5b06c
-        ];
-        verifySignatureLines(actual, expected);
-    });
-
-    test('With Unicode Characters', async () => {
-        const def = await openAndHover(fileEncoding, 25, 6);
-        assert.equal(def.length, 1, 'Definition length is incorrect');
-        assert.equal(`${def[0].range!.start.line},${def[0].range!.start.character}`, '25,0', 'Start position is incorrect');
-        assert.equal(`${def[0].range!.end.line},${def[0].range!.end.character}`, '25,7', 'End position is incorrect');
-
-        const actual = normalizeMarkedString(def[0].contents[0]).splitLines();
-        const expected = [
-            'Foo.bar:',
-            'four.Foo.bar() -> bool',
-<<<<<<< HEAD
-            '```html',
-            '说明 - keep this line, it works',
-            'delete following line, it works',
-            '如果存在需要等待审批或正在执行的任务，将不刷新页面',
-            '```',
-=======
-            '说明 - keep this line, it works',
-            'delete following line, it works',
-            '如果存在需要等待审批或正在执行的任务，将不刷新页面',
->>>>>>> cea5b06c
-            'declared in Foo'
-        ];
-        verifySignatureLines(actual, expected);
-    });
-
-    test('Across files with Unicode Characters', async () => {
-        const def = await openAndHover(fileEncodingUsed, 1, 11);
-        assert.equal(def.length, 1, 'Definition length is incorrect');
-        assert.equal(`${def[0].range!.start.line},${def[0].range!.start.character}`, '1,0', 'Start position is incorrect');
-        assert.equal(`${def[0].range!.end.line},${def[0].range!.end.character}`, '1,16', 'End position is incorrect');
-
-        const actual = normalizeMarkedString(def[0].contents[0]).splitLines();
-        const expected = [
-            'four.showMessage:',
-            'four.showMessage()',
-<<<<<<< HEAD
-            '```html',
-            'Кюм ут жэмпэр пошжим льаборэж, коммюны янтэрэсщэт нам ед, декта игнота ныморэ жят эи.',
-            'Шэа декам экшырки эи, эи зыд эррэм докэндё, векж факэтэ пэрчыквюэрёж ку.',
-            '```'
-=======
-            'Кюм ут жэмпэр пошжим льаборэж, коммюны янтэрэсщэт нам ед, декта игнота ныморэ жят эи.',
-            'Шэа декам экшырки эи, эи зыд эррэм докэндё, векж факэтэ пэрчыквюэрёж ку.'
->>>>>>> cea5b06c
-        ];
-        verifySignatureLines(actual, expected);
-    });
-
-    test('Nothing for keywords (class)', async () => {
-        const def = await openAndHover(fileOne, 5, 1);
-        if (def.length > 0) {
-            const actual = normalizeMarkedString(def[0].contents[0]);
-            assert.equal(actual, '', 'Definition length is incorrect');
-        }
-    });
-
-    test('Nothing for keywords (for)', async () => {
-        const def = await openAndHover(fileHover, 3, 1);
-        if (def.length > 0) {
-            const actual = normalizeMarkedString(def[0].contents[0]);
-            assert.equal(actual, '', 'Definition length is incorrect');
-        }
-    });
-
-    test('Highlighting Class', async () => {
-        const def = await openAndHover(fileHover, 11, 15);
-        assert.equal(def.length, 1, 'Definition length is incorrect');
-        assert.equal(`${def[0].range!.start.line},${def[0].range!.start.character}`, '11,7', 'Start position is incorrect');
-        assert.equal(`${def[0].range!.end.line},${def[0].range!.end.character}`, '11,18', 'End position is incorrect');
-
-        const actual = normalizeMarkedString(def[0].contents[0]).splitLines();
-        const expected = [
-            'misc.Random:',
-            'class misc.Random(_random.Random)',
-            'Random number generator base class used by bound module functions.',
-<<<<<<< HEAD
-            '```html',
-=======
->>>>>>> cea5b06c
-            'Used to instantiate instances of Random to get generators that don\'t',
-            'share state.',
-            'Class Random can also be subclassed if you want to use a different basic',
-            'generator of your own devising: in that case, override the following',
-            'methods: random(), seed(), getstate(), and setstate().',
-            'Optionally, implement a getrandbits() method so that randrange()',
-<<<<<<< HEAD
-            'can cover arbitrarily large ranges.',
-            '```'
-=======
-            'can cover arbitrarily large ranges.'
->>>>>>> cea5b06c
-        ];
-        verifySignatureLines(actual, expected);
-    });
-
-    test('Highlight Method', async () => {
-        const def = await openAndHover(fileHover, 12, 10);
-        assert.equal(def.length, 1, 'Definition length is incorrect');
-        assert.equal(`${def[0].range!.start.line},${def[0].range!.start.character}`, '12,0', 'Start position is incorrect');
-        assert.equal(`${def[0].range!.end.line},${def[0].range!.end.character}`, '12,12', 'End position is incorrect');
-
-        const actual = normalizeMarkedString(def[0].contents[0]).splitLines();
-        const expected = [
-            'rnd2.randint:',
-            'method randint of misc.Random objects  -> int',
-            'Return random integer in range [a, b], including both end points.'
-        ];
-        verifySignatureLines(actual, expected);
-    });
-
-    test('Highlight Function', async () => {
-        const def = await openAndHover(fileHover, 8, 14);
-        assert.equal(def.length, 1, 'Definition length is incorrect');
-        assert.equal(`${def[0].range!.start.line},${def[0].range!.start.character}`, '8,6', 'Start position is incorrect');
-        assert.equal(`${def[0].range!.end.line},${def[0].range!.end.character}`, '8,15', 'End position is incorrect');
-
-        const actual = normalizeMarkedString(def[0].contents[0]).splitLines();
-        const expected = [
-            'math.acos:',
-            'built-in function acos(x)',
-            'acos(x)',
-            'Return the arc cosine (measured in radians) of x.'
-        ];
-        verifySignatureLines(actual, expected);
-    });
-
-    test('Highlight Multiline Method Signature', async () => {
-        const def = await openAndHover(fileHover, 14, 14);
-        assert.equal(def.length, 1, 'Definition length is incorrect');
-        assert.equal(`${def[0].range!.start.line},${def[0].range!.start.character}`, '14,4', 'Start position is incorrect');
-        assert.equal(`${def[0].range!.end.line},${def[0].range!.end.character}`, '14,15', 'End position is incorrect');
-
-        const actual = normalizeMarkedString(def[0].contents[0]).splitLines();
-        const expected = [
-            'misc.Thread:',
-            'class misc.Thread(_Verbose)',
-            'A class that represents a thread of control.',
-<<<<<<< HEAD
-            '```html',
-            'This class can be safely subclassed in a limited fashion.',
-            '```'
-=======
-            'This class can be safely subclassed in a limited fashion.'
->>>>>>> cea5b06c
-        ];
-        verifySignatureLines(actual, expected);
-    });
-
-    test('Variable', async () => {
-        const def = await openAndHover(fileHover, 6, 2);
-        assert.equal(def.length, 1, 'Definition length is incorrect');
-        assert.equal(def[0].contents.length, 1, 'Only expected one result');
-        const contents = normalizeMarkedString(def[0].contents[0]);
-        if (contents.indexOf('Random') === -1) {
-            assert.fail(contents, '', 'Variable type is missing', 'compare');
-        }
-    });
-
-    test('format().capitalize()', async function () {
-        // https://github.com/Microsoft/PTVS/issues/3868
-        // tslint:disable-next-line:no-invalid-this
-        this.skip();
-        const def = await openAndHover(fileStringFormat, 5, 41);
-        assert.equal(def.length, 1, 'Definition length is incorrect');
-        assert.equal(def[0].contents.length, 1, 'Only expected one result');
-        const contents = normalizeMarkedString(def[0].contents[0]);
-        if (contents.indexOf('capitalize') === -1) {
-            assert.fail(contents, '', '\'capitalize\' is missing', 'compare');
-        }
-        if (contents.indexOf('Return a capitalized version of S') === -1 &&
-            contents.indexOf('Return a copy of the string S with only its first character') === -1) {
-            assert.fail(contents, '', '\'Return a capitalized version of S/Return a copy of the string S with only its first character\' message missing', 'compare');
-        }
-    });
-
-    function verifySignatureLines(actual: string[], expected: string[]) {
-        assert.equal(actual.length, expected.length, 'incorrect number of lines');
-        for (let i = 0; i < actual.length; i += 1) {
-            assert.equal(actual[i].trim(), expected[i], `signature line ${i + 1} is incorrect`);
-        }
-    }
-});
+// Copyright (c) Microsoft Corporation. All rights reserved.
+// Licensed under the MIT License.
+
+import * as assert from 'assert';
+import * as path from 'path';
+import * as vscode from 'vscode';
+import '../../client/common/extensions';
+import { IS_ANALYSIS_ENGINE_TEST } from '../constants';
+import { closeActiveWindows, initialize, initializeTest } from '../initialize';
+import { normalizeMarkedString } from '../textUtils';
+
+const autoCompPath = path.join(__dirname, '..', '..', '..', 'src', 'test', 'pythonFiles', 'autocomp');
+const hoverPath = path.join(__dirname, '..', '..', '..', 'src', 'test', 'pythonFiles', 'hover');
+const fileOne = path.join(autoCompPath, 'one.py');
+const fileThree = path.join(autoCompPath, 'three.py');
+const fileEncoding = path.join(autoCompPath, 'four.py');
+const fileEncodingUsed = path.join(autoCompPath, 'five.py');
+const fileHover = path.join(autoCompPath, 'hoverTest.py');
+const fileStringFormat = path.join(hoverPath, 'stringFormat.py');
+
+let textDocument: vscode.TextDocument;
+
+// tslint:disable-next-line:max-func-body-length
+suite('Hover Definition (Analysis Engine)', () => {
+    suiteSetup(async function () {
+        if (!IS_ANALYSIS_ENGINE_TEST) {
+            // tslint:disable-next-line:no-invalid-this
+            this.skip();
+        }
+        await initialize();
+    });
+    setup(initializeTest);
+    suiteTeardown(closeActiveWindows);
+    teardown(closeActiveWindows);
+
+    async function openAndHover(file: string, line: number, character: number): Promise<vscode.Hover[]> {
+        textDocument = await vscode.workspace.openTextDocument(file);
+        await vscode.window.showTextDocument(textDocument);
+        const position = new vscode.Position(line, character);
+        const result = await vscode.commands.executeCommand<vscode.Hover[]>('vscode.executeHoverProvider', textDocument.uri, position);
+        return result ? result : [];
+    }
+
+    test('Method', async () => {
+        const def = await openAndHover(fileOne, 30, 5);
+        assert.equal(def.length, 1, 'Definition length is incorrect');
+
+        assert.equal(`${def[0].range!.start.line},${def[0].range!.start.character}`, '30,0', 'Start position is incorrect');
+        assert.equal(`${def[0].range!.end.line},${def[0].range!.end.character}`, '30,11', 'End position is incorrect');
+        assert.equal(def[0].contents.length, 1, 'Invalid content items');
+
+        const actual = normalizeMarkedString(def[0].contents[0]).splitLines();
+        const expected = [
+            'obj.method1:',
+            'method method1 of one.Class1 objects',
+            'This is method1'
+        ];
+        verifySignatureLines(actual, expected);
+    });
+
+    test('Across files', async () => {
+        const def = await openAndHover(fileThree, 1, 12);
+        assert.equal(def.length, 1, 'Definition length is incorrect');
+        assert.equal(`${def[0].range!.start.line},${def[0].range!.start.character}`, '1,0', 'Start position is incorrect');
+        assert.equal(`${def[0].range!.end.line},${def[0].range!.end.character}`, '1,12', 'End position is incorrect');
+
+        const actual = normalizeMarkedString(def[0].contents[0]).splitLines();
+        const expected = [
+            'two.ct().fun:',
+            'method fun of two.ct objects',
+            'This is fun'
+        ];
+        verifySignatureLines(actual, expected);
+    });
+
+    test('With Unicode Characters', async () => {
+        const def = await openAndHover(fileEncoding, 25, 6);
+        assert.equal(def.length, 1, 'Definition length is incorrect');
+        assert.equal(`${def[0].range!.start.line},${def[0].range!.start.character}`, '25,0', 'Start position is incorrect');
+        assert.equal(`${def[0].range!.end.line},${def[0].range!.end.character}`, '25,7', 'End position is incorrect');
+
+        const actual = normalizeMarkedString(def[0].contents[0]).splitLines();
+        const expected = [
+            'Foo.bar:',
+            'four.Foo.bar() -> bool',
+            '说明 - keep this line, it works',
+            'delete following line, it works',
+            '如果存在需要等待审批或正在执行的任务，将不刷新页面',
+            'declared in Foo'
+        ];
+        verifySignatureLines(actual, expected);
+    });
+
+    test('Across files with Unicode Characters', async () => {
+        const def = await openAndHover(fileEncodingUsed, 1, 11);
+        assert.equal(def.length, 1, 'Definition length is incorrect');
+        assert.equal(`${def[0].range!.start.line},${def[0].range!.start.character}`, '1,0', 'Start position is incorrect');
+        assert.equal(`${def[0].range!.end.line},${def[0].range!.end.character}`, '1,16', 'End position is incorrect');
+
+        const actual = normalizeMarkedString(def[0].contents[0]).splitLines();
+        const expected = [
+            'four.showMessage:',
+            'four.showMessage()',
+            'Кюм ут жэмпэр пошжим льаборэж, коммюны янтэрэсщэт нам ед, декта игнота ныморэ жят эи.',
+            'Шэа декам экшырки эи, эи зыд эррэм докэндё, векж факэтэ пэрчыквюэрёж ку.'
+        ];
+        verifySignatureLines(actual, expected);
+    });
+
+    test('Nothing for keywords (class)', async () => {
+        const def = await openAndHover(fileOne, 5, 1);
+        if (def.length > 0) {
+            const actual = normalizeMarkedString(def[0].contents[0]);
+            assert.equal(actual, '', 'Definition length is incorrect');
+        }
+    });
+
+    test('Nothing for keywords (for)', async () => {
+        const def = await openAndHover(fileHover, 3, 1);
+        if (def.length > 0) {
+            const actual = normalizeMarkedString(def[0].contents[0]);
+            assert.equal(actual, '', 'Definition length is incorrect');
+        }
+    });
+
+    test('Highlighting Class', async () => {
+        const def = await openAndHover(fileHover, 11, 15);
+        assert.equal(def.length, 1, 'Definition length is incorrect');
+        assert.equal(`${def[0].range!.start.line},${def[0].range!.start.character}`, '11,7', 'Start position is incorrect');
+        assert.equal(`${def[0].range!.end.line},${def[0].range!.end.character}`, '11,18', 'End position is incorrect');
+
+        const actual = normalizeMarkedString(def[0].contents[0]).splitLines();
+        const expected = [
+            'misc.Random:',
+            'class misc.Random(_random.Random)',
+            'Random number generator base class used by bound module functions.',
+            'Used to instantiate instances of Random to get generators that don\'t',
+            'share state.',
+            'Class Random can also be subclassed if you want to use a different basic',
+            'generator of your own devising: in that case, override the following',
+            'methods: random(), seed(), getstate(), and setstate().',
+            'Optionally, implement a getrandbits() method so that randrange()',
+            'can cover arbitrarily large ranges.'
+        ];
+        verifySignatureLines(actual, expected);
+    });
+
+    test('Highlight Method', async () => {
+        const def = await openAndHover(fileHover, 12, 10);
+        assert.equal(def.length, 1, 'Definition length is incorrect');
+        assert.equal(`${def[0].range!.start.line},${def[0].range!.start.character}`, '12,0', 'Start position is incorrect');
+        assert.equal(`${def[0].range!.end.line},${def[0].range!.end.character}`, '12,12', 'End position is incorrect');
+
+        const actual = normalizeMarkedString(def[0].contents[0]).splitLines();
+        const expected = [
+            'rnd2.randint:',
+            'method randint of misc.Random objects  -> int',
+            'Return random integer in range [a, b], including both end points.'
+        ];
+        verifySignatureLines(actual, expected);
+    });
+
+    test('Highlight Function', async () => {
+        const def = await openAndHover(fileHover, 8, 14);
+        assert.equal(def.length, 1, 'Definition length is incorrect');
+        assert.equal(`${def[0].range!.start.line},${def[0].range!.start.character}`, '8,6', 'Start position is incorrect');
+        assert.equal(`${def[0].range!.end.line},${def[0].range!.end.character}`, '8,15', 'End position is incorrect');
+
+        const actual = normalizeMarkedString(def[0].contents[0]).splitLines();
+        const expected = [
+            'math.acos:',
+            'built-in function acos(x)',
+            'acos(x)',
+            'Return the arc cosine (measured in radians) of x.'
+        ];
+        verifySignatureLines(actual, expected);
+    });
+
+    test('Highlight Multiline Method Signature', async () => {
+        const def = await openAndHover(fileHover, 14, 14);
+        assert.equal(def.length, 1, 'Definition length is incorrect');
+        assert.equal(`${def[0].range!.start.line},${def[0].range!.start.character}`, '14,4', 'Start position is incorrect');
+        assert.equal(`${def[0].range!.end.line},${def[0].range!.end.character}`, '14,15', 'End position is incorrect');
+
+        const actual = normalizeMarkedString(def[0].contents[0]).splitLines();
+        const expected = [
+            'misc.Thread:',
+            'class misc.Thread(_Verbose)',
+            'A class that represents a thread of control.',
+            'This class can be safely subclassed in a limited fashion.'
+        ];
+        verifySignatureLines(actual, expected);
+    });
+
+    test('Variable', async () => {
+        const def = await openAndHover(fileHover, 6, 2);
+        assert.equal(def.length, 1, 'Definition length is incorrect');
+        assert.equal(def[0].contents.length, 1, 'Only expected one result');
+        const contents = normalizeMarkedString(def[0].contents[0]);
+        if (contents.indexOf('Random') === -1) {
+            assert.fail(contents, '', 'Variable type is missing', 'compare');
+        }
+    });
+
+    test('format().capitalize()', async function () {
+        // https://github.com/Microsoft/PTVS/issues/3868
+        // tslint:disable-next-line:no-invalid-this
+        this.skip();
+        const def = await openAndHover(fileStringFormat, 5, 41);
+        assert.equal(def.length, 1, 'Definition length is incorrect');
+        assert.equal(def[0].contents.length, 1, 'Only expected one result');
+        const contents = normalizeMarkedString(def[0].contents[0]);
+        if (contents.indexOf('capitalize') === -1) {
+            assert.fail(contents, '', '\'capitalize\' is missing', 'compare');
+        }
+        if (contents.indexOf('Return a capitalized version of S') === -1 &&
+            contents.indexOf('Return a copy of the string S with only its first character') === -1) {
+            assert.fail(contents, '', '\'Return a capitalized version of S/Return a copy of the string S with only its first character\' message missing', 'compare');
+        }
+    });
+
+    function verifySignatureLines(actual: string[], expected: string[]) {
+        assert.equal(actual.length, expected.length, 'incorrect number of lines');
+        for (let i = 0; i < actual.length; i += 1) {
+            assert.equal(actual[i].trim(), expected[i], `signature line ${i + 1} is incorrect`);
+        }
+    }
+});