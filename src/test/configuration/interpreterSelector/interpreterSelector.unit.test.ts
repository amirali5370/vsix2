// Copyright (c) Microsoft Corporation. All rights reserved.
// Licensed under the MIT License.

import * as assert from 'assert';
import { SemVer } from 'semver';
import * as TypeMoq from 'typemoq';
import { Uri } from 'vscode';
<<<<<<< HEAD
import { DeprecatePythonPath } from '../../../client/common/experiments/experimentGroups';
=======
import { DeprecatePythonPath } from '../../../client/common/experiments/groups';
>>>>>>> c01683f5
import { PathUtils } from '../../../client/common/platform/pathUtils';
import { IFileSystem } from '../../../client/common/platform/types';
import { IExperimentsManager } from '../../../client/common/types';
import { Architecture } from '../../../client/common/utils/platform';
import { IInterpreterSecurityService } from '../../../client/interpreter/autoSelection/types';
import { InterpreterSelector } from '../../../client/interpreter/configuration/interpreterSelector/interpreterSelector';
import { IInterpreterComparer, IInterpreterQuickPickItem } from '../../../client/interpreter/configuration/types';
import { IInterpreterService, InterpreterType, PythonInterpreter } from '../../../client/interpreter/contracts';

const info: PythonInterpreter = {
    architecture: Architecture.Unknown,
    companyDisplayName: '',
    displayName: '',
    envName: '',
    path: '',
    type: InterpreterType.Unknown,
    version: new SemVer('1.0.0-alpha'),
    sysPrefix: '',
    sysVersion: ''
};

class InterpreterQuickPickItem implements IInterpreterQuickPickItem {
    public path: string;
    public label: string;
    public description!: string;
    public detail?: string;
    // tslint:disable-next-line: no-any
    public interpreter = {} as any;
    constructor(l: string, p: string) {
        this.path = p;
        this.label = l;
    }
}

// tslint:disable-next-line:max-func-body-length
suite('Interpreters - selector', () => {
    let interpreterService: TypeMoq.IMock<IInterpreterService>;
    let fileSystem: TypeMoq.IMock<IFileSystem>;
    let comparer: TypeMoq.IMock<IInterpreterComparer>;
    let experimentsManager: TypeMoq.IMock<IExperimentsManager>;
    let interpreterSecurityService: TypeMoq.IMock<IInterpreterSecurityService>;
    const folder1 = { name: 'one', uri: Uri.parse('one'), index: 1 };

    class TestInterpreterSelector extends InterpreterSelector {
        // tslint:disable-next-line:no-unnecessary-override
        public async suggestionToQuickPickItem(
            suggestion: PythonInterpreter,
            workspaceUri?: Uri
        ): Promise<IInterpreterQuickPickItem> {
            return super.suggestionToQuickPickItem(suggestion, workspaceUri);
        }
    }

    let selector: TestInterpreterSelector;

    setup(() => {
        experimentsManager = TypeMoq.Mock.ofType<IExperimentsManager>();
        experimentsManager.setup((e) => e.inExperiment(DeprecatePythonPath.experiment)).returns(() => false);
        experimentsManager
            .setup((e) => e.sendTelemetryIfInExperiment(DeprecatePythonPath.control))
            .returns(() => undefined);
        interpreterSecurityService = TypeMoq.Mock.ofType<IInterpreterSecurityService>();
        comparer = TypeMoq.Mock.ofType<IInterpreterComparer>();
        interpreterService = TypeMoq.Mock.ofType<IInterpreterService>();
        fileSystem = TypeMoq.Mock.ofType<IFileSystem>();
        fileSystem
            .setup((x) => x.arePathsSame(TypeMoq.It.isAnyString(), TypeMoq.It.isAnyString()))
            .returns((a: string, b: string) => a === b);

        comparer.setup((c) => c.compare(TypeMoq.It.isAny(), TypeMoq.It.isAny())).returns(() => 0);
        selector = new TestInterpreterSelector(
            interpreterService.object,
            comparer.object,
            experimentsManager.object,
            interpreterSecurityService.object,
            new PathUtils(false)
        );
    });

    [true, false].forEach((isWindows) => {
        test(`Suggestions (${isWindows ? 'Windows' : 'Non-Windows'})`, async () => {
            selector = new TestInterpreterSelector(
                interpreterService.object,
                comparer.object,
                experimentsManager.object,
                interpreterSecurityService.object,
                new PathUtils(isWindows)
            );

            const initial: PythonInterpreter[] = [
                { displayName: '1', path: 'c:/path1/path1', type: InterpreterType.Unknown },
                { displayName: '2', path: 'c:/path1/path1', type: InterpreterType.Unknown },
                { displayName: '2', path: 'c:/path2/path2', type: InterpreterType.Unknown },
                { displayName: '2 (virtualenv)', path: 'c:/path2/path2', type: InterpreterType.VirtualEnv },
                { displayName: '3', path: 'c:/path2/path2', type: InterpreterType.Unknown },
                { displayName: '4', path: 'c:/path4/path4', type: InterpreterType.Conda }
            ].map((item) => {
                return { ...info, ...item };
            });
            interpreterService
                .setup((x) => x.getInterpreters(TypeMoq.It.isAny(), { onSuggestion: true }))
                .returns(() => new Promise((resolve) => resolve(initial)));

            const actual = await selector.getSuggestions(undefined);

            const expected: InterpreterQuickPickItem[] = [
                new InterpreterQuickPickItem('1', 'c:/path1/path1'),
                new InterpreterQuickPickItem('2', 'c:/path1/path1'),
                new InterpreterQuickPickItem('2', 'c:/path2/path2'),
                new InterpreterQuickPickItem('2 (virtualenv)', 'c:/path2/path2'),
                new InterpreterQuickPickItem('3', 'c:/path2/path2'),
                new InterpreterQuickPickItem('4', 'c:/path4/path4')
            ];

            assert.equal(actual.length, expected.length, 'Suggestion lengths are different.');
            for (let i = 0; i < expected.length; i += 1) {
                assert.equal(
                    actual[i].label,
                    expected[i].label,
                    `Suggestion label is different at ${i}: exected '${expected[i].label}', found '${actual[i].label}'.`
                );
                assert.equal(
                    actual[i].path,
                    expected[i].path,
                    `Suggestion path is different at ${i}: exected '${expected[i].path}', found '${actual[i].path}'.`
                );
            }
        });
    });

    test('When in Deprecate PythonPath experiment, remove unsafe interpreters from the suggested interpreters list', async () => {
        // tslint:disable-next-line: no-any
        const interpreterList = ['interpreter1', 'interpreter2', 'interpreter3'] as any;
        interpreterService
            .setup((i) => i.getInterpreters(folder1.uri, { onSuggestion: true }))
            .returns(() => interpreterList);
        // tslint:disable-next-line: no-any
        interpreterSecurityService.setup((i) => i.isSafe('interpreter1' as any)).returns(() => true);
        // tslint:disable-next-line: no-any
        interpreterSecurityService.setup((i) => i.isSafe('interpreter2' as any)).returns(() => false);
        // tslint:disable-next-line: no-any
        interpreterSecurityService.setup((i) => i.isSafe('interpreter3' as any)).returns(() => undefined);
        experimentsManager.reset();
        experimentsManager.setup((e) => e.inExperiment(DeprecatePythonPath.experiment)).returns(() => true);
        experimentsManager
            .setup((e) => e.sendTelemetryIfInExperiment(DeprecatePythonPath.control))
            .returns(() => undefined);
        // tslint:disable-next-line: no-any
        selector.suggestionToQuickPickItem = (item, _) => Promise.resolve(item as any);
        const suggestion = await selector.getSuggestions(folder1.uri);
        assert.deepEqual(suggestion, ['interpreter1', 'interpreter3']);
    });
});<|MERGE_RESOLUTION|>--- conflicted
+++ resolved
@@ -5,11 +5,7 @@
 import { SemVer } from 'semver';
 import * as TypeMoq from 'typemoq';
 import { Uri } from 'vscode';
-<<<<<<< HEAD
-import { DeprecatePythonPath } from '../../../client/common/experiments/experimentGroups';
-=======
 import { DeprecatePythonPath } from '../../../client/common/experiments/groups';
->>>>>>> c01683f5
 import { PathUtils } from '../../../client/common/platform/pathUtils';
 import { IFileSystem } from '../../../client/common/platform/types';
 import { IExperimentsManager } from '../../../client/common/types';
