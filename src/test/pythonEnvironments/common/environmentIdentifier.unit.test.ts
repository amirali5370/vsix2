--- conflicted
+++ resolved
@@ -112,7 +112,6 @@
         });
     });
 
-<<<<<<< HEAD
     suite('Virtualenvwrapper', () => {
         let getEnvVarStub: sinon.SinonStub;
         let getOsTypeStub: sinon.SinonStub;
@@ -173,7 +172,9 @@
 
             const envType = await identifyEnvironment(interpreterPath);
             assert.deepStrictEqual(envType, EnvironmentType.VirtualEnvWrapper);
-=======
+        });
+    });
+
     suite('Virtualenv', () => {
         const activateFiles = [
             { folder: 'virtualenv1', file: 'activate' },
@@ -188,7 +189,6 @@
 
                 assert.deepStrictEqual(envType, EnvironmentType.VirtualEnv);
             });
->>>>>>> b21b2e1c
         });
     });
 });