--- conflicted
+++ resolved
@@ -163,11 +163,8 @@
                 WINDOWS_REGISTRY_SERVICE,
             ),
         ).once();
-<<<<<<< HEAD
-=======
         verify(serviceManager.addSingleton<ICondaService>(ICondaService, CondaService)).once();
         verify(serviceManager.addSingleton<IPipEnvServiceHelper>(IPipEnvServiceHelper, PipEnvServiceHelper)).once();
->>>>>>> d78d48b4
 
         verify(
             serviceManager.add<IInterpreterWatcher>(
@@ -175,10 +172,7 @@
                 WorkspaceVirtualEnvWatcherService,
                 WORKSPACE_VIRTUAL_ENV_SERVICE,
             ),
-        ).once();
-        verify(
-            serviceManager.addSingleton<WindowsStoreInterpreter>(WindowsStoreInterpreter, WindowsStoreInterpreter),
-        ).once();
+        ).once();        
         verify(
             serviceManager.addSingleton<IVirtualEnvironmentsSearchPathProvider>(
                 IVirtualEnvironmentsSearchPathProvider,
