--- conflicted
+++ resolved
@@ -13,11 +13,8 @@
     [PythonEnvKind.MicrosoftStore, 'winStore'],
     [PythonEnvKind.Pyenv, 'pyenv'],
     [PythonEnvKind.Poetry, 'poetry'],
-<<<<<<< HEAD
+    [PythonEnvKind.Hatch, 'hatch'],
     [PythonEnvKind.Pixi, 'pixi'],
-=======
-    [PythonEnvKind.Hatch, 'hatch'],
->>>>>>> b00c3909
     [PythonEnvKind.Custom, 'customGlobal'],
     [PythonEnvKind.OtherGlobal, 'otherGlobal'],
     [PythonEnvKind.Venv, 'venv'],
