--- conflicted
+++ resolved
@@ -12,12 +12,7 @@
     ui: 'tdd',
     useColors: true,
     timeout: 25000,
-<<<<<<< HEAD
-    retries: 3,
-    grep: 'Linting'
-=======
     retries: 3
->>>>>>> b16d2f9b
 };
 testRunner.configure(options);
 module.exports = testRunner;