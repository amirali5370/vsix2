--- conflicted
+++ resolved
@@ -141,11 +141,7 @@
     });
 
     test('Validate pip install arguments', async () => {
-<<<<<<< HEAD
-        const mockInterpreterLocator = new MockProvider([{ path: 'python', type: InterpreterType.Unknown }]);
-=======
         const mockInterpreterLocator = new MockProvider([{ path: await getCurrentPythonPath(), type: InterpreterType.Unknown }]);
->>>>>>> 321e204a
         ioc.serviceManager.addSingletonInstance<IInterpreterLocatorService>(IInterpreterLocatorService, mockInterpreterLocator, INTERPRETER_LOCATOR_SERVICE);
 
         const moduleName = 'xyz';
@@ -164,11 +160,7 @@
     });
 
     test('Validate Conda install arguments', async () => {
-<<<<<<< HEAD
-        const mockInterpreterLocator = new MockProvider([{ path: 'python', type: InterpreterType.Conda }]);
-=======
         const mockInterpreterLocator = new MockProvider([{ path: await getCurrentPythonPath(), type: InterpreterType.Conda }]);
->>>>>>> 321e204a
         ioc.serviceManager.addSingletonInstance<IInterpreterLocatorService>(IInterpreterLocatorService, mockInterpreterLocator, INTERPRETER_LOCATOR_SERVICE);
 
         const moduleName = 'xyz';
