import { expect } from 'chai';
import * as path from 'path';
import * as TypeMoq from 'typemoq';
import { ConfigurationTarget, Uri } from 'vscode';
import { PythonSettings } from '../../client/common/configSettings';
import { ConfigurationService } from '../../client/common/configuration/service';
import { CondaInstaller } from '../../client/common/installer/condaInstaller';
import { PipInstaller } from '../../client/common/installer/pipInstaller';
import { ProductInstaller } from '../../client/common/installer/productInstaller';
import { IModuleInstaller } from '../../client/common/installer/types';
import { Logger } from '../../client/common/logger';
import { PersistentStateFactory } from '../../client/common/persistentState';
import { FileSystem } from '../../client/common/platform/fileSystem';
import { PathUtils } from '../../client/common/platform/pathUtils';
import { PlatformService } from '../../client/common/platform/platformService';
import { Architecture, IFileSystem, IPlatformService } from '../../client/common/platform/types';
import { CurrentProcess } from '../../client/common/process/currentProcess';
import { IProcessService, IPythonExecutionFactory } from '../../client/common/process/types';
<<<<<<< HEAD
import { ITerminalService } from '../../client/common/terminal/types';
import { IConfigurationService, ICurrentProcess, IInstaller, ILogger, IPathUtils, IPersistentStateFactory, IsWindows } from '../../client/common/types';
import { ICondaLocatorService, IInterpreterLocatorService, INTERPRETER_LOCATOR_SERVICE, InterpreterType } from '../../client/interpreter/contracts';
=======
import { ITerminalService, ITerminalServiceFactory } from '../../client/common/terminal/types';
import { ICurrentProcess, IInstaller, ILogger, IPathUtils, IPersistentStateFactory, IsWindows } from '../../client/common/types';
import { ICondaService, IInterpreterLocatorService, IInterpreterService, INTERPRETER_LOCATOR_SERVICE, InterpreterType, PythonInterpreter } from '../../client/interpreter/contracts';
>>>>>>> 02539958
import { rootWorkspaceUri, updateSetting } from '../common';
import { MockModuleInstaller } from '../mocks/moduleInstaller';
import { MockProcessService } from '../mocks/proc';
import { UnitTestIocContainer } from '../unittests/serviceRegistry';
import { closeActiveWindows, initializeTest } from './../initialize';

// tslint:disable-next-line:max-func-body-length
suite('Module Installer', () => {
    let ioc: UnitTestIocContainer;
    let mockTerminalService: TypeMoq.IMock<ITerminalService>;
    let condaService: TypeMoq.IMock<ICondaService>;
    let interpreterService: TypeMoq.IMock<IInterpreterService>;
    const workspaceUri = Uri.file(path.join(__dirname, '..', '..', '..', 'src', 'test'));
    suiteSetup(initializeTest);
    setup(async () => {
        await initializeTest();
        await resetSettings();
        initializeDI();
    });
    suiteTeardown(async () => {
        await closeActiveWindows();
        await resetSettings();
    });
    teardown(async () => {
        ioc.dispose();
        await closeActiveWindows();
    });

    function initializeDI() {
        ioc = new UnitTestIocContainer();
        ioc.registerUnitTestTypes();
        ioc.registerVariableTypes();
        ioc.registerLinterTypes();
        ioc.registerFormatterTypes();

        ioc.serviceManager.addSingleton<IPersistentStateFactory>(IPersistentStateFactory, PersistentStateFactory);
        ioc.serviceManager.addSingleton<ILogger>(ILogger, Logger);
        ioc.serviceManager.addSingleton<IInstaller>(IInstaller, ProductInstaller);

        mockTerminalService = TypeMoq.Mock.ofType<ITerminalService>();
        const mockTerminalFactory = TypeMoq.Mock.ofType<ITerminalServiceFactory>();
        mockTerminalFactory.setup(t => t.getTerminalService(TypeMoq.It.isAny())).returns(() => mockTerminalService.object);
        ioc.serviceManager.addSingletonInstance<ITerminalServiceFactory>(ITerminalServiceFactory, mockTerminalFactory.object);

        ioc.serviceManager.addSingleton<IModuleInstaller>(IModuleInstaller, PipInstaller);
        ioc.serviceManager.addSingleton<IModuleInstaller>(IModuleInstaller, CondaInstaller);
        condaService = TypeMoq.Mock.ofType<ICondaService>();
        ioc.serviceManager.addSingletonInstance<ICondaService>(ICondaService, condaService.object);
        interpreterService = TypeMoq.Mock.ofType<IInterpreterService>();
        ioc.serviceManager.addSingletonInstance<IInterpreterService>(IInterpreterService, interpreterService.object);
        ioc.serviceManager.addSingleton<IPathUtils>(IPathUtils, PathUtils);
        ioc.serviceManager.addSingleton<ICurrentProcess>(ICurrentProcess, CurrentProcess);
        ioc.serviceManager.addSingleton<IFileSystem>(IFileSystem, FileSystem);
        ioc.serviceManager.addSingleton<IPlatformService>(IPlatformService, PlatformService);
        ioc.serviceManager.addSingleton<IConfigurationService>(IConfigurationService, ConfigurationService);

        ioc.registerMockProcessTypes();
        ioc.serviceManager.addSingletonInstance<boolean>(IsWindows, false);
    }
    async function resetSettings() {
        await updateSetting('linting.enabled', true, undefined, ConfigurationTarget.Global);
        await updateSetting('linting.pylintEnabled', true, rootWorkspaceUri, ConfigurationTarget.Workspace);
    }
    async function getCurrentPythonPath(): Promise<string> {
        const pythonPath = PythonSettings.getInstance(workspaceUri).pythonPath;
        if (path.basename(pythonPath) === pythonPath) {
            const pythonProc = await ioc.serviceContainer.get<IPythonExecutionFactory>(IPythonExecutionFactory).create(workspaceUri);
            return pythonProc.getExecutablePath().catch(() => pythonPath);
        } else {
            return pythonPath;
        }
    }
    test('Ensure pip is supported and conda is not', async () => {
        ioc.serviceManager.addSingletonInstance<IModuleInstaller>(IModuleInstaller, new MockModuleInstaller('mock', true));
        const mockInterpreterLocator = TypeMoq.Mock.ofType<IInterpreterLocatorService>();
        mockInterpreterLocator.setup(p => p.getInterpreters(TypeMoq.It.isAny())).returns(() => Promise.resolve([]));
        ioc.serviceManager.addSingletonInstance<IInterpreterLocatorService>(IInterpreterLocatorService, mockInterpreterLocator.object, INTERPRETER_LOCATOR_SERVICE);

        const processService = ioc.serviceContainer.get<MockProcessService>(IProcessService);
        processService.onExec((file, args, options, callback) => {
            if (args.length > 1 && args[0] === '-c' && args[1] === 'import pip') {
                callback({ stdout: '' });
            }
            if (args.length > 0 && args[0] === '--version' && file === 'conda') {
                callback({ stdout: '', stderr: 'not available' });
            }
        });
        const moduleInstallers = ioc.serviceContainer.getAll<IModuleInstaller>(IModuleInstaller);
        expect(moduleInstallers).length(3, 'Incorrect number of installers');

        const pipInstaller = moduleInstallers.find(item => item.displayName === 'Pip')!;
        expect(pipInstaller).not.to.be.an('undefined', 'Pip installer not found');
        await expect(pipInstaller.isSupported()).to.eventually.equal(true, 'Pip is not supported');

        const condaInstaller = moduleInstallers.find(item => item.displayName === 'Conda')!;
        expect(condaInstaller).not.to.be.an('undefined', 'Conda installer not found');
        await expect(condaInstaller.isSupported()).to.eventually.equal(false, 'Conda is supported');

        const mockInstaller = moduleInstallers.find(item => item.displayName === 'mock')!;
        expect(mockInstaller).not.to.be.an('undefined', 'mock installer not found');
        await expect(mockInstaller.isSupported()).to.eventually.equal(true, 'mock is not supported');
    });

    test('Ensure pip and conda are supported', async () => {
        ioc.serviceManager.addSingletonInstance<IModuleInstaller>(IModuleInstaller, new MockModuleInstaller('mock', true));
        const pythonPath = await getCurrentPythonPath();
        const mockInterpreterLocator = TypeMoq.Mock.ofType<IInterpreterLocatorService>();
        mockInterpreterLocator.setup(p => p.getInterpreters(TypeMoq.It.isAny())).returns(() => Promise.resolve([{ architecture: Architecture.Unknown, companyDisplayName: '', displayName: '', envName: '', path: pythonPath, type: InterpreterType.Conda, version: '' }]));
        ioc.serviceManager.addSingletonInstance<IInterpreterLocatorService>(IInterpreterLocatorService, mockInterpreterLocator.object, INTERPRETER_LOCATOR_SERVICE);

        const processService = ioc.serviceContainer.get<MockProcessService>(IProcessService);
        processService.onExec((file, args, options, callback) => {
            if (args.length > 1 && args[0] === '-c' && args[1] === 'import pip') {
                callback({ stdout: '' });
            }
            if (args.length > 0 && args[0] === '--version' && file === 'conda') {
                callback({ stdout: '' });
            }
        });
        const moduleInstallers = ioc.serviceContainer.getAll<IModuleInstaller>(IModuleInstaller);
        expect(moduleInstallers).length(3, 'Incorrect number of installers');

        const pipInstaller = moduleInstallers.find(item => item.displayName === 'Pip')!;
        expect(pipInstaller).not.to.be.an('undefined', 'Pip installer not found');
        await expect(pipInstaller.isSupported()).to.eventually.equal(true, 'Pip is not supported');

        condaService.setup(c => c.isCondaAvailable()).returns(() => Promise.resolve(true));
        interpreterService.setup(i => i.getActiveInterpreter(TypeMoq.It.isAny())).returns(() => {
            const pythonInterpreter: PythonInterpreter = {
                path: 'xyz',
                version: 'zbc',
                type: InterpreterType.Conda
            };
            return Promise.resolve(pythonInterpreter);
        });
        const condaInstaller = moduleInstallers.find(item => item.displayName === 'Conda')!;
        expect(condaInstaller).not.to.be.an('undefined', 'Conda installer not found');
        await expect(condaInstaller.isSupported()).to.eventually.equal(true, 'Conda is not supported');
    });

    test('Validate pip install arguments', async () => {
        const interpreterPath = await getCurrentPythonPath();
        const mockInterpreterLocator = TypeMoq.Mock.ofType<IInterpreterLocatorService>();
        mockInterpreterLocator.setup(p => p.getInterpreters(TypeMoq.It.isAny())).returns(() => Promise.resolve([{ path: interpreterPath, type: InterpreterType.Unknown }]));
        ioc.serviceManager.addSingletonInstance<IInterpreterLocatorService>(IInterpreterLocatorService, mockInterpreterLocator.object, INTERPRETER_LOCATOR_SERVICE);

        const moduleName = 'xyz';

        const moduleInstallers = ioc.serviceContainer.getAll<IModuleInstaller>(IModuleInstaller);
        const pipInstaller = moduleInstallers.find(item => item.displayName === 'Pip')!;

        expect(pipInstaller).not.to.be.an('undefined', 'Pip installer not found');

        let argsSent: string[] = [];
        mockTerminalService
            .setup(async t => await t.sendCommand(TypeMoq.It.isAnyString(), TypeMoq.It.isAny()))
            .returns((cmd: string, args: string[]) => { argsSent = args; return Promise.resolve(void 0); });
        await pipInstaller.installModule(moduleName);

        expect(argsSent.join(' ')).equal(`-m pip install -U ${moduleName} --user`, 'Invalid command sent to terminal for installation.');
    });

    test('Validate Conda install arguments', async () => {
        const interpreterPath = await getCurrentPythonPath();
        const mockInterpreterLocator = TypeMoq.Mock.ofType<IInterpreterLocatorService>();
        mockInterpreterLocator.setup(p => p.getInterpreters(TypeMoq.It.isAny())).returns(() => Promise.resolve([{ path: interpreterPath, type: InterpreterType.Conda }]));
        ioc.serviceManager.addSingletonInstance<IInterpreterLocatorService>(IInterpreterLocatorService, mockInterpreterLocator.object, INTERPRETER_LOCATOR_SERVICE);

        const moduleName = 'xyz';

        const moduleInstallers = ioc.serviceContainer.getAll<IModuleInstaller>(IModuleInstaller);
        const pipInstaller = moduleInstallers.find(item => item.displayName === 'Pip')!;

        expect(pipInstaller).not.to.be.an('undefined', 'Pip installer not found');

        let argsSent: string[] = [];
        mockTerminalService
            .setup(t => t.sendCommand(TypeMoq.It.isAnyString(), TypeMoq.It.isAny()))
            .returns((cmd: string, args: string[]) => { argsSent = args; return Promise.resolve(void 0); });

        await pipInstaller.installModule(moduleName);

        expect(argsSent.join(' ')).equal(`-m pip install -U ${moduleName}`, 'Invalid command sent to terminal for installation.');
    });
});<|MERGE_RESOLUTION|>--- conflicted
+++ resolved
@@ -5,8 +5,8 @@
 import { PythonSettings } from '../../client/common/configSettings';
 import { ConfigurationService } from '../../client/common/configuration/service';
 import { CondaInstaller } from '../../client/common/installer/condaInstaller';
+import { Installer } from '../../client/common/installer/installer';
 import { PipInstaller } from '../../client/common/installer/pipInstaller';
-import { ProductInstaller } from '../../client/common/installer/productInstaller';
 import { IModuleInstaller } from '../../client/common/installer/types';
 import { Logger } from '../../client/common/logger';
 import { PersistentStateFactory } from '../../client/common/persistentState';
@@ -16,16 +16,10 @@
 import { Architecture, IFileSystem, IPlatformService } from '../../client/common/platform/types';
 import { CurrentProcess } from '../../client/common/process/currentProcess';
 import { IProcessService, IPythonExecutionFactory } from '../../client/common/process/types';
-<<<<<<< HEAD
-import { ITerminalService } from '../../client/common/terminal/types';
+import { ITerminalService, ITerminalServiceFactory } from '../../client/common/terminal/types';
 import { IConfigurationService, ICurrentProcess, IInstaller, ILogger, IPathUtils, IPersistentStateFactory, IsWindows } from '../../client/common/types';
-import { ICondaLocatorService, IInterpreterLocatorService, INTERPRETER_LOCATOR_SERVICE, InterpreterType } from '../../client/interpreter/contracts';
-=======
-import { ITerminalService, ITerminalServiceFactory } from '../../client/common/terminal/types';
-import { ICurrentProcess, IInstaller, ILogger, IPathUtils, IPersistentStateFactory, IsWindows } from '../../client/common/types';
 import { ICondaService, IInterpreterLocatorService, IInterpreterService, INTERPRETER_LOCATOR_SERVICE, InterpreterType, PythonInterpreter } from '../../client/interpreter/contracts';
->>>>>>> 02539958
-import { rootWorkspaceUri, updateSetting } from '../common';
+import { rootWorkspaceUri } from '../common';
 import { MockModuleInstaller } from '../mocks/moduleInstaller';
 import { MockProcessService } from '../mocks/proc';
 import { UnitTestIocContainer } from '../unittests/serviceRegistry';
@@ -37,6 +31,7 @@
     let mockTerminalService: TypeMoq.IMock<ITerminalService>;
     let condaService: TypeMoq.IMock<ICondaService>;
     let interpreterService: TypeMoq.IMock<IInterpreterService>;
+
     const workspaceUri = Uri.file(path.join(__dirname, '..', '..', '..', 'src', 'test'));
     suiteSetup(initializeTest);
     setup(async () => {
@@ -62,7 +57,7 @@
 
         ioc.serviceManager.addSingleton<IPersistentStateFactory>(IPersistentStateFactory, PersistentStateFactory);
         ioc.serviceManager.addSingleton<ILogger>(ILogger, Logger);
-        ioc.serviceManager.addSingleton<IInstaller>(IInstaller, ProductInstaller);
+        ioc.serviceManager.addSingleton<IInstaller>(IInstaller, Installer);
 
         mockTerminalService = TypeMoq.Mock.ofType<ITerminalService>();
         const mockTerminalFactory = TypeMoq.Mock.ofType<ITerminalServiceFactory>();
@@ -84,9 +79,9 @@
         ioc.registerMockProcessTypes();
         ioc.serviceManager.addSingletonInstance<boolean>(IsWindows, false);
     }
-    async function resetSettings() {
-        await updateSetting('linting.enabled', true, undefined, ConfigurationTarget.Global);
-        await updateSetting('linting.pylintEnabled', true, rootWorkspaceUri, ConfigurationTarget.Workspace);
+    async function resetSettings(): Promise<void> {
+        const configService = ioc.serviceManager.get<IConfigurationService>(IConfigurationService);
+        await configService.updateSettingAsync('linting.pylintEnabled', true, rootWorkspaceUri, ConfigurationTarget.Workspace);
     }
     async function getCurrentPythonPath(): Promise<string> {
         const pythonPath = PythonSettings.getInstance(workspaceUri).pythonPath;
@@ -180,7 +175,7 @@
 
         let argsSent: string[] = [];
         mockTerminalService
-            .setup(async t => await t.sendCommand(TypeMoq.It.isAnyString(), TypeMoq.It.isAny()))
+            .setup(t => t.sendCommand(TypeMoq.It.isAnyString(), TypeMoq.It.isAny()))
             .returns((cmd: string, args: string[]) => { argsSent = args; return Promise.resolve(void 0); });
         await pipInstaller.installModule(moduleName);
 
