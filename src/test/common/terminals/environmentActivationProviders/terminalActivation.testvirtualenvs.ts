// Copyright (c) Microsoft Corporation. All rights reserved.
// Licensed under the MIT License.

'use strict';

import { expect } from 'chai';
import * as fs from 'fs-extra';
import * as path from 'path';
import * as sinon from 'sinon';
import * as vscode from 'vscode';
import { FileSystem } from '../../../../client/common/platform/fileSystem';
import { IExperimentService } from '../../../../client/common/types';
import { PYTHON_VIRTUAL_ENVS_LOCATION } from '../../../ciConstants';
import {
    PYTHON_PATH,
    restorePythonPathInWorkspaceRoot,
    setPythonPathInWorkspaceRoot,
    updateSetting,
    waitForCondition,
} from '../../../common';
import { EXTENSION_ROOT_DIR_FOR_TESTS, TEST_TIMEOUT } from '../../../constants';
import { sleep } from '../../../core';
import { initialize, initializeTest } from '../../../initialize';

suite('Activation of Environments in Terminal', () => {
    const file = path.join(
        EXTENSION_ROOT_DIR_FOR_TESTS,
        'src',
        'testMultiRootWkspc',
        'smokeTests',
        'testExecInTerminal.py',
    );
    let outputFile = '';
    let outputFileCounter = 0;
    const fileSystem = new FileSystem();
    const outputFilesCreated: string[] = [];
    const envsLocation =
        PYTHON_VIRTUAL_ENVS_LOCATION !== undefined
            ? path.join(EXTENSION_ROOT_DIR_FOR_TESTS, PYTHON_VIRTUAL_ENVS_LOCATION)
            : path.join(EXTENSION_ROOT_DIR_FOR_TESTS, 'src', 'tmp', 'envPaths.json');
    const waitTimeForActivation = 5000;
    type EnvPath = {
        condaExecPath: string;
        condaPath: string;
        venvPath: string;
        pipenvPath: string;
        virtualEnvPath: string;
    };
    let envPaths: EnvPath;
    const defaultShell = {
        Windows: '',
        Linux: '',
        MacOS: '',
    };
    let terminalSettings: any;
    let pythonSettings: any;
<<<<<<< HEAD
=======
    let experiments: IExperimentService;
>>>>>>> 151a0ef4
    const sandbox = sinon.createSandbox();
    suiteSetup(async () => {
        envPaths = await fs.readJson(envsLocation);
        terminalSettings = vscode.workspace.getConfiguration('terminal', vscode.workspace.workspaceFolders![0].uri);
        pythonSettings = vscode.workspace.getConfiguration('python', vscode.workspace.workspaceFolders![0].uri);
        defaultShell.Windows = terminalSettings.inspect('integrated.shell.windows').globalValue;
        defaultShell.Linux = terminalSettings.inspect('integrated.shell.linux').globalValue;
        await terminalSettings.update('integrated.shell.linux', '/bin/bash', vscode.ConfigurationTarget.Global);
<<<<<<< HEAD

        const serviceContainer = (await initialize()).serviceContainer;
        const experimentService = serviceContainer.get<IExperimentService>(IExperimentService);
        sandbox.stub(experimentService, 'inExperiment').resolves(true);
=======
        experiments = (await initialize()).serviceContainer.get<IExperimentService>(IExperimentService);
>>>>>>> 151a0ef4
    });

    setup(async () => {
        await initializeTest();
        outputFile = path.join(
            EXTENSION_ROOT_DIR_FOR_TESTS,
            'src',
            'testMultiRootWkspc',
            'smokeTests',
            `testExecInTerminal_${outputFileCounter}.log`,
        );
        outputFileCounter += 1;
        outputFilesCreated.push(outputFile);
    });

    suiteTeardown(async function () {
        sandbox.restore();
        this.timeout(TEST_TIMEOUT * 2);
        await revertSettings();

        // remove all created log files.
        outputFilesCreated.forEach(async (filePath: string) => {
            if (await fs.pathExists(filePath)) {
                await fs.unlink(filePath);
            }
        });
    });

    async function revertSettings() {
        await updateSetting(
            'terminal.activateEnvironment',
            undefined,
            vscode.workspace.workspaceFolders![0].uri,
            vscode.ConfigurationTarget.WorkspaceFolder,
        );
        await terminalSettings.update(
            'integrated.shell.windows',
            defaultShell.Windows,
            vscode.ConfigurationTarget.Global,
        );
        await terminalSettings.update('integrated.shell.linux', defaultShell.Linux, vscode.ConfigurationTarget.Global);
        await pythonSettings.update('condaPath', undefined, vscode.ConfigurationTarget.Workspace);
<<<<<<< HEAD
        await restorePythonPathInWorkspaceRoot();
=======
        if (experiments.inExperimentSync(DeprecatePythonPath.experiment)) {
            await resetGlobalInterpreterPathSetting();
        } else {
            await restorePythonPathInWorkspaceRoot();
        }
>>>>>>> 151a0ef4
    }

    /**
     * Open a terminal and issue a python `pythonFile` command, expecting it to
     * create a file `logfile`, with timeout limits.
     *
     * @param pythonFile The python script to run.
     * @param logFile The logfile that the python script will produce.
     * @param consoleInitWaitMs How long to wait for the console to initialize.
     * @param logFileCreationWaitMs How long to wait for the output file to be produced.
     */
    async function openTerminalAndAwaitCommandContent(
        consoleInitWaitMs: number,
        pythonFile: string,
        logFile: string,
        logFileCreationWaitMs: number,
    ): Promise<string> {
        const terminal = vscode.window.createTerminal();
        await sleep(consoleInitWaitMs);
        terminal.sendText(`python ${pythonFile.toCommandArgument()} ${logFile.toCommandArgument()}`, true);
        await waitForCondition(() => fs.pathExists(logFile), logFileCreationWaitMs, `${logFile} file not created.`);

        return fs.readFile(logFile, 'utf-8');
    }

    /**
     * Turn on `terminal.activateEnvironment`, produce a shell, run a python script
     * that outputs the path to the active python interpreter.
     *
     * Note: asserts that the envPath given matches the envPath returned by the script.
     *
     * @param envPath Python environment path to activate in the terminal (via vscode config)
     */
    async function testActivation(envPath: string) {
        await updateSetting(
            'terminal.activateEnvironment',
            true,
            vscode.workspace.workspaceFolders![0].uri,
            vscode.ConfigurationTarget.WorkspaceFolder,
        );
<<<<<<< HEAD
        await setPythonPathInWorkspaceRoot(envPath);
=======
        if (experiments.inExperimentSync(DeprecatePythonPath.experiment)) {
            await setGlobalInterpreterPath(envPath);
        } else {
            await setPythonPathInWorkspaceRoot(envPath);
        }
>>>>>>> 151a0ef4
        const content = await openTerminalAndAwaitCommandContent(waitTimeForActivation, file, outputFile, 5_000);
        expect(fileSystem.arePathsSame(content, envPath)).to.equal(true, 'Environment not activated');
    }

    test('Should not activate', async () => {
        await updateSetting(
            'terminal.activateEnvironment',
            false,
            vscode.workspace.workspaceFolders![0].uri,
            vscode.ConfigurationTarget.WorkspaceFolder,
        );
        const content = await openTerminalAndAwaitCommandContent(waitTimeForActivation, file, outputFile, 5_000);
        expect(fileSystem.arePathsSame(content, PYTHON_PATH)).to.equal(false, 'Environment not activated');
    });

    test('Should activate with venv', async function () {
        if (process.env.CI_PYTHON_VERSION && process.env.CI_PYTHON_VERSION.startsWith('2.')) {
            this.skip();
        }
        await testActivation(envPaths.venvPath);
    });
    test('Should activate with pipenv', async () => {
        await testActivation(envPaths.pipenvPath);
    });
    test('Should activate with virtualenv', async () => {
        await testActivation(envPaths.virtualEnvPath);
    });
    test('Should activate with conda', async () => {
        await terminalSettings.update(
            'integrated.shell.windows',
            'C:\\Windows\\System32\\cmd.exe',
            vscode.ConfigurationTarget.Global,
        );
        await pythonSettings.update('condaPath', envPaths.condaExecPath, vscode.ConfigurationTarget.Workspace);
        await testActivation(envPaths.condaPath);
    }).timeout(TEST_TIMEOUT * 2);
});<|MERGE_RESOLUTION|>--- conflicted
+++ resolved
@@ -8,12 +8,15 @@
 import * as path from 'path';
 import * as sinon from 'sinon';
 import * as vscode from 'vscode';
+import { DeprecatePythonPath } from '../../../../client/common/experiments/groups';
 import { FileSystem } from '../../../../client/common/platform/fileSystem';
 import { IExperimentService } from '../../../../client/common/types';
 import { PYTHON_VIRTUAL_ENVS_LOCATION } from '../../../ciConstants';
 import {
     PYTHON_PATH,
+    resetGlobalInterpreterPathSetting,
     restorePythonPathInWorkspaceRoot,
+    setGlobalInterpreterPath,
     setPythonPathInWorkspaceRoot,
     updateSetting,
     waitForCondition,
@@ -54,10 +57,7 @@
     };
     let terminalSettings: any;
     let pythonSettings: any;
-<<<<<<< HEAD
-=======
     let experiments: IExperimentService;
->>>>>>> 151a0ef4
     const sandbox = sinon.createSandbox();
     suiteSetup(async () => {
         envPaths = await fs.readJson(envsLocation);
@@ -66,14 +66,7 @@
         defaultShell.Windows = terminalSettings.inspect('integrated.shell.windows').globalValue;
         defaultShell.Linux = terminalSettings.inspect('integrated.shell.linux').globalValue;
         await terminalSettings.update('integrated.shell.linux', '/bin/bash', vscode.ConfigurationTarget.Global);
-<<<<<<< HEAD
-
-        const serviceContainer = (await initialize()).serviceContainer;
-        const experimentService = serviceContainer.get<IExperimentService>(IExperimentService);
-        sandbox.stub(experimentService, 'inExperiment').resolves(true);
-=======
         experiments = (await initialize()).serviceContainer.get<IExperimentService>(IExperimentService);
->>>>>>> 151a0ef4
     });
 
     setup(async () => {
@@ -116,15 +109,11 @@
         );
         await terminalSettings.update('integrated.shell.linux', defaultShell.Linux, vscode.ConfigurationTarget.Global);
         await pythonSettings.update('condaPath', undefined, vscode.ConfigurationTarget.Workspace);
-<<<<<<< HEAD
-        await restorePythonPathInWorkspaceRoot();
-=======
         if (experiments.inExperimentSync(DeprecatePythonPath.experiment)) {
             await resetGlobalInterpreterPathSetting();
         } else {
             await restorePythonPathInWorkspaceRoot();
         }
->>>>>>> 151a0ef4
     }
 
     /**
@@ -165,15 +154,11 @@
             vscode.workspace.workspaceFolders![0].uri,
             vscode.ConfigurationTarget.WorkspaceFolder,
         );
-<<<<<<< HEAD
-        await setPythonPathInWorkspaceRoot(envPath);
-=======
         if (experiments.inExperimentSync(DeprecatePythonPath.experiment)) {
             await setGlobalInterpreterPath(envPath);
         } else {
             await setPythonPathInWorkspaceRoot(envPath);
         }
->>>>>>> 151a0ef4
         const content = await openTerminalAndAwaitCommandContent(waitTimeForActivation, file, outputFile, 5_000);
         expect(fileSystem.arePathsSame(content, envPath)).to.equal(true, 'Environment not activated');
     }
