--- conflicted
+++ resolved
@@ -4,13 +4,9 @@
 import * as assert from 'assert';
 import { expect } from 'chai';
 import { SemVer } from 'semver';
-<<<<<<< HEAD
-import { anyString, anything, instance, mock, verify, when } from 'ts-mockito';
+import * as sinon from 'sinon';
+import { anything, instance, mock, verify, when, anyString } from 'ts-mockito';
 import * as typemoq from 'typemoq';
-=======
-import * as sinon from 'sinon';
-import { anything, instance, mock, verify, when } from 'ts-mockito';
->>>>>>> 4303d8e1
 import { Uri } from 'vscode';
 import { PythonSettings } from '../../../client/common/configSettings';
 import { ConfigurationService } from '../../../client/common/configuration/service';
@@ -18,12 +14,8 @@
 import { BufferDecoder } from '../../../client/common/process/decoder';
 import { ProcessLogger } from '../../../client/common/process/logger';
 import { ProcessServiceFactory } from '../../../client/common/process/processFactory';
-<<<<<<< HEAD
+import { PythonDaemonExecutionServicePool } from '../../../client/common/process/pythonDaemonPool';
 import { CONDA_RUN_VERSION, PythonExecutionFactory } from '../../../client/common/process/pythonExecutionFactory';
-=======
-import { PythonDaemonExecutionServicePool } from '../../../client/common/process/pythonDaemonPool';
-import { PythonExecutionFactory } from '../../../client/common/process/pythonExecutionFactory';
->>>>>>> 4303d8e1
 import { PythonExecutionService } from '../../../client/common/process/pythonProcess';
 import {
     ExecutionFactoryCreationOptions,
@@ -192,7 +184,6 @@
                 expect(service).instanceOf(PythonExecutionService);
                 assert.equal(createInvoked, false);
             });
-<<<<<<< HEAD
 
             test('Ensure `create` returns a WindowsStorePythonProcess instance if it\'s a windows store intepreter path', async () => {
                 const pythonPath = 'path/to/python';
@@ -355,7 +346,6 @@
                 verify(condaService.getCondaVersion()).once();
                 verify(condaService.getCondaEnvironment(pythonPath)).never();
                 verify(condaService.getCondaFile()).never();
-=======
             test('Create Daemon Service an invoke initialize', async () => {
                 const pythonSettings = mock(PythonSettings);
                 when(activationHelper.getActivatedEnvironmentVariables(resource, anything(), anything())).thenResolve({ x: '1' });
@@ -433,7 +423,6 @@
                 expect(daemon).not.instanceOf(PythonDaemonExecutionServicePool);
                 expect(initialize.callCount).to.equal(1);
                 expect(daemon).equal(pythonExecService);
->>>>>>> 4303d8e1
             });
         });
     });
