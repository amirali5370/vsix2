--- conflicted
+++ resolved
@@ -30,16 +30,13 @@
 import { Architecture } from '../../../client/common/utils/platform';
 import { EnvironmentActivationService } from '../../../client/interpreter/activation/service';
 import { IEnvironmentActivationService } from '../../../client/interpreter/activation/types';
-<<<<<<< HEAD
-import { ICondaService, InterpreterType, PythonInterpreter } from '../../../client/interpreter/contracts';
+import { ICondaService, IInterpreterService, InterpreterType, PythonInterpreter } from '../../../client/interpreter/contracts';
+import { InterpreterService } from '../../../client/interpreter/interpreterService';
 import { CondaService } from '../../../client/interpreter/locators/services/condaService';
-=======
-import { IInterpreterService, InterpreterType, PythonInterpreter } from '../../../client/interpreter/contracts';
-import { InterpreterService } from '../../../client/interpreter/interpreterService';
->>>>>>> ab4d796d
 import { WindowsStoreInterpreter } from '../../../client/interpreter/locators/services/windowsStoreInterpreter';
 import { IWindowsStoreInterpreter } from '../../../client/interpreter/locators/types';
 import { ServiceContainer } from '../../../client/ioc/container';
+import { ProcessService } from '../../../client/common/process/proc';
 
 // tslint:disable:no-any max-func-body-length
 
@@ -94,31 +91,8 @@
                 processLogger = mock(ProcessLogger);
                 windowsStoreInterpreter = mock(WindowsStoreInterpreter);
                 when(processLogger.logProcess('', [], {})).thenReturn();
-<<<<<<< HEAD
                 processService = typemoq.Mock.ofType<IProcessService>();
-                processService
-                    .setup(p =>
-                        p.on('exec', () => {
-                            return;
-                        })
-                    )
-                    .returns(() => processService.object);
-                processService.setup((p: any) => p.then).returns(() => undefined);
-                const serviceContainer = mock(ServiceContainer);
-                when(serviceContainer.get<IDisposableRegistry>(IDisposableRegistry)).thenReturn([]);
-                when(serviceContainer.get<IProcessLogger>(IProcessLogger)).thenReturn(processLogger);
-                factory = new PythonExecutionFactory(
-                    instance(serviceContainer),
-                    instance(activationHelper),
-                    instance(processFactory),
-                    instance(configService),
-                    instance(condaService),
-                    instance(bufferDecoder),
-                    instance(windowsStoreInterpreter)
-                );
-=======
-                processService = mock(ProcessService);
-                when(processService.on('exec', () => { return; })).thenReturn(processService);
+                processService.setup(p => p.on('exec', () => { return; })).returns(() => processService.object);
                 const interpreterService = mock(InterpreterService);
                 when(interpreterService.getInterpreterDetails(anything())).thenResolve({} as any);
                 const serviceContainer = mock(ServiceContainer);
@@ -126,10 +100,9 @@
                 when(serviceContainer.get<IProcessLogger>(IProcessLogger)).thenReturn(processLogger);
                 when(serviceContainer.get<IInterpreterService>(IInterpreterService)).thenReturn(instance(interpreterService));
                 factory = new PythonExecutionFactory(instance(serviceContainer),
-                    instance(activationHelper), instance(procecssFactory),
-                    instance(configService), instance(bufferDecoder),
-                    instance(windowsStoreInterpreter));
->>>>>>> ab4d796d
+                    instance(activationHelper), instance(processFactory),
+                    instance(configService), instance(condaService),
+                    instance(bufferDecoder), instance(windowsStoreInterpreter));
             });
             teardown(() => sinon.restore());
             test('Ensure PythonExecutionService is created', async () => {
