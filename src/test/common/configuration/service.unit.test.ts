--- conflicted
+++ resolved
@@ -1,200 +1,196 @@
-// Copyright (c) Microsoft Corporation. All rights reserved.
-// Licensed under the MIT License.
-
-'use strict';
-
-import { expect } from 'chai';
-import * as TypeMoq from 'typemoq';
-import { ConfigurationTarget, Uri, WorkspaceConfiguration } from 'vscode';
-import { IWorkspaceService } from '../../../client/common/application/types';
-import { PythonSettings } from '../../../client/common/configSettings';
-import { ConfigurationService } from '../../../client/common/configuration/service';
-<<<<<<< HEAD
-import { DeprecatePythonPath } from '../../../client/common/experiments/experimentGroups';
-=======
-import { DeprecatePythonPath } from '../../../client/common/experiments/groups';
->>>>>>> c01683f5
-import { IExperimentsManager, IInterpreterPathService } from '../../../client/common/types';
-import {
-    IInterpreterAutoSeletionProxyService,
-    IInterpreterSecurityService
-} from '../../../client/interpreter/autoSelection/types';
-import { IServiceContainer } from '../../../client/ioc/types';
-
-suite('Configuration Service', () => {
-    const resource = Uri.parse('a');
-    let workspaceService: TypeMoq.IMock<IWorkspaceService>;
-    let interpreterPathService: TypeMoq.IMock<IInterpreterPathService>;
-    let experimentsManager: TypeMoq.IMock<IExperimentsManager>;
-    let serviceContainer: TypeMoq.IMock<IServiceContainer>;
-    let interpreterSecurityService: TypeMoq.IMock<IInterpreterSecurityService>;
-    let configService: ConfigurationService;
-    setup(() => {
-        workspaceService = TypeMoq.Mock.ofType<IWorkspaceService>();
-        interpreterSecurityService = TypeMoq.Mock.ofType<IInterpreterSecurityService>();
-        workspaceService
-            .setup((w) => w.getWorkspaceFolder(resource))
-            .returns(() => ({
-                uri: resource,
-                index: 0,
-                name: '0'
-            }));
-        interpreterPathService = TypeMoq.Mock.ofType<IInterpreterPathService>();
-        serviceContainer = TypeMoq.Mock.ofType<IServiceContainer>();
-        experimentsManager = TypeMoq.Mock.ofType<IExperimentsManager>();
-        experimentsManager
-            .setup((e) => e.sendTelemetryIfInExperiment(DeprecatePythonPath.control))
-            .returns(() => undefined);
-        serviceContainer.setup((s) => s.get(IWorkspaceService)).returns(() => workspaceService.object);
-        serviceContainer.setup((s) => s.get(IInterpreterPathService)).returns(() => interpreterPathService.object);
-        serviceContainer.setup((s) => s.get(IExperimentsManager)).returns(() => experimentsManager.object);
-        configService = new ConfigurationService(serviceContainer.object);
-    });
-
-    function setupConfigProvider(): TypeMoq.IMock<WorkspaceConfiguration> {
-        const workspaceConfig = TypeMoq.Mock.ofType<WorkspaceConfiguration>();
-        workspaceService
-            .setup((w) => w.getConfiguration(TypeMoq.It.isValue('python'), TypeMoq.It.isValue(resource)))
-            .returns(() => workspaceConfig.object);
-        return workspaceConfig;
-    }
-
-    test('Fetching settings goes as expected', () => {
-        const interpreterAutoSelectionProxyService = TypeMoq.Mock.ofType<IInterpreterAutoSeletionProxyService>();
-        serviceContainer
-            .setup((s) => s.get(IInterpreterSecurityService))
-            .returns(() => interpreterSecurityService.object)
-            .verifiable(TypeMoq.Times.once());
-        serviceContainer
-            .setup((s) => s.get(IInterpreterAutoSeletionProxyService))
-            .returns(() => interpreterAutoSelectionProxyService.object)
-            .verifiable(TypeMoq.Times.once());
-        const settings = configService.getSettings();
-        expect(settings).to.be.instanceOf(PythonSettings);
-    });
-
-    test('Do not update global settings if global value is already equal to the new value', async () => {
-        experimentsManager.setup((e) => e.inExperiment(DeprecatePythonPath.experiment)).returns(() => false);
-        const workspaceConfig = setupConfigProvider();
-        // tslint:disable-next-line: no-any
-        workspaceConfig.setup((w) => w.inspect('setting')).returns(() => ({ globalValue: 'globalValue' } as any));
-        workspaceConfig
-            .setup((w) => w.update('setting', 'globalValue', ConfigurationTarget.Global))
-            .returns(() => Promise.resolve())
-            .verifiable(TypeMoq.Times.never());
-
-        await configService.updateSetting('setting', 'globalValue', resource, ConfigurationTarget.Global);
-
-        workspaceConfig.verifyAll();
-    });
-
-    test('Update global settings if global value is not equal to the new value', async () => {
-        experimentsManager.setup((e) => e.inExperiment(DeprecatePythonPath.experiment)).returns(() => false);
-        const workspaceConfig = setupConfigProvider();
-        // tslint:disable-next-line: no-any
-        workspaceConfig.setup((w) => w.inspect('setting')).returns(() => ({ globalValue: 'globalValue' } as any));
-        workspaceConfig
-            .setup((w) => w.update('setting', 'newGlobalValue', ConfigurationTarget.Global))
-            .returns(() => Promise.resolve())
-            .verifiable(TypeMoq.Times.once());
-
-        await configService.updateSetting('setting', 'newGlobalValue', resource, ConfigurationTarget.Global);
-
-        workspaceConfig.verifyAll();
-    });
-
-    test('Do not update workspace settings if workspace value is already equal to the new value', async () => {
-        experimentsManager.setup((e) => e.inExperiment(DeprecatePythonPath.experiment)).returns(() => false);
-        const workspaceConfig = setupConfigProvider();
-        // tslint:disable-next-line: no-any
-        workspaceConfig.setup((w) => w.inspect('setting')).returns(() => ({ workspaceValue: 'workspaceValue' } as any));
-        workspaceConfig
-            .setup((w) => w.update('setting', 'workspaceValue', ConfigurationTarget.Workspace))
-            .returns(() => Promise.resolve())
-            .verifiable(TypeMoq.Times.never());
-
-        await configService.updateSetting('setting', 'workspaceValue', resource, ConfigurationTarget.Workspace);
-
-        workspaceConfig.verifyAll();
-    });
-
-    test('Update workspace settings if workspace value is not equal to the new value', async () => {
-        experimentsManager.setup((e) => e.inExperiment(DeprecatePythonPath.experiment)).returns(() => false);
-        const workspaceConfig = setupConfigProvider();
-        // tslint:disable-next-line: no-any
-        workspaceConfig.setup((w) => w.inspect('setting')).returns(() => ({ workspaceValue: 'workspaceValue' } as any));
-        workspaceConfig
-            .setup((w) => w.update('setting', 'newWorkspaceValue', ConfigurationTarget.Workspace))
-            .returns(() => Promise.resolve())
-            .verifiable(TypeMoq.Times.once());
-
-        await configService.updateSetting('setting', 'newWorkspaceValue', resource, ConfigurationTarget.Workspace);
-
-        workspaceConfig.verifyAll();
-    });
-
-    test('Do not update workspace folder settings if workspace folder value is already equal to the new value', async () => {
-        experimentsManager.setup((e) => e.inExperiment(DeprecatePythonPath.experiment)).returns(() => false);
-        const workspaceConfig = setupConfigProvider();
-        workspaceConfig
-            .setup((w) => w.inspect('setting'))
-            // tslint:disable-next-line: no-any
-            .returns(() => ({ workspaceFolderValue: 'workspaceFolderValue' } as any));
-        workspaceConfig
-            .setup((w) => w.update('setting', 'workspaceFolderValue', ConfigurationTarget.WorkspaceFolder))
-            .returns(() => Promise.resolve())
-            .verifiable(TypeMoq.Times.never());
-
-        await configService.updateSetting(
-            'setting',
-            'workspaceFolderValue',
-            resource,
-            ConfigurationTarget.WorkspaceFolder
-        );
-
-        workspaceConfig.verifyAll();
-    });
-
-    test('Update workspace folder settings if workspace folder value is not equal to the new value', async () => {
-        experimentsManager.setup((e) => e.inExperiment(DeprecatePythonPath.experiment)).returns(() => false);
-        const workspaceConfig = setupConfigProvider();
-        workspaceConfig
-            .setup((w) => w.inspect('setting'))
-            // tslint:disable-next-line: no-any
-            .returns(() => ({ workspaceFolderValue: 'workspaceFolderValue' } as any));
-        workspaceConfig
-            .setup((w) => w.update('setting', 'newWorkspaceFolderValue', ConfigurationTarget.WorkspaceFolder))
-            .returns(() => Promise.resolve())
-            .verifiable(TypeMoq.Times.once());
-
-        await configService.updateSetting(
-            'setting',
-            'newWorkspaceFolderValue',
-            resource,
-            ConfigurationTarget.WorkspaceFolder
-        );
-
-        workspaceConfig.verifyAll();
-    });
-
-    test('If in Deprecate PythonPath experiment & setting to update is `python.pythonPath`, update settings using new API if stored value is not equal to the new value', async () => {
-        experimentsManager.setup((e) => e.inExperiment(DeprecatePythonPath.experiment)).returns(() => true);
-        interpreterPathService
-            .setup((w) => w.inspect(resource))
-            // tslint:disable-next-line: no-any
-            .returns(() => ({ workspaceFolderValue: 'workspaceFolderValue' } as any));
-        interpreterPathService
-            .setup((w) => w.update(resource, ConfigurationTarget.WorkspaceFolder, 'newWorkspaceFolderValue'))
-            .returns(() => Promise.resolve())
-            .verifiable(TypeMoq.Times.once());
-
-        await configService.updateSetting(
-            'pythonPath',
-            'newWorkspaceFolderValue',
-            resource,
-            ConfigurationTarget.WorkspaceFolder
-        );
-
-        interpreterPathService.verifyAll();
-    });
-});
+// Copyright (c) Microsoft Corporation. All rights reserved.
+// Licensed under the MIT License.
+
+'use strict';
+
+import { expect } from 'chai';
+import * as TypeMoq from 'typemoq';
+import { ConfigurationTarget, Uri, WorkspaceConfiguration } from 'vscode';
+import { IWorkspaceService } from '../../../client/common/application/types';
+import { PythonSettings } from '../../../client/common/configSettings';
+import { ConfigurationService } from '../../../client/common/configuration/service';
+import { DeprecatePythonPath } from '../../../client/common/experiments/groups';
+import { IExperimentsManager, IInterpreterPathService } from '../../../client/common/types';
+import {
+    IInterpreterAutoSeletionProxyService,
+    IInterpreterSecurityService
+} from '../../../client/interpreter/autoSelection/types';
+import { IServiceContainer } from '../../../client/ioc/types';
+
+suite('Configuration Service', () => {
+    const resource = Uri.parse('a');
+    let workspaceService: TypeMoq.IMock<IWorkspaceService>;
+    let interpreterPathService: TypeMoq.IMock<IInterpreterPathService>;
+    let experimentsManager: TypeMoq.IMock<IExperimentsManager>;
+    let serviceContainer: TypeMoq.IMock<IServiceContainer>;
+    let interpreterSecurityService: TypeMoq.IMock<IInterpreterSecurityService>;
+    let configService: ConfigurationService;
+    setup(() => {
+        workspaceService = TypeMoq.Mock.ofType<IWorkspaceService>();
+        interpreterSecurityService = TypeMoq.Mock.ofType<IInterpreterSecurityService>();
+        workspaceService
+            .setup((w) => w.getWorkspaceFolder(resource))
+            .returns(() => ({
+                uri: resource,
+                index: 0,
+                name: '0'
+            }));
+        interpreterPathService = TypeMoq.Mock.ofType<IInterpreterPathService>();
+        serviceContainer = TypeMoq.Mock.ofType<IServiceContainer>();
+        experimentsManager = TypeMoq.Mock.ofType<IExperimentsManager>();
+        experimentsManager
+            .setup((e) => e.sendTelemetryIfInExperiment(DeprecatePythonPath.control))
+            .returns(() => undefined);
+        serviceContainer.setup((s) => s.get(IWorkspaceService)).returns(() => workspaceService.object);
+        serviceContainer.setup((s) => s.get(IInterpreterPathService)).returns(() => interpreterPathService.object);
+        serviceContainer.setup((s) => s.get(IExperimentsManager)).returns(() => experimentsManager.object);
+        configService = new ConfigurationService(serviceContainer.object);
+    });
+
+    function setupConfigProvider(): TypeMoq.IMock<WorkspaceConfiguration> {
+        const workspaceConfig = TypeMoq.Mock.ofType<WorkspaceConfiguration>();
+        workspaceService
+            .setup((w) => w.getConfiguration(TypeMoq.It.isValue('python'), TypeMoq.It.isValue(resource)))
+            .returns(() => workspaceConfig.object);
+        return workspaceConfig;
+    }
+
+    test('Fetching settings goes as expected', () => {
+        const interpreterAutoSelectionProxyService = TypeMoq.Mock.ofType<IInterpreterAutoSeletionProxyService>();
+        serviceContainer
+            .setup((s) => s.get(IInterpreterSecurityService))
+            .returns(() => interpreterSecurityService.object)
+            .verifiable(TypeMoq.Times.once());
+        serviceContainer
+            .setup((s) => s.get(IInterpreterAutoSeletionProxyService))
+            .returns(() => interpreterAutoSelectionProxyService.object)
+            .verifiable(TypeMoq.Times.once());
+        const settings = configService.getSettings();
+        expect(settings).to.be.instanceOf(PythonSettings);
+    });
+
+    test('Do not update global settings if global value is already equal to the new value', async () => {
+        experimentsManager.setup((e) => e.inExperiment(DeprecatePythonPath.experiment)).returns(() => false);
+        const workspaceConfig = setupConfigProvider();
+        // tslint:disable-next-line: no-any
+        workspaceConfig.setup((w) => w.inspect('setting')).returns(() => ({ globalValue: 'globalValue' } as any));
+        workspaceConfig
+            .setup((w) => w.update('setting', 'globalValue', ConfigurationTarget.Global))
+            .returns(() => Promise.resolve())
+            .verifiable(TypeMoq.Times.never());
+
+        await configService.updateSetting('setting', 'globalValue', resource, ConfigurationTarget.Global);
+
+        workspaceConfig.verifyAll();
+    });
+
+    test('Update global settings if global value is not equal to the new value', async () => {
+        experimentsManager.setup((e) => e.inExperiment(DeprecatePythonPath.experiment)).returns(() => false);
+        const workspaceConfig = setupConfigProvider();
+        // tslint:disable-next-line: no-any
+        workspaceConfig.setup((w) => w.inspect('setting')).returns(() => ({ globalValue: 'globalValue' } as any));
+        workspaceConfig
+            .setup((w) => w.update('setting', 'newGlobalValue', ConfigurationTarget.Global))
+            .returns(() => Promise.resolve())
+            .verifiable(TypeMoq.Times.once());
+
+        await configService.updateSetting('setting', 'newGlobalValue', resource, ConfigurationTarget.Global);
+
+        workspaceConfig.verifyAll();
+    });
+
+    test('Do not update workspace settings if workspace value is already equal to the new value', async () => {
+        experimentsManager.setup((e) => e.inExperiment(DeprecatePythonPath.experiment)).returns(() => false);
+        const workspaceConfig = setupConfigProvider();
+        // tslint:disable-next-line: no-any
+        workspaceConfig.setup((w) => w.inspect('setting')).returns(() => ({ workspaceValue: 'workspaceValue' } as any));
+        workspaceConfig
+            .setup((w) => w.update('setting', 'workspaceValue', ConfigurationTarget.Workspace))
+            .returns(() => Promise.resolve())
+            .verifiable(TypeMoq.Times.never());
+
+        await configService.updateSetting('setting', 'workspaceValue', resource, ConfigurationTarget.Workspace);
+
+        workspaceConfig.verifyAll();
+    });
+
+    test('Update workspace settings if workspace value is not equal to the new value', async () => {
+        experimentsManager.setup((e) => e.inExperiment(DeprecatePythonPath.experiment)).returns(() => false);
+        const workspaceConfig = setupConfigProvider();
+        // tslint:disable-next-line: no-any
+        workspaceConfig.setup((w) => w.inspect('setting')).returns(() => ({ workspaceValue: 'workspaceValue' } as any));
+        workspaceConfig
+            .setup((w) => w.update('setting', 'newWorkspaceValue', ConfigurationTarget.Workspace))
+            .returns(() => Promise.resolve())
+            .verifiable(TypeMoq.Times.once());
+
+        await configService.updateSetting('setting', 'newWorkspaceValue', resource, ConfigurationTarget.Workspace);
+
+        workspaceConfig.verifyAll();
+    });
+
+    test('Do not update workspace folder settings if workspace folder value is already equal to the new value', async () => {
+        experimentsManager.setup((e) => e.inExperiment(DeprecatePythonPath.experiment)).returns(() => false);
+        const workspaceConfig = setupConfigProvider();
+        workspaceConfig
+            .setup((w) => w.inspect('setting'))
+            // tslint:disable-next-line: no-any
+            .returns(() => ({ workspaceFolderValue: 'workspaceFolderValue' } as any));
+        workspaceConfig
+            .setup((w) => w.update('setting', 'workspaceFolderValue', ConfigurationTarget.WorkspaceFolder))
+            .returns(() => Promise.resolve())
+            .verifiable(TypeMoq.Times.never());
+
+        await configService.updateSetting(
+            'setting',
+            'workspaceFolderValue',
+            resource,
+            ConfigurationTarget.WorkspaceFolder
+        );
+
+        workspaceConfig.verifyAll();
+    });
+
+    test('Update workspace folder settings if workspace folder value is not equal to the new value', async () => {
+        experimentsManager.setup((e) => e.inExperiment(DeprecatePythonPath.experiment)).returns(() => false);
+        const workspaceConfig = setupConfigProvider();
+        workspaceConfig
+            .setup((w) => w.inspect('setting'))
+            // tslint:disable-next-line: no-any
+            .returns(() => ({ workspaceFolderValue: 'workspaceFolderValue' } as any));
+        workspaceConfig
+            .setup((w) => w.update('setting', 'newWorkspaceFolderValue', ConfigurationTarget.WorkspaceFolder))
+            .returns(() => Promise.resolve())
+            .verifiable(TypeMoq.Times.once());
+
+        await configService.updateSetting(
+            'setting',
+            'newWorkspaceFolderValue',
+            resource,
+            ConfigurationTarget.WorkspaceFolder
+        );
+
+        workspaceConfig.verifyAll();
+    });
+
+    test('If in Deprecate PythonPath experiment & setting to update is `python.pythonPath`, update settings using new API if stored value is not equal to the new value', async () => {
+        experimentsManager.setup((e) => e.inExperiment(DeprecatePythonPath.experiment)).returns(() => true);
+        interpreterPathService
+            .setup((w) => w.inspect(resource))
+            // tslint:disable-next-line: no-any
+            .returns(() => ({ workspaceFolderValue: 'workspaceFolderValue' } as any));
+        interpreterPathService
+            .setup((w) => w.update(resource, ConfigurationTarget.WorkspaceFolder, 'newWorkspaceFolderValue'))
+            .returns(() => Promise.resolve())
+            .verifiable(TypeMoq.Times.once());
+
+        await configService.updateSetting(
+            'pythonPath',
+            'newWorkspaceFolderValue',
+            resource,
+            ConfigurationTarget.WorkspaceFolder
+        );
+
+        interpreterPathService.verifyAll();
+    });
+});