--- conflicted
+++ resolved
@@ -162,12 +162,7 @@
         configurationService.setup(c => c.getSettings(TypeMoq.It.isAny())).returns(() => pythonSettings.object);
         pythonSettings.setup(p => p.pythonPath).returns(() => pythonPath);
         fileSystem.setup(f => f.fileExists(TypeMoq.It.isValue(pythonPath))).returns(() => Promise.resolve(false));
-<<<<<<< HEAD
-        const defaultDisplayName = `${path.basename(pythonPath)} [Environment]`;
-        versionProvider.setup(v => v.getVersion(TypeMoq.It.isValue(pythonPath), TypeMoq.It.isAny())).returns(() => Promise.resolve(defaultDisplayName));
-=======
-        interpreterHelper.setup(v => v.getInterpreterInformation(TypeMoq.It.isValue(pythonPath))).returns(() => Promise.resolve(undefined));
->>>>>>> e26da1ae
+        interpreterHelper.setup(v => v.getInterpreterInformation(TypeMoq.It.isValue(pythonPath))).returns(() => Promise.resolve(undefined));
         virtualEnvMgr.setup(v => v.getEnvironmentName(TypeMoq.It.isValue(pythonPath))).returns(() => Promise.resolve(''));
 
         await interpreterDisplay.refresh(resource);
