--- conflicted
+++ resolved
@@ -54,14 +54,9 @@
     let condaPathSetting: string;
     let disposableRegistry: Disposable[];
     let interpreterService: TypeMoq.IMock<IInterpreterService>;
-<<<<<<< HEAD
-    let mockState : MockState;
-    let terminalProvider : TypeMoq.IMock<ITerminalActivationCommandProvider>;
     let workspaceService : TypeMoq.IMock<IWorkspaceService>;
-=======
     let mockState: MockState;
     let terminalProvider: TypeMoq.IMock<ITerminalActivationCommandProvider>;
->>>>>>> cdf23130
     setup(async () => {
         condaPathSetting = '';
         logger = TypeMoq.Mock.ofType<ILogger>();
