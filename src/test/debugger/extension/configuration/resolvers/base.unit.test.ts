--- conflicted
+++ resolved
@@ -62,13 +62,11 @@
         public isLocalHost(hostName?: string) {
             return super.isLocalHost(hostName);
         }
-<<<<<<< HEAD
+
         public isDebuggingFastAPI(debugConfiguration: Partial<LaunchRequestArguments & AttachRequestArguments>) {
             return super.isDebuggingFastAPI(debugConfiguration);
         }
-=======
-
->>>>>>> abfb8c31
+
         public isDebuggingFlask(debugConfiguration: Partial<LaunchRequestArguments & AttachRequestArguments>) {
             return super.isDebuggingFlask(debugConfiguration);
         }
