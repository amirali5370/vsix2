--- conflicted
+++ resolved
@@ -6,14 +6,10 @@
     constructor(public readonly displayName: string, private supported: boolean) {
         super();
     }
-<<<<<<< HEAD
     public get priority(): number {
         return 0;
     }
-    public async installModule(name: string): Promise<void> {
-=======
     public async installModule(name: string, resource?: Uri): Promise<void> {
->>>>>>> 136c78bd
         this.emit('installModule', name);
     }
     public async isSupported(resource?: Uri): Promise<boolean> {
