--- conflicted
+++ resolved
@@ -1,55 +1,9 @@
-<<<<<<< HEAD
-// import { CancellationToken, Disposable, OutputChannel } from 'vscode';
-// import { createDeferred, Deferred } from '../../client/common/helpers';
-// import { Product } from '../../client/common/installer';
-// import { BaseTestManager } from '../../client/unittests/common/baseTestManager';
-// import { CANCELLATION_REASON } from '../../client/unittests/common/constants';
-// import { ITestCollectionStorageService, ITestDebugLauncher, ITestResultsService, ITestsHelper, Tests, TestsToRun } from '../../client/unittests/common/types';
-
-// export class MockDebugLauncher implements ITestDebugLauncher, Disposable {
-//     public get launched(): Promise<boolean> {
-//         return this._launched.promise;
-//     }
-//     public get debuggerPromise(): Deferred<Tests> {
-//         // tslint:disable-next-line:no-non-null-assertion
-//         return this._promise!;
-//     }
-//     public get cancellationToken(): CancellationToken {
-//         return this._token;
-//     }
-//     // tslint:disable-next-line:variable-name
-//     private _launched: Deferred<boolean>;
-//     // tslint:disable-next-line:variable-name
-//     private _promise?: Deferred<Tests>;
-//     // tslint:disable-next-line:variable-name
-//     private _token: CancellationToken;
-//     constructor() {
-//         this._launched = createDeferred<boolean>();
-//     }
-//     public async launchDebugger(rootDirectory: string, testArgs: string[], token?: CancellationToken, outChannel?: OutputChannel): Promise<Tests> {
-//         this._launched.resolve(true);
-//         // tslint:disable-next-line:no-non-null-assertion
-//         this._token = token!;
-//         this._promise = createDeferred<Tests>();
-//         // tslint:disable-next-line:no-non-null-assertion
-//         token!.onCancellationRequested(() => {
-//             if (this._promise) {
-//                 this._promise.reject('Mock-User Cancelled');
-//             }
-//         });
-//         return this._promise.promise;
-//     }
-//     public dispose() {
-//         this._promise = undefined;
-//     }
-// }
-=======
 import { CancellationToken, Disposable, OutputChannel, Uri } from 'vscode';
 import { createDeferred, Deferred } from '../../client/common/helpers';
 import { Product } from '../../client/common/installer';
 import { BaseTestManager } from '../../client/unittests/common/baseTestManager';
 import { CANCELLATION_REASON } from '../../client/unittests/common/constants';
-import { ITestCollectionStorageService, ITestDebugLauncher, ITestResultsService, ITestsHelper, Tests, TestsToRun } from '../../client/unittests/common/types';
+import { ITestCollectionStorageService, ITestDebugLauncher, ITestResultsService, ITestsHelper, launchOptions, Tests, TestsToRun } from '../../client/unittests/common/types';
 
 export class MockDebugLauncher implements ITestDebugLauncher, Disposable {
     public get launched(): Promise<boolean> {
@@ -74,24 +28,23 @@
     public async getPort(resource?: Uri): Promise<number> {
         return 0;
     }
-    public async launchDebugger(rootDirectory: string, testArgs: string[], debugPort: number, token?: CancellationToken, outChannel?: OutputChannel): Promise<Tests> {
+    public async launchDebugger(options: launchOptions): Promise<void> {
         this._launched.resolve(true);
         // tslint:disable-next-line:no-non-null-assertion
-        this._token = token!;
+        this._token = options.token!;
         this._promise = createDeferred<Tests>();
         // tslint:disable-next-line:no-non-null-assertion
-        token!.onCancellationRequested(() => {
+        options.token!.onCancellationRequested(() => {
             if (this._promise) {
                 this._promise.reject('Mock-User Cancelled');
             }
         });
-        return this._promise.promise;
+        return this._promise.promise as {} as Promise<void>;
     }
     public dispose() {
         this._promise = undefined;
     }
 }
->>>>>>> f6d469ec
 
 // export class MockTestManagerWithRunningTests extends BaseTestManager {
 //     // tslint:disable-next-line:no-any
