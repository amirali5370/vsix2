--- conflicted
+++ resolved
@@ -30,16 +30,10 @@
     constructor() {
         super();
     }
-<<<<<<< HEAD
-    public getPythonVersion(resource: Uri) {
-        return this.serviceContainer.get<IPythonExecutionFactory>(IPythonExecutionFactory).create(resource)
-            .then(pythonProcess => pythonProcess.getVersion());
-=======
     public getPythonMajorVersion(resource: Uri) {
         return this.serviceContainer.get<IPythonExecutionFactory>(IPythonExecutionFactory).create(resource)
             .then(pythonProcess => pythonProcess.exec(['-c', 'import sys;print(sys.version_info[0])'], {}))
             .then(output => parseInt(output.stdout.trim(), 10));
->>>>>>> c425a557
     }
     public registerTestVisitors() {
         this.serviceManager.add<ITestVisitor>(ITestVisitor, TestFlatteningVisitor, 'TestFlatteningVisitor');
