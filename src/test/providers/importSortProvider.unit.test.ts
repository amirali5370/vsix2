// Copyright (c) Microsoft Corporation. All rights reserved.
// Licensed under the MIT License.

'use strict';

// tslint:disable:no-any max-func-body-length

import { expect } from 'chai';
import { EOL } from 'os';
import * as path from 'path';
import * as TypeMoq from 'typemoq';
import { Range, TextDocument, TextEditor, TextLine, Uri, WorkspaceEdit } from 'vscode';
import { IApplicationShell, ICommandManager, IDocumentManager } from '../../client/common/application/types';
import { Commands, EXTENSION_ROOT_DIR } from '../../client/common/constants';
import { ProcessService } from '../../client/common/process/proc';
import {
    IProcessServiceFactory,
    IPythonExecutionFactory,
    IPythonExecutionService
} from '../../client/common/process/types';
import {
    IConfigurationService,
    IDisposableRegistry,
    IEditorUtils,
    IPythonSettings,
    ISortImportSettings
} from '../../client/common/types';
import { noop } from '../../client/common/utils/misc';
import { IServiceContainer } from '../../client/ioc/types';
import { SortImportsEditingProvider } from '../../client/providers/importSortProvider';
import { ISortImportsEditingProvider } from '../../client/providers/types';

suite('Import Sort Provider', () => {
    let serviceContainer: TypeMoq.IMock<IServiceContainer>;
    let shell: TypeMoq.IMock<IApplicationShell>;
    let documentManager: TypeMoq.IMock<IDocumentManager>;
    let configurationService: TypeMoq.IMock<IConfigurationService>;
    let pythonExecFactory: TypeMoq.IMock<IPythonExecutionFactory>;
    let processServiceFactory: TypeMoq.IMock<IProcessServiceFactory>;
    let editorUtils: TypeMoq.IMock<IEditorUtils>;
    let commandManager: TypeMoq.IMock<ICommandManager>;
    let pythonSettings: TypeMoq.IMock<IPythonSettings>;
    let sortProvider: ISortImportsEditingProvider;
    setup(() => {
        serviceContainer = TypeMoq.Mock.ofType<IServiceContainer>();
        commandManager = TypeMoq.Mock.ofType<ICommandManager>();
        documentManager = TypeMoq.Mock.ofType<IDocumentManager>();
        shell = TypeMoq.Mock.ofType<IApplicationShell>();
        configurationService = TypeMoq.Mock.ofType<IConfigurationService>();
        pythonExecFactory = TypeMoq.Mock.ofType<IPythonExecutionFactory>();
        processServiceFactory = TypeMoq.Mock.ofType<IProcessServiceFactory>();
        pythonSettings = TypeMoq.Mock.ofType<IPythonSettings>();
        editorUtils = TypeMoq.Mock.ofType<IEditorUtils>();
        serviceContainer.setup(c => c.get(ICommandManager)).returns(() => commandManager.object);
        serviceContainer.setup(c => c.get(IDocumentManager)).returns(() => documentManager.object);
        serviceContainer.setup(c => c.get(IApplicationShell)).returns(() => shell.object);
        serviceContainer.setup(c => c.get(IConfigurationService)).returns(() => configurationService.object);
        serviceContainer.setup(c => c.get(IPythonExecutionFactory)).returns(() => pythonExecFactory.object);
        serviceContainer.setup(c => c.get(IProcessServiceFactory)).returns(() => processServiceFactory.object);
        serviceContainer.setup(c => c.get(IEditorUtils)).returns(() => editorUtils.object);
        serviceContainer.setup(c => c.get(IDisposableRegistry)).returns(() => []);
        configurationService.setup(c => c.getSettings(TypeMoq.It.isAny())).returns(() => pythonSettings.object);

        sortProvider = new SortImportsEditingProvider(serviceContainer.object);
    });

    test('Ensure command is registered', () => {
        commandManager
            .setup(c =>
                c.registerCommand(
                    TypeMoq.It.isValue(Commands.Sort_Imports),
                    TypeMoq.It.isAny(),
                    TypeMoq.It.isValue(sortProvider)
                )
            )
            .verifiable(TypeMoq.Times.once());

        sortProvider.registerCommands();
        commandManager.verifyAll();
    });
    test("Ensure message is displayed when no doc is opened and uri isn't provided", async () => {
        documentManager
            .setup(d => d.activeTextEditor)
            .returns(() => undefined)
            .verifiable(TypeMoq.Times.once());
        shell
            .setup(s => s.showErrorMessage(TypeMoq.It.isValue('Please open a Python file to sort the imports.')))
            .returns(() => Promise.resolve(undefined))
            .verifiable(TypeMoq.Times.once());
        await sortProvider.sortImports();

        shell.verifyAll();
        documentManager.verifyAll();
    });
    test("Ensure message is displayed when uri isn't provided and current doc is non-python", async () => {
        const mockEditor = TypeMoq.Mock.ofType<TextEditor>();
        const mockDoc = TypeMoq.Mock.ofType<TextDocument>();
        mockDoc
            .setup(d => d.languageId)
            .returns(() => 'xyz')
            .verifiable(TypeMoq.Times.atLeastOnce());
        mockEditor
            .setup(d => d.document)
            .returns(() => mockDoc.object)
            .verifiable(TypeMoq.Times.atLeastOnce());

        documentManager
            .setup(d => d.activeTextEditor)
            .returns(() => mockEditor.object)
            .verifiable(TypeMoq.Times.once());
        shell
            .setup(s => s.showErrorMessage(TypeMoq.It.isValue('Please open a Python file to sort the imports.')))
            .returns(() => Promise.resolve(undefined))
            .verifiable(TypeMoq.Times.once());
        await sortProvider.sortImports();

        mockEditor.verifyAll();
        mockDoc.verifyAll();
        shell.verifyAll();
        documentManager.verifyAll();
    });
    test('Ensure document is opened', async () => {
        const uri = Uri.file('TestDoc');

        documentManager.setup(d => d.openTextDocument(TypeMoq.It.isValue(uri))).verifiable(TypeMoq.Times.atLeastOnce());
        documentManager.setup(d => d.activeTextEditor).verifiable(TypeMoq.Times.never());
        shell
            .setup(s => s.showErrorMessage(TypeMoq.It.isAny()))
            .returns(() => Promise.resolve(undefined))
            .verifiable(TypeMoq.Times.never());
        await sortProvider.sortImports(uri).catch(noop);

        shell.verifyAll();
        documentManager.verifyAll();
    });
    test('Ensure no edits are provided when there is only one line', async () => {
        const uri = Uri.file('TestDoc');
        const mockDoc = TypeMoq.Mock.ofType<TextDocument>();
        // tslint:disable-next-line:no-any
        mockDoc.setup((d: any) => d.then).returns(() => undefined);
        mockDoc
            .setup(d => d.lineCount)
            .returns(() => 1)
            .verifiable(TypeMoq.Times.atLeastOnce());
        documentManager
            .setup(d => d.openTextDocument(TypeMoq.It.isValue(uri)))
            .returns(() => Promise.resolve(mockDoc.object))
            .verifiable(TypeMoq.Times.atLeastOnce());
        shell
            .setup(s => s.showErrorMessage(TypeMoq.It.isAny()))
            .returns(() => Promise.resolve(undefined))
            .verifiable(TypeMoq.Times.never());
        const edit = await sortProvider.sortImports(uri);

        expect(edit).to.be.equal(undefined, 'not undefined');
        shell.verifyAll();
        documentManager.verifyAll();
    });
    test('Ensure no edits are provided when there are no lines', async () => {
        const uri = Uri.file('TestDoc');
        const mockDoc = TypeMoq.Mock.ofType<TextDocument>();
        // tslint:disable-next-line:no-any
        mockDoc.setup((d: any) => d.then).returns(() => undefined);
        mockDoc
            .setup(d => d.lineCount)
            .returns(() => 0)
            .verifiable(TypeMoq.Times.atLeastOnce());
        documentManager
            .setup(d => d.openTextDocument(TypeMoq.It.isValue(uri)))
            .returns(() => Promise.resolve(mockDoc.object))
            .verifiable(TypeMoq.Times.atLeastOnce());
        shell
            .setup(s => s.showErrorMessage(TypeMoq.It.isAny()))
            .returns(() => Promise.resolve(undefined))
            .verifiable(TypeMoq.Times.never());
        const edit = await sortProvider.sortImports(uri);

        expect(edit).to.be.equal(undefined, 'not undefined');
        shell.verifyAll();
        documentManager.verifyAll();
    });
    test('Ensure empty line is added when line does not end with an empty line', async () => {
        const uri = Uri.file('TestDoc');
        const mockDoc = TypeMoq.Mock.ofType<TextDocument>();
        mockDoc.setup((d: any) => d.then).returns(() => undefined);
        mockDoc
            .setup(d => d.lineCount)
            .returns(() => 10)
            .verifiable(TypeMoq.Times.atLeastOnce());

        const lastLine = TypeMoq.Mock.ofType<TextLine>();
        let editApplied: WorkspaceEdit | undefined;
        lastLine
            .setup(l => l.text)
            .returns(() => '1234')
            .verifiable(TypeMoq.Times.atLeastOnce());
        lastLine
            .setup(l => l.range)
            .returns(() => new Range(1, 0, 10, 1))
            .verifiable(TypeMoq.Times.atLeastOnce());
        mockDoc
            .setup(d => d.lineAt(TypeMoq.It.isValue(9)))
            .returns(() => lastLine.object)
            .verifiable(TypeMoq.Times.atLeastOnce());
        documentManager
            .setup(d => d.applyEdit(TypeMoq.It.isAny()))
            .callback(e => (editApplied = e))
            .returns(() => Promise.resolve(true))
            .verifiable(TypeMoq.Times.atLeastOnce());
        documentManager
            .setup(d => d.openTextDocument(TypeMoq.It.isValue(uri)))
            .returns(() => Promise.resolve(mockDoc.object))
            .verifiable(TypeMoq.Times.atLeastOnce());
        shell
            .setup(s => s.showErrorMessage(TypeMoq.It.isAny()))
            .returns(() => Promise.resolve(undefined))
            .verifiable(TypeMoq.Times.never());

        sortProvider.provideDocumentSortImportsEdits = () => Promise.resolve(undefined);
        await sortProvider.sortImports(uri);

        expect(editApplied).not.to.be.equal(undefined, 'Applied edit is undefined');
        expect(editApplied!.entries()).to.be.lengthOf(1);
        expect(editApplied!.entries()[0][1]).to.be.lengthOf(1);
        expect(editApplied!.entries()[0][1][0].newText).to.be.equal(EOL);
        shell.verifyAll();
        documentManager.verifyAll();
    });
    test('Ensure no edits are provided when there is only one line (when using provider method)', async () => {
        const uri = Uri.file('TestDoc');
        const mockDoc = TypeMoq.Mock.ofType<TextDocument>();
        mockDoc.setup((d: any) => d.then).returns(() => undefined);
        mockDoc
            .setup(d => d.lineCount)
            .returns(() => 1)
            .verifiable(TypeMoq.Times.atLeastOnce());
        documentManager
            .setup(d => d.openTextDocument(TypeMoq.It.isValue(uri)))
            .returns(() => Promise.resolve(mockDoc.object))
            .verifiable(TypeMoq.Times.atLeastOnce());
        shell
            .setup(s => s.showErrorMessage(TypeMoq.It.isAny()))
            .returns(() => Promise.resolve(undefined))
            .verifiable(TypeMoq.Times.never());
        const edit = await sortProvider.provideDocumentSortImportsEdits(uri);

        expect(edit).to.be.equal(undefined, 'not undefined');
        shell.verifyAll();
        documentManager.verifyAll();
    });
    test('Ensure no edits are provided when there are no lines (when using provider method)', async () => {
        const uri = Uri.file('TestDoc');
        const mockDoc = TypeMoq.Mock.ofType<TextDocument>();
        mockDoc.setup((d: any) => d.then).returns(() => undefined);
        mockDoc
            .setup(d => d.lineCount)
            .returns(() => 0)
            .verifiable(TypeMoq.Times.atLeastOnce());
        documentManager
            .setup(d => d.openTextDocument(TypeMoq.It.isValue(uri)))
            .returns(() => Promise.resolve(mockDoc.object))
            .verifiable(TypeMoq.Times.atLeastOnce());
        shell
            .setup(s => s.showErrorMessage(TypeMoq.It.isAny()))
            .returns(() => Promise.resolve(undefined))
            .verifiable(TypeMoq.Times.never());
        const edit = await sortProvider.provideDocumentSortImportsEdits(uri);

        expect(edit).to.be.equal(undefined, 'not undefined');
        shell.verifyAll();
        documentManager.verifyAll();
    });
    test('Ensure stdin is used for sorting', async () => {
        const uri = Uri.file('something.py');
        const mockDoc = TypeMoq.Mock.ofType<TextDocument>();
        const processService = TypeMoq.Mock.ofType<ProcessService>();
        processService.setup((d: any) => d.then).returns(() => undefined);
        mockDoc.setup((d: any) => d.then).returns(() => undefined);
        mockDoc
            .setup(d => d.lineCount)
            .returns(() => 10)
            .verifiable(TypeMoq.Times.atLeastOnce());
        mockDoc
            .setup(d => d.getText(TypeMoq.It.isAny()))
            .returns(() => 'Hello')
            .verifiable(TypeMoq.Times.atLeastOnce());
        mockDoc
            .setup(d => d.isDirty)
            .returns(() => true)
            .verifiable(TypeMoq.Times.never());
        mockDoc
            .setup(d => d.uri)
            .returns(() => uri)
            .verifiable(TypeMoq.Times.atLeastOnce());
        documentManager
            .setup(d => d.openTextDocument(TypeMoq.It.isValue(uri)))
            .returns(() => Promise.resolve(mockDoc.object))
            .verifiable(TypeMoq.Times.atLeastOnce());
        pythonSettings
            .setup(s => s.sortImports)
            .returns(() => {
                return ({ path: 'CUSTOM_ISORT', args: ['1', '2'] } as any) as ISortImportSettings;
            })
            .verifiable(TypeMoq.Times.once());
        processServiceFactory
            .setup(p => p.create(TypeMoq.It.isAny()))
            .returns(() => Promise.resolve(processService.object))
            .verifiable(TypeMoq.Times.once());

        const expectedArgs = ['-', '--diff', '1', '2'];
        processService
            .setup(p =>
                p.exec(
                    TypeMoq.It.isValue('CUSTOM_ISORT'),
                    TypeMoq.It.isValue(expectedArgs),
<<<<<<< HEAD
                    TypeMoq.It.isValue({ throwOnStdErr: true, token: undefined, input: 'Hello', cwd: path.sep })
=======
                    TypeMoq.It.isValue({ throwOnStdErr: true, token: undefined })
>>>>>>> 6500b2aa
                )
            )
            .returns(() => Promise.resolve({ stdout: 'DIFF' }))
            .verifiable(TypeMoq.Times.once());
        const expectedEdit = new WorkspaceEdit();
        editorUtils
            .setup(e =>
                e.getWorkspaceEditsFromPatch(
                    TypeMoq.It.isValue('Hello'),
                    TypeMoq.It.isValue('DIFF'),
                    TypeMoq.It.isAny()
                )
            )
            .returns(() => expectedEdit)
            .verifiable(TypeMoq.Times.once());

        const edit = await sortProvider.provideDocumentSortImportsEdits(uri);

        expect(edit).to.be.equal(expectedEdit);
        shell.verifyAll();
        mockDoc.verifyAll();
        documentManager.verifyAll();
    });
    test('Ensure stdin is used for sorting (with custom isort path)', async () => {
        const uri = Uri.file('something.py');
        const mockDoc = TypeMoq.Mock.ofType<TextDocument>();
        const processService = TypeMoq.Mock.ofType<ProcessService>();
        processService.setup((d: any) => d.then).returns(() => undefined);
        mockDoc.setup((d: any) => d.then).returns(() => undefined);
        mockDoc
            .setup(d => d.lineCount)
            .returns(() => 10)
            .verifiable(TypeMoq.Times.atLeastOnce());
        mockDoc
            .setup(d => d.getText(TypeMoq.It.isAny()))
            .returns(() => 'Hello')
            .verifiable(TypeMoq.Times.atLeastOnce());
        mockDoc
            .setup(d => d.isDirty)
            .returns(() => true)
            .verifiable(TypeMoq.Times.never());
        mockDoc
            .setup(d => d.uri)
            .returns(() => uri)
            .verifiable(TypeMoq.Times.atLeastOnce());
        documentManager
            .setup(d => d.openTextDocument(TypeMoq.It.isValue(uri)))
            .returns(() => Promise.resolve(mockDoc.object))
            .verifiable(TypeMoq.Times.atLeastOnce());
        pythonSettings
            .setup(s => s.sortImports)
            .returns(() => {
                return ({ args: ['1', '2'] } as any) as ISortImportSettings;
            })
            .verifiable(TypeMoq.Times.once());

        const processExeService = TypeMoq.Mock.ofType<IPythonExecutionService>();
        processExeService.setup((p: any) => p.then).returns(() => undefined);
        pythonExecFactory
            .setup(p => p.create(TypeMoq.It.isAny()))
            .returns(() => Promise.resolve(processExeService.object))
            .verifiable(TypeMoq.Times.once());
        const importScript = path.join(EXTENSION_ROOT_DIR, 'pythonFiles', 'sortImports.py');
        const expectedArgs = [importScript, '-', '--diff', '1', '2'];
        processExeService
<<<<<<< HEAD
            .setup(p => p.exec(TypeMoq.It.isValue(expectedArgs), TypeMoq.It.isValue({ throwOnStdErr: true, token: undefined, input: 'Hello', cwd: path.sep })))
=======
            .setup(p =>
                p.exec(TypeMoq.It.isValue(expectedArgs), TypeMoq.It.isValue({ throwOnStdErr: true, token: undefined }))
            )
>>>>>>> 6500b2aa
            .returns(() => Promise.resolve({ stdout: 'DIFF' }))
            .verifiable(TypeMoq.Times.once());
        const expectedEdit = new WorkspaceEdit();
        editorUtils
            .setup(e =>
                e.getWorkspaceEditsFromPatch(
                    TypeMoq.It.isValue('Hello'),
                    TypeMoq.It.isValue('DIFF'),
                    TypeMoq.It.isAny()
                )
            )
            .returns(() => expectedEdit)
            .verifiable(TypeMoq.Times.once());

        const edit = await sortProvider.provideDocumentSortImportsEdits(uri);

        expect(edit).to.be.equal(expectedEdit);
        shell.verifyAll();
        mockDoc.verifyAll();
        documentManager.verifyAll();
    });
});<|MERGE_RESOLUTION|>--- conflicted
+++ resolved
@@ -313,11 +313,7 @@
                 p.exec(
                     TypeMoq.It.isValue('CUSTOM_ISORT'),
                     TypeMoq.It.isValue(expectedArgs),
-<<<<<<< HEAD
                     TypeMoq.It.isValue({ throwOnStdErr: true, token: undefined, input: 'Hello', cwd: path.sep })
-=======
-                    TypeMoq.It.isValue({ throwOnStdErr: true, token: undefined })
->>>>>>> 6500b2aa
                 )
             )
             .returns(() => Promise.resolve({ stdout: 'DIFF' }))
@@ -383,13 +379,12 @@
         const importScript = path.join(EXTENSION_ROOT_DIR, 'pythonFiles', 'sortImports.py');
         const expectedArgs = [importScript, '-', '--diff', '1', '2'];
         processExeService
-<<<<<<< HEAD
-            .setup(p => p.exec(TypeMoq.It.isValue(expectedArgs), TypeMoq.It.isValue({ throwOnStdErr: true, token: undefined, input: 'Hello', cwd: path.sep })))
-=======
             .setup(p =>
-                p.exec(TypeMoq.It.isValue(expectedArgs), TypeMoq.It.isValue({ throwOnStdErr: true, token: undefined }))
+                p.exec(
+                    TypeMoq.It.isValue(expectedArgs),
+                    TypeMoq.It.isValue({ throwOnStdErr: true, token: undefined, input: 'Hello', cwd: path.sep })
+                )
             )
->>>>>>> 6500b2aa
             .returns(() => Promise.resolve({ stdout: 'DIFF' }))
             .verifiable(TypeMoq.Times.once());
         const expectedEdit = new WorkspaceEdit();
