// Copyright (c) Microsoft Corporation. All rights reserved.
// Licensed under the MIT License.

'use strict';

import { expect } from 'chai';
import { instance, mock, when } from 'ts-mockito';
import * as typemoq from 'typemoq';
import { Uri } from 'vscode';
import { LanguageClient, LanguageClientOptions } from 'vscode-languageclient';
import { BaseLanguageClientFactory } from '../../../client/activation/languageServer/languageClientFactory';
import { LanguageServer } from '../../../client/activation/languageServer/languageServer';
import { ILanaguageServer, ILanguageClientFactory } from '../../../client/activation/types';
<<<<<<< HEAD
=======
import '../../../client/common/extensions';
>>>>>>> 20df5d54
import { IDisposable } from '../../../client/common/types';
import { sleep } from '../../../client/common/utils/async';

//tslint:disable:no-require-imports no-require-imports no-var-requires no-any no-unnecessary-class max-func-body-length

suite('Language Server - LanguageServer', () => {
    let clientFactory: ILanguageClientFactory;
    let server: ILanaguageServer;
    let client: typemoq.IMock<LanguageClient>;
    setup(() => {
        client = typemoq.Mock.ofType<LanguageClient>();
        clientFactory = mock(BaseLanguageClientFactory);
        server = new LanguageServer(instance(clientFactory));
<<<<<<< HEAD
    });
    teardown(() => {
        client.setup(c => c.stop()).returns(() => Promise.resolve());
        server.dispose();
    });
    test('Loading extension will throw an error if not activated', () => {
        expect(() => server.loadExtension()).throws();
    });
    test('Send telemetry when LS has started and disposes appropriately', async () => {
        const loadExtensionArgs = { x: 1 };
=======
    });
    teardown(() => {
        client.setup(c => c.stop()).returns(() => Promise.resolve());
        server.dispose();
    });
    test('Loading extension will not throw an error if not activated', () => {
        expect(() => server.loadExtension()).not.throw();
    });
    test('Loading extension will not throw an error if not activated but after it loads message will be sent', async () => {
        const loadExtensionArgs = { x: 1 };

        expect(() => server.loadExtension({ a: '2' })).not.throw();

        client.verify(c => c.sendRequest(typemoq.It.isAny(), typemoq.It.isAny()), typemoq.Times.never());

>>>>>>> 20df5d54
        const uri = Uri.file(__filename);
        const options = typemoq.Mock.ofType<LanguageClientOptions>().object;
        client.setup(c => (c as any).then).returns(() => undefined);
        when(clientFactory.createLanguageClient(uri, options)).thenResolve(client.object);
        const startDisposable = typemoq.Mock.ofType<IDisposable>();
        client.setup(c => c.stop()).returns(() => Promise.resolve());
        client
<<<<<<< HEAD
            .setup(c => c.start()).returns(() => startDisposable.object)
            .verifiable(typemoq.Times.once());
        client
            .setup(c => c.sendRequest(typemoq.It.isValue('python/loadExtension'), typemoq.It.isValue(loadExtensionArgs)))
            .returns(() => Promise.resolve(undefined) as any);

        expect(() => server.loadExtension(loadExtensionArgs)).throws('Activation not completed or not invoked');
        client.verify(c => c.sendRequest(typemoq.It.isAny(), typemoq.It.isAny()), typemoq.Times.never());
        client
            .setup(c => c.initializeResult).returns(() => false as any)
            .verifiable(typemoq.Times.once());

        const promise = server.start(uri, options);

        // Even though server has started request should not yet be sent out.
        // Not untill language client has initialized.
        expect(() => server.loadExtension(loadExtensionArgs)).throws('Activation not completed');
        client.verify(c => c.sendRequest(typemoq.It.isAny(), typemoq.It.isAny()), typemoq.Times.never());

        // // Initialize language client and verify that the request was sent out.
        client
            .setup(c => c.initializeResult).returns(() => true as any)
            .verifiable(typemoq.Times.once());
        await sleep(120);
        expect(() => server.loadExtension(loadExtensionArgs)).to.not.throw();
        client.verify(c => c.sendRequest(typemoq.It.isAny(), typemoq.It.isAny()), typemoq.Times.once());
        client.verify(c => c.stop(), typemoq.Times.never());

        await promise;
        server.dispose();

=======
            .setup(c => c.start())
            .returns(() => startDisposable.object)
            .verifiable(typemoq.Times.once());
        client
            .setup(c =>
                c.sendRequest(typemoq.It.isValue('python/loadExtension'), typemoq.It.isValue(loadExtensionArgs))
            )
            .returns(() => Promise.resolve(undefined) as any);

        expect(() => server.loadExtension(loadExtensionArgs)).not.throw();
        client.verify(c => c.sendRequest(typemoq.It.isAny(), typemoq.It.isAny()), typemoq.Times.never());
        client
            .setup(c => c.initializeResult)
            .returns(() => false as any)
            .verifiable(typemoq.Times.once());

        server.start(uri, options).ignoreErrors();

        // Even though server has started request should not yet be sent out.
        // Not untill language client has initialized.
        expect(() => server.loadExtension(loadExtensionArgs)).not.throw();
        client.verify(c => c.sendRequest(typemoq.It.isAny(), typemoq.It.isAny()), typemoq.Times.never());

        // // Initialize language client and verify that the request was sent out.
        client
            .setup(c => c.initializeResult)
            .returns(() => true as any)
            .verifiable(typemoq.Times.once());
        await sleep(120);

        client.verify(c => c.sendRequest(typemoq.It.isAny(), typemoq.It.isAny()), typemoq.Times.atLeast(2));
    });
    test('Send telemetry when LS has started and disposes appropriately', async () => {
        const loadExtensionArgs = { x: 1 };
        const uri = Uri.file(__filename);
        const options = typemoq.Mock.ofType<LanguageClientOptions>().object;
        client.setup(c => (c as any).then).returns(() => undefined);
        when(clientFactory.createLanguageClient(uri, options)).thenResolve(client.object);
        const startDisposable = typemoq.Mock.ofType<IDisposable>();
        client.setup(c => c.stop()).returns(() => Promise.resolve());
        client
            .setup(c => c.start())
            .returns(() => startDisposable.object)
            .verifiable(typemoq.Times.once());
        client
            .setup(c =>
                c.sendRequest(typemoq.It.isValue('python/loadExtension'), typemoq.It.isValue(loadExtensionArgs))
            )
            .returns(() => Promise.resolve(undefined) as any);

        expect(() => server.loadExtension(loadExtensionArgs)).not.throw();
        client.verify(c => c.sendRequest(typemoq.It.isAny(), typemoq.It.isAny()), typemoq.Times.never());
        client
            .setup(c => c.initializeResult)
            .returns(() => false as any)
            .verifiable(typemoq.Times.once());

        const promise = server.start(uri, options);

        // Even though server has started request should not yet be sent out.
        // Not untill language client has initialized.
        expect(() => server.loadExtension(loadExtensionArgs)).not.throw();
        client.verify(c => c.sendRequest(typemoq.It.isAny(), typemoq.It.isAny()), typemoq.Times.never());

        // // Initialize language client and verify that the request was sent out.
        client
            .setup(c => c.initializeResult)
            .returns(() => true as any)
            .verifiable(typemoq.Times.once());
        await sleep(120);
        expect(() => server.loadExtension(loadExtensionArgs)).to.not.throw();
        client.verify(c => c.sendRequest(typemoq.It.isAny(), typemoq.It.isAny()), typemoq.Times.once());
        client.verify(c => c.stop(), typemoq.Times.never());

        await promise;
        server.dispose();

>>>>>>> 20df5d54
        client.verify(c => c.stop(), typemoq.Times.once());
        startDisposable.verify(d => d.dispose(), typemoq.Times.once());
    });
});<|MERGE_RESOLUTION|>--- conflicted
+++ resolved
@@ -11,10 +11,7 @@
 import { BaseLanguageClientFactory } from '../../../client/activation/languageServer/languageClientFactory';
 import { LanguageServer } from '../../../client/activation/languageServer/languageServer';
 import { ILanaguageServer, ILanguageClientFactory } from '../../../client/activation/types';
-<<<<<<< HEAD
-=======
 import '../../../client/common/extensions';
->>>>>>> 20df5d54
 import { IDisposable } from '../../../client/common/types';
 import { sleep } from '../../../client/common/utils/async';
 
@@ -28,18 +25,6 @@
         client = typemoq.Mock.ofType<LanguageClient>();
         clientFactory = mock(BaseLanguageClientFactory);
         server = new LanguageServer(instance(clientFactory));
-<<<<<<< HEAD
-    });
-    teardown(() => {
-        client.setup(c => c.stop()).returns(() => Promise.resolve());
-        server.dispose();
-    });
-    test('Loading extension will throw an error if not activated', () => {
-        expect(() => server.loadExtension()).throws();
-    });
-    test('Send telemetry when LS has started and disposes appropriately', async () => {
-        const loadExtensionArgs = { x: 1 };
-=======
     });
     teardown(() => {
         client.setup(c => c.stop()).returns(() => Promise.resolve());
@@ -55,7 +40,6 @@
 
         client.verify(c => c.sendRequest(typemoq.It.isAny(), typemoq.It.isAny()), typemoq.Times.never());
 
->>>>>>> 20df5d54
         const uri = Uri.file(__filename);
         const options = typemoq.Mock.ofType<LanguageClientOptions>().object;
         client.setup(c => (c as any).then).returns(() => undefined);
@@ -63,39 +47,6 @@
         const startDisposable = typemoq.Mock.ofType<IDisposable>();
         client.setup(c => c.stop()).returns(() => Promise.resolve());
         client
-<<<<<<< HEAD
-            .setup(c => c.start()).returns(() => startDisposable.object)
-            .verifiable(typemoq.Times.once());
-        client
-            .setup(c => c.sendRequest(typemoq.It.isValue('python/loadExtension'), typemoq.It.isValue(loadExtensionArgs)))
-            .returns(() => Promise.resolve(undefined) as any);
-
-        expect(() => server.loadExtension(loadExtensionArgs)).throws('Activation not completed or not invoked');
-        client.verify(c => c.sendRequest(typemoq.It.isAny(), typemoq.It.isAny()), typemoq.Times.never());
-        client
-            .setup(c => c.initializeResult).returns(() => false as any)
-            .verifiable(typemoq.Times.once());
-
-        const promise = server.start(uri, options);
-
-        // Even though server has started request should not yet be sent out.
-        // Not untill language client has initialized.
-        expect(() => server.loadExtension(loadExtensionArgs)).throws('Activation not completed');
-        client.verify(c => c.sendRequest(typemoq.It.isAny(), typemoq.It.isAny()), typemoq.Times.never());
-
-        // // Initialize language client and verify that the request was sent out.
-        client
-            .setup(c => c.initializeResult).returns(() => true as any)
-            .verifiable(typemoq.Times.once());
-        await sleep(120);
-        expect(() => server.loadExtension(loadExtensionArgs)).to.not.throw();
-        client.verify(c => c.sendRequest(typemoq.It.isAny(), typemoq.It.isAny()), typemoq.Times.once());
-        client.verify(c => c.stop(), typemoq.Times.never());
-
-        await promise;
-        server.dispose();
-
-=======
             .setup(c => c.start())
             .returns(() => startDisposable.object)
             .verifiable(typemoq.Times.once());
@@ -173,7 +124,6 @@
         await promise;
         server.dispose();
 
->>>>>>> 20df5d54
         client.verify(c => c.stop(), typemoq.Times.once());
         startDisposable.verify(d => d.dispose(), typemoq.Times.once());
     });
