// Copyright (c) Microsoft Corporation. All rights reserved.
// Licensed under the MIT License.

'use strict';

import { expect } from 'chai';
import { instance, mock, when } from 'ts-mockito';
import * as typemoq from 'typemoq';
import { Uri } from 'vscode';
import { LanguageClient, LanguageClientOptions } from 'vscode-languageclient';
import { BaseLanguageClientFactory } from '../../../client/activation/languageServer/languageClientFactory';
import { LanguageServer } from '../../../client/activation/languageServer/languageServer';
import { ILanaguageServer, ILanguageClientFactory } from '../../../client/activation/types';
import { IDisposable } from '../../../client/common/types';
import { sleep } from '../../../client/common/utils/async';

//tslint:disable:no-require-imports no-require-imports no-var-requires no-any no-unnecessary-class max-func-body-length

suite('Language Server - LanguageServer', () => {
    let clientFactory: ILanguageClientFactory;
    let server: ILanaguageServer;
    let client: typemoq.IMock<LanguageClient>;
    setup(() => {
        client = typemoq.Mock.ofType<LanguageClient>();
        clientFactory = mock(BaseLanguageClientFactory);
        server = new LanguageServer(instance(clientFactory));
    });
    teardown(() => {
        client.setup(c => c.stop()).returns(() => Promise.resolve());
        server.dispose();
    });
    test('Loading extension will throw an error if not activated', () => {
        expect(() => server.loadExtension()).throws();
    });
    test('Send telemetry when LS has started and disposes appropriately', async () => {
        const loadExtensionArgs = { x: 1 };
        const uri = Uri.file(__filename);
        const options = typemoq.Mock.ofType<LanguageClientOptions>().object;
        client.setup(c => (c as any).then).returns(() => undefined);
        when(clientFactory.createLanguageClient(uri, options)).thenResolve(client.object);
        const startDisposable = typemoq.Mock.ofType<IDisposable>();
        client.setup(c => c.stop()).returns(() => Promise.resolve());
        client
            .setup(c => c.start()).returns(() => startDisposable.object)
            .verifiable(typemoq.Times.once());
        client
            .setup(c => c.sendRequest(typemoq.It.isValue('python/loadExtension'), typemoq.It.isValue(loadExtensionArgs)))
            .returns(() => Promise.resolve(undefined) as any);

        expect(() => server.loadExtension(loadExtensionArgs)).throws('Activation not completed or not invoked');
        client.verify(c => c.sendRequest(typemoq.It.isAny(), typemoq.It.isAny()), typemoq.Times.never());
        client
            .setup(c => c.initializeResult).returns(() => false as any)
            .verifiable(typemoq.Times.once());

        const promise = server.start(uri, options);

<<<<<<< HEAD
    suite('Test LanguageServerExtensionActivator.startLanguageServer', () => {
        class LanguageServerExtensionActivatorTest extends LanguageServerExtensionActivator {
            // tslint:disable-next-line:no-unnecessary-override
            public async startLanguageServer(clientOptions: LanguageClientOptions): Promise<boolean> {
                this.languageServerFolder = '';
                return super.startLanguageServer(clientOptions);
            }
            protected async createSelfContainedLanguageClient(serverModule: string, clientOptions: LanguageClientOptions): Promise<LanguageClient | undefined> {
                return Promise.resolve(undefined);
            }
            protected async startLanguageClient(): Promise<void> {
                throw new Error('kaboom');
            }
        }
        let languageServerExtensionActivatorTest: LanguageServerExtensionActivatorTest;
        let fs: TypeMoq.IMock<IFileSystem>;
        setup(() => {
            serviceContainer = TypeMoq.Mock.ofType<IServiceContainer>();
            extensionContext = TypeMoq.Mock.ofType<IExtensionContext>();
            extensionContext.setup(ec => ec.extensionPath).returns(() => '');
            appShell = TypeMoq.Mock.ofType<IApplicationShell>();
            workspaceService = TypeMoq.Mock.ofType<IWorkspaceService>();
            cmdManager = TypeMoq.Mock.ofType<ICommandManager>();
            platformService = TypeMoq.Mock.ofType<IPlatformService>();
            platformData = TypeMoq.Mock.ofType<ILanguageServerPlatformData>();
            platformData.setup(pd => pd.getEngineExecutableName()).returns(() => '');
            const configService = TypeMoq.Mock.ofType<IConfigurationService>();
            pythonSettings = TypeMoq.Mock.ofType<IPythonSettings>();
            fs = TypeMoq.Mock.ofType<IFileSystem>();
=======
        // Even though server has started request should not yet be sent out.
        // Not untill language client has initialized.
        expect(() => server.loadExtension(loadExtensionArgs)).throws('Activation not completed');
        client.verify(c => c.sendRequest(typemoq.It.isAny(), typemoq.It.isAny()), typemoq.Times.never());
>>>>>>> 644c378f

        // // Initialize language client and verify that the request was sent out.
        client
            .setup(c => c.initializeResult).returns(() => true as any)
            .verifiable(typemoq.Times.once());
        await sleep(120);
        expect(() => server.loadExtension(loadExtensionArgs)).to.not.throw();
        client.verify(c => c.sendRequest(typemoq.It.isAny(), typemoq.It.isAny()), typemoq.Times.once());
        client.verify(c => c.stop(), typemoq.Times.never());

        await promise;
        server.dispose();

        client.verify(c => c.stop(), typemoq.Times.once());
        startDisposable.verify(d => d.dispose(), typemoq.Times.once());
    });
});<|MERGE_RESOLUTION|>--- conflicted
+++ resolved
@@ -55,42 +55,10 @@
 
         const promise = server.start(uri, options);
 
-<<<<<<< HEAD
-    suite('Test LanguageServerExtensionActivator.startLanguageServer', () => {
-        class LanguageServerExtensionActivatorTest extends LanguageServerExtensionActivator {
-            // tslint:disable-next-line:no-unnecessary-override
-            public async startLanguageServer(clientOptions: LanguageClientOptions): Promise<boolean> {
-                this.languageServerFolder = '';
-                return super.startLanguageServer(clientOptions);
-            }
-            protected async createSelfContainedLanguageClient(serverModule: string, clientOptions: LanguageClientOptions): Promise<LanguageClient | undefined> {
-                return Promise.resolve(undefined);
-            }
-            protected async startLanguageClient(): Promise<void> {
-                throw new Error('kaboom');
-            }
-        }
-        let languageServerExtensionActivatorTest: LanguageServerExtensionActivatorTest;
-        let fs: TypeMoq.IMock<IFileSystem>;
-        setup(() => {
-            serviceContainer = TypeMoq.Mock.ofType<IServiceContainer>();
-            extensionContext = TypeMoq.Mock.ofType<IExtensionContext>();
-            extensionContext.setup(ec => ec.extensionPath).returns(() => '');
-            appShell = TypeMoq.Mock.ofType<IApplicationShell>();
-            workspaceService = TypeMoq.Mock.ofType<IWorkspaceService>();
-            cmdManager = TypeMoq.Mock.ofType<ICommandManager>();
-            platformService = TypeMoq.Mock.ofType<IPlatformService>();
-            platformData = TypeMoq.Mock.ofType<ILanguageServerPlatformData>();
-            platformData.setup(pd => pd.getEngineExecutableName()).returns(() => '');
-            const configService = TypeMoq.Mock.ofType<IConfigurationService>();
-            pythonSettings = TypeMoq.Mock.ofType<IPythonSettings>();
-            fs = TypeMoq.Mock.ofType<IFileSystem>();
-=======
         // Even though server has started request should not yet be sent out.
         // Not untill language client has initialized.
         expect(() => server.loadExtension(loadExtensionArgs)).throws('Activation not completed');
         client.verify(c => c.sendRequest(typemoq.It.isAny(), typemoq.It.isAny()), typemoq.Times.never());
->>>>>>> 644c378f
 
         // // Initialize language client and verify that the request was sent out.
         client
