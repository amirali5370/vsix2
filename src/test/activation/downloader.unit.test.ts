--- conflicted
+++ resolved
@@ -9,17 +9,12 @@
 import { SemVer } from 'semver';
 import * as TypeMoq from 'typemoq';
 import { LanguageServerDownloader } from '../../client/activation/downloader';
-<<<<<<< HEAD
+import { IPlatformData } from '../../client/activation/platformData';
 import { ILanguageServerFolderService } from '../../client/activation/types';
-=======
-import { ILanguageServerFolderService, ILanguageServerPlatformData } from '../../client/activation/types';
 import { IApplicationShell } from '../../client/common/application/types';
-import { STANDARD_OUTPUT_CHANNEL } from '../../client/common/constants';
-import { IFileSystem, IPlatformService } from '../../client/common/platform/types';
-import { IExtensionContext, IOutputChannel } from '../../client/common/types';
+import { IFileSystem } from '../../client/common/platform/types';
+import { IOutputChannel } from '../../client/common/types';
 import { LanguageService } from '../../client/common/utils/localize';
-import { IServiceContainer } from '../../client/ioc/types';
->>>>>>> c013089e
 
 // tslint:disable-next-line:max-func-body-length
 suite('Activation - Downloader', () => {
@@ -27,20 +22,10 @@
     let folderService: TypeMoq.IMock<ILanguageServerFolderService>;
     setup(() => {
         folderService = TypeMoq.Mock.ofType<ILanguageServerFolderService>();
-<<<<<<< HEAD
         languageServerDownloader = new LanguageServerDownloader(undefined as any,
             undefined as any, undefined as any,
-            folderService.object, undefined as any);
-=======
-        const fs = TypeMoq.Mock.ofType<IFileSystem>();
-        const output = TypeMoq.Mock.ofType<IOutputChannel>();
-        const platformData = TypeMoq.Mock.ofType<ILanguageServerPlatformData>();
-        container.setup(a => a.get(TypeMoq.It.isValue(IOutputChannel), TypeMoq.It.isValue(STANDARD_OUTPUT_CHANNEL))).returns(() => output.object);
-        container.setup(a => a.get(TypeMoq.It.isValue(IFileSystem))).returns(() => fs.object);
-        container.setup(a => a.get(TypeMoq.It.isValue(ILanguageServerFolderService))).returns(() => folderService.object);
-
-        languageServerDownloader = new LanguageServerDownloader(platformData.object, '', container.object);
->>>>>>> c013089e
+            folderService.object, undefined as any,
+            undefined as any);
     });
 
     test('Get download uri', async () => {
@@ -58,8 +43,8 @@
     suite('Test LanguageServerDownloader.downloadLanguageServer', () => {
         class LanguageServerDownloaderTest extends LanguageServerDownloader {
             // tslint:disable-next-line:no-unnecessary-override
-            public async downloadLanguageServer(context: IExtensionContext): Promise<void> {
-                return super.downloadLanguageServer(context);
+            public async downloadLanguageServer(destinationFolder: string): Promise<void> {
+                return super.downloadLanguageServer(destinationFolder);
             }
             protected async downloadFile(_uri: string, _title: string): Promise<string> {
                 throw new Error('kaboom');
@@ -67,8 +52,8 @@
         }
         class LanguageServerExtractorTest extends LanguageServerDownloader {
             // tslint:disable-next-line:no-unnecessary-override
-            public async downloadLanguageServer(context: IExtensionContext): Promise<void> {
-                return super.downloadLanguageServer(context);
+            public async downloadLanguageServer(destinationFolder: string): Promise<void> {
+                return super.downloadLanguageServer(destinationFolder);
             }
             // tslint:disable-next-line:no-unnecessary-override
             public async getDownloadInfo() {
@@ -86,22 +71,15 @@
         let languageServerExtractorTest: LanguageServerExtractorTest;
         setup(() => {
             appShell = TypeMoq.Mock.ofType<IApplicationShell>();
-            container = TypeMoq.Mock.ofType<IServiceContainer>();
-            platformService = TypeMoq.Mock.ofType<IPlatformService>();
             folderService = TypeMoq.Mock.ofType<ILanguageServerFolderService>();
             const fs = TypeMoq.Mock.ofType<IFileSystem>();
             const output = TypeMoq.Mock.ofType<IOutputChannel>();
-            const platformData = TypeMoq.Mock.ofType<ILanguageServerPlatformData>();
-            container.setup(a => a.get(TypeMoq.It.isValue(IOutputChannel), TypeMoq.It.isValue(STANDARD_OUTPUT_CHANNEL))).returns(() => output.object);
-            container.setup(a => a.get(TypeMoq.It.isValue(IFileSystem))).returns(() => fs.object);
-            container.setup(a => a.get(TypeMoq.It.isValue(ILanguageServerFolderService))).returns(() => folderService.object);
-            container.setup(c => c.get(TypeMoq.It.isValue(IApplicationShell))).returns(() => appShell.object);
+            const platformData = TypeMoq.Mock.ofType<IPlatformData>();
 
-            languageServerDownloaderTest = new LanguageServerDownloaderTest(platformData.object, '', container.object);
-            languageServerExtractorTest = new LanguageServerExtractorTest(platformData.object, '', container.object);
+            languageServerDownloaderTest = new LanguageServerDownloaderTest(platformData.object,  output.object, undefined as any, folderService.object, appShell.object, fs.object);
+            languageServerExtractorTest = new LanguageServerExtractorTest(platformData.object,  output.object, undefined as any, folderService.object, appShell.object, fs.object);
         });
         test('Display error message if LS downloading fails', async () => {
-            const context = TypeMoq.Mock.ofType<IExtensionContext>();
             const pkg = { uri: 'xyz', package: 'abc', version: new SemVer('0.0.0') } as any;
             folderService
                 .setup(f => f.getLatestLanguageServerVersion())
@@ -111,14 +89,13 @@
                 .returns(() => Promise.resolve(undefined))
                 .verifiable(TypeMoq.Times.once());
             try {
-                await languageServerDownloaderTest.downloadLanguageServer(context.object);
+                await languageServerDownloaderTest.downloadLanguageServer('');
             } catch (err) {
                 appShell.verifyAll();
             }
             folderService.verifyAll();
         });
         test('Display error message if LS extraction fails', async () => {
-            const context = TypeMoq.Mock.ofType<IExtensionContext>();
             const pkg = { uri: 'xyz', package: 'abc', version: new SemVer('0.0.0') } as any;
             folderService
                 .setup(f => f.getLatestLanguageServerVersion())
@@ -128,7 +105,7 @@
                 .returns(() => Promise.resolve(undefined))
                 .verifiable(TypeMoq.Times.once());
             try {
-                await languageServerExtractorTest.downloadLanguageServer(context.object);
+                await languageServerExtractorTest.downloadLanguageServer('');
             } catch (err) {
                 appShell.verifyAll();
             }
