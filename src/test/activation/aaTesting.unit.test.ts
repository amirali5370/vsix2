--- conflicted
+++ resolved
@@ -5,11 +5,7 @@
 
 import * as TypeMoq from 'typemoq';
 import { AATesting } from '../../client/activation/aaTesting';
-<<<<<<< HEAD
-import { ValidateABTesting } from '../../client/common/experiments/experimentGroups';
-=======
 import { ValidateABTesting } from '../../client/common/experiments/groups';
->>>>>>> c01683f5
 import { IExperimentsManager } from '../../client/common/types';
 
 suite('A/A Testing', () => {
