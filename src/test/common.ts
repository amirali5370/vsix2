--- conflicted
+++ resolved
@@ -303,28 +303,25 @@
     }
 }
 
-<<<<<<< HEAD
 export interface IExtensionTestApi extends IExtensionApi {
     serviceContainer: IServiceContainer;
 }
-=======
 // Custom module loader so we skip .css files that break non webpack wrapped compiles
 // tslint:disable-next-line:no-var-requires no-require-imports
 const Module = require('module');
 
 // tslint:disable-next-line:no-function-expression
-(function() {
+(function () {
     const origRequire = Module.prototype.require;
     const _require = (context, filepath) => {
         return origRequire.call(context, filepath);
     };
 
-    Module.prototype.require = function(filepath) {
+    Module.prototype.require = function (filepath) {
         if (filepath.endsWith('.css')) {
             return '';
         }
         // tslint:disable-next-line:no-invalid-this
         return _require(this, filepath);
     };
-})();
->>>>>>> 7b9b13e4
+})();