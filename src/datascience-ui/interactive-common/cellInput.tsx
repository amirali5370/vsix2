--- conflicted
+++ resolved
@@ -28,13 +28,9 @@
     editorMeasureClassName?: string;
     showLineNumbers?: boolean;
     font: IFont;
-<<<<<<< HEAD
     disableUndoStack: boolean;
+    focusPending: number;
     onCodeChange(e: IMonacoModelContentChangeEvent): void;
-=======
-    focusPending: number;
-    onCodeChange(changes: monacoEditor.editor.IModelContentChange[], cellId: string, modelId: string): void;
->>>>>>> d2725aae
     onCodeCreated(code: string, file: string, cellId: string, modelId: string): void;
     openLink(uri: monacoEditor.Uri): void;
     keyDown?(cellId: string, e: IKeyboardEvent): void;
@@ -118,13 +114,10 @@
                         showLineNumbers={this.props.showLineNumbers}
                         useQuickEdit={this.props.cellVM.useQuickEdit}
                         font={this.props.font}
-<<<<<<< HEAD
                         disableUndoStack={this.props.disableUndoStack}
                         version={this.props.codeVersion}
                         previousCode={this.props.cellVM.uncommittedText}
-=======
                         focusPending={this.props.focusPending}
->>>>>>> d2725aae
                     />
                 </div>
             );
