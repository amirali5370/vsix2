--- conflicted
+++ resolved
@@ -6,103 +6,8 @@
 import { IInteractiveWindowMapping } from '../../../client/datascience/interactive-common/interactiveWindowTypes';
 import { BaseReduxActionPayload } from '../../../client/datascience/interactive-common/types';
 import { PostOffice } from '../../react-common/postOffice';
-<<<<<<< HEAD
-
-// Action types for Incoming messages. Basically all possible messages prefixed with the word 'action'
-// This allows us to have a reducer for an incoming message and a separate reducer for an outgoing message.
-// Note: Couldn't figure out a way to just generate this from the keys of the InteractiveWindowMessages.
-// String literals can't come from a concat of another
-export enum IncomingMessageActions {
-    // tslint:disable-next-line: prefer-template
-    STARTCELL = 'action.start_cell',
-    FINISHCELL = 'action.finish_cell',
-    UPDATECELL = 'action.update_cell',
-    GOTOCODECELL = 'action.gotocell_code',
-    COPYCODECELL = 'action.copycell_code',
-    RESTARTKERNEL = 'action.restart_kernel',
-    EXPORT = 'action.export_to_ipynb',
-    GETALLCELLS = 'action.get_all_cells',
-    RETURNALLCELLS = 'action.return_all_cells',
-    DELETECELL = 'action.delete_cell',
-    DELETEALLCELLS = 'action.delete_all_cells',
-    UNDO = 'action.undo',
-    REDO = 'action.redo',
-    EXPANDALL = 'action.expand_all',
-    COLLAPSEALL = 'action.collapse_all',
-    STARTPROGRESS = 'action.start_progress',
-    STOPPROGRESS = 'action.stop_progress',
-    INTERRUPT = 'action.interrupt',
-    SUBMITNEWCELL = 'action.submit_new_cell',
-    UPDATESETTINGS = 'action.update_settings',
-    DOSAVE = 'action.DoSave',
-    SENDINFO = 'action.send_info',
-    STARTED = 'action.started',
-    ADDEDSYSINFO = 'action.added_sys_info',
-    REMOTEADDCODE = 'action.remote_add_code',
-    REMOTEREEXECUTECODE = 'action.remote_reexecute_code',
-    ACTIVATE = 'action.activate',
-    SHOWDATAVIEWER = 'action.show_data_explorer',
-    GETVARIABLESREQUEST = 'ACTION.GET_VARIABLES_REQUEST',
-    GETVARIABLESRESPONSE = 'action.get_variables_response',
-    GETVARIABLEVALUEREQUEST = 'action.get_variable_value_request',
-    GETVARIABLEVALUERESPONSE = 'action.get_variable_value_response',
-    VARIABLEEXPLORERTOGGLE = 'action.variable_explorer_toggle',
-    PROVIDECOMPLETIONITEMSREQUEST = 'action.provide_completion_items_request',
-    CANCELCOMPLETIONITEMSREQUEST = 'action.cancel_completion_items_request',
-    PROVIDECOMPLETIONITEMSRESPONSE = 'action.provide_completion_items_response',
-    PROVIDEHOVERREQUEST = 'action.provide_hover_request',
-    CANCELHOVERREQUEST = 'action.cancel_hover_request',
-    PROVIDEHOVERRESPONSE = 'action.provide_hover_response',
-    PROVIDESIGNATUREHELPREQUEST = 'action.provide_signature_help_request',
-    CANCELSIGNATUREHELPREQUEST = 'action.cancel_signature_help_request',
-    PROVIDESIGNATUREHELPRESPONSE = 'action.provide_signature_help_response',
-    RESOLVECOMPLETIONITEMREQUEST = 'action.resolve_completion_item_request',
-    CANCELRESOLVECOMPLETIONITEMREQUEST = 'action.cancel_completion_items_request',
-    RESOLVECOMPLETIONITEMRESPONSE = 'action.resolve_completion_item_response',
-    LOADONIGASMASSEMBLYREQUEST = 'action.load_onigasm_assembly_request',
-    LOADONIGASMASSEMBLYRESPONSE = 'action.load_onigasm_assembly_response',
-    LOADTMLANGUAGEREQUEST = 'action.load_tmlanguage_request',
-    LOADTMLANGUAGERESPONSE = 'action.load_tmlanguage_response',
-    OPENLINK = 'action.open_link',
-    SHOWPLOT = 'action.show_plot',
-    STARTDEBUGGING = 'action.start_debugging',
-    STOPDEBUGGING = 'action.stop_debugging',
-    GATHERCODE = 'action.gather_code',
-    LOADALLCELLS = 'action.load_all_cells',
-    LOADALLCELLSCOMPLETE = 'action.load_all_cells_complete',
-    SCROLLTOCELL = 'action.scroll_to_cell',
-    REEXECUTECELL = 'action.reexecute_cell',
-    NOTEBOOKIDENTITY = 'action.identity',
-    NOTEBOOKDIRTY = 'action.dirty',
-    NOTEBOOKCLEAN = 'action.clean',
-    SAVEALL = 'action.save_all',
-    NATIVECOMMAND = 'action.native_command',
-    VARIABLESCOMPLETE = 'action.variables_complete',
-    NOTEBOOKRUNALLCELLS = 'action.notebook_run_all_cells',
-    NOTEBOOKRUNSELECTEDCELL = 'action.notebook_run_selected_cell',
-    NOTEBOOKADDCELLBELOW = 'action.notebook_add_cell_below',
-    RENDERCOMPLETE = 'action.finished_rendering_cells',
-    FOCUSEDCELLEDITOR = 'action.focused_cell_editor',
-    MONACOREADY = 'action.monaco_ready',
-    GETCSSREQUEST = 'action.get_css_request',
-    GETCSSRESPONSE = 'action.get_css_response',
-    GETMONACOTHEMEREQUEST = 'action.get_monaco_theme_request',
-    GETMONACOTHEMERESPONSE = 'action.get_monaco_theme_response',
-    UPDATEKERNEL = 'action.update_kernel',
-    LOCINIT = 'action.loc_init',
-    UPDATEMODEL = 'action.update_model'
-}
-
-export const AllowedMessages = [...Object.values(InteractiveWindowMessages), ...Object.values(CssMessages), ...Object.values(SharedMessages)];
-
-// Actions created from messages
-export function createPostableAction<M extends IInteractiveWindowMapping, T extends keyof M = keyof M>(message: T, payload?: M[T]): Redux.AnyAction {
-    return { type: `${message}`, payload };
-}
-=======
 import { isAllowedAction, reBroadcastMessageIfRequired, unwrapPostableAction } from './helpers';
 import { CommonActionType } from './reducers/types';
->>>>>>> ba907338
 
 export function generatePostOfficeSendReducer(postOffice: PostOffice): Redux.Reducer<{}, Redux.AnyAction> {
     // tslint:disable-next-line: no-function-expression
