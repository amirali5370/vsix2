// Copyright (c) Microsoft Corporation. All rights reserved.
// Licensed under the MIT License.
'use strict';
import { min } from 'lodash';
// tslint:disable-next-line: no-require-imports no-var-requires
const cloneDeep = require('lodash/cloneDeep');

import { ICell, IDataScienceExtraSettings } from '../../../../client/datascience/types';
import { arePathsSame } from '../../../react-common/arePathsSame';
import { detectBaseTheme } from '../../../react-common/themeDetector';
import { ICellViewModel, IMainState } from '../../mainState';
import { CommonActionType, CommonReducerArg } from './types';

const StackLimit = 10;

export namespace Helpers {
    export function computeKnownDark(settings?: IDataScienceExtraSettings): boolean {
        const ignore = settings?.ignoreVscodeTheme ? true : false;
        const baseTheme = ignore ? 'vscode-light' : detectBaseTheme();
        return baseTheme !== 'vscode-light';
    }

    export function pushStack(stack: ICellViewModel[][], cells: ICellViewModel[]) {
        // Get the undo stack up to the maximum length
        const slicedUndo = stack.slice(0, min([stack.length, StackLimit]));

        // make a copy of the cells so that further changes don't modify them.
        const copy = cloneDeep(cells);
        return [...slicedUndo, copy];
    }

    export function firstCodeCellAbove(state: IMainState, cellId: string | undefined) {
        const codeCells = state.cellVMs.filter(c => c.cell.data.cell_type === 'code');
        const index = codeCells.findIndex(c => c.cell.id === cellId);
        if (index > 0) {
            return codeCells[index - 1].cell.id;
        }
        return undefined;
    }

    // This function is because the unit test typescript compiler can't handle ICell.metadata
    // tslint:disable-next-line: no-any
    export function asCellViewModel(cvm: any): ICellViewModel {
        return cvm as ICellViewModel;
    }

<<<<<<< HEAD
    // This function is because the unit test typescript compiler can't handle ICell.metadata
    // tslint:disable-next-line: no-any
    export function asCell(cell: any): ICell {
        return cell as ICell;
    }

    export function updateOrAdd<T>(arg: CommonReducerArg<T, ICell>, generateVM: (cell: ICell, mainState: IMainState) => ICellViewModel): IMainState {
=======
    export function updateOrAdd(arg: CommonReducerArg<CommonActionType, ICell>, generateVM: (cell: ICell, mainState: IMainState) => ICellViewModel): IMainState {
>>>>>>> ba907338
        // First compute new execution count.
        const newExecutionCount = arg.payload.data.data.execution_count
            ? Math.max(arg.prevState.currentExecutionCount, parseInt(arg.payload.data.data.execution_count.toString(), 10))
            : arg.prevState.currentExecutionCount;

        const index = arg.prevState.cellVMs.findIndex((c: ICellViewModel) => {
            return c.cell.id === arg.payload.data.id && c.cell.line === arg.payload.data.line && arePathsSame(c.cell.file, arg.payload.data.file);
        });
        if (index >= 0) {
            // This means the cell existed already so it was actual executed code.
            // Use its execution count to update our execution count.

            // Have to make a copy of the cell VM array or
            // we won't actually update.
            const newVMs = [...arg.prevState.cellVMs];

            // Live share has been disabled for now, see https://github.com/microsoft/vscode-python/issues/7972
            // Check to see if our code still matches for the cell (in liveshare it might be updated from the other side)
            // if (concatMultilineStringInput(arg.prevState.cellVMs[index].cell.data.source) !== concatMultilineStringInput(cell.data.source)) {

            // Prevent updates to the source, as its possible we have recieved a response for a cell execution
            // and the user has updated the cell text since then.
            const newVM = {
                ...newVMs[index],
                cell: {
                    ...newVMs[index].cell,
                    state: arg.payload.data.state,
                    data: {
                        ...arg.payload.data.data,
                        source: newVMs[index].cell.data.source
                    }
                }
            };
            newVMs[index] = asCellViewModel(newVM);

            return {
                ...arg.prevState,
                cellVMs: newVMs,
                currentExecutionCount: newExecutionCount
            };
        } else {
            // This is an entirely new cell (it may have started out as finished)
            const newVM = generateVM(arg.payload.data, arg.prevState);
            const newVMs = [...arg.prevState.cellVMs, newVM];
            return {
                ...arg.prevState,
                cellVMs: newVMs,
                undoStack: pushStack(arg.prevState.undoStack, arg.prevState.cellVMs),
                currentExecutionCount: newExecutionCount
            };
        }
    }
}<|MERGE_RESOLUTION|>--- conflicted
+++ resolved
@@ -44,17 +44,13 @@
         return cvm as ICellViewModel;
     }
 
-<<<<<<< HEAD
     // This function is because the unit test typescript compiler can't handle ICell.metadata
     // tslint:disable-next-line: no-any
     export function asCell(cell: any): ICell {
         return cell as ICell;
     }
 
-    export function updateOrAdd<T>(arg: CommonReducerArg<T, ICell>, generateVM: (cell: ICell, mainState: IMainState) => ICellViewModel): IMainState {
-=======
     export function updateOrAdd(arg: CommonReducerArg<CommonActionType, ICell>, generateVM: (cell: ICell, mainState: IMainState) => ICellViewModel): IMainState {
->>>>>>> ba907338
         // First compute new execution count.
         const newExecutionCount = arg.payload.data.data.execution_count
             ? Math.max(arg.prevState.currentExecutionCount, parseInt(arg.payload.data.data.execution_count.toString(), 10))
