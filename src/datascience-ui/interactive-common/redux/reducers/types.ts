--- conflicted
+++ resolved
@@ -2,13 +2,9 @@
 // Licensed under the MIT License.
 'use strict';
 
-<<<<<<< HEAD
-import { IEditorContentChange, IShowDataViewer, NativeCommandType } from '../../../../client/datascience/interactive-common/interactiveWindowTypes';
-=======
-import { InteractiveWindowMessages, IShowDataViewer, NativeCommandType } from '../../../../client/datascience/interactive-common/interactiveWindowTypes';
+import { IEditorContentChange, InteractiveWindowMessages, IShowDataViewer, NativeCommandType } from '../../../../client/datascience/interactive-common/interactiveWindowTypes';
 import { BaseReduxActionPayload } from '../../../../client/datascience/interactive-common/types';
 import { IJupyterVariablesRequest } from '../../../../client/datascience/types';
->>>>>>> ba907338
 import { ActionWithPayload, ReducerArg } from '../../../react-common/reduxUtils';
 import { CursorPos, IMainState } from '../../mainState';
 
@@ -32,6 +28,7 @@
     CLICK_CELL = 'action.click_cell',
     CODE_CREATED = 'action.code_created',
     COPY_CELL_CODE = 'action.copy_cell_code',
+    DELETE_CELL = 'action.delete_cell',
     EDITOR_LOADED = 'action.editor_loaded',
     EDIT_CELL = 'action.edit_cell',
     EXECUTE_ABOVE = 'action.execute_above',
@@ -102,6 +99,7 @@
     [CommonActionType.SCROLL]: IScrollAction;
     [CommonActionType.CLICK_CELL]: ICellAction;
     [CommonActionType.COPY_CELL_CODE]: ICellAction;
+    [CommonActionType.DELETE_CELL]: ICellAction;
     [CommonActionType.GATHER_CELL]: ICellAction;
     [CommonActionType.EDITOR_LOADED]: never | undefined;
     [CommonActionType.LOADED_ALL_CELLS]: never | undefined;
