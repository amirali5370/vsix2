// Copyright (c) Microsoft Corporation. All rights reserved.
// Licensed under the MIT License.
'use strict';
import { nbformat } from '@jupyterlab/coreutils';
import { JSONObject } from '@phosphor/coreutils';
import ansiRegex from 'ansi-regex';
import * as fastDeepEqual from 'fast-deep-equal';
import * as React from 'react';
import '../../client/common/extensions';
import { Identifiers } from '../../client/datascience/constants';
import { CellState } from '../../client/datascience/types';
import { ClassType } from '../../client/ioc/types';
import { WidgetManager } from '../ipywidgets';
import { Image, ImageName } from '../react-common/image';
import { ImageButton } from '../react-common/imageButton';
import { getLocString } from '../react-common/locReactSide';
import { fixLatexEquations } from './latexManipulation';
import { ICellViewModel } from './mainState';
import { getRichestMimetype, getTransform, isIPyWidgetOutput, isMimeTypeSupported } from './transforms';

// tslint:disable-next-line: no-var-requires no-require-imports
const ansiToHtml = require('ansi-to-html');

// tslint:disable-next-line: no-require-imports no-var-requires
const cloneDeep = require('lodash/cloneDeep');
import { Widget } from '@phosphor/widgets';
import { noop } from '../../client/common/utils/misc';
import { concatMultilineStringInput, concatMultilineStringOutput } from '../common';
import { TrimmedOutputMessage } from './trimmedOutputLink';

interface ICellOutputProps {
    cellVM: ICellViewModel;
    baseTheme: string;
    maxTextSize?: number;
    loadWidgetScriptsFromThirdPartySource: boolean;
    hideOutput?: boolean;
    themeMatplotlibPlots?: boolean;
    expandImage(imageHtml: string): void;
}

interface ICellOutputData {
    mimeType: string;
    data: nbformat.MultilineString | JSONObject;
    mimeBundle: nbformat.IMimeBundle;
    renderWithScrollbars: boolean;
    isText: boolean;
    isError: boolean;
}

interface ICellOutput {
    output: ICellOutputData;
    extraButton: JSX.Element | null; // Extra button for plot viewing is stored here
    outputSpanClassName?: string; // Wrap this output in a span with the following className, undefined to not wrap
    doubleClick(): void; // Double click handler for plot viewing is stored here
}
// tslint:disable: react-this-binding-issue
export class CellOutput extends React.Component<ICellOutputProps> {
    // tslint:disable-next-line: no-any
    private static get ansiToHtmlClass(): ClassType<any> {
        if (!CellOutput.ansiToHtmlClass_ctor) {
            // ansiToHtml is different between the tests running and webpack. figure out which one
            if (ansiToHtml instanceof Function) {
                CellOutput.ansiToHtmlClass_ctor = ansiToHtml;
            } else {
                CellOutput.ansiToHtmlClass_ctor = ansiToHtml.default;
            }
        }
        return CellOutput.ansiToHtmlClass_ctor!;
    }
    // tslint:disable-next-line: no-any
    private static ansiToHtmlClass_ctor: ClassType<any> | undefined;
    private ipyWidgetRef: React.RefObject<HTMLDivElement>;
    private renderedViews = new Map<string, Promise<Widget | undefined>>();
    private widgetManager: WidgetManager | undefined;
    // tslint:disable-next-line: no-any
    constructor(prop: ICellOutputProps) {
        super(prop);
        this.ipyWidgetRef = React.createRef<HTMLDivElement>();
    }
    private static getAnsiToHtmlOptions(): { fg: string; bg: string; colors: string[] } {
        // Here's the default colors for ansiToHtml. We need to use the
        // colors from our current theme.
        // const colors = {
        //     0: '#000',
        //     1: '#A00',
        //     2: '#0A0',
        //     3: '#A50',
        //     4: '#00A',
        //     5: '#A0A',
        //     6: '#0AA',
        //     7: '#AAA',
        //     8: '#555',
        //     9: '#F55',
        //     10: '#5F5',
        //     11: '#FF5',
        //     12: '#55F',
        //     13: '#F5F',
        //     14: '#5FF',
        //     15: '#FFF'
        // };
        return {
            fg: 'var(--vscode-terminal-foreground)',
            bg: 'var(--vscode-terminal-background)',
            colors: [
                'var(--vscode-terminal-ansiBlack)', // 0
                'var(--vscode-terminal-ansiBrightRed)', // 1
                'var(--vscode-terminal-ansiGreen)', // 2
                'var(--vscode-terminal-ansiYellow)', // 3
                'var(--vscode-terminal-ansiBrightBlue)', // 4
                'var(--vscode-terminal-ansiMagenta)', // 5
                'var(--vscode-terminal-ansiCyan)', // 6
                'var(--vscode-terminal-ansiBrightBlack)', // 7
                'var(--vscode-terminal-ansiWhite)', // 8
                'var(--vscode-terminal-ansiRed)', // 9
                'var(--vscode-terminal-ansiBrightGreen)', // 10
                'var(--vscode-terminal-ansiBrightYellow)', // 11
                'var(--vscode-terminal-ansiBlue)', // 12
                'var(--vscode-terminal-ansiBrightMagenta)', // 13
                'var(--vscode-terminal-ansiBrightCyan)', // 14
                'var(--vscode-terminal-ansiBrightWhite)' // 15
            ]
        };
    }
    public render() {
        // Only render results if not an edit cell
        if (this.props.cellVM.cell.id !== Identifiers.EditCellId) {
            const outputClassNames = this.isCodeCell()
                ? `cell-output cell-output-${this.props.baseTheme}`
                : 'markdown-cell-output-container';

            // Then combine them inside a div
            return (
                <div className={outputClassNames} ref={this.ipyWidgetRef}>
                    {this.renderResults()}
                </div>
            );
        }
        return null;
    }
    public componentWillUnmount() {
        this.destroyIPyWidgets();
    }
    public componentDidMount() {
        if (!this.isCodeCell() || !this.hasOutput() || !this.getCodeCell().outputs || this.props.hideOutput) {
            return;
        }
    }
    // tslint:disable-next-line: max-func-body-length
    public componentDidUpdate(prevProps: ICellOutputProps) {
        if (!this.isCodeCell() || !this.hasOutput() || !this.getCodeCell().outputs || this.props.hideOutput) {
            return;
        }
        if (fastDeepEqual(this.props, prevProps)) {
            return;
        }
        // Check if outupt has changed.
        if (
            prevProps.cellVM.cell.data.cell_type === 'code' &&
            prevProps.cellVM.cell.state === this.getCell()!.state &&
            prevProps.hideOutput === this.props.hideOutput &&
            fastDeepEqual(this.props.cellVM.cell.data, prevProps.cellVM.cell.data)
        ) {
            return;
        }
    }

    public shouldComponentUpdate(
        nextProps: Readonly<ICellOutputProps>,
        _nextState: Readonly<ICellOutputProps>,
        // tslint:disable-next-line: no-any
        _nextContext: any
    ): boolean {
        if (nextProps === this.props) {
            return false;
        }
        if (nextProps.baseTheme !== this.props.baseTheme) {
            return true;
        }
        if (nextProps.maxTextSize !== this.props.maxTextSize) {
            return true;
        }
        if (nextProps.loadWidgetScriptsFromThirdPartySource !== this.props.loadWidgetScriptsFromThirdPartySource) {
            return true;
        }
        if (nextProps.themeMatplotlibPlots !== this.props.themeMatplotlibPlots) {
            return true;
        }
        // If they are the same, then nothing has changed.
        // Note, we're using redux, hence we'll never have the same reference object with different property values.
        if (nextProps.cellVM === this.props.cellVM) {
            return false;
        }
        if (nextProps.cellVM.cell.data.cell_type !== this.props.cellVM.cell.data.cell_type) {
            return true;
        }
        if (nextProps.cellVM.cell.state !== this.props.cellVM.cell.state) {
            return true;
        }
        if (nextProps.cellVM.cell.data.outputs !== this.props.cellVM.cell.data.outputs) {
            return true;
        }
        if (
            !this.isCodeCell() &&
            nextProps.cellVM.cell.id !== Identifiers.EditCellId &&
            nextProps.cellVM.cell.data.source !== this.props.cellVM.cell.data.source
        ) {
            return true;
        }

        return false;
    }
    // Public for testing
    public getUnknownMimeTypeFormatString() {
        return getLocString('DataScience.unknownMimeTypeFormat', 'Unknown Mime Type');
    }
    private destroyIPyWidgets() {
        this.renderedViews.forEach((viewPromise) => {
            viewPromise.then((v) => v?.dispose()).ignoreErrors();
        });
        this.renderedViews.clear();
    }

    private getCell = () => {
        return this.props.cellVM.cell;
    };

    private isCodeCell = () => {
        return this.props.cellVM.cell.data.cell_type === 'code';
    };

    private hasOutput = () => {
        return (
            this.getCell().state === CellState.finished ||
            this.getCell().state === CellState.error ||
            this.getCell().state === CellState.executing
        );
    };

    private getCodeCell = () => {
        return this.props.cellVM.cell.data as nbformat.ICodeCell;
    };

    private getMarkdownCell = () => {
        return this.props.cellVM.cell.data as nbformat.IMarkdownCell;
    };

    private renderResults = (): JSX.Element[] => {
        // Results depend upon the type of cell
        if (this.isCodeCell()) {
            return (
                this.renderCodeOutputs()
                    .filter((item) => !!item)
                    // tslint:disable-next-line: no-any
                    .map((item) => (item as any) as JSX.Element)
            );
        } else if (this.props.cellVM.cell.id !== Identifiers.EditCellId) {
            return this.renderMarkdownOutputs();
        } else {
            return [];
        }
    };

    private renderCodeOutputs = () => {
        // return [];
        if (this.isCodeCell() && this.hasOutput() && this.getCodeCell().outputs && !this.props.hideOutput) {
            const trim = this.props.cellVM.cell.data.metadata.tags ? this.props.cellVM.cell.data.metadata.tags[0] : '';
            // Render the outputs
            return this.renderOutputs(this.getCodeCell().outputs, trim);
        }
        return [];
    };

    private renderMarkdownOutputs = () => {
        const markdown = this.getMarkdownCell();
        // React-markdown expects that the source is a string
        const source = fixLatexEquations(concatMultilineStringInput(markdown.source));
        const Transform = getTransform('text/markdown');
        const MarkdownClassName = 'markdown-cell-output';

        return [
            <div key={0} className={MarkdownClassName}>
                <Transform key={0} data={source} />
            </div>
        ];
    };

    private computeOutputData(output: nbformat.IOutput): ICellOutputData {
        let isText = false;
        let isError = false;
        let mimeType = 'text/plain';
        let input = output.data;
        let renderWithScrollbars = false;

        // Special case for json. Just turn into a string
        if (input && input.hasOwnProperty('application/json')) {
            input = JSON.stringify(output.data);
            renderWithScrollbars = true;
            isText = true;
        } else if (output.output_type === 'stream') {
            // Stream output needs to be wrapped in xmp so it
            // show literally. Otherwise < chars start a new html element.
            mimeType = 'text/html';
            isText = true;
            isError = false;
            renderWithScrollbars = true;
            // Sonar is wrong, TS won't compile without this AS
            const stream = output as nbformat.IStream; // NOSONAR
            const formatted = concatMultilineStringOutput(stream.text);
            input = {
                'text/html': formatted.includes('<') ? `<xmp>${formatted}</xmp>` : `<div>${formatted}</div>`
            };

            // Output may have goofy ascii colorization chars in it. Try
            // colorizing if we don't have html that needs <xmp> around it (ex. <type ='string'>)
            try {
                if (ansiRegex().test(formatted)) {
                    const converter = new CellOutput.ansiToHtmlClass(CellOutput.getAnsiToHtmlOptions());
                    const html = converter.toHtml(formatted);
                    input = {
                        'text/html': html
                    };
                }
            } catch {
                noop();
            }
        } else if (output.output_type === 'error') {
            mimeType = 'text/html';
            isText = true;
            isError = true;
            renderWithScrollbars = true;
            // Sonar is wrong, TS won't compile without this AS
            const error = output as nbformat.IError; // NOSONAR
            try {
                const converter = new CellOutput.ansiToHtmlClass(CellOutput.getAnsiToHtmlOptions());
                const trace = error.traceback.length ? converter.toHtml(error.traceback.join('\n')) : error.evalue;
                input = {
                    'text/html': trace
                };
            } catch {
                // This can fail during unit tests, just use the raw data
                input = {
                    'text/html': error.evalue
                };
            }
        } else if (input) {
            // Compute the mime type
            mimeType = getRichestMimetype(input);
            isText = mimeType === 'text/plain';
        }

        // Then parse the mime type
        const mimeBundle = input as nbformat.IMimeBundle; // NOSONAR
        let data: nbformat.MultilineString | JSONObject = mimeBundle[mimeType];

        // For un-executed output we might get text or svg output as multiline string arrays
        // we want to concat those so we don't display a bunch of weird commas as we expect
        // Single strings in our output
        if (Array.isArray(data)) {
            data = concatMultilineStringOutput(data as nbformat.MultilineString);
        }

        // Fixup latex to make sure it has the requisite $$ around it
        if (mimeType === 'text/latex') {
            data = fixLatexEquations(concatMultilineStringOutput(data as nbformat.MultilineString), true);
        }

        return {
            isText,
            isError,
            renderWithScrollbars,
            data: data,
            mimeType,
            mimeBundle
        };
    }

    private transformOutput(output: nbformat.IOutput): ICellOutput {
        // First make a copy of the outputs.
        const copy = cloneDeep(output);

        // Then compute the data
        const data = this.computeOutputData(copy);
        let extraButton: JSX.Element | null = null;

        // Then parse the mime type
        try {
            // Text based mimeTypes don't get a white background
            if (/^text\//.test(data.mimeType)) {
                return {
                    output: data,
                    extraButton,
                    doubleClick: noop
                };
            } else if (data.mimeType === 'image/svg+xml' || data.mimeType === 'image/png') {
                // If we have a png or svg enable the plot viewer button
                // There should be two mime bundles. Well if enablePlotViewer is turned on. See if we have both
                const svg = data.mimeBundle['image/svg+xml'];
                const png = data.mimeBundle['image/png'];
                const buttonTheme = this.props.themeMatplotlibPlots ? this.props.baseTheme : 'vscode-light';
                let doubleClick: () => void = noop;
                if (svg && png) {
                    // Save the svg in the extra button.
                    const openClick = () => {
                        this.props.expandImage(svg.toString());
                    };
                    extraButton = (
                        <div className="plot-open-button">
                            <ImageButton
                                baseTheme={buttonTheme}
                                tooltip={getLocString('DataScience.plotOpen', 'Expand image')}
                                onClick={openClick}
                            >
                                <Image baseTheme={buttonTheme} class="image-button-image" image={ImageName.OpenPlot} />
                            </ImageButton>
                        </div>
                    );

                    // Switch the data to the png
                    data.data = png;
                    data.mimeType = 'image/png';

                    // Switch double click to do the same thing as the extra button
                    doubleClick = openClick;
                }

                // return the image
                // If not theming plots then wrap in a span
                return {
                    output: data,
                    extraButton,
                    doubleClick,
                    outputSpanClassName: this.props.themeMatplotlibPlots ? undefined : 'cell-output-plot-background'
                };
            } else {
                // For anything else just return it with a white plot background. This lets stuff like vega look good in
                // dark mode
                return {
                    output: data,
                    extraButton,
                    doubleClick: noop,
                    outputSpanClassName: this.props.themeMatplotlibPlots ? undefined : 'cell-output-plot-background'
                };
            }
        } catch (e) {
            return {
                output: {
                    data: e.toString(),
                    isText: true,
                    isError: false,
                    renderWithScrollbars: false,
                    mimeType: 'text/plain',
                    mimeBundle: {}
                },
                extraButton: null,
                doubleClick: noop
            };
        }
    }

    // tslint:disable-next-line: max-func-body-length
    private renderOutputs(outputs: nbformat.IOutput[], trim: string): JSX.Element[] {
        return [this.renderOutput(outputs, trim)];
    }

    private renderOutput = (outputs: nbformat.IOutput[], trim: string): JSX.Element => {
        const buffer: JSX.Element[] = [];
        const transformedList = outputs.map(this.transformOutput.bind(this));

        transformedList.forEach((transformed, index) => {
            const mimetype = transformed.output.mimeType;
            if (isIPyWidgetOutput(transformed.output.mimeBundle)) {
<<<<<<< HEAD
                // Create a view for this output if not already there.
                this.renderWidget(transformed.output);
=======
                if (this.props.loadWidgetScriptsFromThirdPartySource) {
                    return;
                }
                // If loading of widget source is not allowed, display a message.
                const errorMessage = getLocString(
                    'DataScience.loadThirdPartyWidgetScriptsDisabled',
                    "Loading of Widgets is disabled by default. Click <a href='https://command:python.datascience.loadWidgetScriptsFromThirdPartySource'>here</a> to enable the setting 'python.dataScience.loadWidgetScriptsFromThirdPartySource'. Once enabled you will need to restart the Kernel"
                );

                // tslint:disable: react-no-dangerous-html
                buffer.push(
                    <div role="group" key={index}>
                        <span className={'cell-output-html cell-output-error'}>
                            <div dangerouslySetInnerHTML={{ __html: errorMessage }} />
                        </span>
                    </div>
                );
>>>>>>> a533bc95
            } else if (mimetype && isMimeTypeSupported(mimetype)) {
                // If that worked, use the transform
                // Get the matching React.Component for that mimetype
                const Transform = getTransform(mimetype);

                let className = transformed.output.isText ? 'cell-output-text' : 'cell-output-html';
                className = transformed.output.isError ? `${className} cell-output-error` : className;

                // If we are not theming plots then wrap them in a white span
                if (transformed.outputSpanClassName) {
                    buffer.push(
                        <div role="group" key={index} onDoubleClick={transformed.doubleClick} className={className}>
                            <span className={transformed.outputSpanClassName}>
                                {transformed.extraButton}
                                <Transform data={transformed.output.data} />
                            </span>
                        </div>
                    );
                } else {
                    if (trim === 'outputPrepend') {
                        buffer.push(
                            <div role="group" key={index} onDoubleClick={transformed.doubleClick} className={className}>
                                {transformed.extraButton}
                                <TrimmedOutputMessage></TrimmedOutputMessage>
                                <Transform data={transformed.output.data} />
                            </div>
                        );
                    } else {
                        buffer.push(
                            <div role="group" key={index} onDoubleClick={transformed.doubleClick} className={className}>
                                {transformed.extraButton}
                                <Transform data={transformed.output.data} />
                            </div>
                        );
                    }
                }
            } else if (
                !mimetype ||
                mimetype.startsWith('application/scrapbook.scrap.') ||
                mimetype.startsWith('application/aml')
            ) {
                // Silently skip rendering of these mime types, render an empty div so the user sees the cell was executed.
                buffer.push(<div key={index}></div>);
            } else {
                const str: string = this.getUnknownMimeTypeFormatString().format(mimetype);
                buffer.push(<div key={index}>{str}</div>);
            }
        });

        // Create a default set of properties
        const style: React.CSSProperties = {};

        // Create a scrollbar style if necessary
        if (transformedList.some((transformed) => transformed.output.renderWithScrollbars) && this.props.maxTextSize) {
            style.overflowY = 'auto';
            style.maxHeight = `${this.props.maxTextSize}px`;
        }

        return (
            <div key={0} style={style}>
                {buffer}
            </div>
        );
    };

    private renderWidget(widgetOutput: ICellOutputData) {
        // Create a view for this widget if we haven't already
        // tslint:disable-next-line: no-any
        const widgetData: any = widgetOutput.mimeBundle['application/vnd.jupyter.widget-view+json'];
        if (widgetData.model_id) {
            if (!this.renderedViews.has(widgetData.model_id)) {
                this.renderedViews.set(widgetData.model_id, this.createWidgetView(widgetData));
            }
        }
    }

    private async getWidgetManager() {
        if (!this.widgetManager) {
            const wm: WidgetManager | undefined = await new Promise((resolve) =>
                WidgetManager.instance.subscribe(resolve)
            );
            this.widgetManager = wm;
            if (wm) {
                const oldDispose = wm.dispose.bind(wm);
                wm.dispose = () => {
                    this.renderedViews.clear();
                    this.widgetManager = undefined;
                    return oldDispose();
                };
            }
        }
        return this.widgetManager;
    }

    private async createWidgetView(widgetData: nbformat.IMimeBundle & { model_id: string; version_major: number }) {
        const wm = await this.getWidgetManager();
        const element = this.ipyWidgetRef.current!;
        return wm?.renderWidget(widgetData, element);
    }
}<|MERGE_RESOLUTION|>--- conflicted
+++ resolved
@@ -469,28 +469,25 @@
         transformedList.forEach((transformed, index) => {
             const mimetype = transformed.output.mimeType;
             if (isIPyWidgetOutput(transformed.output.mimeBundle)) {
-<<<<<<< HEAD
-                // Create a view for this output if not already there.
-                this.renderWidget(transformed.output);
-=======
                 if (this.props.loadWidgetScriptsFromThirdPartySource) {
-                    return;
+                    // Create a view for this output if not already there.
+                    this.renderWidget(transformed.output);
+                } else {
+                    // If loading of widget source is not allowed, display a message.
+                    const errorMessage = getLocString(
+                        'DataScience.loadThirdPartyWidgetScriptsDisabled',
+                        "Loading of Widgets is disabled by default. Click <a href='https://command:python.datascience.loadWidgetScriptsFromThirdPartySource'>here</a> to enable the setting 'python.dataScience.loadWidgetScriptsFromThirdPartySource'. Once enabled you will need to restart the Kernel"
+                    );
+
+                    // tslint:disable: react-no-dangerous-html
+                    buffer.push(
+                        <div role="group" key={index}>
+                            <span className={'cell-output-html cell-output-error'}>
+                                <div dangerouslySetInnerHTML={{ __html: errorMessage }} />
+                            </span>
+                        </div>
+                    );
                 }
-                // If loading of widget source is not allowed, display a message.
-                const errorMessage = getLocString(
-                    'DataScience.loadThirdPartyWidgetScriptsDisabled',
-                    "Loading of Widgets is disabled by default. Click <a href='https://command:python.datascience.loadWidgetScriptsFromThirdPartySource'>here</a> to enable the setting 'python.dataScience.loadWidgetScriptsFromThirdPartySource'. Once enabled you will need to restart the Kernel"
-                );
-
-                // tslint:disable: react-no-dangerous-html
-                buffer.push(
-                    <div role="group" key={index}>
-                        <span className={'cell-output-html cell-output-error'}>
-                            <div dangerouslySetInnerHTML={{ __html: errorMessage }} />
-                        </span>
-                    </div>
-                );
->>>>>>> a533bc95
             } else if (mimetype && isMimeTypeSupported(mimetype)) {
                 // If that worked, use the transform
                 // Get the matching React.Component for that mimetype
