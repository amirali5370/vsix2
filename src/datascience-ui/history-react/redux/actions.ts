// Copyright (c) Microsoft Corporation. All rights reserved.
// Licensed under the MIT License.
'use strict';

import { InteractiveWindowMessages } from '../../../client/datascience/interactive-common/interactiveWindowTypes';
import { IJupyterVariable, IJupyterVariablesRequest } from '../../../client/datascience/types';
import { createIncomingAction, createIncomingActionWithPayload } from '../../interactive-common/redux/helpers';
import {
    CommonAction,
    CommonActionType,
    ICellAction,
    ICodeAction,
    ICodeCreatedAction,
    IEditCellAction,
    ILinkClickAction,
    IScrollAction,
    IShowDataViewerAction
} from '../../interactive-common/redux/reducers/types';
import { IMonacoModelContentChangeEvent } from '../../react-common/monacoHelpers';

// See https://react-redux.js.org/using-react-redux/connect-mapdispatch#defining-mapdispatchtoprops-as-an-object
export const actionCreators = {
<<<<<<< HEAD
    refreshVariables: (newExecutionCount?: number): CommonAction<IRefreshVariablesRequest> => ({ type: CommonActionType.REFRESH_VARIABLES, payload: { newExecutionCount } }),
    restartKernel: (): CommonAction<never | undefined> => ({ type: CommonActionType.RESTART_KERNEL }),
    interruptKernel: (): CommonAction<never | undefined> => ({ type: CommonActionType.INTERRUPT_KERNEL }),
    deleteAllCells: (): CommonAction<never | undefined> => ({ type: CommonActionType.DELETE_ALL_CELLS }),
    deleteCell: (cellId: string): CommonAction<ICellAction> => ({ type: CommonActionType.DELETE_CELL, payload: { cellId } }),
    undo: (): CommonAction<never | undefined> => ({ type: CommonActionType.UNDO }),
    redo: (): CommonAction<never | undefined> => ({ type: CommonActionType.REDO }),
    linkClick: (href: string): CommonAction<ILinkClickAction> => ({ type: CommonActionType.LINK_CLICK, payload: { href } }),
    showPlot: (imageHtml: string): CommonAction<IShowPlotAction> => ({ type: CommonActionType.SHOW_PLOT, payload: { imageHtml } }),
    toggleInputBlock: (cellId: string): CommonAction<ICellAction> => ({ type: CommonActionType.TOGGLE_INPUT_BLOCK, payload: { cellId } }),
    gotoCell: (cellId: string): CommonAction<ICellAction> => ({ type: CommonActionType.GOTO_CELL, payload: { cellId } }),
    copyCellCode: (cellId: string): CommonAction<ICellAction> => ({ type: CommonActionType.COPY_CELL_CODE, payload: { cellId } }),
    gatherCell: (cellId: string): CommonAction<ICellAction> => ({ type: CommonActionType.GATHER_CELL, payload: { cellId } }),
    clickCell: (cellId: string): CommonAction<ICellAction> => ({ type: CommonActionType.CLICK_CELL, payload: { cellId } }),
    doubleClickCell: (cellId: string): CommonAction<ICellAction> => ({ type: CommonActionType.DOUBLE_CLICK_CELL, payload: { cellId } }),
    editCell: (cellId: string, e: IMonacoModelContentChangeEvent): CommonAction<IEditCellAction> => ({
        type: CommonActionType.EDIT_CELL,
        payload: { cellId, version: e.versionId, modelId: e.model.id, forward: e.forward, reverse: e.reverse, id: cellId, code: e.model.getValue() }
    }),
    submitInput: (code: string, cellId: string): CommonAction<ICodeAction> => ({ type: CommonActionType.SUBMIT_INPUT, payload: { code, cellId } }),
    toggleVariableExplorer: (): CommonAction<never | undefined> => ({ type: CommonActionType.TOGGLE_VARIABLE_EXPLORER }),
    expandAll: (): CommonAction<never | undefined> => ({ type: CommonActionType.EXPAND_ALL }),
    collapseAll: (): CommonAction<never | undefined> => ({ type: CommonActionType.COLLAPSE_ALL }),
    export: (): CommonAction<never | undefined> => ({ type: CommonActionType.EXPORT }),
    showDataViewer: (variable: IJupyterVariable, columnSize: number): CommonAction<IShowDataViewerAction> => ({
        type: CommonActionType.SHOW_DATA_VIEWER,
        payload: { variable, columnSize }
    }),
    editorLoaded: (): CommonAction<never | undefined> => ({ type: CommonActionType.EDITOR_LOADED }),
    scroll: (isAtBottom: boolean): CommonAction<IScrollAction> => ({ type: CommonActionType.SCROLL, payload: { isAtBottom } }),
    unfocus: (cellId: string | undefined): CommonAction<ICellAction> => ({ type: CommonActionType.UNFOCUS_CELL, payload: { cellId } }),
    codeCreated: (cellId: string | undefined, modelId: string): CommonAction<ICodeCreatedAction> => ({ type: CommonActionType.CODE_CREATED, payload: { cellId, modelId } }),
    editorUnmounted: (): CommonAction<never | undefined> => ({ type: CommonActionType.UNMOUNT }),
    selectKernel: (): CommonAction<never | undefined> => ({ type: CommonActionType.SELECT_KERNEL }),
    selectServer: (): CommonAction<never | undefined> => ({ type: CommonActionType.SELECT_SERVER }),
    getVariableData: (newExecutionCount: number, startIndex: number = 0, pageSize: number = 100): CommonAction<IJupyterVariablesRequest> => ({
        type: CommonActionType.GET_VARIABLE_DATA,
        payload: { executionCount: newExecutionCount, sortColumn: 'name', sortAscending: true, startIndex, pageSize }
    })
=======
    restartKernel: (): CommonAction => createIncomingAction(CommonActionType.RESTART_KERNEL),
    interruptKernel: (): CommonAction => createIncomingAction(CommonActionType.INTERRUPT_KERNEL),
    deleteAllCells: (): CommonAction => createIncomingAction(InteractiveWindowMessages.DeleteAllCells),
    deleteCell: (cellId: string): CommonAction<ICellAction> => createIncomingActionWithPayload(InteractiveWindowMessages.DeleteCell, { cellId }),
    undo: (): CommonAction => createIncomingAction(InteractiveWindowMessages.Undo),
    redo: (): CommonAction => createIncomingAction(InteractiveWindowMessages.Redo),
    linkClick: (href: string): CommonAction<ILinkClickAction> => createIncomingActionWithPayload(CommonActionType.LINK_CLICK, { href }),
    showPlot: (imageHtml: string): CommonAction<string> => createIncomingActionWithPayload(InteractiveWindowMessages.ShowPlot, imageHtml),
    toggleInputBlock: (cellId: string): CommonAction<ICellAction> => createIncomingActionWithPayload(CommonActionType.TOGGLE_INPUT_BLOCK, { cellId }),
    gotoCell: (cellId: string): CommonAction<ICellAction> => createIncomingActionWithPayload(CommonActionType.GOTO_CELL, { cellId }),
    copyCellCode: (cellId: string): CommonAction<ICellAction> => createIncomingActionWithPayload(CommonActionType.COPY_CELL_CODE, { cellId }),
    gatherCell: (cellId: string): CommonAction<ICellAction> => createIncomingActionWithPayload(CommonActionType.GATHER_CELL, { cellId }),
    clickCell: (cellId: string): CommonAction<ICellAction> => createIncomingActionWithPayload(CommonActionType.CLICK_CELL, { cellId }),
    editCell: (cellId: string, changes: monacoEditor.editor.IModelContentChange[], modelId: string, code: string): CommonAction<IEditCellAction> =>
        createIncomingActionWithPayload(CommonActionType.EDIT_CELL, { cellId, changes, modelId, code }),
    submitInput: (code: string, cellId: string): CommonAction<ICodeAction> => createIncomingActionWithPayload(CommonActionType.SUBMIT_INPUT, { code, cellId }),
    toggleVariableExplorer: (): CommonAction => createIncomingAction(CommonActionType.TOGGLE_VARIABLE_EXPLORER),
    expandAll: (): CommonAction => createIncomingAction(InteractiveWindowMessages.ExpandAll),
    collapseAll: (): CommonAction => createIncomingAction(InteractiveWindowMessages.CollapseAll),
    export: (): CommonAction => createIncomingAction(CommonActionType.EXPORT),
    showDataViewer: (variable: IJupyterVariable, columnSize: number): CommonAction<IShowDataViewerAction> =>
        createIncomingActionWithPayload(CommonActionType.SHOW_DATA_VIEWER, { variable, columnSize }),
    editorLoaded: (): CommonAction => createIncomingAction(CommonActionType.EDITOR_LOADED),
    scroll: (isAtBottom: boolean): CommonAction<IScrollAction> => createIncomingActionWithPayload(CommonActionType.SCROLL, { isAtBottom }),
    unfocus: (cellId: string | undefined): CommonAction<ICellAction> => createIncomingActionWithPayload(CommonActionType.UNFOCUS_CELL, { cellId }),
    codeCreated: (cellId: string | undefined, modelId: string): CommonAction<ICodeCreatedAction> =>
        createIncomingActionWithPayload(CommonActionType.CODE_CREATED, { cellId, modelId }),
    editorUnmounted: (): CommonAction => createIncomingAction(CommonActionType.UNMOUNT),
    selectKernel: (): CommonAction => createIncomingAction(InteractiveWindowMessages.SelectKernel),
    selectServer: (): CommonAction => createIncomingAction(CommonActionType.SELECT_SERVER),
    getVariableData: (newExecutionCount: number, startIndex: number = 0, pageSize: number = 100): CommonAction<IJupyterVariablesRequest> =>
        createIncomingActionWithPayload(CommonActionType.GET_VARIABLE_DATA, { executionCount: newExecutionCount, sortColumn: 'name', sortAscending: true, startIndex, pageSize })
>>>>>>> ba907338
};<|MERGE_RESOLUTION|>--- conflicted
+++ resolved
@@ -20,51 +20,10 @@
 
 // See https://react-redux.js.org/using-react-redux/connect-mapdispatch#defining-mapdispatchtoprops-as-an-object
 export const actionCreators = {
-<<<<<<< HEAD
-    refreshVariables: (newExecutionCount?: number): CommonAction<IRefreshVariablesRequest> => ({ type: CommonActionType.REFRESH_VARIABLES, payload: { newExecutionCount } }),
-    restartKernel: (): CommonAction<never | undefined> => ({ type: CommonActionType.RESTART_KERNEL }),
-    interruptKernel: (): CommonAction<never | undefined> => ({ type: CommonActionType.INTERRUPT_KERNEL }),
-    deleteAllCells: (): CommonAction<never | undefined> => ({ type: CommonActionType.DELETE_ALL_CELLS }),
-    deleteCell: (cellId: string): CommonAction<ICellAction> => ({ type: CommonActionType.DELETE_CELL, payload: { cellId } }),
-    undo: (): CommonAction<never | undefined> => ({ type: CommonActionType.UNDO }),
-    redo: (): CommonAction<never | undefined> => ({ type: CommonActionType.REDO }),
-    linkClick: (href: string): CommonAction<ILinkClickAction> => ({ type: CommonActionType.LINK_CLICK, payload: { href } }),
-    showPlot: (imageHtml: string): CommonAction<IShowPlotAction> => ({ type: CommonActionType.SHOW_PLOT, payload: { imageHtml } }),
-    toggleInputBlock: (cellId: string): CommonAction<ICellAction> => ({ type: CommonActionType.TOGGLE_INPUT_BLOCK, payload: { cellId } }),
-    gotoCell: (cellId: string): CommonAction<ICellAction> => ({ type: CommonActionType.GOTO_CELL, payload: { cellId } }),
-    copyCellCode: (cellId: string): CommonAction<ICellAction> => ({ type: CommonActionType.COPY_CELL_CODE, payload: { cellId } }),
-    gatherCell: (cellId: string): CommonAction<ICellAction> => ({ type: CommonActionType.GATHER_CELL, payload: { cellId } }),
-    clickCell: (cellId: string): CommonAction<ICellAction> => ({ type: CommonActionType.CLICK_CELL, payload: { cellId } }),
-    doubleClickCell: (cellId: string): CommonAction<ICellAction> => ({ type: CommonActionType.DOUBLE_CLICK_CELL, payload: { cellId } }),
-    editCell: (cellId: string, e: IMonacoModelContentChangeEvent): CommonAction<IEditCellAction> => ({
-        type: CommonActionType.EDIT_CELL,
-        payload: { cellId, version: e.versionId, modelId: e.model.id, forward: e.forward, reverse: e.reverse, id: cellId, code: e.model.getValue() }
-    }),
-    submitInput: (code: string, cellId: string): CommonAction<ICodeAction> => ({ type: CommonActionType.SUBMIT_INPUT, payload: { code, cellId } }),
-    toggleVariableExplorer: (): CommonAction<never | undefined> => ({ type: CommonActionType.TOGGLE_VARIABLE_EXPLORER }),
-    expandAll: (): CommonAction<never | undefined> => ({ type: CommonActionType.EXPAND_ALL }),
-    collapseAll: (): CommonAction<never | undefined> => ({ type: CommonActionType.COLLAPSE_ALL }),
-    export: (): CommonAction<never | undefined> => ({ type: CommonActionType.EXPORT }),
-    showDataViewer: (variable: IJupyterVariable, columnSize: number): CommonAction<IShowDataViewerAction> => ({
-        type: CommonActionType.SHOW_DATA_VIEWER,
-        payload: { variable, columnSize }
-    }),
-    editorLoaded: (): CommonAction<never | undefined> => ({ type: CommonActionType.EDITOR_LOADED }),
-    scroll: (isAtBottom: boolean): CommonAction<IScrollAction> => ({ type: CommonActionType.SCROLL, payload: { isAtBottom } }),
-    unfocus: (cellId: string | undefined): CommonAction<ICellAction> => ({ type: CommonActionType.UNFOCUS_CELL, payload: { cellId } }),
-    codeCreated: (cellId: string | undefined, modelId: string): CommonAction<ICodeCreatedAction> => ({ type: CommonActionType.CODE_CREATED, payload: { cellId, modelId } }),
-    editorUnmounted: (): CommonAction<never | undefined> => ({ type: CommonActionType.UNMOUNT }),
-    selectKernel: (): CommonAction<never | undefined> => ({ type: CommonActionType.SELECT_KERNEL }),
-    selectServer: (): CommonAction<never | undefined> => ({ type: CommonActionType.SELECT_SERVER }),
-    getVariableData: (newExecutionCount: number, startIndex: number = 0, pageSize: number = 100): CommonAction<IJupyterVariablesRequest> => ({
-        type: CommonActionType.GET_VARIABLE_DATA,
-        payload: { executionCount: newExecutionCount, sortColumn: 'name', sortAscending: true, startIndex, pageSize }
-    })
-=======
     restartKernel: (): CommonAction => createIncomingAction(CommonActionType.RESTART_KERNEL),
     interruptKernel: (): CommonAction => createIncomingAction(CommonActionType.INTERRUPT_KERNEL),
     deleteAllCells: (): CommonAction => createIncomingAction(InteractiveWindowMessages.DeleteAllCells),
-    deleteCell: (cellId: string): CommonAction<ICellAction> => createIncomingActionWithPayload(InteractiveWindowMessages.DeleteCell, { cellId }),
+    deleteCell: (cellId: string): CommonAction<ICellAction> => createIncomingActionWithPayload(CommonActionType.DELETE_CELL, { cellId }),
     undo: (): CommonAction => createIncomingAction(InteractiveWindowMessages.Undo),
     redo: (): CommonAction => createIncomingAction(InteractiveWindowMessages.Redo),
     linkClick: (href: string): CommonAction<ILinkClickAction> => createIncomingActionWithPayload(CommonActionType.LINK_CLICK, { href }),
@@ -74,8 +33,16 @@
     copyCellCode: (cellId: string): CommonAction<ICellAction> => createIncomingActionWithPayload(CommonActionType.COPY_CELL_CODE, { cellId }),
     gatherCell: (cellId: string): CommonAction<ICellAction> => createIncomingActionWithPayload(CommonActionType.GATHER_CELL, { cellId }),
     clickCell: (cellId: string): CommonAction<ICellAction> => createIncomingActionWithPayload(CommonActionType.CLICK_CELL, { cellId }),
-    editCell: (cellId: string, changes: monacoEditor.editor.IModelContentChange[], modelId: string, code: string): CommonAction<IEditCellAction> =>
-        createIncomingActionWithPayload(CommonActionType.EDIT_CELL, { cellId, changes, modelId, code }),
+    editCell: (cellId: string, e: IMonacoModelContentChangeEvent): CommonAction<IEditCellAction> =>
+        createIncomingActionWithPayload(CommonActionType.EDIT_CELL, {
+            cellId,
+            version: e.versionId,
+            modelId: e.model.id,
+            forward: e.forward,
+            reverse: e.reverse,
+            id: cellId,
+            code: e.model.getValue()
+        }),
     submitInput: (code: string, cellId: string): CommonAction<ICodeAction> => createIncomingActionWithPayload(CommonActionType.SUBMIT_INPUT, { code, cellId }),
     toggleVariableExplorer: (): CommonAction => createIncomingAction(CommonActionType.TOGGLE_VARIABLE_EXPLORER),
     expandAll: (): CommonAction => createIncomingAction(InteractiveWindowMessages.ExpandAll),
@@ -93,5 +60,4 @@
     selectServer: (): CommonAction => createIncomingAction(CommonActionType.SELECT_SERVER),
     getVariableData: (newExecutionCount: number, startIndex: number = 0, pageSize: number = 100): CommonAction<IJupyterVariablesRequest> =>
         createIncomingActionWithPayload(CommonActionType.GET_VARIABLE_DATA, { executionCount: newExecutionCount, sortColumn: 'name', sortAscending: true, startIndex, pageSize })
->>>>>>> ba907338
 };