--- conflicted
+++ resolved
@@ -1,570 +1,568 @@
-// Copyright (c) Microsoft Corporation. All rights reserved.
-// Licensed under the MIT License.
-'use strict';
-
-import { nbformat } from '@jupyterlab/coreutils';
-import { JSONObject } from '@phosphor/coreutils';
-import ansiToHtml from 'ansi-to-html';
-import * as monacoEditor from 'monaco-editor/esm/vs/editor/editor.api';
-import * as React from 'react';
-// tslint:disable-next-line:match-default-export-name import-name
-import JSONTree from 'react-json-tree';
-
-import '../../client/common/extensions';
-import { concatMultilineString, formatStreamText } from '../../client/datascience/common';
-import { Identifiers, RegExpValues } from '../../client/datascience/constants';
-import { CellState, ICell } from '../../client/datascience/types';
-import { noop } from '../../test/core';
-import { Image, ImageName } from '../react-common/image';
-import { ImageButton } from '../react-common/imageButton';
-import { getLocString } from '../react-common/locReactSide';
-import { getSettings } from '../react-common/settingsReactSide';
-import { Code } from './code';
-import { CollapseButton } from './collapseButton';
-import { ExecutionCount } from './executionCount';
-import { InformationMessages } from './informationMessages';
-import { InputHistory } from './inputHistory';
-import { MenuBar } from './menuBar';
-import { displayOrder, richestMimetype, transforms } from './transforms';
-
-import './cell.css';
-
-interface ICellProps {
-    role: string;
-    cellVM: ICellViewModel;
-    baseTheme: string;
-    codeTheme: string;
-    testMode?: boolean;
-    autoFocus: boolean;
-    maxTextSize?: number;
-    history: InputHistory | undefined;
-    showWatermark: boolean;
-    monacoTheme: string | undefined;
-    editorOptions: monacoEditor.editor.IEditorOptions;
-    editExecutionCount: number;
-    gotoCode(): void;
-    copyCode(): void;
-    delete(): void;
-    submitNewCode(code: string): void;
-    onCodeChange(changes: monacoEditor.editor.IModelContentChange[], cellId: string, modelId: string): void;
-    onCodeCreated(code: string, file: string, cellId: string, modelId: string): void;
-    openLink(uri: monacoEditor.Uri): void;
-    expandImage(imageHtml: string): void;
-}
-
-export interface ICellViewModel {
-    cell: ICell;
-    inputBlockShow: boolean;
-    inputBlockOpen: boolean;
-    inputBlockText: string;
-    inputBlockCollapseNeeded: boolean;
-    editable: boolean;
-    directInput?: boolean;
-    inputBlockToggled(id: string): void;
-}
-
-export class Cell extends React.Component<ICellProps> {
-    private code: Code | undefined;
-
-    constructor(prop: ICellProps) {
-        super(prop);
-        this.state = {focused: this.props.autoFocus};
-    }
-
-    private static getAnsiToHtmlOptions() : { fg: string; bg: string; colors: string [] } {
-        // Here's the default colors for ansiToHtml. We need to use the
-        // colors from our current theme.
-        // const colors = {
-        //     0: '#000',
-        //     1: '#A00',
-        //     2: '#0A0',
-        //     3: '#A50',
-        //     4: '#00A',
-        //     5: '#A0A',
-        //     6: '#0AA',
-        //     7: '#AAA',
-        //     8: '#555',
-        //     9: '#F55',
-        //     10: '#5F5',
-        //     11: '#FF5',
-        //     12: '#55F',
-        //     13: '#F5F',
-        //     14: '#5FF',
-        //     15: '#FFF'
-        // };
-        return {
-            fg: 'var(--vscode-terminal-foreground)',
-            bg: 'var(--vscode-terminal-background)',
-            colors: [
-                'var(--vscode-terminal-ansiBlack)',         // 0
-                'var(--vscode-terminal-ansiBrightRed)',     // 1
-                'var(--vscode-terminal-ansiGreen)',         // 2
-                'var(--vscode-terminal-ansiYellow)',        // 3
-                'var(--vscode-terminal-ansiBrightBlue)',    // 4
-                'var(--vscode-terminal-ansiMagenta)',       // 5
-                'var(--vscode-terminal-ansiCyan)',          // 6
-                'var(--vscode-terminal-ansiBrightBlack)',   // 7
-                'var(--vscode-terminal-ansiWhite)',         // 8
-                'var(--vscode-terminal-ansiRed)',           // 9
-                'var(--vscode-terminal-ansiBrightGreen)',   // 10
-                'var(--vscode-terminal-ansiBrightYellow)',  // 11
-                'var(--vscode-terminal-ansiBlue)',          // 12
-                'var(--vscode-terminal-ansiBrightMagenta)', // 13
-                'var(--vscode-terminal-ansiBrightCyan)',    // 14
-                'var(--vscode-terminal-ansiBrightWhite)'    // 15
-            ]
-        };
-    }
-    public render() {
-        if (this.props.cellVM.cell.data.cell_type === 'messages') {
-            return <InformationMessages messages={this.props.cellVM.cell.data.messages} type={this.props.cellVM.cell.type}/>;
-        } else {
-            return this.renderNormalCell();
-        }
-    }
-
-    public giveFocus() {
-        if (this.code) {
-            this.code.giveFocus();
-        }
-    }
-
-    // Public for testing
-    public getUnknownMimeTypeFormatString() {
-        return getLocString('DataScience.unknownMimeTypeFormat', 'Unknown Mime Type');
-    }
-
-    private toggleInputBlock = () => {
-        const cellId: string = this.getCell().id;
-        this.props.cellVM.inputBlockToggled(cellId);
-    }
-
-    private getDeleteString = () => {
-        return getLocString('DataScience.deleteButtonTooltip', 'Remove Cell');
-    }
-
-    private getGoToCodeString = () => {
-        return getLocString('DataScience.gotoCodeButtonTooltip', 'Go to code');
-    }
-
-    private getCopyBackToSourceString = () => {
-        return getLocString('DataScience.copyBackToSource', 'Paste code into file');
-    }
-
-    private getCell = () => {
-        return this.props.cellVM.cell;
-    }
-
-    private isCodeCell = () => {
-        return this.props.cellVM.cell.data.cell_type === 'code';
-    }
-
-    private hasOutput = () => {
-        return this.getCell().state === CellState.finished || this.getCell().state === CellState.error || this.getCell().state === CellState.executing;
-    }
-
-    private getCodeCell = () => {
-        return this.props.cellVM.cell.data as nbformat.ICodeCell;
-    }
-
-    private getMarkdownCell = () => {
-        return this.props.cellVM.cell.data as nbformat.IMarkdownCell;
-    }
-
-    private renderNormalCell() {
-        const hasNoSource = this.props.cellVM.cell.file === Identifiers.EmptyFileName;
-        const results: JSX.Element[] = this.renderResults();
-        const allowsPlainInput = getSettings().showCellInputCode || this.props.cellVM.directInput || this.props.cellVM.editable;
-        const shouldRender = allowsPlainInput || (results && results.length > 0);
-        const cellOuterClass = this.props.cellVM.editable ? 'cell-outer-editable' : 'cell-outer';
-        let cellWrapperClass = this.props.cellVM.editable ? 'cell-wrapper' : 'cell-wrapper cell-wrapper-noneditable';
-        if (this.props.cellVM.cell.type === 'preview') {
-            cellWrapperClass += ' cell-wrapper-preview';
-        }
-
-        // Only render if we are allowed to.
-        if (shouldRender) {
-            return (
-                <div className={cellWrapperClass} role={this.props.role} onClick={this.onMouseClick}>
-                    <MenuBar baseTheme={this.props.baseTheme}>
-                        <ImageButton baseTheme={this.props.baseTheme} onClick={this.props.gotoCode} tooltip={this.getGoToCodeString()} hidden={hasNoSource}>
-                            <Image baseTheme={this.props.baseTheme} class='image-button-image' image={ImageName.GoToSourceCode} />
-                        </ImageButton>
-<<<<<<< HEAD
-                        <ImageButton baseTheme={this.props.baseTheme} onClick={this.props.delete} tooltip={this.getDeleteString()} hidden={this.props.cellVM.editable}>
-                            <Image baseTheme={this.props.baseTheme} class='image-button-image' image={ImageName.Cancel} />
-=======
-                        <ImageButton baseTheme={this.props.baseTheme} onClick={this.props.copyCode} tooltip={this.getCopyBackToSourceString()} hidden={!hasNoSource || this.props.cellVM.editable}>
-                            <Image baseTheme={this.props.baseTheme} class='image-button-image' image={ImageName.Copy} />
->>>>>>> 3a03420e
-                        </ImageButton>
-                    </MenuBar>
-                    <div className={cellOuterClass}>
-                        {this.renderControls()}
-                        <div className='content-div'>
-                            <div className='cell-result-container'>
-                                {this.renderInputs()}
-                                {this.renderResultsDiv(results)}
-                            </div>
-                        </div>
-                    </div>
-                </div>
-            );
-        }
-
-        // Shouldn't be rendered because not allowing empty input and not a direct input cell
-        return null;
-    }
-
-    private onMouseClick = (ev: React.MouseEvent<HTMLDivElement>) => {
-        // When we receive a click, tell the code element.
-        if (this.code) {
-            this.code.onParentClick(ev);
-        }
-    }
-
-    private showInputs = () : boolean => {
-        return (this.isCodeCell() && (this.props.cellVM.inputBlockShow || this.props.cellVM.editable));
-    }
-
-    private getRenderableInputCode = () : string => {
-        if (this.props.cellVM.editable) {
-            return '';
-        }
-
-        return this.props.cellVM.inputBlockText;
-    }
-
-    private renderControls = () => {
-        const busy = this.props.cellVM.cell.state === CellState.init || this.props.cellVM.cell.state === CellState.executing;
-        const collapseVisible = (this.props.cellVM.inputBlockCollapseNeeded && this.props.cellVM.inputBlockShow && !this.props.cellVM.editable);
-        const executionCount = this.props.cellVM && this.props.cellVM.cell && this.props.cellVM.cell.data && this.props.cellVM.cell.data.execution_count ?
-            this.props.cellVM.cell.data.execution_count.toString() : '-';
-
-        // Only code cells have controls. Markdown should be empty
-        if (this.isCodeCell()) {
-
-            return this.props.cellVM.editable ?
-                (
-                    <div className='controls-div'>
-                        <ExecutionCount isBusy={busy} count={this.props.editExecutionCount.toString()} visible={this.isCodeCell()} />
-                    </div>
-                ) : (
-                    <div className='controls-div'>
-                        <ExecutionCount isBusy={busy} count={executionCount} visible={this.isCodeCell()} />
-                        <CollapseButton theme={this.props.baseTheme}
-                            visible={collapseVisible}
-                            open={this.props.cellVM.inputBlockOpen}
-                            onClick={this.toggleInputBlock}
-                            tooltip={getLocString('DataScience.collapseInputTooltip', 'Collapse input block')} />
-                    </div>
-                );
-        } else {
-            return null;
-        }
-    }
-
-    private updateCodeRef = (ref: Code) => {
-        this.code = ref;
-    }
-
-    private renderInputs = () => {
-        if (this.showInputs()) {
-            const backgroundColor = this.props.cellVM.cell.type === 'preview' ?
-                'var(--override-peek-background, var(--vscode-peekViewEditor-background))'
-                : undefined;
-
-            return (
-                <div className='cell-input'>
-                    <Code
-                        editorOptions={this.props.editorOptions}
-                        history={this.props.history}
-                        autoFocus={this.props.autoFocus}
-                        code={this.getRenderableInputCode()}
-                        codeTheme={this.props.codeTheme}
-                        testMode={this.props.testMode ? true : false}
-                        readOnly={!this.props.cellVM.editable}
-                        showWatermark={this.props.showWatermark}
-                        onSubmit={this.props.submitNewCode}
-                        ref={this.updateCodeRef}
-                        onChange={this.onCodeChange}
-                        onCreated={this.onCodeCreated}
-                        outermostParentClass='cell-wrapper'
-                        monacoTheme={this.props.monacoTheme}
-                        openLink={this.props.openLink}
-                        forceBackgroundColor={backgroundColor}
-                        />
-                </div>
-            );
-        } else {
-            return null;
-        }
-    }
-
-    private onCodeChange = (changes: monacoEditor.editor.IModelContentChange[], modelId: string) => {
-        this.props.onCodeChange(changes, this.props.cellVM.cell.id, modelId);
-    }
-
-    private onCodeCreated = (code: string, modelId: string) => {
-        this.props.onCodeCreated(code, this.props.cellVM.cell.file, this.props.cellVM.cell.id, modelId);
-    }
-
-    private renderResultsDiv = (results: JSX.Element[]) => {
-
-        // Only render results if the user can't edit. For now. Might allow editing of code later?
-        if (!this.props.cellVM.editable) {
-            const outputClassNames = this.isCodeCell() ?
-                `cell-output cell-output-${this.props.baseTheme}` :
-                '';
-
-            // Then combine them inside a div
-            return <div className={outputClassNames}>{results}</div>;
-        }
-        return null;
-    }
-
-    private renderResults = (): JSX.Element[] => {
-        // Results depend upon the type of cell
-        return this.isCodeCell() ?
-            this.renderCodeOutputs() :
-            this.renderMarkdown(this.getMarkdownCell());
-    }
-
-    private renderCodeOutputs = () => {
-        if (this.isCodeCell() && this.hasOutput()) {
-            // Render the outputs
-            return this.getCodeCell().outputs.map((output: nbformat.IOutput, index: number) => {
-                return this.renderOutput(output, index);
-            });
-        }
-
-        return [];
-    }
-
-    private renderMarkdown = (markdown : nbformat.IMarkdownCell) => {
-        // React-markdown expects that the source is a string
-        const source = concatMultilineString(markdown.source);
-        const Transform = transforms['text/markdown'];
-
-        return [<Transform key={0} data={source}/>];
-    }
-
-    private renderWithTransform = (mimetype: string, output : nbformat.IOutput, index : number, renderWithScrollbars: boolean, isText: boolean, isError: boolean) => {
-
-        // If we found a mimetype, use the transform
-        if (mimetype) {
-
-            // Get the matching React.Component for that mimetype
-            const Transform = transforms[mimetype];
-
-            if (typeof mimetype !== 'string') {
-                return <div key={index}>{this.getUnknownMimeTypeFormatString().format(mimetype)}</div>;
-            }
-
-            try {
-                // Massage our data to make sure it displays well
-                if (output.data) {
-                    let extraButton = null;
-                    const mimeBundle = output.data as nbformat.IMimeBundle;
-                    let data: nbformat.MultilineString | JSONObject = mimeBundle[mimetype];
-                    switch (mimetype) {
-                        case 'text/plain':
-                            // Data needs to be contiguous for us to display it.
-                            data = concatMultilineString(data as nbformat.MultilineString);
-                            renderWithScrollbars = true;
-                            isText = true;
-                            break;
-
-                        case 'image/svg+xml':
-                            // Jupyter adds a universal selector style that messes
-                            // up all of our other styles. Remove it.
-                            const html = concatMultilineString(data as nbformat.MultilineString);
-                            data = html.replace(RegExpValues.StyleTagRegex, '');
-
-                            // Also change the width to 100% so it scales correctly. We need to save the
-                            // width/height for the plot window though
-                            let sizeTag = '';
-                            const widthMatch = RegExpValues.SvgWidthRegex.exec(data);
-                            const heightMatch = RegExpValues.SvgHeightRegex.exec(data);
-                            if (widthMatch && heightMatch && widthMatch.length > 2 && heightMatch.length > 2) {
-                                // SvgHeightRegex and SvgWidthRegex match both the <svg.* and the width entry, so
-                                // pick the second group
-                                const width = widthMatch[2];
-                                const height = heightMatch[2];
-                                sizeTag = Identifiers.SvgSizeTag.format(width, height);
-                            }
-                            data = data.replace(RegExpValues.SvgWidthRegex, `$1100%" tag="${sizeTag}"`);
-
-                            // Also add an extra button to open this image.
-                            // Note: This affects the plotOpenClick. We have to skip the svg on this extraButton there
-                            extraButton = (
-                                <div className='plot-open-button'>
-                                    <ImageButton baseTheme={this.props.baseTheme} tooltip={getLocString('DataScience.plotOpen', 'Expand image')} onClick={this.plotOpenClick}>
-                                        <Image baseTheme={this.props.baseTheme} class='image-button-image' image={ImageName.OpenInNewWindow} />
-                                    </ImageButton>
-                                </div>
-                            );
-                            break;
-
-                        default:
-                            break;
-                    }
-
-                    // Create a default set of properties
-                    const style: React.CSSProperties = {
-                    };
-
-                    // Create a scrollbar style if necessary
-                    if (renderWithScrollbars && this.props.maxTextSize) {
-                        style.overflowX = 'auto';
-                        style.overflowY = 'auto';
-                        style.maxHeight = `${this.props.maxTextSize}px`;
-                    }
-
-                    let className = isText ? 'cell-output-text' : 'cell-output-html';
-                    className = isError ? `${className} cell-output-error` : className;
-
-                    return (
-                        <div role='group' onDoubleClick={this.doubleClick} onClick={this.click} className={className} key={index} style={style}>
-                            {extraButton}
-                            <Transform data={data} />
-                        </div>
-                    );
-                }
-            } catch (ex) {
-                window.console.log('Error in rendering');
-                window.console.log(ex);
-                return <div></div>;
-            }
-        }
-
-        return <div></div>;
-    }
-
-    private doubleClick = (event: React.MouseEvent<HTMLDivElement>) => {
-        // Extract the svg image from whatever was clicked
-        // tslint:disable-next-line: no-any
-        const svgChild = event.target as any;
-        if (svgChild && svgChild.ownerSVGElement) {
-            const svg = svgChild.ownerSVGElement as SVGElement;
-            this.props.expandImage(svg.outerHTML);
-        }
-    }
-
-    private plotOpenClick = (event?: React.MouseEvent<HTMLButtonElement>) => {
-        const divChild = event && event.currentTarget;
-        if (divChild && divChild.parentElement && divChild.parentElement.parentElement) {
-            const svgs = divChild.parentElement.parentElement.getElementsByTagName('svg');
-            if (svgs && svgs.length > 1) { // First svg should be the button itself. See the code above where we bind to this function.
-                this.props.expandImage(svgs[1].outerHTML);
-            }
-        }
-    }
-
-    private click = (event: React.MouseEvent<HTMLDivElement>) => {
-        // If this is an anchor element, forward the click as Jupyter does.
-        let anchor = event.target as HTMLAnchorElement;
-        if (anchor && anchor.href) {
-            // Href may be redirected to an inner anchor
-            if (anchor.href.startsWith('vscode')) {
-                const inner = anchor.getElementsByTagName('a');
-                if (inner && inner.length > 0) {
-                    anchor = inner[0];
-                }
-            }
-            if (anchor && anchor.href && !anchor.href.startsWith('vscode')) {
-                this.props.openLink(monacoEditor.Uri.parse(anchor.href));
-            }
-        }
-    }
-
-    // tslint:disable-next-line: max-func-body-length
-    private renderOutput = (output : nbformat.IOutput, index: number) => {
-        // Borrowed this from Don's Jupyter extension
-
-        // First make sure we have the mime data
-        if (!output) {
-          return <div key={index}/>;
-        }
-
-        // Make a copy of our data so we don't modify our cell
-        const copy = {...output};
-
-        // Special case for json
-        if (copy.data && copy.data.hasOwnProperty('application/json')) {
-          return <JSONTree key={index} data={copy.data} />;
-        }
-
-        // Only for text and error ouptut do we add scrollbars
-        let addScrollbars = false;
-        let isText = false;
-        let isError = false;
-
-        // Stream and error output need to be converted
-        if (copy.output_type === 'stream') {
-            addScrollbars = true;
-            isText = true;
-
-            // Stream output needs to be wrapped in xmp so it
-            // show literally. Otherwise < chars start a new html element.
-            const stream = copy as nbformat.IStream;
-            const multiline = concatMultilineString(stream.text);
-            const formatted = formatStreamText(multiline);
-            copy.data = {
-                'text/html' : `<xmp>${formatted}</xmp>`
-            };
-
-            // Output may have goofy ascii colorization chars in it. Try
-            // colorizing if we don't have html that needs <xmp> around it (ex. <type ='string'>)
-            try {
-                if (!formatted.includes('<')) {
-                    const converter = new ansiToHtml(Cell.getAnsiToHtmlOptions());
-                    const html = converter.toHtml(formatted);
-                    copy.data = {
-                        'text/html': html
-                    };
-                }
-            } catch {
-                noop();
-            }
-
-        } else if (copy.output_type === 'error') {
-            addScrollbars = true;
-            isText = true;
-            isError = true;
-            const error = copy as nbformat.IError;
-            try {
-                const converter = new ansiToHtml(Cell.getAnsiToHtmlOptions());
-                const trace = converter.toHtml(error.traceback.join('\n'));
-                copy.data = {
-                    'text/html': trace
-                };
-            } catch {
-                // This can fail during unit tests, just use the raw data
-                copy.data = {
-                    'text/html': error.evalue
-                };
-
-            }
-        }
-
-        // Jupyter style MIME bundle
-
-        // Find out which mimetype is the richest
-        let mimetype: string = richestMimetype(copy.data, displayOrder, transforms);
-
-        // If that worked, use the transform
-        if (mimetype) {
-            return this.renderWithTransform(mimetype, copy, index, addScrollbars, isText, isError);
-        }
-
-        if (copy.data) {
-            const keys = Object.keys(copy.data);
-            mimetype = keys.length > 0 ? keys[0] : 'unknown';
-        } else {
-            mimetype = 'unknown';
-        }
-        const str : string = this.getUnknownMimeTypeFormatString().format(mimetype);
-        return <div key={index}>{str}</div>;
-    }
-}
+// Copyright (c) Microsoft Corporation. All rights reserved.
+// Licensed under the MIT License.
+'use strict';
+
+import { nbformat } from '@jupyterlab/coreutils';
+import { JSONObject } from '@phosphor/coreutils';
+import ansiToHtml from 'ansi-to-html';
+import * as monacoEditor from 'monaco-editor/esm/vs/editor/editor.api';
+import * as React from 'react';
+// tslint:disable-next-line:match-default-export-name import-name
+import JSONTree from 'react-json-tree';
+
+import '../../client/common/extensions';
+import { concatMultilineString, formatStreamText } from '../../client/datascience/common';
+import { Identifiers, RegExpValues } from '../../client/datascience/constants';
+import { CellState, ICell } from '../../client/datascience/types';
+import { noop } from '../../test/core';
+import { Image, ImageName } from '../react-common/image';
+import { ImageButton } from '../react-common/imageButton';
+import { getLocString } from '../react-common/locReactSide';
+import { getSettings } from '../react-common/settingsReactSide';
+import { Code } from './code';
+import { CollapseButton } from './collapseButton';
+import { ExecutionCount } from './executionCount';
+import { InformationMessages } from './informationMessages';
+import { InputHistory } from './inputHistory';
+import { MenuBar } from './menuBar';
+import { displayOrder, richestMimetype, transforms } from './transforms';
+
+import './cell.css';
+
+interface ICellProps {
+    role: string;
+    cellVM: ICellViewModel;
+    baseTheme: string;
+    codeTheme: string;
+    testMode?: boolean;
+    autoFocus: boolean;
+    maxTextSize?: number;
+    history: InputHistory | undefined;
+    showWatermark: boolean;
+    monacoTheme: string | undefined;
+    editorOptions: monacoEditor.editor.IEditorOptions;
+    editExecutionCount: number;
+    gotoCode(): void;
+    copyCode(): void;
+    delete(): void;
+    submitNewCode(code: string): void;
+    onCodeChange(changes: monacoEditor.editor.IModelContentChange[], cellId: string, modelId: string): void;
+    onCodeCreated(code: string, file: string, cellId: string, modelId: string): void;
+    openLink(uri: monacoEditor.Uri): void;
+    expandImage(imageHtml: string): void;
+}
+
+export interface ICellViewModel {
+    cell: ICell;
+    inputBlockShow: boolean;
+    inputBlockOpen: boolean;
+    inputBlockText: string;
+    inputBlockCollapseNeeded: boolean;
+    editable: boolean;
+    directInput?: boolean;
+    inputBlockToggled(id: string): void;
+}
+
+export class Cell extends React.Component<ICellProps> {
+    private code: Code | undefined;
+
+    constructor(prop: ICellProps) {
+        super(prop);
+        this.state = {focused: this.props.autoFocus};
+    }
+
+    private static getAnsiToHtmlOptions() : { fg: string; bg: string; colors: string [] } {
+        // Here's the default colors for ansiToHtml. We need to use the
+        // colors from our current theme.
+        // const colors = {
+        //     0: '#000',
+        //     1: '#A00',
+        //     2: '#0A0',
+        //     3: '#A50',
+        //     4: '#00A',
+        //     5: '#A0A',
+        //     6: '#0AA',
+        //     7: '#AAA',
+        //     8: '#555',
+        //     9: '#F55',
+        //     10: '#5F5',
+        //     11: '#FF5',
+        //     12: '#55F',
+        //     13: '#F5F',
+        //     14: '#5FF',
+        //     15: '#FFF'
+        // };
+        return {
+            fg: 'var(--vscode-terminal-foreground)',
+            bg: 'var(--vscode-terminal-background)',
+            colors: [
+                'var(--vscode-terminal-ansiBlack)',         // 0
+                'var(--vscode-terminal-ansiBrightRed)',     // 1
+                'var(--vscode-terminal-ansiGreen)',         // 2
+                'var(--vscode-terminal-ansiYellow)',        // 3
+                'var(--vscode-terminal-ansiBrightBlue)',    // 4
+                'var(--vscode-terminal-ansiMagenta)',       // 5
+                'var(--vscode-terminal-ansiCyan)',          // 6
+                'var(--vscode-terminal-ansiBrightBlack)',   // 7
+                'var(--vscode-terminal-ansiWhite)',         // 8
+                'var(--vscode-terminal-ansiRed)',           // 9
+                'var(--vscode-terminal-ansiBrightGreen)',   // 10
+                'var(--vscode-terminal-ansiBrightYellow)',  // 11
+                'var(--vscode-terminal-ansiBlue)',          // 12
+                'var(--vscode-terminal-ansiBrightMagenta)', // 13
+                'var(--vscode-terminal-ansiBrightCyan)',    // 14
+                'var(--vscode-terminal-ansiBrightWhite)'    // 15
+            ]
+        };
+    }
+    public render() {
+        if (this.props.cellVM.cell.data.cell_type === 'messages') {
+            return <InformationMessages messages={this.props.cellVM.cell.data.messages} type={this.props.cellVM.cell.type}/>;
+        } else {
+            return this.renderNormalCell();
+        }
+    }
+
+    public giveFocus() {
+        if (this.code) {
+            this.code.giveFocus();
+        }
+    }
+
+    // Public for testing
+    public getUnknownMimeTypeFormatString() {
+        return getLocString('DataScience.unknownMimeTypeFormat', 'Unknown Mime Type');
+    }
+
+    private toggleInputBlock = () => {
+        const cellId: string = this.getCell().id;
+        this.props.cellVM.inputBlockToggled(cellId);
+    }
+
+    private getDeleteString = () => {
+        return getLocString('DataScience.deleteButtonTooltip', 'Remove Cell');
+    }
+
+    private getGoToCodeString = () => {
+        return getLocString('DataScience.gotoCodeButtonTooltip', 'Go to code');
+    }
+
+    private getCopyBackToSourceString = () => {
+        return getLocString('DataScience.copyBackToSource', 'Paste code into file');
+    }
+
+    private getCell = () => {
+        return this.props.cellVM.cell;
+    }
+
+    private isCodeCell = () => {
+        return this.props.cellVM.cell.data.cell_type === 'code';
+    }
+
+    private hasOutput = () => {
+        return this.getCell().state === CellState.finished || this.getCell().state === CellState.error || this.getCell().state === CellState.executing;
+    }
+
+    private getCodeCell = () => {
+        return this.props.cellVM.cell.data as nbformat.ICodeCell;
+    }
+
+    private getMarkdownCell = () => {
+        return this.props.cellVM.cell.data as nbformat.IMarkdownCell;
+    }
+
+    private renderNormalCell() {
+        const hasNoSource = this.props.cellVM.cell.file === Identifiers.EmptyFileName;
+        const results: JSX.Element[] = this.renderResults();
+        const allowsPlainInput = getSettings().showCellInputCode || this.props.cellVM.directInput || this.props.cellVM.editable;
+        const shouldRender = allowsPlainInput || (results && results.length > 0);
+        const cellOuterClass = this.props.cellVM.editable ? 'cell-outer-editable' : 'cell-outer';
+        let cellWrapperClass = this.props.cellVM.editable ? 'cell-wrapper' : 'cell-wrapper cell-wrapper-noneditable';
+        if (this.props.cellVM.cell.type === 'preview') {
+            cellWrapperClass += ' cell-wrapper-preview';
+        }
+
+        // Only render if we are allowed to.
+        if (shouldRender) {
+            return (
+                <div className={cellWrapperClass} role={this.props.role} onClick={this.onMouseClick}>
+                    <MenuBar baseTheme={this.props.baseTheme}>
+                        <ImageButton baseTheme={this.props.baseTheme} onClick={this.props.gotoCode} tooltip={this.getGoToCodeString()} hidden={hasNoSource}>
+                            <Image baseTheme={this.props.baseTheme} class='image-button-image' image={ImageName.GoToSourceCode} />
+                        </ImageButton>
+                        <ImageButton baseTheme={this.props.baseTheme} onClick={this.props.copyCode} tooltip={this.getCopyBackToSourceString()} hidden={!hasNoSource || this.props.cellVM.editable}>
+                            <Image baseTheme={this.props.baseTheme} class='image-button-image' image={ImageName.Copy} />
+                        </ImageButton>
+                        <ImageButton baseTheme={this.props.baseTheme} onClick={this.props.delete} tooltip={this.getDeleteString()} hidden={this.props.cellVM.editable}>
+                            <Image baseTheme={this.props.baseTheme} class='image-button-image' image={ImageName.Cancel} />
+                        </ImageButton>
+                    </MenuBar>
+                    <div className={cellOuterClass}>
+                        {this.renderControls()}
+                        <div className='content-div'>
+                            <div className='cell-result-container'>
+                                {this.renderInputs()}
+                                {this.renderResultsDiv(results)}
+                            </div>
+                        </div>
+                    </div>
+                </div>
+            );
+        }
+
+        // Shouldn't be rendered because not allowing empty input and not a direct input cell
+        return null;
+    }
+
+    private onMouseClick = (ev: React.MouseEvent<HTMLDivElement>) => {
+        // When we receive a click, tell the code element.
+        if (this.code) {
+            this.code.onParentClick(ev);
+        }
+    }
+
+    private showInputs = () : boolean => {
+        return (this.isCodeCell() && (this.props.cellVM.inputBlockShow || this.props.cellVM.editable));
+    }
+
+    private getRenderableInputCode = () : string => {
+        if (this.props.cellVM.editable) {
+            return '';
+        }
+
+        return this.props.cellVM.inputBlockText;
+    }
+
+    private renderControls = () => {
+        const busy = this.props.cellVM.cell.state === CellState.init || this.props.cellVM.cell.state === CellState.executing;
+        const collapseVisible = (this.props.cellVM.inputBlockCollapseNeeded && this.props.cellVM.inputBlockShow && !this.props.cellVM.editable);
+        const executionCount = this.props.cellVM && this.props.cellVM.cell && this.props.cellVM.cell.data && this.props.cellVM.cell.data.execution_count ?
+            this.props.cellVM.cell.data.execution_count.toString() : '-';
+
+        // Only code cells have controls. Markdown should be empty
+        if (this.isCodeCell()) {
+
+            return this.props.cellVM.editable ?
+                (
+                    <div className='controls-div'>
+                        <ExecutionCount isBusy={busy} count={this.props.editExecutionCount.toString()} visible={this.isCodeCell()} />
+                    </div>
+                ) : (
+                    <div className='controls-div'>
+                        <ExecutionCount isBusy={busy} count={executionCount} visible={this.isCodeCell()} />
+                        <CollapseButton theme={this.props.baseTheme}
+                            visible={collapseVisible}
+                            open={this.props.cellVM.inputBlockOpen}
+                            onClick={this.toggleInputBlock}
+                            tooltip={getLocString('DataScience.collapseInputTooltip', 'Collapse input block')} />
+                    </div>
+                );
+        } else {
+            return null;
+        }
+    }
+
+    private updateCodeRef = (ref: Code) => {
+        this.code = ref;
+    }
+
+    private renderInputs = () => {
+        if (this.showInputs()) {
+            const backgroundColor = this.props.cellVM.cell.type === 'preview' ?
+                'var(--override-peek-background, var(--vscode-peekViewEditor-background))'
+                : undefined;
+
+            return (
+                <div className='cell-input'>
+                    <Code
+                        editorOptions={this.props.editorOptions}
+                        history={this.props.history}
+                        autoFocus={this.props.autoFocus}
+                        code={this.getRenderableInputCode()}
+                        codeTheme={this.props.codeTheme}
+                        testMode={this.props.testMode ? true : false}
+                        readOnly={!this.props.cellVM.editable}
+                        showWatermark={this.props.showWatermark}
+                        onSubmit={this.props.submitNewCode}
+                        ref={this.updateCodeRef}
+                        onChange={this.onCodeChange}
+                        onCreated={this.onCodeCreated}
+                        outermostParentClass='cell-wrapper'
+                        monacoTheme={this.props.monacoTheme}
+                        openLink={this.props.openLink}
+                        forceBackgroundColor={backgroundColor}
+                        />
+                </div>
+            );
+        } else {
+            return null;
+        }
+    }
+
+    private onCodeChange = (changes: monacoEditor.editor.IModelContentChange[], modelId: string) => {
+        this.props.onCodeChange(changes, this.props.cellVM.cell.id, modelId);
+    }
+
+    private onCodeCreated = (code: string, modelId: string) => {
+        this.props.onCodeCreated(code, this.props.cellVM.cell.file, this.props.cellVM.cell.id, modelId);
+    }
+
+    private renderResultsDiv = (results: JSX.Element[]) => {
+
+        // Only render results if the user can't edit. For now. Might allow editing of code later?
+        if (!this.props.cellVM.editable) {
+            const outputClassNames = this.isCodeCell() ?
+                `cell-output cell-output-${this.props.baseTheme}` :
+                '';
+
+            // Then combine them inside a div
+            return <div className={outputClassNames}>{results}</div>;
+        }
+        return null;
+    }
+
+    private renderResults = (): JSX.Element[] => {
+        // Results depend upon the type of cell
+        return this.isCodeCell() ?
+            this.renderCodeOutputs() :
+            this.renderMarkdown(this.getMarkdownCell());
+    }
+
+    private renderCodeOutputs = () => {
+        if (this.isCodeCell() && this.hasOutput()) {
+            // Render the outputs
+            return this.getCodeCell().outputs.map((output: nbformat.IOutput, index: number) => {
+                return this.renderOutput(output, index);
+            });
+        }
+
+        return [];
+    }
+
+    private renderMarkdown = (markdown : nbformat.IMarkdownCell) => {
+        // React-markdown expects that the source is a string
+        const source = concatMultilineString(markdown.source);
+        const Transform = transforms['text/markdown'];
+
+        return [<Transform key={0} data={source}/>];
+    }
+
+    private renderWithTransform = (mimetype: string, output : nbformat.IOutput, index : number, renderWithScrollbars: boolean, isText: boolean, isError: boolean) => {
+
+        // If we found a mimetype, use the transform
+        if (mimetype) {
+
+            // Get the matching React.Component for that mimetype
+            const Transform = transforms[mimetype];
+
+            if (typeof mimetype !== 'string') {
+                return <div key={index}>{this.getUnknownMimeTypeFormatString().format(mimetype)}</div>;
+            }
+
+            try {
+                // Massage our data to make sure it displays well
+                if (output.data) {
+                    let extraButton = null;
+                    const mimeBundle = output.data as nbformat.IMimeBundle;
+                    let data: nbformat.MultilineString | JSONObject = mimeBundle[mimetype];
+                    switch (mimetype) {
+                        case 'text/plain':
+                            // Data needs to be contiguous for us to display it.
+                            data = concatMultilineString(data as nbformat.MultilineString);
+                            renderWithScrollbars = true;
+                            isText = true;
+                            break;
+
+                        case 'image/svg+xml':
+                            // Jupyter adds a universal selector style that messes
+                            // up all of our other styles. Remove it.
+                            const html = concatMultilineString(data as nbformat.MultilineString);
+                            data = html.replace(RegExpValues.StyleTagRegex, '');
+
+                            // Also change the width to 100% so it scales correctly. We need to save the
+                            // width/height for the plot window though
+                            let sizeTag = '';
+                            const widthMatch = RegExpValues.SvgWidthRegex.exec(data);
+                            const heightMatch = RegExpValues.SvgHeightRegex.exec(data);
+                            if (widthMatch && heightMatch && widthMatch.length > 2 && heightMatch.length > 2) {
+                                // SvgHeightRegex and SvgWidthRegex match both the <svg.* and the width entry, so
+                                // pick the second group
+                                const width = widthMatch[2];
+                                const height = heightMatch[2];
+                                sizeTag = Identifiers.SvgSizeTag.format(width, height);
+                            }
+                            data = data.replace(RegExpValues.SvgWidthRegex, `$1100%" tag="${sizeTag}"`);
+
+                            // Also add an extra button to open this image.
+                            // Note: This affects the plotOpenClick. We have to skip the svg on this extraButton there
+                            extraButton = (
+                                <div className='plot-open-button'>
+                                    <ImageButton baseTheme={this.props.baseTheme} tooltip={getLocString('DataScience.plotOpen', 'Expand image')} onClick={this.plotOpenClick}>
+                                        <Image baseTheme={this.props.baseTheme} class='image-button-image' image={ImageName.OpenInNewWindow} />
+                                    </ImageButton>
+                                </div>
+                            );
+                            break;
+
+                        default:
+                            break;
+                    }
+
+                    // Create a default set of properties
+                    const style: React.CSSProperties = {
+                    };
+
+                    // Create a scrollbar style if necessary
+                    if (renderWithScrollbars && this.props.maxTextSize) {
+                        style.overflowX = 'auto';
+                        style.overflowY = 'auto';
+                        style.maxHeight = `${this.props.maxTextSize}px`;
+                    }
+
+                    let className = isText ? 'cell-output-text' : 'cell-output-html';
+                    className = isError ? `${className} cell-output-error` : className;
+
+                    return (
+                        <div role='group' onDoubleClick={this.doubleClick} onClick={this.click} className={className} key={index} style={style}>
+                            {extraButton}
+                            <Transform data={data} />
+                        </div>
+                    );
+                }
+            } catch (ex) {
+                window.console.log('Error in rendering');
+                window.console.log(ex);
+                return <div></div>;
+            }
+        }
+
+        return <div></div>;
+    }
+
+    private doubleClick = (event: React.MouseEvent<HTMLDivElement>) => {
+        // Extract the svg image from whatever was clicked
+        // tslint:disable-next-line: no-any
+        const svgChild = event.target as any;
+        if (svgChild && svgChild.ownerSVGElement) {
+            const svg = svgChild.ownerSVGElement as SVGElement;
+            this.props.expandImage(svg.outerHTML);
+        }
+    }
+
+    private plotOpenClick = (event?: React.MouseEvent<HTMLButtonElement>) => {
+        const divChild = event && event.currentTarget;
+        if (divChild && divChild.parentElement && divChild.parentElement.parentElement) {
+            const svgs = divChild.parentElement.parentElement.getElementsByTagName('svg');
+            if (svgs && svgs.length > 1) { // First svg should be the button itself. See the code above where we bind to this function.
+                this.props.expandImage(svgs[1].outerHTML);
+            }
+        }
+    }
+
+    private click = (event: React.MouseEvent<HTMLDivElement>) => {
+        // If this is an anchor element, forward the click as Jupyter does.
+        let anchor = event.target as HTMLAnchorElement;
+        if (anchor && anchor.href) {
+            // Href may be redirected to an inner anchor
+            if (anchor.href.startsWith('vscode')) {
+                const inner = anchor.getElementsByTagName('a');
+                if (inner && inner.length > 0) {
+                    anchor = inner[0];
+                }
+            }
+            if (anchor && anchor.href && !anchor.href.startsWith('vscode')) {
+                this.props.openLink(monacoEditor.Uri.parse(anchor.href));
+            }
+        }
+    }
+
+    // tslint:disable-next-line: max-func-body-length
+    private renderOutput = (output : nbformat.IOutput, index: number) => {
+        // Borrowed this from Don's Jupyter extension
+
+        // First make sure we have the mime data
+        if (!output) {
+          return <div key={index}/>;
+        }
+
+        // Make a copy of our data so we don't modify our cell
+        const copy = {...output};
+
+        // Special case for json
+        if (copy.data && copy.data.hasOwnProperty('application/json')) {
+          return <JSONTree key={index} data={copy.data} />;
+        }
+
+        // Only for text and error ouptut do we add scrollbars
+        let addScrollbars = false;
+        let isText = false;
+        let isError = false;
+
+        // Stream and error output need to be converted
+        if (copy.output_type === 'stream') {
+            addScrollbars = true;
+            isText = true;
+
+            // Stream output needs to be wrapped in xmp so it
+            // show literally. Otherwise < chars start a new html element.
+            const stream = copy as nbformat.IStream;
+            const multiline = concatMultilineString(stream.text);
+            const formatted = formatStreamText(multiline);
+            copy.data = {
+                'text/html' : `<xmp>${formatted}</xmp>`
+            };
+
+            // Output may have goofy ascii colorization chars in it. Try
+            // colorizing if we don't have html that needs <xmp> around it (ex. <type ='string'>)
+            try {
+                if (!formatted.includes('<')) {
+                    const converter = new ansiToHtml(Cell.getAnsiToHtmlOptions());
+                    const html = converter.toHtml(formatted);
+                    copy.data = {
+                        'text/html': html
+                    };
+                }
+            } catch {
+                noop();
+            }
+
+        } else if (copy.output_type === 'error') {
+            addScrollbars = true;
+            isText = true;
+            isError = true;
+            const error = copy as nbformat.IError;
+            try {
+                const converter = new ansiToHtml(Cell.getAnsiToHtmlOptions());
+                const trace = converter.toHtml(error.traceback.join('\n'));
+                copy.data = {
+                    'text/html': trace
+                };
+            } catch {
+                // This can fail during unit tests, just use the raw data
+                copy.data = {
+                    'text/html': error.evalue
+                };
+
+            }
+        }
+
+        // Jupyter style MIME bundle
+
+        // Find out which mimetype is the richest
+        let mimetype: string = richestMimetype(copy.data, displayOrder, transforms);
+
+        // If that worked, use the transform
+        if (mimetype) {
+            return this.renderWithTransform(mimetype, copy, index, addScrollbars, isText, isError);
+        }
+
+        if (copy.data) {
+            const keys = Object.keys(copy.data);
+            mimetype = keys.length > 0 ? keys[0] : 'unknown';
+        } else {
+            mimetype = 'unknown';
+        }
+        const str : string = this.getUnknownMimeTypeFormatString().format(mimetype);
+        return <div key={index}>{str}</div>;
+    }
+}