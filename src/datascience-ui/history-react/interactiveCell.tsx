// Copyright (c) Microsoft Corporation. All rights reserved.
// Licensed under the MIT License.
'use strict';
import '../../client/common/extensions';

import { nbformat } from '@jupyterlab/coreutils';
import * as fastDeepEqual from 'fast-deep-equal';
import * as monacoEditor from 'monaco-editor/esm/vs/editor/editor.api';
import * as React from 'react';
import { connect } from 'react-redux';

import { Identifiers } from '../../client/datascience/constants';
import { CellState, IDataScienceExtraSettings } from '../../client/datascience/types';
import { CellInput } from '../interactive-common/cellInput';
import { CellOutput } from '../interactive-common/cellOutput';
import { CollapseButton } from '../interactive-common/collapseButton';
import { ExecutionCount } from '../interactive-common/executionCount';
import { InformationMessages } from '../interactive-common/informationMessages';
import { InputHistory } from '../interactive-common/inputHistory';
import { ICellViewModel, IFont } from '../interactive-common/mainState';
import { IKeyboardEvent } from '../react-common/event';
import { Image, ImageName } from '../react-common/image';
import { ImageButton } from '../react-common/imageButton';
import { getLocString } from '../react-common/locReactSide';
import { IMonacoModelContentChangeEvent } from '../react-common/monacoHelpers';
import { actionCreators } from './redux/actions';

interface IInteractiveCellBaseProps {
    role?: string;
    cellVM: ICellViewModel;
    baseTheme: string;
    codeTheme: string;
    testMode?: boolean;
    autoFocus: boolean;
    maxTextSize?: number;
    showWatermark: boolean;
    monacoTheme: string | undefined;
    editorOptions?: monacoEditor.editor.IEditorOptions;
    editExecutionCount?: string;
    editorMeasureClassName?: string;
    font: IFont;
    settings: IDataScienceExtraSettings;
    focusPending: number;
}

type IInteractiveCellProps = IInteractiveCellBaseProps & typeof actionCreators;

// tslint:disable: react-this-binding-issue
export class InteractiveCell extends React.Component<IInteractiveCellProps> {
    private codeRef: React.RefObject<CellInput> = React.createRef<CellInput>();
    private wrapperRef: React.RefObject<HTMLDivElement> = React.createRef<HTMLDivElement>();
    private inputHistory: InputHistory | undefined;

    constructor(prop: IInteractiveCellProps) {
        super(prop);
        this.state = { showingMarkdownEditor: false };
        if (prop.cellVM.cell.id === Identifiers.EditCellId) {
            this.inputHistory = new InputHistory();
        }
    }

    public render() {
        if (this.props.cellVM.cell.data.cell_type === 'messages') {
            return <InformationMessages messages={this.props.cellVM.cell.data.messages} />;
        } else {
            return this.renderNormalCell();
        }
    }

    public componentDidUpdate(prevProps: IInteractiveCellProps) {
        if (this.props.cellVM.selected && !prevProps.cellVM.selected && !this.props.cellVM.focused) {
            this.giveFocus();
        }
        if (this.props.cellVM.scrollCount !== prevProps.cellVM.scrollCount) {
            this.scrollAndFlash();
        }
    }

    public shouldComponentUpdate(nextProps: IInteractiveCellProps): boolean {
        return !fastDeepEqual(this.props, nextProps);
    }

    private scrollAndFlash() {
        if (this.wrapperRef && this.wrapperRef.current) {
            // tslint:disable-next-line: no-any
            if ((this.wrapperRef.current as any).scrollIntoView) {
                this.wrapperRef.current.scrollIntoView({ behavior: 'auto', block: 'nearest', inline: 'nearest' });
            }
            this.wrapperRef.current.classList.add('flash');
            setTimeout(() => {
                if (this.wrapperRef.current) {
                    this.wrapperRef.current.classList.remove('flash');
                }
            }, 1000);
        }
    }

    private giveFocus() {
        // Start out with ourselves
        if (this.wrapperRef && this.wrapperRef.current) {
            // Give focus to the cell if not already owning focus
            if (!this.wrapperRef.current.contains(document.activeElement)) {
                this.wrapperRef.current.focus();
            }

            // Scroll into view (since we have focus). However this function
            // is not supported on enzyme
            // tslint:disable-next-line: no-any
            if ((this.wrapperRef.current as any).scrollIntoView) {
                this.wrapperRef.current.scrollIntoView({ behavior: 'auto', block: 'nearest', inline: 'nearest' });
            }
        }
    }

    private toggleInputBlock = () => {
        const cellId: string = this.getCell().id;
        this.props.toggleInputBlock(cellId);
    };

    private getCell = () => {
        return this.props.cellVM.cell;
    };

    private isCodeCell = () => {
        return this.props.cellVM.cell.data.cell_type === 'code';
    };

    private renderNormalCell() {
        const allowsPlainInput =
            this.props.settings.showCellInputCode || this.props.cellVM.directInput || this.props.cellVM.editable;
        const shouldRender = allowsPlainInput || this.shouldRenderResults();
        const cellOuterClass = this.props.cellVM.editable ? 'cell-outer-editable' : 'cell-outer';
        const cellWrapperClass = this.props.cellVM.editable ? 'cell-wrapper' : 'cell-wrapper cell-wrapper-noneditable';
        const themeMatplotlibPlots = this.props.settings.themeMatplotlibPlots ? true : false;
        // Only render if we are allowed to.
        if (shouldRender) {
            return (
                <div
                    className={cellWrapperClass}
                    role={this.props.role}
                    ref={this.wrapperRef}
                    tabIndex={0}
                    onKeyDown={this.onKeyDown}
                    onClick={this.onMouseClick}
                >
                    <div className={cellOuterClass}>
                        {this.renderControls()}
                        <div className="content-div">
                            <div className="cell-result-container">
                                {this.renderInput()}
                                <div>
                                    <CellOutput
                                        cellVM={this.props.cellVM}
                                        baseTheme={this.props.baseTheme}
                                        expandImage={this.props.showPlot}
                                        maxTextSize={this.props.maxTextSize}
                                        themeMatplotlibPlots={themeMatplotlibPlots}
<<<<<<< HEAD
=======
                                        loadWidgetScriptsFromThirdPartySource={loadWidgetScriptsFromThirdPartySource}
                                        widgetFailed={this.props.widgetFailed}
>>>>>>> d96be50d
                                    />
                                </div>
                            </div>
                        </div>
                    </div>
                </div>
            );
        }

        // Shouldn't be rendered because not allowing empty input and not a direct input cell
        return null;
    }

    private renderNormalToolbar = () => {
        const cell = this.getCell();
        const cellId = cell.id;
        const gotoCode = () => this.props.gotoCell(cellId);
        const deleteCode = () => this.props.deleteCell(cellId);
        const copyCode = () => this.props.copyCellCode(cellId);
        const gatherCode = () => this.props.gatherCell(cellId);
        const hasNoSource = !cell || !cell.file || cell.file === Identifiers.EmptyFileName;

        return (
            <div className="cell-toolbar" key={0}>
                <ImageButton
                    baseTheme={this.props.baseTheme}
                    onClick={gatherCode}
                    hidden={!this.props.settings.enableGather}
                    tooltip={getLocString('DataScience.gatherCodeTooltip', 'Gather code')}
                >
                    <Image baseTheme={this.props.baseTheme} class="image-button-image" image={ImageName.GatherCode} />
                </ImageButton>
                <ImageButton
                    baseTheme={this.props.baseTheme}
                    onClick={gotoCode}
                    tooltip={getLocString('DataScience.gotoCodeButtonTooltip', 'Go to code')}
                    hidden={hasNoSource}
                >
                    <Image
                        baseTheme={this.props.baseTheme}
                        class="image-button-image"
                        image={ImageName.GoToSourceCode}
                    />
                </ImageButton>
                <ImageButton
                    baseTheme={this.props.baseTheme}
                    onClick={copyCode}
                    tooltip={getLocString('DataScience.copyBackToSourceButtonTooltip', 'Paste code into file')}
                    hidden={!hasNoSource}
                >
                    <Image baseTheme={this.props.baseTheme} class="image-button-image" image={ImageName.Copy} />
                </ImageButton>
                <ImageButton
                    baseTheme={this.props.baseTheme}
                    onClick={deleteCode}
                    tooltip={getLocString('DataScience.deleteButtonTooltip', 'Remove Cell')}
                >
                    <Image baseTheme={this.props.baseTheme} class="image-button-image" image={ImageName.Cancel} />
                </ImageButton>
            </div>
        );
    };

    private onMouseClick = (ev: React.MouseEvent<HTMLDivElement>) => {
        // When we receive a click, propagate upwards. Might change our state
        ev.stopPropagation();
        this.props.clickCell(this.props.cellVM.cell.id);
    };

    private renderControls = () => {
        const busy =
            this.props.cellVM.cell.state === CellState.init || this.props.cellVM.cell.state === CellState.executing;
        const collapseVisible =
            this.props.cellVM.inputBlockCollapseNeeded &&
            this.props.cellVM.inputBlockShow &&
            !this.props.cellVM.editable &&
            this.isCodeCell();
        const executionCount =
            this.props.cellVM &&
            this.props.cellVM.cell &&
            this.props.cellVM.cell.data &&
            this.props.cellVM.cell.data.execution_count
                ? this.props.cellVM.cell.data.execution_count.toString()
                : '-';
        const isEditOnlyCell = this.props.cellVM.cell.id === Identifiers.EditCellId;
        const toolbar = isEditOnlyCell ? null : this.renderNormalToolbar();

        return (
            <div className="controls-div">
                <ExecutionCount
                    isBusy={busy}
                    count={
                        isEditOnlyCell && this.props.editExecutionCount ? this.props.editExecutionCount : executionCount
                    }
                    visible={this.isCodeCell()}
                />
                <CollapseButton
                    theme={this.props.baseTheme}
                    visible={collapseVisible}
                    open={this.props.cellVM.inputBlockOpen}
                    onClick={this.toggleInputBlock}
                    tooltip={getLocString('DataScience.collapseInputTooltip', 'Collapse input block')}
                />
                {toolbar}
            </div>
        );
    };

    private renderInput = () => {
        if (this.isCodeCell()) {
            return (
                <CellInput
                    cellVM={this.props.cellVM}
                    editorOptions={this.props.editorOptions}
                    history={this.inputHistory}
                    codeTheme={this.props.codeTheme}
                    onCodeChange={this.onCodeChange}
                    onCodeCreated={this.onCodeCreated}
                    unfocused={this.onUnfocused}
                    testMode={this.props.testMode ? true : false}
                    showWatermark={this.props.showWatermark}
                    ref={this.codeRef}
                    monacoTheme={this.props.monacoTheme}
                    openLink={this.openLink}
                    editorMeasureClassName={this.props.editorMeasureClassName}
                    keyDown={this.isEditCell() ? this.onEditCellKeyDown : undefined}
                    showLineNumbers={this.props.cellVM.showLineNumbers}
                    font={this.props.font}
                    disableUndoStack={this.props.cellVM.cell.id !== Identifiers.EditCellId}
                    codeVersion={this.props.cellVM.codeVersion ? this.props.cellVM.codeVersion : 0}
                    focusPending={this.props.focusPending}
                />
            );
        }
        return null;
    };

    private isEditCell(): boolean {
        return this.getCell().id === Identifiers.EditCellId;
    }

    private onUnfocused = () => {
        this.props.unfocus(this.getCell().id);
    };

    private onCodeChange = (e: IMonacoModelContentChangeEvent) => {
        this.props.editCell(this.getCell().id, e);
    };

    private onCodeCreated = (_code: string, _file: string, cellId: string, modelId: string) => {
        this.props.codeCreated(cellId, modelId);
    };

    private hasOutput = () => {
        return (
            this.getCell().state === CellState.finished ||
            this.getCell().state === CellState.error ||
            this.getCell().state === CellState.executing
        );
    };

    private getCodeCell = () => {
        return this.props.cellVM.cell.data as nbformat.ICodeCell;
    };

    private shouldRenderResults(): boolean {
        return (
            this.isCodeCell() &&
            this.hasOutput() &&
            this.getCodeCell().outputs &&
            this.getCodeCell().outputs.length > 0 &&
            !this.props.cellVM.hideOutput
        );
    }

    private onKeyDown = (event: React.KeyboardEvent<HTMLDivElement>) => {
        // Handle keydown events for the entire cell
        if (this.getCell().id === Identifiers.EditCellId) {
            const e: IKeyboardEvent = {
                code: event.key,
                shiftKey: event.shiftKey,
                ctrlKey: event.ctrlKey,
                metaKey: event.metaKey,
                altKey: event.altKey,
                target: event.target as HTMLDivElement,
                stopPropagation: () => event.stopPropagation(),
                preventDefault: () => event.preventDefault()
            };
            this.onEditCellKeyDown(Identifiers.EditCellId, e);
        }
    };

    private onEditCellKeyDown = (_cellId: string, e: IKeyboardEvent) => {
        if (e.code === 'Tab' && e.shiftKey) {
            this.editCellShiftTab(e);
        } else if (e.code === 'Enter' && e.shiftKey) {
            this.editCellSubmit(e);
        } else if (e.code === 'NumpadEnter' && e.shiftKey) {
            this.editCellSubmit(e);
        } else if (e.code === 'KeyU' && e.ctrlKey && e.editorInfo && !e.editorInfo.isSuggesting) {
            e.editorInfo.clear();
            e.stopPropagation();
            e.preventDefault();
        } else if (e.code === 'Escape' && e.editorInfo && !e.editorInfo.isSuggesting) {
            e.editorInfo.clear();
            e.stopPropagation();
            e.preventDefault();
        }
    };

    private editCellSubmit(e: IKeyboardEvent) {
        if (e.editorInfo && e.editorInfo.contents) {
            // Prevent shift+enter from turning into a enter
            e.stopPropagation();
            e.preventDefault();

            // Remove empty lines off the end
            let endPos = e.editorInfo.contents.length - 1;
            while (endPos >= 0 && e.editorInfo.contents[endPos] === '\n') {
                endPos -= 1;
            }
            const content = e.editorInfo.contents.slice(0, endPos + 1);

            // Send to the input history too if necessary
            if (this.inputHistory) {
                this.inputHistory.add(content, e.editorInfo.isDirty);
            }

            // Clear our editor
            e.editorInfo.clear();

            // Send to jupyter
            this.props.submitInput(content, this.props.cellVM.cell.id);
        }
    }

    private findTabStop(direction: number, element: Element): HTMLElement | undefined {
        if (element) {
            const allFocusable = document.querySelectorAll('input, button, select, textarea, a[href]');
            if (allFocusable) {
                const tabable = Array.prototype.filter.call(allFocusable, (i: HTMLElement) => i.tabIndex >= 0);
                const self = tabable.indexOf(element);
                return direction >= 0 ? tabable[self + 1] || tabable[0] : tabable[self - 1] || tabable[0];
            }
        }
    }

    private editCellShiftTab = (e: IKeyboardEvent) => {
        const focusedElement = document.activeElement;
        if (focusedElement !== null && e.editorInfo && !e.editorInfo.isSuggesting) {
            const nextTabStop = this.findTabStop(1, focusedElement);
            if (nextTabStop) {
                e.stopPropagation();
                e.preventDefault();
                nextTabStop.focus();
            }
        }
    };

    private openLink = (uri: monacoEditor.Uri) => {
        this.props.linkClick(uri.toString());
    };
}

// Main export, return a redux connected editor
export const InteractiveCellComponent = connect(null, actionCreators)(InteractiveCell);<|MERGE_RESOLUTION|>--- conflicted
+++ resolved
@@ -155,11 +155,7 @@
                                         expandImage={this.props.showPlot}
                                         maxTextSize={this.props.maxTextSize}
                                         themeMatplotlibPlots={themeMatplotlibPlots}
-<<<<<<< HEAD
-=======
-                                        loadWidgetScriptsFromThirdPartySource={loadWidgetScriptsFromThirdPartySource}
                                         widgetFailed={this.props.widgetFailed}
->>>>>>> d96be50d
                                     />
                                 </div>
                             </div>
