--- conflicted
+++ resolved
@@ -36,14 +36,7 @@
     editorOptions?: monacoEditor.editor.IEditorOptions;
     editExecutionCount?: string;
     editorMeasureClassName?: string;
-<<<<<<< HEAD
-=======
-    selectedCell?: string;
-    focusedCell?: string;
-    hideOutput?: boolean;
-    showLineNumbers?: boolean;
     font: IFont;
->>>>>>> a155680e
     onCodeChange(changes: monacoEditor.editor.IModelContentChange[], cellId: string, modelId: string): void;
     onCodeCreated(code: string, file: string, cellId: string, modelId: string): void;
     openLink(uri: monacoEditor.Uri): void;
@@ -219,12 +212,8 @@
                     focused={this.onCodeFocused}
                     unfocused={this.onCodeUnfocused}
                     keyDown={this.props.keyDown}
-<<<<<<< HEAD
                     showLineNumbers={this.props.cellVM.showLineNumbers}
-=======
-                    showLineNumbers={this.props.showLineNumbers}
                     font={this.props.font}
->>>>>>> a155680e
                 />
             );
         }
