--- conflicted
+++ resolved
@@ -101,17 +101,16 @@
         );
     }
 
-<<<<<<< HEAD
     private getWatermarkString = () : string => {
         return getLocString('DataScience.inputWatermark', 'Shift-enter to run');
-=======
+    }
+
     public onParentClick(ev: React.MouseEvent<HTMLDivElement>) {
         const readOnly = this.props.testMode || this.props.readOnly;
         if (this.codeMirror && !readOnly) {
             ev.stopPropagation();
             this.codeMirror.focus();
         }
->>>>>>> 99f826bb
     }
 
     private onCursorActivity = (codeMirror: CodeMirror.Editor) => {
@@ -257,4 +256,4 @@
         this.history.onChange();
         this.setState({allowWatermark: false});
     }
-}
+}