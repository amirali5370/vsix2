--- conflicted
+++ resolved
@@ -573,37 +573,6 @@
         const canRunBelow = this.props.cellVM.cell.state === CellState.finished || this.props.cellVM.cell.state === CellState.error;
         const switchTooltip = this.props.cellVM.cell.data.cell_type === 'code' ? getLocString('DataScience.switchToMarkdown', 'Change to markdown') :
             getLocString('DataScience.switchToCode', 'Change to code');
-<<<<<<< HEAD
-        const switchToMarkdown = () => {
-            this.props.stateController.changeCellType(cellId, 'markdown');
-            this.props.stateController.sendCommand(NativeCommandType.ChangeToMarkdown, 'mouse');
-            setTimeout(() => this.props.focusCell(cellId, true, CursorPos.Current), 0);
-        };
-        const switchToCode = () => {
-            const handler = () => {
-                setTimeout(() => {
-                    this.props.stateController.changeCellType(cellId, 'code');
-                    this.props.stateController.sendCommand(NativeCommandType.ChangeToCode, 'mouse');
-                    this.props.focusCell(cellId, true, CursorPos.Current);
-                }, 0);
-            };
-
-            // This is special. Coming in on a mouse down event so we get
-            // called before focus changes. After focus changes, then switch to code
-            if (this.isShowingMarkdownEditor()) {
-                this.pendingFocusLoss = handler;
-            } else {
-                handler();
-            }
-        };
-        const switchButton = this.props.cellVM.cell.data.cell_type === 'code' ?
-            <ImageButton baseTheme={this.props.baseTheme} onClick={switchToMarkdown} tooltip={switchTooltip}>
-                <Image baseTheme={this.props.baseTheme} class='image-button-image' image={ImageName.SwitchToMarkdown} />
-            </ImageButton> :
-            <ImageButton baseTheme={this.props.baseTheme} onMouseDown={switchToCode} tooltip={switchTooltip}>
-                <Image baseTheme={this.props.baseTheme} class='image-button-image' image={ImageName.SwitchToCode} />
-            </ImageButton>;
-=======
         const otherCellType = this.props.cellVM.cell.data.cell_type === 'code' ? 'markdown' : 'code';
         const otherCellTypeCommand = otherCellType === 'markdown' ? NativeCommandType.ChangeToMarkdown : NativeCommandType.ChangeToCode;
         const otherCellImage = otherCellType === 'markdown' ? ImageName.SwitchToMarkdown : ImageName.SwitchToCode;
@@ -611,7 +580,6 @@
             this.props.stateController.changeCellType(cellId, otherCellType);
             this.props.stateController.sendCommand(otherCellTypeCommand, 'mouse');
         };
->>>>>>> e005d5f0
 
         return (
             <div className='native-editor-celltoolbar-middle'>
