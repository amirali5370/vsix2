// Copyright (c) Microsoft Corporation. All rights reserved.
// Licensed under the MIT License.
'use strict';
import '../../client/common/extensions';

import { nbformat } from '@jupyterlab/coreutils';
import * as fastDeepEqual from 'fast-deep-equal';
import * as React from 'react';

import { OSType } from '../../client/common/utils/platform';
import { concatMultilineStringInput } from '../../client/datascience/common';
import { Identifiers } from '../../client/datascience/constants';
import { NativeCommandType } from '../../client/datascience/interactive-common/interactiveWindowTypes';
import { CellState, ICell } from '../../client/datascience/types';
import { CellInput } from '../interactive-common/cellInput';
import { CellOutput } from '../interactive-common/cellOutput';
import { ExecutionCount } from '../interactive-common/executionCount';
import { InformationMessages } from '../interactive-common/informationMessages';
import { CursorPos, ICellViewModel, IFont } from '../interactive-common/mainState';
import { getOSType } from '../react-common/constants';
import { IKeyboardEvent } from '../react-common/event';
import { Image, ImageName } from '../react-common/image';
import { ImageButton } from '../react-common/imageButton';
import { getLocString } from '../react-common/locReactSide';
import { getSettings } from '../react-common/settingsReactSide';
import { AddCellLine } from './addCellLine';
import { NativeEditorStateController } from './nativeEditorStateController';

interface INativeCellProps {
    role?: string;
    cellVM: ICellViewModel;
    baseTheme: string;
    codeTheme: string;
    testMode?: boolean;
    autoFocus: boolean;
    maxTextSize?: number;
    stateController: NativeEditorStateController;
    monacoTheme: string | undefined;
    lastCell: boolean;
    font: IFont;
    focusCell(cellId: string, focusCode: boolean, cursorPos: CursorPos): void;
    selectCell(cellId: string, focusCode: boolean, cursorPos: CursorPos): void;
}

// tslint:disable: react-this-binding-issue
export class NativeCell extends React.Component<INativeCellProps> {
    private inputRef: React.RefObject<CellInput> = React.createRef<CellInput>();
    private wrapperRef: React.RefObject<HTMLDivElement> = React.createRef<HTMLDivElement>();
    private lastKeyPressed: string | undefined;
    private pendingFocusLoss?: () => void;

    constructor(prop: INativeCellProps) {
        super(prop);
    }

    public render() {
        if (this.props.cellVM.cell.data.cell_type === 'messages') {
            return <InformationMessages messages={this.props.cellVM.cell.data.messages}/>;
        } else {
            return this.renderNormalCell();
        }
    }

    public componentDidUpdate(prevProps: INativeCellProps) {
        if (this.props.cellVM.selected && !prevProps.cellVM.selected) {
            this.giveFocus(this.props.cellVM.focused, CursorPos.Current);
        }

        // Anytime we update, reset the key. This object will be reused for different cell ids
        this.lastKeyPressed = undefined;
    }

    public shouldComponentUpdate(nextProps: INativeCellProps): boolean {
        return !fastDeepEqual(this.props, nextProps);
    }

    public giveFocus(giveCodeFocus: boolean, cursorPos: CursorPos) {
        // Start out with ourselves
        if (this.wrapperRef && this.wrapperRef.current) {
            this.wrapperRef.current.focus();
        }
        // Then attempt to move into the object
        if (giveCodeFocus) {
            if (this.inputRef && this.inputRef.current) {
                this.inputRef.current.giveFocus(cursorPos);
            }
        }
    }

    // Public for testing
    public getUnknownMimeTypeFormatString() {
        return getLocString('DataScience.unknownMimeTypeFormat', 'Unknown Mime Type');
    }

    public moveCellUp = () => {
        if (this.wrapperRef.current) {
            const wasFocused = this.isFocused();
            const cellId = this.cellId;
            this.props.stateController.moveCellUp(cellId);
            setTimeout(() => this.props.focusCell(cellId, wasFocused ? true : false, CursorPos.Current), 1);
        }
    }

    public moveCellDown = () => {
        if (this.wrapperRef.current) {
            const wasFocused = this.isFocused();
            const cellId = this.cellId;
            this.props.stateController.moveCellDown(cellId);
            setTimeout(() => this.props.focusCell(cellId, wasFocused ? true : false, CursorPos.Current), 1);
        }
    }

    private getCell = () => {
        return this.props.cellVM.cell;
    }

    private isCodeCell = () => {
        return this.props.cellVM.cell.data.cell_type === 'code';
    }

    private isMarkdownCell = () => {
        return this.props.cellVM.cell.data.cell_type === 'markdown';
    }

    private isLastCell = () => {
        const cellVMs = this.props.stateController.getState().cellVMs;
        const index = cellVMs.indexOf(this.props.cellVM);
        return index === cellVMs.length - 1;
    }

    private isSelected = () => {
        return this.props.cellVM.selected;
    }

    private isFocused = () => {
        return this.props.cellVM.focused;
    }

    private renderNormalCell() {
        const cellOuterClass = this.props.cellVM.editable ? 'cell-outer-editable' : 'cell-outer';
        let cellWrapperClass = this.props.cellVM.editable ? 'cell-wrapper' : 'cell-wrapper cell-wrapper-noneditable';
        if (this.isSelected() && !this.isFocused()) {
            cellWrapperClass += ' cell-wrapper-selected';
        }
        if (this.isFocused()) {
            cellWrapperClass += ' cell-wrapper-focused';
        }

        // Content changes based on if a markdown cell or not.
        const content = this.isMarkdownCell() && !this.isShowingMarkdownEditor() ?
            <div className='cell-result-container'>
                <div className='cell-row-container'>
                    {this.renderCollapseBar(false)}
                    {this.renderOutput()}
                </div>
                {this.renderAddDivider(false)}
            </div> :
            <div className='cell-result-container'>
                <div className='cell-row-container'>
                    {this.renderCollapseBar(true)}
                    {this.renderControls()}
                    {this.renderInput()}
                </div>
                {this.renderAddDivider(true)}
                <div className='cell-row-container'>
                    {this.renderCollapseBar(false)}
                    {this.renderOutput()}
                </div>
            </div>;

        return (
            <div className={cellWrapperClass} role={this.props.role} ref={this.wrapperRef} tabIndex={0} onKeyDown={this.onOuterKeyDown} onClick={this.onMouseClick} onDoubleClick={this.onMouseDoubleClick}>
                <div className={cellOuterClass}>
                    {this.renderNavbar()}
                    <div className='content-div'>
                        {content}
                    </div>
                </div>
            </div>
        );
    }

    private onMouseClick = (ev: React.MouseEvent<HTMLDivElement>) => {
        if (ev.nativeEvent.target) {
            const elem = ev.nativeEvent.target as HTMLElement;
            if (!elem.className.includes('image-button')) {
                // Not a click on an button in a toolbar, select the cell.
                ev.stopPropagation();
                this.lastKeyPressed = undefined;
                const focusedCellId = this.isFocused() ? this.cellId : undefined;
                this.props.stateController.selectCell(this.cellId, focusedCellId);
            }
        }
    }

    private onMouseDoubleClick = (ev: React.MouseEvent<HTMLDivElement>) => {
        // When we receive double click, propagate upwards. Might change our state
        ev.stopPropagation();
        this.props.focusCell(this.cellId, true, CursorPos.Current);
    }

    private shouldRenderCodeEditor = () : boolean => {
        return (this.isCodeCell() && (this.props.cellVM.inputBlockShow || this.props.cellVM.editable));
    }

    private shouldRenderMarkdownEditor = () : boolean => {
        return (this.isMarkdownCell() && (this.isShowingMarkdownEditor() || this.props.cellVM.cell.id === Identifiers.EditCellId));
    }

    private isShowingMarkdownEditor = (): boolean => {
        return (this.isMarkdownCell() && this.props.cellVM.focused);
    }

    private shouldRenderInput(): boolean {
       return this.shouldRenderCodeEditor() || this.shouldRenderMarkdownEditor();
    }

    private hasOutput = () => {
        return this.getCell().state === CellState.finished || this.getCell().state === CellState.error || this.getCell().state === CellState.executing;
    }

    private getCodeCell = () => {
        return this.props.cellVM.cell.data as nbformat.ICodeCell;
    }

    private shouldRenderOutput(): boolean {
        if (this.isCodeCell()) {
            const cell = this.getCodeCell();
            return this.hasOutput() && cell.outputs && !this.props.cellVM.hideOutput && (Array.isArray(cell.outputs) && cell.outputs.length !== 0);
        } else if (this.isMarkdownCell()) {
            return !this.isShowingMarkdownEditor();
        }
        return false;
    }

    // tslint:disable-next-line: cyclomatic-complexity max-func-body-length
    private keyDownInput = (cellId: string, e: IKeyboardEvent) => {
        const isFocusedWhenNotSuggesting = this.isFocused() && e.editorInfo && !e.editorInfo.isSuggesting;
        switch (e.code) {
            case 'ArrowUp':
            case 'k':
                if ((isFocusedWhenNotSuggesting && e.editorInfo!.isFirstLine) || !this.isFocused()) {
                    this.arrowUpFromCell(e);
                }
                break;
            case 'ArrowDown':
            case 'j':
                if ((isFocusedWhenNotSuggesting && e.editorInfo!.isLastLine) || !this.isFocused()) {
                    this.arrowDownFromCell(e);
                }
                break;
            case 's':
                if ((e.ctrlKey && getOSType() !== OSType.OSX) || (e.metaKey && getOSType() === OSType.OSX)) {
                    // This is save, save our cells
                    this.props.stateController.save();
                }
                break;

            case 'Escape':
                if (isFocusedWhenNotSuggesting) {
                    this.escapeCell(e);
                }
                break;
            case 'y':
                if (!this.isFocused() && this.isSelected()) {
                    e.stopPropagation();
                    this.props.stateController.changeCellType(cellId, 'code');
                    this.props.stateController.sendCommand(NativeCommandType.ChangeToCode, 'keyboard');
                }
                break;
            case 'm':
                if (!this.isFocused() && this.isSelected()) {
                    e.stopPropagation();
                    this.props.stateController.changeCellType(cellId, 'markdown');
                    this.props.stateController.sendCommand(NativeCommandType.ChangeToMarkdown, 'keyboard');
                }
                break;
            case 'l':
                if (!this.isFocused() && this.isSelected()) {
                    e.stopPropagation();
                    this.props.stateController.toggleLineNumbers(cellId);
                    this.props.stateController.sendCommand(NativeCommandType.ToggleLineNumbers, 'keyboard');
                }
                break;
            case 'o':
                if (!this.isFocused() && this.isSelected()) {
                    e.stopPropagation();
                    this.props.stateController.toggleOutput(cellId);
                    this.props.stateController.sendCommand(NativeCommandType.ToggleOutput, 'keyboard');
                }
                break;
            case 'Enter':
                if (e.shiftKey) {
                    this.shiftEnterCell(e);
                } else if (e.ctrlKey) {
                    this.ctrlEnterCell(e);
                } else if (e.altKey) {
                    this.altEnterCell(e);
                } else {
                    this.enterCell(e);
                }
                break;
            case 'd':
                if (this.lastKeyPressed === 'd' && !this.isFocused()  && this.isSelected()) {
                    e.stopPropagation();
                    this.lastKeyPressed = undefined; // Reset it so we don't keep deleting
                    this.props.stateController.possiblyDeleteCell(cellId);
                    this.props.stateController.sendCommand(NativeCommandType.DeleteCell, 'keyboard');
                }
                break;
            case 'a':
                if (!this.isFocused()) {
                    e.stopPropagation();
                    const cell = this.props.stateController.insertAbove(cellId, true);
                    this.moveSelection(cell!, true);
                    this.props.stateController.sendCommand(NativeCommandType.InsertAbove, 'keyboard');
                }
                break;
            case 'b':
                if (!this.isFocused()) {
                    e.stopPropagation();
                    const cell = this.props.stateController.insertBelow(cellId, true);
                    this.moveSelection(cell!, true);
                    this.props.stateController.sendCommand(NativeCommandType.InsertBelow, 'keyboard');
                }
                break;
            case 'z':
                if (!this.isFocused() && this.props.stateController.canUndo()) {
                    e.stopPropagation();
                    this.props.stateController.undo();
                    this.props.stateController.sendCommand(NativeCommandType.Undo, 'keyboard');
                }
                break;

            default:
                break;
        }

        this.lastKeyPressed = e.code;
    }

    private get cellId(): string {
        return this.props.cellVM.cell.id;
    }

    private getNonMessageCells(): ICell[] {
        return this.props.stateController.getState().cellVMs.map(cvm => cvm.cell).filter(c => c.data.cell_type !== 'messages');
    }

    private getPrevCellId(): string | undefined {
        const cells = this.getNonMessageCells();
        const index = cells.findIndex(c => c.id === this.cellId);
        if (index > 0) {
            return cells[index - 1].id;
        }
        return undefined;
    }

    private getNextCellId(): string | undefined {
        const cells = this.getNonMessageCells();

        // Find the next cell to move to
        const index = cells.findIndex(c => c.id === this.cellId);
        let nextCellId: string | undefined;
        if (index >= 0) {
            if (index < cells.length - 1) {
                nextCellId = cells[index + 1].id;
            }
        }

        return nextCellId;
    }

    private escapeCell = (e: IKeyboardEvent) => {
        // Unfocus the current cell by giving focus to the cell itself
        if (this.wrapperRef && this.wrapperRef.current && this.isFocused()) {
            e.stopPropagation();
            this.isCodeCell() ? this.onCodeUnfocused() : this.onMarkdownUnfocused();
            this.props.focusCell(this.cellId, false, CursorPos.Current);
            this.props.stateController.sendCommand(NativeCommandType.Unfocus, 'keyboard');
        }
    }

    private arrowUpFromCell = (e: IKeyboardEvent) => {
        const prevCellId = this.getPrevCellId();
        if (prevCellId) {
            e.stopPropagation();
            this.moveSelection(prevCellId, this.isFocused(), CursorPos.Bottom);
        }

        this.props.stateController.sendCommand(NativeCommandType.ArrowUp, 'keyboard');
    }

    private arrowDownFromCell = (e: IKeyboardEvent) => {
        const nextCellId = this.getNextCellId();

        if (nextCellId) {
            e.stopPropagation();
            this.moveSelection(nextCellId, this.isFocused(), CursorPos.Top);
        }

        this.props.stateController.sendCommand(NativeCommandType.ArrowDown, 'keyboard');
    }

    private enterCell = (e: IKeyboardEvent) => {
        // If focused, then ignore this call. It should go to the focused cell instead.
        if (!this.isFocused() && !e.editorInfo && this.wrapperRef && this.wrapperRef && this.isSelected()) {
            e.stopPropagation();
            e.preventDefault();
            this.props.focusCell(this.cellId, true, CursorPos.Current);
        }
    }

    private shiftEnterCell = (e: IKeyboardEvent) => {
        // Prevent shift enter from add an enter
        e.stopPropagation();
        e.preventDefault();

        // Submit and move to the next.
        this.runAndMove(e.editorInfo ? e.editorInfo.contents : undefined);

        this.props.stateController.sendCommand(NativeCommandType.RunAndMove, 'keyboard');
    }

    private altEnterCell = (e: IKeyboardEvent) => {
        // Prevent shift enter from add an enter
        e.stopPropagation();
        e.preventDefault();

        // Submit this cell
        this.runAndAdd(e.editorInfo ? e.editorInfo.contents : undefined);

        this.props.stateController.sendCommand(NativeCommandType.RunAndAdd, 'keyboard');
    }

    private runAndMove(possibleContents?: string) {
        // Submit this cell
        this.submitCell(possibleContents);

        // Move to the next cell if we have one
        let focus = false;
        let nextCell = this.getNextCellId();
        if (!nextCell) {
            // At the bottom insert a cell to move to instead. Focus if this is the case. This is how
            // a Jupyter notebook works
            nextCell = this.props.stateController.insertBelow(this.cellId, true);
            focus = true;
        }
        if (nextCell) {
            this.moveSelection(nextCell, focus);
        }
    }

    private runAndAdd(possibleContents?: string) {
        // Submit this cell
        this.submitCell(possibleContents);

        // insert a cell below this one
        const nextCell = this.props.stateController.insertBelow(this.cellId, true);

        // On next update, move the new cell
        if (nextCell) {
            this.moveSelection(nextCell, true);
        }
    }

    private ctrlEnterCell = (e: IKeyboardEvent) => {
        // Prevent shift enter from add an enter
        e.stopPropagation();
        e.preventDefault();

        // Submit this cell
        this.submitCell(e.editorInfo ? e.editorInfo.contents : undefined);
        this.props.stateController.sendCommand(NativeCommandType.Run, 'keyboard');
    }

    private moveSelection(cellId: string, focusCode: boolean, cursorPos: CursorPos = CursorPos.Current) {
        this.props.selectCell(cellId, focusCode, cursorPos);
    }

    private submitCell = (possibleContents?: string) => {
        let content: string | undefined ;

        // If inside editor, submit this code
        if (possibleContents) {
            content = possibleContents;
        } else {
            // Outside editor, just use the cell
            content = concatMultilineStringInput(this.props.cellVM.cell.data.source);
        }

        // Send to jupyter
        if (content) {
            this.props.stateController.submitInput(content, this.props.cellVM);
        }
    }

    private addNewCell = () => {
        const newCell = this.props.stateController.insertBelow(this.props.cellVM.cell.id, true);
        this.props.stateController.sendCommand(NativeCommandType.AddToEnd, 'mouse');
        if (newCell) {
            // Make async because the click changes focus.
            setTimeout(() => this.props.focusCell(newCell, true, CursorPos.Top), 0);
        }
    }

    private renderNavbar = () => {
        const cellId = this.props.cellVM.cell.id;

        const moveUp = () => {
            this.moveCellUp();
            this.props.stateController.sendCommand(NativeCommandType.MoveCellUp, 'mouse');
        };
        const moveDown = () => {
            this.moveCellDown();
            this.props.stateController.sendCommand(NativeCommandType.MoveCellDown, 'mouse');
        };
        const canMoveUp = this.props.stateController.canMoveUp(cellId);
        const canMoveDown = this.props.stateController.canMoveDown(cellId);
        const addButtonRender = !this.props.lastCell ?
            <div className='navbar-add-button'>
                <ImageButton baseTheme={this.props.baseTheme} onClick={this.addNewCell} tooltip={getLocString('DataScience.insertBelow', 'Insert cell below')}>
                    <Image baseTheme={this.props.baseTheme} class='image-button-image' image={ImageName.InsertBelow} />
                </ImageButton>
            </div> : null;

        return (
            <div className='navbar-div'>
                <div>
                    <ImageButton baseTheme={this.props.baseTheme} onClick={moveUp} disabled={!canMoveUp} tooltip={getLocString('DataScience.moveCellUp', 'Move cell up')}>
                        <Image baseTheme={this.props.baseTheme} class='image-button-image' image={ImageName.Up} />
                    </ImageButton>
                </div>
                <div>
                    <ImageButton baseTheme={this.props.baseTheme} onClick={moveDown} disabled={!canMoveDown} tooltip={getLocString('DataScience.moveCellDown', 'Move cell down')}>
                        <Image baseTheme={this.props.baseTheme} class='image-button-image' image={ImageName.Down} />
                    </ImageButton>
                </div>
                {addButtonRender}
            </div>
        );
    }

    private renderAddDivider = (checkOutput: boolean) => {
        // Skip on the last cell
        if (!this.isLastCell()) {
            // Divider should only show if no output
            if (!checkOutput || !this.shouldRenderOutput()) {
                return (
                    <AddCellLine className='add-divider' baseTheme={this.props.baseTheme} includePlus={false} click={this.addNewCell} />
                );
            }
        }

        return null;
    }

    private renderMiddleToolbar = () => {
        const cellId = this.props.cellVM.cell.id;
<<<<<<< HEAD
        const runCell = () => {
            this.props.stateController.updateCellSource(cellId);
            this.runAndMove(concatMultilineStringInput(this.props.cellVM.cell.data.source));
            this.props.stateController.sendCommand(NativeCommandType.Run, 'mouse');
=======
        const gatherCell = () => {
            this.props.stateController.gatherCell(this.props.cellVM);
>>>>>>> a139d63a
        };
        const deleteCell = () => {
            this.props.stateController.possiblyDeleteCell(cellId);
            this.props.stateController.sendCommand(NativeCommandType.DeleteCell, 'mouse');
        };
<<<<<<< HEAD
=======
        const runAbove = () => {
            this.props.stateController.runAbove(cellId);
            this.props.stateController.sendCommand(NativeCommandType.RunAbove, 'mouse');
        };
        const runBelow = () => {
            this.props.stateController.runBelow(cellId);
            this.props.stateController.sendCommand(NativeCommandType.RunBelow, 'mouse');
        };
        const gatherDisabled =  this.props.cellVM.cell.data.execution_count === null ||
                                this.props.cellVM.hasBeenRun === null ||
                                this.props.cellVM.hasBeenRun === false ||
                                this.isMarkdownCell() ||
                                getSettings().enableGather === false;
        const canRunAbove = this.props.stateController.canRunAbove(cellId);
        const canRunBelow = this.props.cellVM.cell.state === CellState.finished || this.props.cellVM.cell.state === CellState.error;
>>>>>>> a139d63a
        const switchTooltip = this.props.cellVM.cell.data.cell_type === 'code' ? getLocString('DataScience.switchToMarkdown', 'Change to markdown') :
            getLocString('DataScience.switchToCode', 'Change to code');
        const otherCellType = this.props.cellVM.cell.data.cell_type === 'code' ? 'markdown' : 'code';
        const otherCellTypeCommand = otherCellType === 'markdown' ? NativeCommandType.ChangeToMarkdown : NativeCommandType.ChangeToCode;
        const otherCellImage = otherCellType === 'markdown' ? ImageName.SwitchToMarkdown : ImageName.SwitchToCode;
        const switchCellType = () => {
            this.props.stateController.changeCellType(cellId, otherCellType);
            this.props.stateController.sendCommand(otherCellTypeCommand, 'mouse');
        };
        const toolbarClassName = this.props.cellVM.cell.data.cell_type === 'code' ? '' : 'markdown-toolbar';

        return (
<<<<<<< HEAD
            <div className={toolbarClassName}>
                <div className='native-editor-celltoolbar-middle'>
                    <ImageButton baseTheme={this.props.baseTheme} onClick={runCell} tooltip={getLocString('DataScience.runCell', 'Run cell')} className='run-cell-button'>
                        <Image baseTheme={this.props.baseTheme} class='image-button-image' image={ImageName.Run} />
                    </ImageButton>
                    <ImageButton baseTheme={this.props.baseTheme} onMouseDown={switchCellType} tooltip={switchTooltip}>
                        <Image baseTheme={this.props.baseTheme} class='image-button-image' image={otherCellImage} />
                    </ImageButton>
                    <ImageButton baseTheme={this.props.baseTheme} onClick={deleteCell} tooltip={getLocString('DataScience.deleteCell', 'Delete cell')} className='delete-cell-button'>
                        <Image baseTheme={this.props.baseTheme} class='image-button-image' image={ImageName.Delete} />
                    </ImageButton>
                </div>
                <div className='native-editor-celltoolbar-divider' />
=======
            <div className='native-editor-celltoolbar-middle'>
                <ImageButton baseTheme={this.props.baseTheme} onClick={runAbove} disabled={!canRunAbove} tooltip={getLocString('DataScience.runAbove', 'Run cells above')}>
                    <Image baseTheme={this.props.baseTheme} class='image-button-image' image={ImageName.RunAbove} />
                </ImageButton>
                <ImageButton baseTheme={this.props.baseTheme} onClick={runBelow} disabled={!canRunBelow} tooltip={getLocString('DataScience.runBelow', 'Run cell and below')}>
                    <Image baseTheme={this.props.baseTheme} class='image-button-image' image={ImageName.RunBelow} />
                </ImageButton>
                <ImageButton baseTheme={this.props.baseTheme} onMouseDown={switchCellType} tooltip={switchTooltip}>
                    <Image baseTheme={this.props.baseTheme} class='image-button-image' image={otherCellImage} />
                </ImageButton>
                <ImageButton baseTheme={this.props.baseTheme} onClick={deleteCell} tooltip={getLocString('DataScience.deleteCell', 'Delete cell')}>
                    <Image baseTheme={this.props.baseTheme} class='image-button-image' image={ImageName.Delete} />
                </ImageButton>
                <ImageButton baseTheme={this.props.baseTheme} onClick={gatherCell} tooltip={getLocString('DataScience.gatherCell', 'Gather the code required to generate this cell into a new notebook')} hidden={gatherDisabled}>
                    <Image baseTheme={this.props.baseTheme} class='image-button-image' image={ImageName.GatherCode} />
                </ImageButton>
>>>>>>> a139d63a
            </div>
        );
    }

    private renderControls = () => {
        // const cellId = this.props.cellVM.cell.id;
        const busy = this.props.cellVM.cell.state === CellState.init || this.props.cellVM.cell.state === CellState.executing;
        const executionCount = this.props.cellVM && this.props.cellVM.cell && this.props.cellVM.cell.data && this.props.cellVM.cell.data.execution_count ?
            this.props.cellVM.cell.data.execution_count.toString() : '-';
        // const runCell = () => {
        //     this.props.stateController.updateCellSource(cellId);
        //     this.runAndMove(concatMultilineStringInput(this.props.cellVM.cell.data.source));
        //     this.props.stateController.sendCommand(NativeCommandType.Run, 'mouse');
        // };
        // const canRunBelow = this.props.cellVM.cell.state === CellState.finished || this.props.cellVM.cell.state === CellState.error;
        // const runCellHidden = !canRunBelow || this.isMarkdownCell();

        return (
            <div className='controls-div'>
                <ExecutionCount isBusy={busy} count={executionCount} visible={this.isCodeCell()} />
                {/* <div className='native-editor-celltoolbar-inner'>
                    <ImageButton baseTheme={this.props.baseTheme} onClick={runCell} hidden={runCellHidden} tooltip={getLocString('DataScience.runCell', 'Run cell')}>
                        <Image baseTheme={this.props.baseTheme} class='image-button-image' image={ImageName.Run} />
                    </ImageButton>
                </div> */}
            </div>
        );
    }

    private renderInput = () => {
        if (this.shouldRenderInput()) {
            return (
                <div>
                    {this.renderMiddleToolbar()}
                    <CellInput
                        cellVM={this.props.cellVM}
                        editorOptions={this.props.stateController.getState().editorOptions}
                        history={undefined}
                        autoFocus={this.props.autoFocus}
                        codeTheme={this.props.codeTheme}
                        onCodeChange={this.props.stateController.codeChange}
                        onCodeCreated={this.props.stateController.editableCodeCreated}
                        testMode={this.props.testMode ? true : false}
                        showWatermark={false}
                        ref={this.inputRef}
                        monacoTheme={this.props.monacoTheme}
                        openLink={this.props.stateController.openLink}
                        editorMeasureClassName={undefined}
                        focused={this.isCodeCell() ? this.onCodeFocused : this.onMarkdownFocused}
                        unfocused={this.isCodeCell() ? this.onCodeUnfocused : this.onMarkdownUnfocused}
                        keyDown={this.keyDownInput}
                        showLineNumbers={this.props.cellVM.showLineNumbers}
                        font={this.props.font}
                    />
                </div>
            );
        }
        return null;
    }

    private onCodeFocused = () => {
        this.props.stateController.codeGotFocus(this.cellId);
    }

    private onCodeUnfocused = () => {
        this.props.stateController.codeLostFocus(this.cellId);
    }

    private onMarkdownFocused = () => {
        this.props.stateController.codeGotFocus(this.cellId);
    }

    private onMarkdownUnfocused = () => {
        // There might be a pending focus loss handler.
        if (this.pendingFocusLoss) {
            const func = this.pendingFocusLoss;
            this.pendingFocusLoss = undefined;
            func();
        }

        this.props.stateController.codeLostFocus(this.cellId);
    }

    private renderOutput = (): JSX.Element | null => {
        const themeMatplotlibPlots = getSettings().themeMatplotlibPlots ? true : false;
        const toolbarClassName = this.props.cellVM.cell.data.cell_type === 'code' ? 'regular-output-toolbar' : '';
        if (this.shouldRenderOutput()) {
            return (
                <div>
                    <div className={toolbarClassName}>{this.renderMiddleToolbar()}</div>
                    <CellOutput
                        cellVM={this.props.cellVM}
                        baseTheme={this.props.baseTheme}
                        expandImage={this.props.stateController.showPlot}
                        openLink={this.props.stateController.openLink}
                        maxTextSize={this.props.maxTextSize}
                        themeMatplotlibPlots={themeMatplotlibPlots}
                    />
                </div>
            );
        }
        return null;
    }

    private onOuterKeyDown = (event: React.KeyboardEvent<HTMLDivElement>) => {
        // Handle keydown events for the entire cell
        if (event.key !== 'Tab') {
            this.keyDownInput(
                this.props.cellVM.cell.id,
                {
                    code: event.key,
                    shiftKey: event.shiftKey,
                    ctrlKey: event.ctrlKey,
                    metaKey: event.metaKey,
                    altKey: event.altKey,
                    target: event.target as HTMLDivElement,
                    stopPropagation: () => event.stopPropagation(),
                    preventDefault: () => event.preventDefault()
                });
        }
    }

    private renderCollapseBar = (input: boolean) => {
        let classes = 'collapse-bar';

        if (this.isSelected() && !this.isFocused()) {
            classes += ' collapse-bar-selected';
        }
        if (this.isFocused()) {
            classes += ' collapse-bar-focused';
        }

        if (input) {
            return <div className={classes}></div>;
        }

        if (this.props.cellVM.cell.data.cell_type === 'markdown') {
            classes += ' collapse-bar-markdown';
        } else if (Array.isArray(this.props.cellVM.cell.data.outputs) && this.props.cellVM.cell.data.outputs.length !== 0) {
            classes += ' collapse-bar-output';
        } else {
            return null;
        }

        return <div className={classes}></div>;
    }
}<|MERGE_RESOLUTION|>--- conflicted
+++ resolved
@@ -557,38 +557,23 @@
 
     private renderMiddleToolbar = () => {
         const cellId = this.props.cellVM.cell.id;
-<<<<<<< HEAD
         const runCell = () => {
             this.props.stateController.updateCellSource(cellId);
             this.runAndMove(concatMultilineStringInput(this.props.cellVM.cell.data.source));
             this.props.stateController.sendCommand(NativeCommandType.Run, 'mouse');
-=======
+        };
         const gatherCell = () => {
             this.props.stateController.gatherCell(this.props.cellVM);
->>>>>>> a139d63a
         };
         const deleteCell = () => {
             this.props.stateController.possiblyDeleteCell(cellId);
             this.props.stateController.sendCommand(NativeCommandType.DeleteCell, 'mouse');
-        };
-<<<<<<< HEAD
-=======
-        const runAbove = () => {
-            this.props.stateController.runAbove(cellId);
-            this.props.stateController.sendCommand(NativeCommandType.RunAbove, 'mouse');
-        };
-        const runBelow = () => {
-            this.props.stateController.runBelow(cellId);
-            this.props.stateController.sendCommand(NativeCommandType.RunBelow, 'mouse');
         };
         const gatherDisabled =  this.props.cellVM.cell.data.execution_count === null ||
                                 this.props.cellVM.hasBeenRun === null ||
                                 this.props.cellVM.hasBeenRun === false ||
                                 this.isMarkdownCell() ||
                                 getSettings().enableGather === false;
-        const canRunAbove = this.props.stateController.canRunAbove(cellId);
-        const canRunBelow = this.props.cellVM.cell.state === CellState.finished || this.props.cellVM.cell.state === CellState.error;
->>>>>>> a139d63a
         const switchTooltip = this.props.cellVM.cell.data.cell_type === 'code' ? getLocString('DataScience.switchToMarkdown', 'Change to markdown') :
             getLocString('DataScience.switchToCode', 'Change to code');
         const otherCellType = this.props.cellVM.cell.data.cell_type === 'code' ? 'markdown' : 'code';
@@ -601,7 +586,6 @@
         const toolbarClassName = this.props.cellVM.cell.data.cell_type === 'code' ? '' : 'markdown-toolbar';
 
         return (
-<<<<<<< HEAD
             <div className={toolbarClassName}>
                 <div className='native-editor-celltoolbar-middle'>
                     <ImageButton baseTheme={this.props.baseTheme} onClick={runCell} tooltip={getLocString('DataScience.runCell', 'Run cell')} className='run-cell-button'>
@@ -610,29 +594,14 @@
                     <ImageButton baseTheme={this.props.baseTheme} onMouseDown={switchCellType} tooltip={switchTooltip}>
                         <Image baseTheme={this.props.baseTheme} class='image-button-image' image={otherCellImage} />
                     </ImageButton>
+                    <ImageButton baseTheme={this.props.baseTheme} onClick={gatherCell} tooltip={getLocString('DataScience.gatherCell', 'Gather the code required to generate this cell into a new notebook')} hidden={gatherDisabled}>
+                        <Image baseTheme={this.props.baseTheme} class='image-button-image' image={ImageName.GatherCode} />
+                    </ImageButton>
                     <ImageButton baseTheme={this.props.baseTheme} onClick={deleteCell} tooltip={getLocString('DataScience.deleteCell', 'Delete cell')} className='delete-cell-button'>
                         <Image baseTheme={this.props.baseTheme} class='image-button-image' image={ImageName.Delete} />
                     </ImageButton>
                 </div>
                 <div className='native-editor-celltoolbar-divider' />
-=======
-            <div className='native-editor-celltoolbar-middle'>
-                <ImageButton baseTheme={this.props.baseTheme} onClick={runAbove} disabled={!canRunAbove} tooltip={getLocString('DataScience.runAbove', 'Run cells above')}>
-                    <Image baseTheme={this.props.baseTheme} class='image-button-image' image={ImageName.RunAbove} />
-                </ImageButton>
-                <ImageButton baseTheme={this.props.baseTheme} onClick={runBelow} disabled={!canRunBelow} tooltip={getLocString('DataScience.runBelow', 'Run cell and below')}>
-                    <Image baseTheme={this.props.baseTheme} class='image-button-image' image={ImageName.RunBelow} />
-                </ImageButton>
-                <ImageButton baseTheme={this.props.baseTheme} onMouseDown={switchCellType} tooltip={switchTooltip}>
-                    <Image baseTheme={this.props.baseTheme} class='image-button-image' image={otherCellImage} />
-                </ImageButton>
-                <ImageButton baseTheme={this.props.baseTheme} onClick={deleteCell} tooltip={getLocString('DataScience.deleteCell', 'Delete cell')}>
-                    <Image baseTheme={this.props.baseTheme} class='image-button-image' image={ImageName.Delete} />
-                </ImageButton>
-                <ImageButton baseTheme={this.props.baseTheme} onClick={gatherCell} tooltip={getLocString('DataScience.gatherCell', 'Gather the code required to generate this cell into a new notebook')} hidden={gatherDisabled}>
-                    <Image baseTheme={this.props.baseTheme} class='image-button-image' image={ImageName.GatherCode} />
-                </ImageButton>
->>>>>>> a139d63a
             </div>
         );
     }
