// Copyright (c) Microsoft Corporation. All rights reserved.
// Licensed under the MIT License.
'use strict';
import '../../client/common/extensions';

import { nbformat } from '@jupyterlab/coreutils';
import * as fastDeepEqual from 'fast-deep-equal';
import * as monacoEditor from 'monaco-editor/esm/vs/editor/editor.api';
import * as React from 'react';
import { connect } from 'react-redux';

import { OSType } from '../../client/common/utils/platform';
import { Identifiers } from '../../client/datascience/constants';
import { NativeCommandType } from '../../client/datascience/interactive-common/interactiveWindowTypes';
import { CellState } from '../../client/datascience/types';
import { concatMultilineStringInput } from '../common';
import { CellInput } from '../interactive-common/cellInput';
import { CellOutput } from '../interactive-common/cellOutput';
import { ExecutionCount } from '../interactive-common/executionCount';
import { InformationMessages } from '../interactive-common/informationMessages';
import { CursorPos, ICellViewModel, IFont } from '../interactive-common/mainState';
import { getOSType } from '../react-common/constants';
import { IKeyboardEvent } from '../react-common/event';
import { Image, ImageName } from '../react-common/image';
import { ImageButton } from '../react-common/imageButton';
import { getLocString } from '../react-common/locReactSide';
import { IMonacoModelContentChangeEvent } from '../react-common/monacoHelpers';
import { AddCellLine } from './addCellLine';
import { ActionCreators, mapDispatchToProps } from './redux/actions';

interface INativeCellBaseProps {
    role?: string;
    cellVM: ICellViewModel;
    baseTheme: string;
    codeTheme: string;
    testMode?: boolean;
    maxTextSize?: number;
    monacoTheme: string | undefined;
    lastCell: boolean;
    firstCell: boolean;
    font: IFont;
    allowUndo: boolean;
    enableGather: boolean | undefined;
    editorOptions: monacoEditor.editor.IEditorOptions;
    themeMatplotlibPlots: boolean | undefined;
    focusPending: number;
}

type INativeCellProps = INativeCellBaseProps & ActionCreators;

// tslint:disable: react-this-binding-issue
export class NativeCell extends React.Component<INativeCellProps> {
    private inputRef: React.RefObject<CellInput> = React.createRef<CellInput>();
    private wrapperRef: React.RefObject<HTMLDivElement> = React.createRef<HTMLDivElement>();
    private lastKeyPressed: string | undefined;

    constructor(prop: INativeCellProps) {
        super(prop);
    }

    public render() {
        if (this.props.cellVM.cell.data.cell_type === 'messages') {
            return <InformationMessages messages={this.props.cellVM.cell.data.messages} />;
        } else {
            return this.renderNormalCell();
        }
    }

    public componentDidUpdate(prevProps: INativeCellProps) {
        if (this.props.cellVM.selected && !prevProps.cellVM.selected && !this.props.cellVM.focused) {
            this.giveFocus();
        }

        // Anytime we update, reset the key. This object will be reused for different cell ids
        this.lastKeyPressed = undefined;
    }

    public shouldComponentUpdate(nextProps: INativeCellProps): boolean {
        return !fastDeepEqual(this.props, nextProps);
    }

    // Public for testing
    public getUnknownMimeTypeFormatString() {
        return getLocString('DataScience.unknownMimeTypeFormat', 'Unknown Mime Type');
    }

    private giveFocus() {
        if (this.wrapperRef && this.wrapperRef.current) {
            // Give focus to the cell if not already owning focus
            if (!this.wrapperRef.current.contains(document.activeElement)) {
                this.wrapperRef.current.focus();
            }

            // Scroll into view (since we have focus). However this function
            // is not supported on enzyme
            if (this.wrapperRef.current.scrollIntoView) {
                this.wrapperRef.current.scrollIntoView({ behavior: 'auto', block: 'nearest', inline: 'nearest' });
            }
        }
    }

    private getCell = () => {
        return this.props.cellVM.cell;
    };

    private isCodeCell = () => {
        return this.props.cellVM.cell.data.cell_type === 'code';
    };

    private isMarkdownCell = () => {
        return this.props.cellVM.cell.data.cell_type === 'markdown';
    };

    private isSelected = () => {
        return this.props.cellVM.selected;
    };

    private isFocused = () => {
        return this.props.cellVM.focused;
    };

    private renderNormalCell() {
        const cellOuterClass = this.props.cellVM.editable ? 'cell-outer-editable' : 'cell-outer';
        let cellWrapperClass = this.props.cellVM.editable ? 'cell-wrapper' : 'cell-wrapper cell-wrapper-noneditable';
        if (this.isSelected() && !this.isFocused()) {
            cellWrapperClass += ' cell-wrapper-selected';
        }
        if (this.isFocused()) {
            cellWrapperClass += ' cell-wrapper-focused';
        }

        // Content changes based on if a markdown cell or not.
        const content =
            this.isMarkdownCell() && !this.isShowingMarkdownEditor() ? (
                <div className="cell-result-container">
                    <div className="cell-row-container">
                        {this.renderCollapseBar(false)}
                        {this.renderOutput()}
                    </div>
                    {this.renderAddDivider(false)}
                </div>
            ) : (
                <div className="cell-result-container">
                    <div className="cell-row-container">
                        {this.renderCollapseBar(true)}
                        {this.renderControls()}
                        {this.renderInput()}
                    </div>
                    {this.renderAddDivider(true)}
                    <div className="cell-row-container">
                        {this.renderCollapseBar(false)}
                        {this.renderOutput()}
                    </div>
                </div>
            );

        return (
            <div
                className={cellWrapperClass}
                role={this.props.role}
                ref={this.wrapperRef}
                tabIndex={0}
                onKeyDown={this.onOuterKeyDown}
                onClick={this.onMouseClick}
                onDoubleClick={this.onMouseDoubleClick}
            >
                <div className={cellOuterClass}>
                    {this.renderNavbar()}
                    <div className="content-div">{content}</div>
                </div>
            </div>
        );
    }

    private onMouseClick = (ev: React.MouseEvent<HTMLDivElement>) => {
        if (ev.nativeEvent.target) {
            const elem = ev.nativeEvent.target as HTMLElement;
            if (!elem.className.includes || !elem.className.includes('image-button')) {
                // Not a click on an button in a toolbar, select the cell.
                ev.stopPropagation();
                this.lastKeyPressed = undefined;
                this.props.selectCell(this.cellId);
            }
        }
    };

    private onMouseDoubleClick = (ev: React.MouseEvent<HTMLDivElement>) => {
        // When we receive double click, propagate upwards. Might change our state
        ev.stopPropagation();
        this.props.focusCell(this.cellId, CursorPos.Current);
    };

    private shouldRenderCodeEditor = (): boolean => {
        return this.isCodeCell() && (this.props.cellVM.inputBlockShow || this.props.cellVM.editable);
    };

    private shouldRenderMarkdownEditor = (): boolean => {
        return this.isMarkdownCell() && (this.isShowingMarkdownEditor() || this.props.cellVM.cell.id === Identifiers.EditCellId);
    };

    private isShowingMarkdownEditor = (): boolean => {
        return this.isMarkdownCell() && this.props.cellVM.focused;
    };

    private shouldRenderInput(): boolean {
        return this.shouldRenderCodeEditor() || this.shouldRenderMarkdownEditor();
    }

    private hasOutput = () => {
        return this.getCell().state === CellState.finished || this.getCell().state === CellState.error || this.getCell().state === CellState.executing;
    };

    private getCodeCell = () => {
        return this.props.cellVM.cell.data as nbformat.ICodeCell;
    };

    private shouldRenderOutput(): boolean {
        if (this.isCodeCell()) {
            const cell = this.getCodeCell();
            return this.hasOutput() && cell.outputs && !this.props.cellVM.hideOutput && Array.isArray(cell.outputs) && cell.outputs.length !== 0;
        } else if (this.isMarkdownCell()) {
            return !this.isShowingMarkdownEditor();
        }
        return false;
    }

    // tslint:disable-next-line: cyclomatic-complexity max-func-body-length
    private keyDownInput = (cellId: string, e: IKeyboardEvent) => {
        const isFocusedWhenNotSuggesting = this.isFocused() && e.editorInfo && !e.editorInfo.isSuggesting;
        switch (e.code) {
            case 'ArrowUp':
            case 'k':
                if ((isFocusedWhenNotSuggesting && e.editorInfo!.isFirstLine && !e.shiftKey) || !this.isFocused()) {
                    this.arrowUpFromCell(e);
                }
                break;
            case 'ArrowDown':
            case 'j':
                if ((isFocusedWhenNotSuggesting && e.editorInfo!.isLastLine && !e.shiftKey) || !this.isFocused()) {
                    this.arrowDownFromCell(e);
                }
                break;
            case 's':
                if ((e.ctrlKey && getOSType() !== OSType.OSX) || (e.metaKey && getOSType() === OSType.OSX)) {
                    // This is save, save our cells
                    this.props.save();
                }
                break;

            case 'Escape':
                if (isFocusedWhenNotSuggesting) {
                    this.escapeCell(e);
                }
                break;
            case 'y':
                if (!this.isFocused() && this.isSelected() && this.isMarkdownCell()) {
                    e.stopPropagation();
                    e.preventDefault();
                    this.props.changeCellType(cellId, this.getCurrentCode());
                    this.props.sendCommand(NativeCommandType.ChangeToCode, 'keyboard');
                }
                break;
            case 'm':
                if (!this.isFocused() && this.isSelected() && this.isCodeCell()) {
                    e.stopPropagation();
                    e.preventDefault();
                    this.props.changeCellType(cellId, this.getCurrentCode());
                    this.props.sendCommand(NativeCommandType.ChangeToMarkdown, 'keyboard');
                }
                break;
            case 'l':
                if (!this.isFocused() && this.isSelected()) {
                    e.stopPropagation();
                    e.preventDefault();
                    this.props.toggleLineNumbers(cellId);
                    this.props.sendCommand(NativeCommandType.ToggleLineNumbers, 'keyboard');
                }
                break;
            case 'o':
                if (!this.isFocused() && this.isSelected()) {
                    e.stopPropagation();
                    e.preventDefault();
                    this.props.toggleOutput(cellId);
                    this.props.sendCommand(NativeCommandType.ToggleOutput, 'keyboard');
                }
                break;
            case 'NumpadEnter':
            case 'Enter':
                if (e.shiftKey) {
                    this.shiftEnterCell(e);
                } else if (e.ctrlKey) {
                    this.ctrlEnterCell(e);
                } else if (e.altKey) {
                    this.altEnterCell(e);
                } else {
                    this.enterCell(e);
                }
                break;
            case 'd':
                if (this.lastKeyPressed === 'd' && !this.isFocused() && this.isSelected()) {
                    e.stopPropagation();
                    this.lastKeyPressed = undefined; // Reset it so we don't keep deleting
                    this.props.deleteCell(cellId);
                    this.props.sendCommand(NativeCommandType.DeleteCell, 'keyboard');
                }
                break;
            case 'a':
                if (!this.isFocused()) {
                    e.stopPropagation();
                    e.preventDefault();
                    this.props.insertAbove(cellId);
                    this.props.sendCommand(NativeCommandType.InsertAbove, 'keyboard');
                }
                break;
            case 'b':
                if (!this.isFocused()) {
                    e.stopPropagation();
                    e.preventDefault();
                    this.props.insertBelow(cellId);
                    this.props.sendCommand(NativeCommandType.InsertBelow, 'keyboard');
                }
                break;
<<<<<<< HEAD
            case 'z':
            case 'Z':
                if (!this.isFocused()) {
                    if (e.shiftKey && !e.ctrlKey && !e.altKey) {
                        e.stopPropagation();
                        e.preventDefault();
                        this.props.redo();
                        this.props.sendCommand(NativeCommandType.Redo, 'keyboard');
                    } else if (!e.shiftKey && !e.altKey && !e.ctrlKey) {
                        e.stopPropagation();
                        e.preventDefault();
                        this.props.undo();
                        this.props.sendCommand(NativeCommandType.Undo, 'keyboard');
                    }
                }
                break;
=======
>>>>>>> 3e8598cd

            default:
                break;
        }

        this.lastKeyPressed = e.code;
    };

    private get cellId(): string {
        return this.props.cellVM.cell.id;
    }

    private escapeCell = (e: IKeyboardEvent) => {
        // Unfocus the current cell by giving focus to the cell itself
        if (this.wrapperRef && this.wrapperRef.current && this.isFocused()) {
            e.stopPropagation();
            this.wrapperRef.current.focus();
            this.props.sendCommand(NativeCommandType.Unfocus, 'keyboard');
        }
    };

    private arrowUpFromCell = (e: IKeyboardEvent) => {
        e.stopPropagation();
        e.preventDefault();
        this.props.arrowUp(this.cellId, this.getCurrentCode());
        this.props.sendCommand(NativeCommandType.ArrowUp, 'keyboard');
    };

    private arrowDownFromCell = (e: IKeyboardEvent) => {
        e.stopPropagation();
        e.preventDefault();
        this.props.arrowDown(this.cellId, this.getCurrentCode());
        this.props.sendCommand(NativeCommandType.ArrowDown, 'keyboard');
    };

    private enterCell = (e: IKeyboardEvent) => {
        // If focused, then ignore this call. It should go to the focused cell instead.
        if (!this.isFocused() && !e.editorInfo && this.wrapperRef && this.wrapperRef && this.isSelected()) {
            e.stopPropagation();
            e.preventDefault();
            this.props.focusCell(this.cellId, CursorPos.Current);
        }
    };

    private shiftEnterCell = (e: IKeyboardEvent) => {
        // Prevent shift enter from add an enter
        e.stopPropagation();
        e.preventDefault();

        // Submit and move to the next.
        this.runAndMove(e.editorInfo ? e.editorInfo.contents : undefined);

        this.props.sendCommand(NativeCommandType.RunAndMove, 'keyboard');
    };

    private altEnterCell = (e: IKeyboardEvent) => {
        // Prevent shift enter from add an enter
        e.stopPropagation();
        e.preventDefault();

        // Submit this cell
        this.runAndAdd(e.editorInfo ? e.editorInfo.contents : undefined);

        this.props.sendCommand(NativeCommandType.RunAndAdd, 'keyboard');
    };

    private runAndMove(possibleContents?: string) {
        // Submit this cell
        this.submitCell(possibleContents, this.props.lastCell ? 'add' : 'select');
    }

    private runAndAdd(possibleContents?: string) {
        // Submit this cell
        this.submitCell(possibleContents, 'add');
    }

    private ctrlEnterCell = (e: IKeyboardEvent) => {
        // Prevent shift enter from add an enter
        e.stopPropagation();
        e.preventDefault();

        // Submit this cell
        this.submitCell(e.editorInfo ? e.editorInfo.contents : undefined, 'none');
        this.props.sendCommand(NativeCommandType.Run, 'keyboard');
    };

    private submitCell = (possibleContents: string | undefined, moveOp: 'add' | 'select' | 'none') => {
        let content: string | undefined;

        // If inside editor, submit this code
        if (possibleContents !== undefined) {
            content = possibleContents;
        } else {
            // Outside editor, just use the cell
            content = concatMultilineStringInput(this.props.cellVM.cell.data.source);
        }

        // Send to jupyter
        if (content) {
            this.props.executeCell(this.cellId, content, moveOp);
        }
    };

    private addNewCell = () => {
        this.props.insertBelow(this.cellId);
        this.props.sendCommand(NativeCommandType.AddToEnd, 'mouse');
    };

    private renderNavbar = () => {
        const moveUp = () => {
            this.props.moveCellUp(this.cellId);
            this.props.sendCommand(NativeCommandType.MoveCellUp, 'mouse');
        };
        const moveDown = () => {
            this.props.moveCellDown(this.cellId);
            this.props.sendCommand(NativeCommandType.MoveCellDown, 'mouse');
        };
        const addButtonRender = !this.props.lastCell ? (
            <div className="navbar-add-button">
                <ImageButton baseTheme={this.props.baseTheme} onClick={this.addNewCell} tooltip={getLocString('DataScience.insertBelow', 'Insert cell below')}>
                    <Image baseTheme={this.props.baseTheme} class="image-button-image" image={ImageName.InsertBelow} />
                </ImageButton>
            </div>
        ) : null;

        return (
            <div className="navbar-div">
                <div>
                    <ImageButton baseTheme={this.props.baseTheme} onClick={moveUp} disabled={this.props.firstCell} tooltip={getLocString('DataScience.moveCellUp', 'Move cell up')}>
                        <Image baseTheme={this.props.baseTheme} class="image-button-image" image={ImageName.Up} />
                    </ImageButton>
                </div>
                <div>
                    <ImageButton
                        baseTheme={this.props.baseTheme}
                        onClick={moveDown}
                        disabled={this.props.lastCell}
                        tooltip={getLocString('DataScience.moveCellDown', 'Move cell down')}
                    >
                        <Image baseTheme={this.props.baseTheme} class="image-button-image" image={ImageName.Down} />
                    </ImageButton>
                </div>
                {addButtonRender}
            </div>
        );
    };

    private renderAddDivider = (checkOutput: boolean) => {
        // Skip on the last cell
        if (!this.props.lastCell) {
            // Divider should only show if no output
            if (!checkOutput || !this.shouldRenderOutput()) {
                return <AddCellLine className="add-divider" baseTheme={this.props.baseTheme} includePlus={false} click={this.addNewCell} />;
            }
        }

        return null;
    };

    private getCurrentCode(): string {
        // Input may not be open at this time. If not, then use current cell contents.
        const contents = this.inputRef.current ? this.inputRef.current.getContents() : undefined;
        return contents || concatMultilineStringInput(this.props.cellVM.cell.data.source);
    }

    private renderMiddleToolbar = () => {
        const cellId = this.props.cellVM.cell.id;
        const runCell = () => {
            this.runAndMove(this.getCurrentCode());
            this.props.sendCommand(NativeCommandType.Run, 'mouse');
        };
        const gatherCell = () => {
            this.props.gatherCell(cellId);
        };
        const deleteCell = () => {
            this.props.deleteCell(cellId);
            this.props.sendCommand(NativeCommandType.DeleteCell, 'mouse');
        };
        const gatherDisabled =
            this.props.cellVM.cell.data.execution_count === null ||
            this.props.cellVM.hasBeenRun === null ||
            this.props.cellVM.hasBeenRun === false ||
            this.isMarkdownCell() ||
            this.props.enableGather === false;
        const switchTooltip =
            this.props.cellVM.cell.data.cell_type === 'code'
                ? getLocString('DataScience.switchToMarkdown', 'Change to markdown')
                : getLocString('DataScience.switchToCode', 'Change to code');
        const otherCellType = this.props.cellVM.cell.data.cell_type === 'code' ? 'markdown' : 'code';
        const otherCellTypeCommand = otherCellType === 'markdown' ? NativeCommandType.ChangeToMarkdown : NativeCommandType.ChangeToCode;
        const otherCellImage = otherCellType === 'markdown' ? ImageName.SwitchToMarkdown : ImageName.SwitchToCode;
        const switchCellType = (event: React.MouseEvent<HTMLButtonElement>) => {
            // Prevent this mouse click from stealing focus so that we
            // can give focus to the cell input.
            event.stopPropagation();
            event.preventDefault();
            this.props.changeCellType(cellId, this.getCurrentCode());
            this.props.sendCommand(otherCellTypeCommand, 'mouse');
        };
        const toolbarClassName = this.props.cellVM.cell.data.cell_type === 'code' ? '' : 'markdown-toolbar';

        return (
            <div className={toolbarClassName}>
                <div className="native-editor-celltoolbar-middle">
                    <ImageButton baseTheme={this.props.baseTheme} onClick={runCell} tooltip={getLocString('DataScience.runCell', 'Run cell')} hidden={this.isMarkdownCell()}>
                        <Image baseTheme={this.props.baseTheme} class="image-button-image" image={ImageName.Run} />
                    </ImageButton>
                    <ImageButton baseTheme={this.props.baseTheme} onMouseDown={switchCellType} tooltip={switchTooltip}>
                        <Image baseTheme={this.props.baseTheme} class="image-button-image" image={otherCellImage} />
                    </ImageButton>
                    <ImageButton
                        baseTheme={this.props.baseTheme}
                        onClick={gatherCell}
                        tooltip={getLocString('DataScience.gatherCell', 'Gather the code required to generate this cell into a new notebook')}
                        hidden={gatherDisabled}
                        className="hover-cell-button"
                    >
                        <Image baseTheme={this.props.baseTheme} class="image-button-image" image={ImageName.GatherCode} />
                    </ImageButton>
                    <ImageButton
                        baseTheme={this.props.baseTheme}
                        onClick={deleteCell}
                        tooltip={getLocString('DataScience.deleteCell', 'Delete cell')}
                        className="delete-cell-button hover-cell-button"
                    >
                        <Image baseTheme={this.props.baseTheme} class="image-button-image" image={ImageName.Delete} />
                    </ImageButton>
                </div>
                <div className="native-editor-celltoolbar-divider" />
            </div>
        );
    };

    private renderControls = () => {
        const busy = this.props.cellVM.cell.state === CellState.init || this.props.cellVM.cell.state === CellState.executing;
        const executionCount =
            this.props.cellVM && this.props.cellVM.cell && this.props.cellVM.cell.data && this.props.cellVM.cell.data.execution_count
                ? this.props.cellVM.cell.data.execution_count.toString()
                : '-';

        return (
            <div className="controls-div">
                <ExecutionCount isBusy={busy} count={executionCount} visible={this.isCodeCell()} />
            </div>
        );
    };

    private renderInput = () => {
        if (this.shouldRenderInput()) {
            return (
                <div>
                    {this.renderMiddleToolbar()}
                    <CellInput
                        cellVM={this.props.cellVM}
                        editorOptions={this.props.editorOptions}
                        history={undefined}
                        codeTheme={this.props.codeTheme}
                        onCodeChange={this.onCodeChange}
                        onCodeCreated={this.onCodeCreated}
                        testMode={this.props.testMode ? true : false}
                        showWatermark={false}
                        ref={this.inputRef}
                        monacoTheme={this.props.monacoTheme}
                        openLink={this.openLink}
                        editorMeasureClassName={undefined}
                        focused={this.onCodeFocused}
                        unfocused={this.onCodeUnfocused}
                        keyDown={this.keyDownInput}
                        showLineNumbers={this.props.cellVM.showLineNumbers}
                        font={this.props.font}
                        disableUndoStack={true}
                        codeVersion={this.props.cellVM.codeVersion ? this.props.cellVM.codeVersion : 1}
                        focusPending={this.props.focusPending}
                    />
                </div>
            );
        }
        return null;
    };

    private onCodeFocused = () => {
        this.props.focusCell(this.cellId, CursorPos.Current);
    };

    private onCodeUnfocused = () => {
        // Make sure to save the code from the editor into the cell
        this.props.unfocusCell(this.cellId, this.getCurrentCode());
    };

    private onCodeChange = (e: IMonacoModelContentChangeEvent) => {
        this.props.editCell(this.getCell().id, e);
    };

    private onCodeCreated = (_code: string, _file: string, cellId: string, modelId: string) => {
        this.props.codeCreated(cellId, modelId);
    };

    private renderOutput = (): JSX.Element | null => {
        const themeMatplotlibPlots = this.props.themeMatplotlibPlots ? true : false;
        const toolbar = this.props.cellVM.cell.data.cell_type === 'markdown' ? this.renderMiddleToolbar() : null;
        if (this.shouldRenderOutput()) {
            return (
                <div>
                    {toolbar}
                    <CellOutput
                        cellVM={this.props.cellVM}
                        baseTheme={this.props.baseTheme}
                        expandImage={this.props.showPlot}
                        maxTextSize={this.props.maxTextSize}
                        themeMatplotlibPlots={themeMatplotlibPlots}
                    />
                </div>
            );
        }
        return null;
    };

    private onOuterKeyDown = (event: React.KeyboardEvent<HTMLDivElement>) => {
        // Handle keydown events for the entire cell when we don't have focus
        if (event.key !== 'Tab' && !this.isFocused()) {
            this.keyDownInput(this.props.cellVM.cell.id, {
                code: event.key,
                shiftKey: event.shiftKey,
                ctrlKey: event.ctrlKey,
                metaKey: event.metaKey,
                altKey: event.altKey,
                target: event.target as HTMLDivElement,
                stopPropagation: () => event.stopPropagation(),
                preventDefault: () => event.preventDefault()
            });
        }
    };

    private renderCollapseBar = (input: boolean) => {
        let classes = 'collapse-bar';

        if (this.isSelected() && !this.isFocused()) {
            classes += ' collapse-bar-selected';
        }
        if (this.isFocused()) {
            classes += ' collapse-bar-focused';
        }

        if (input) {
            return <div className={classes}></div>;
        }

        if (this.props.cellVM.cell.data.cell_type === 'markdown') {
            classes += ' collapse-bar-markdown';
        } else if (Array.isArray(this.props.cellVM.cell.data.outputs) && this.props.cellVM.cell.data.outputs.length !== 0) {
            classes += ' collapse-bar-output';
        } else {
            return null;
        }

        return <div className={classes}></div>;
    };

    private openLink = (uri: monacoEditor.Uri) => {
        this.props.linkClick(uri.toString());
    };
}

// Main export, return a redux connected editor
export function getConnectedNativeCell() {
    return connect(null, mapDispatchToProps)(NativeCell);
}<|MERGE_RESOLUTION|>--- conflicted
+++ resolved
@@ -320,7 +320,6 @@
                     this.props.sendCommand(NativeCommandType.InsertBelow, 'keyboard');
                 }
                 break;
-<<<<<<< HEAD
             case 'z':
             case 'Z':
                 if (!this.isFocused()) {
@@ -337,8 +336,6 @@
                     }
                 }
                 break;
-=======
->>>>>>> 3e8598cd
 
             default:
                 break;
