// Copyright (c) Microsoft Corporation. All rights reserved.
// Licensed under the MIT License.
'use strict';
import '../../client/common/extensions';

import { nbformat } from '@jupyterlab/coreutils';
import * as fastDeepEqual from 'fast-deep-equal';
import * as monacoEditor from 'monaco-editor/esm/vs/editor/editor.api';
import * as React from 'react';
import { connect } from 'react-redux';

import { OSType } from '../../client/common/utils/platform';
import { concatMultilineStringInput } from '../../client/datascience/common';
import { Identifiers } from '../../client/datascience/constants';
import { NativeCommandType } from '../../client/datascience/interactive-common/interactiveWindowTypes';
import { CellState } from '../../client/datascience/types';
import { CellInput } from '../interactive-common/cellInput';
import { CellOutput } from '../interactive-common/cellOutput';
import { ExecutionCount } from '../interactive-common/executionCount';
import { InformationMessages } from '../interactive-common/informationMessages';
import { CursorPos, ICellViewModel, IFont } from '../interactive-common/mainState';
import { getOSType } from '../react-common/constants';
import { IKeyboardEvent } from '../react-common/event';
import { Image, ImageName } from '../react-common/image';
import { ImageButton } from '../react-common/imageButton';
import { getLocString } from '../react-common/locReactSide';
import { AddCellLine } from './addCellLine';
import { actionCreators } from './redux/actions';

interface INativeCellBaseProps {
    role?: string;
    cellVM: ICellViewModel;
    baseTheme: string;
    codeTheme: string;
    testMode?: boolean;
    maxTextSize?: number;
    monacoTheme: string | undefined;
    lastCell: boolean;
    firstCell: boolean;
    font: IFont;
    allowUndo: boolean;
    editorOptions: monacoEditor.editor.IEditorOptions;
    themeMatplotlibPlots: boolean | undefined;
}

type INativeCellProps = INativeCellBaseProps & typeof actionCreators;

// tslint:disable: react-this-binding-issue
export class NativeCell extends React.Component<INativeCellProps> {
    private inputRef: React.RefObject<CellInput> = React.createRef<CellInput>();
    private wrapperRef: React.RefObject<HTMLDivElement> = React.createRef<HTMLDivElement>();
    private lastKeyPressed: string | undefined;

    constructor(prop: INativeCellProps) {
        super(prop);
    }

    public render() {
        if (this.props.cellVM.cell.data.cell_type === 'messages') {
            return <InformationMessages messages={this.props.cellVM.cell.data.messages}/>;
        } else {
            return this.renderNormalCell();
        }
    }

    public componentDidUpdate(prevProps: INativeCellProps) {
        if (this.props.cellVM.selected && !prevProps.cellVM.selected && !this.props.cellVM.focused) {
            this.giveFocus();
        }

        // Anytime we update, reset the key. This object will be reused for different cell ids
        this.lastKeyPressed = undefined;
    }

    public shouldComponentUpdate(nextProps: INativeCellProps): boolean {
        return !fastDeepEqual(this.props, nextProps);
    }

    // Public for testing
    public getUnknownMimeTypeFormatString() {
        return getLocString('DataScience.unknownMimeTypeFormat', 'Unknown Mime Type');
    }

    private giveFocus() {
        if (this.wrapperRef && this.wrapperRef.current) {
            // Give focus to the cell if not already owning focus
            if (!this.wrapperRef.current.contains(document.activeElement)) {
                this.wrapperRef.current.focus();
            }

            // Make sure we're in view
            this.wrapperRef.current.scrollIntoView({ behavior: 'auto', block: 'nearest', inline: 'nearest' });
        }
    }

    private getCell = () => {
        return this.props.cellVM.cell;
    }

    private isCodeCell = () => {
        return this.props.cellVM.cell.data.cell_type === 'code';
    }

    private isMarkdownCell = () => {
        return this.props.cellVM.cell.data.cell_type === 'markdown';
    }

    private isSelected = () => {
        return this.props.cellVM.selected;
    }

    private isFocused = () => {
        return this.props.cellVM.focused;
    }

    private renderNormalCell() {
        const cellOuterClass = this.props.cellVM.editable ? 'cell-outer-editable' : 'cell-outer';
        let cellWrapperClass = this.props.cellVM.editable ? 'cell-wrapper' : 'cell-wrapper cell-wrapper-noneditable';
        if (this.isSelected() && !this.isFocused()) {
            cellWrapperClass += ' cell-wrapper-selected';
        }
        if (this.isFocused()) {
            cellWrapperClass += ' cell-wrapper-focused';
        }

        // Content changes based on if a markdown cell or not.
        const content = this.isMarkdownCell() && !this.isShowingMarkdownEditor() ?
            <div className='cell-result-container'>
                <div className='cell-row-container'>
                    {this.renderCollapseBar(false)}
                    {this.renderOutput()}
                </div>
                {this.renderAddDivider(false)}
            </div> :
            <div className='cell-result-container'>
                <div className='cell-row-container'>
                    {this.renderCollapseBar(true)}
                    {this.renderControls()}
                    {this.renderInput()}
                </div>
                {this.renderAddDivider(true)}
                <div className='cell-row-container'>
                    {this.renderCollapseBar(false)}
                    {this.renderOutput()}
                </div>
            </div>;

        return (
            <div className={cellWrapperClass} role={this.props.role} ref={this.wrapperRef} tabIndex={0} onKeyDown={this.onOuterKeyDown} onClick={this.onMouseClick} onDoubleClick={this.onMouseDoubleClick}>
                <div className={cellOuterClass}>
                    {this.renderNavbar()}
                    <div className='content-div'>
                        {content}
                    </div>
                </div>
            </div>
        );
    }

    private onMouseClick = (ev: React.MouseEvent<HTMLDivElement>) => {
        if (ev.nativeEvent.target) {
            const elem = ev.nativeEvent.target as HTMLElement;
            if (!elem.className.includes('image-button')) {
                // Not a click on an button in a toolbar, select the cell.
                ev.stopPropagation();
                this.lastKeyPressed = undefined;
                this.props.selectCell(this.cellId);
            }
        }
    }

    private onMouseDoubleClick = (ev: React.MouseEvent<HTMLDivElement>) => {
        // When we receive double click, propagate upwards. Might change our state
        ev.stopPropagation();
        this.props.focusCell(this.cellId, CursorPos.Current);
    }

    private shouldRenderCodeEditor = () : boolean => {
        return (this.isCodeCell() && (this.props.cellVM.inputBlockShow || this.props.cellVM.editable));
    }

    private shouldRenderMarkdownEditor = () : boolean => {
        return (this.isMarkdownCell() && (this.isShowingMarkdownEditor() || this.props.cellVM.cell.id === Identifiers.EditCellId));
    }

    private isShowingMarkdownEditor = (): boolean => {
        return (this.isMarkdownCell() && this.props.cellVM.focused);
    }

    private shouldRenderInput(): boolean {
       return this.shouldRenderCodeEditor() || this.shouldRenderMarkdownEditor();
    }

    private hasOutput = () => {
        return this.getCell().state === CellState.finished || this.getCell().state === CellState.error || this.getCell().state === CellState.executing;
    }

    private getCodeCell = () => {
        return this.props.cellVM.cell.data as nbformat.ICodeCell;
    }

    private shouldRenderOutput(): boolean {
        if (this.isCodeCell()) {
            const cell = this.getCodeCell();
            return this.hasOutput() && cell.outputs && !this.props.cellVM.hideOutput && (Array.isArray(cell.outputs) && cell.outputs.length !== 0);
        } else if (this.isMarkdownCell()) {
            return !this.isShowingMarkdownEditor();
        }
        return false;
    }

    // tslint:disable-next-line: cyclomatic-complexity max-func-body-length
    private keyDownInput = (cellId: string, e: IKeyboardEvent) => {
        const isFocusedWhenNotSuggesting = this.isFocused() && e.editorInfo && !e.editorInfo.isSuggesting;
        switch (e.code) {
            case 'ArrowUp':
            case 'k':
                if ((isFocusedWhenNotSuggesting && e.editorInfo!.isFirstLine) || !this.isFocused()) {
                    this.arrowUpFromCell(e);
                }
                break;
            case 'ArrowDown':
            case 'j':
                if ((isFocusedWhenNotSuggesting && e.editorInfo!.isLastLine) || !this.isFocused()) {
                    this.arrowDownFromCell(e);
                }
                break;
            case 's':
                if ((e.ctrlKey && getOSType() !== OSType.OSX) || (e.metaKey && getOSType() === OSType.OSX)) {
                    // This is save, save our cells
                    this.props.save();
                }
                break;

            case 'Escape':
                if (isFocusedWhenNotSuggesting) {
                    this.escapeCell(e);
                }
                break;
            case 'y':
                if (!this.isFocused() && this.isSelected()) {
                    e.stopPropagation();
                    this.props.changeCellType(cellId, this.getCurrentCode());
                    this.props.sendCommand(NativeCommandType.ChangeToCode, 'keyboard');
                }
                break;
            case 'm':
                if (!this.isFocused() && this.isSelected()) {
                    e.stopPropagation();
                    this.props.changeCellType(cellId, this.getCurrentCode());
                    this.props.sendCommand(NativeCommandType.ChangeToMarkdown, 'keyboard');
                }
                break;
            case 'l':
                if (!this.isFocused() && this.isSelected()) {
                    e.stopPropagation();
                    this.props.toggleLineNumbers(cellId);
                    this.props.sendCommand(NativeCommandType.ToggleLineNumbers, 'keyboard');
                }
                break;
            case 'o':
                if (!this.isFocused() && this.isSelected()) {
                    e.stopPropagation();
                    this.props.toggleOutput(cellId);
                    this.props.sendCommand(NativeCommandType.ToggleOutput, 'keyboard');
                }
                break;
            case 'Enter':
                if (e.shiftKey) {
                    this.shiftEnterCell(e);
                } else if (e.ctrlKey) {
                    this.ctrlEnterCell(e);
                } else if (e.altKey) {
                    this.altEnterCell(e);
                } else {
                    this.enterCell(e);
                }
                break;
            case 'd':
                if (this.lastKeyPressed === 'd' && !this.isFocused()  && this.isSelected()) {
                    e.stopPropagation();
                    this.lastKeyPressed = undefined; // Reset it so we don't keep deleting
                    this.props.deleteCell(cellId);
                    this.props.sendCommand(NativeCommandType.DeleteCell, 'keyboard');
                }
                break;
            case 'a':
                if (!this.isFocused()) {
                    e.stopPropagation();
                    this.props.insertAbove(cellId);
                    this.props.sendCommand(NativeCommandType.InsertAbove, 'keyboard');
                }
                break;
            case 'b':
                if (!this.isFocused()) {
                    e.stopPropagation();
                    this.props.insertBelow(cellId);
                    this.props.sendCommand(NativeCommandType.InsertBelow, 'keyboard');
                }
                break;
            case 'z':
                if (!this.isFocused() && this.props.allowUndo) {
                    e.stopPropagation();
                    this.props.undo();
                    this.props.sendCommand(NativeCommandType.Undo, 'keyboard');
                }
                break;

            default:
                break;
        }

        this.lastKeyPressed = e.code;
    }

    private get cellId(): string {
        return this.props.cellVM.cell.id;
    }

    private escapeCell = (e: IKeyboardEvent) => {
        // Unfocus the current cell by giving focus to the cell itself
        if (this.wrapperRef && this.wrapperRef.current && this.isFocused()) {
            e.stopPropagation();
            this.wrapperRef.current.focus();
            this.props.sendCommand(NativeCommandType.Unfocus, 'keyboard');
        }
    }

    private arrowUpFromCell = (e: IKeyboardEvent) => {
        e.stopPropagation();
        e.preventDefault();
        this.props.arrowUp(this.cellId);
        this.props.sendCommand(NativeCommandType.ArrowUp, 'keyboard');
    }

    private arrowDownFromCell = (e: IKeyboardEvent) => {
        e.stopPropagation();
        e.preventDefault();
        this.props.arrowDown(this.cellId);
        this.props.sendCommand(NativeCommandType.ArrowDown, 'keyboard');
    }

    private enterCell = (e: IKeyboardEvent) => {
        // If focused, then ignore this call. It should go to the focused cell instead.
        if (!this.isFocused() && !e.editorInfo && this.wrapperRef && this.wrapperRef && this.isSelected()) {
            e.stopPropagation();
            e.preventDefault();
            this.props.focusCell(this.cellId, CursorPos.Current);
        }
    }

    private shiftEnterCell = (e: IKeyboardEvent) => {
        // Prevent shift enter from add an enter
        e.stopPropagation();
        e.preventDefault();

        // Submit and move to the next.
        this.runAndMove(e.editorInfo ? e.editorInfo.contents : undefined);

        this.props.sendCommand(NativeCommandType.RunAndMove, 'keyboard');
    }

    private altEnterCell = (e: IKeyboardEvent) => {
        // Prevent shift enter from add an enter
        e.stopPropagation();
        e.preventDefault();

        // Submit this cell
        this.runAndAdd(e.editorInfo ? e.editorInfo.contents : undefined);

        this.props.sendCommand(NativeCommandType.RunAndAdd, 'keyboard');
    }

    private runAndMove(possibleContents?: string) {
        // Submit this cell
        this.submitCell(possibleContents);

        // Move to the next cell if we have one
        if (this.props.lastCell) {
            this.props.insertBelow(this.cellId);
        } else {
            this.props.selectNextCell(this.cellId);
        }
    }

    private runAndAdd(possibleContents?: string) {
        // Submit this cell
        this.submitCell(possibleContents);

        // insert a cell below this one
        this.props.insertBelow(this.cellId);
    }

    private ctrlEnterCell = (e: IKeyboardEvent) => {
        // Prevent shift enter from add an enter
        e.stopPropagation();
        e.preventDefault();

        // Submit this cell
        this.submitCell(e.editorInfo ? e.editorInfo.contents : undefined);
        this.props.sendCommand(NativeCommandType.Run, 'keyboard');
    }

    private submitCell = (possibleContents?: string) => {
        let content: string | undefined ;

        // If inside editor, submit this code
        if (possibleContents) {
            content = possibleContents;
        } else {
            // Outside editor, just use the cell
            content = concatMultilineStringInput(this.props.cellVM.cell.data.source);
        }

        // Send to jupyter
        if (content) {
            this.props.executeCell(this.cellId, content);
        }
    }

    private addNewCell = () => {
        this.props.insertBelow(this.cellId);
        this.props.sendCommand(NativeCommandType.AddToEnd, 'mouse');
    }

    private renderNavbar = () => {
        const moveUp = () => {
            this.props.moveCellUp(this.cellId);
            this.props.sendCommand(NativeCommandType.MoveCellUp, 'mouse');
        };
        const moveDown = () => {
            this.props.moveCellDown(this.cellId);
            this.props.sendCommand(NativeCommandType.MoveCellDown, 'mouse');
        };
        const addButtonRender = !this.props.lastCell ?
            <div className='navbar-add-button'>
                <ImageButton baseTheme={this.props.baseTheme} onClick={this.addNewCell} tooltip={getLocString('DataScience.insertBelow', 'Insert cell below')}>
                    <Image baseTheme={this.props.baseTheme} class='image-button-image' image={ImageName.InsertBelow} />
                </ImageButton>
            </div> : null;

        return (
            <div className='navbar-div'>
                <div>
                    <ImageButton baseTheme={this.props.baseTheme} onClick={moveUp} disabled={this.props.firstCell} tooltip={getLocString('DataScience.moveCellUp', 'Move cell up')}>
                        <Image baseTheme={this.props.baseTheme} class='image-button-image' image={ImageName.Up} />
                    </ImageButton>
                </div>
                <div>
                    <ImageButton baseTheme={this.props.baseTheme} onClick={moveDown} disabled={this.props.lastCell} tooltip={getLocString('DataScience.moveCellDown', 'Move cell down')}>
                        <Image baseTheme={this.props.baseTheme} class='image-button-image' image={ImageName.Down} />
                    </ImageButton>
                </div>
                {addButtonRender}
            </div>
        );
    }

    private renderAddDivider = (checkOutput: boolean) => {
        // Skip on the last cell
        if (!this.props.lastCell) {
            // Divider should only show if no output
            if (!checkOutput || !this.shouldRenderOutput()) {
                return (
                    <AddCellLine className='add-divider' baseTheme={this.props.baseTheme} includePlus={false} click={this.addNewCell} />
                );
            }
        }

        return null;
    }

    private getCurrentCode(): string {
        // Input may not be open at this time. If not, then use current cell contents.
        const contents = this.inputRef.current ? this.inputRef.current.getContents() : undefined;
        return contents || concatMultilineStringInput(this.props.cellVM.cell.data.source);
    }

    private renderMiddleToolbar = () => {
        const cellId = this.props.cellVM.cell.id;
        const runCell = () => {
            this.props.stateController.updateCellSource(cellId);
            this.runAndMove(concatMultilineStringInput(this.props.cellVM.cell.data.source));
            this.props.stateController.sendCommand(NativeCommandType.Run, 'mouse');
        };
        const gatherCell = () => {
            this.props.stateController.gatherCell(this.props.cellVM);
        };
        const deleteCell = () => {
            this.props.deleteCell(cellId);
            this.props.sendCommand(NativeCommandType.DeleteCell, 'mouse');
        };
<<<<<<< HEAD
        const runAbove = () => {
            this.props.executeAbove(cellId);
            this.props.sendCommand(NativeCommandType.RunAbove, 'mouse');
        };
        const runBelow = () => {
            this.props.executeCellAndBelow(cellId, this.getCurrentCode());
            this.props.sendCommand(NativeCommandType.RunBelow, 'mouse');
        };
        const canRunAbove = !this.props.firstCell;
        const canRunBelow = this.props.cellVM.cell.state === CellState.finished || this.props.cellVM.cell.state === CellState.error;
=======
        const gatherDisabled =  this.props.cellVM.cell.data.execution_count === null ||
                                this.props.cellVM.hasBeenRun === null ||
                                this.props.cellVM.hasBeenRun === false ||
                                this.isMarkdownCell() ||
                                getSettings().enableGather === false;
>>>>>>> 93e7bd9a
        const switchTooltip = this.props.cellVM.cell.data.cell_type === 'code' ? getLocString('DataScience.switchToMarkdown', 'Change to markdown') :
            getLocString('DataScience.switchToCode', 'Change to code');
        const otherCellType = this.props.cellVM.cell.data.cell_type === 'code' ? 'markdown' : 'code';
        const otherCellTypeCommand = otherCellType === 'markdown' ? NativeCommandType.ChangeToMarkdown : NativeCommandType.ChangeToCode;
        const otherCellImage = otherCellType === 'markdown' ? ImageName.SwitchToMarkdown : ImageName.SwitchToCode;
        const switchCellType = (event: React.MouseEvent<HTMLButtonElement>) => {
            // Prevent this mouse click from stealing focus so that we
            // can give focus to the cell input.
            event.stopPropagation();
            event.preventDefault();
            this.props.changeCellType(cellId, this.getCurrentCode());
            this.props.sendCommand(otherCellTypeCommand, 'mouse');
        };
        const toolbarClassName = this.props.cellVM.cell.data.cell_type === 'code' ? '' : 'markdown-toolbar';

        return (
            <div className={toolbarClassName}>
                <div className='native-editor-celltoolbar-middle'>
                    <ImageButton baseTheme={this.props.baseTheme} onClick={runCell} tooltip={getLocString('DataScience.runCell', 'Run cell')} className='run-cell-button'>
                        <Image baseTheme={this.props.baseTheme} class='image-button-image' image={ImageName.Run} />
                    </ImageButton>
                    <ImageButton baseTheme={this.props.baseTheme} onMouseDown={switchCellType} tooltip={switchTooltip}>
                        <Image baseTheme={this.props.baseTheme} class='image-button-image' image={otherCellImage} />
                    </ImageButton>
                    <ImageButton baseTheme={this.props.baseTheme} onClick={gatherCell} tooltip={getLocString('DataScience.gatherCell', 'Gather the code required to generate this cell into a new notebook')} hidden={gatherDisabled}>
                        <Image baseTheme={this.props.baseTheme} class='image-button-image' image={ImageName.GatherCode} />
                    </ImageButton>
                    <ImageButton baseTheme={this.props.baseTheme} onClick={deleteCell} tooltip={getLocString('DataScience.deleteCell', 'Delete cell')} className='delete-cell-button'>
                        <Image baseTheme={this.props.baseTheme} class='image-button-image' image={ImageName.Delete} />
                    </ImageButton>
                </div>
                <div className='native-editor-celltoolbar-divider' />
            </div>
        );
    }

    private renderControls = () => {
        const busy = this.props.cellVM.cell.state === CellState.init || this.props.cellVM.cell.state === CellState.executing;
        const executionCount = this.props.cellVM && this.props.cellVM.cell && this.props.cellVM.cell.data && this.props.cellVM.cell.data.execution_count ?
            this.props.cellVM.cell.data.execution_count.toString() : '-';
<<<<<<< HEAD
        const runCell = () => {
            this.runAndMove(this.inputRef.current ? this.inputRef.current.getContents() : undefined);
            this.props.sendCommand(NativeCommandType.Run, 'mouse');
        };
        const canRunBelow = this.props.cellVM.cell.state === CellState.finished || this.props.cellVM.cell.state === CellState.error;
        const runCellHidden = !canRunBelow || this.isMarkdownCell();
=======
>>>>>>> 93e7bd9a

        return (
            <div className='controls-div'>
                <ExecutionCount isBusy={busy} count={executionCount} visible={this.isCodeCell()} />
            </div>
        );
    }

    private renderInput = () => {
        if (this.shouldRenderInput()) {
            return (
<<<<<<< HEAD
                <CellInput
                    cellVM={this.props.cellVM}
                    editorOptions={this.props.editorOptions}
                    history={undefined}
                    codeTheme={this.props.codeTheme}
                    onCodeChange={this.onCodeChange}
                    onCodeCreated={this.onCodeCreated}
                    testMode={this.props.testMode ? true : false}
                    showWatermark={false}
                    ref={this.inputRef}
                    monacoTheme={this.props.monacoTheme}
                    openLink={this.props.openLink}
                    editorMeasureClassName={undefined}
                    focused={this.onCodeFocused}
                    unfocused={this.onCodeUnfocused}
                    keyDown={this.keyDownInput}
                    showLineNumbers={this.props.cellVM.showLineNumbers}
                    font={this.props.font}
                />
=======
                <div>
                    {this.renderMiddleToolbar()}
                    <CellInput
                        cellVM={this.props.cellVM}
                        editorOptions={this.props.stateController.getState().editorOptions}
                        history={undefined}
                        autoFocus={this.props.autoFocus}
                        codeTheme={this.props.codeTheme}
                        onCodeChange={this.props.stateController.codeChange}
                        onCodeCreated={this.props.stateController.editableCodeCreated}
                        testMode={this.props.testMode ? true : false}
                        showWatermark={false}
                        ref={this.inputRef}
                        monacoTheme={this.props.monacoTheme}
                        openLink={this.props.stateController.openLink}
                        editorMeasureClassName={undefined}
                        focused={this.isCodeCell() ? this.onCodeFocused : this.onMarkdownFocused}
                        unfocused={this.isCodeCell() ? this.onCodeUnfocused : this.onMarkdownUnfocused}
                        keyDown={this.keyDownInput}
                        showLineNumbers={this.props.cellVM.showLineNumbers}
                        font={this.props.font}
                    />
                </div>
>>>>>>> 93e7bd9a
            );
        }
        return null;
    }

    private onCodeFocused = () => {
        this.props.focusCell(this.cellId, CursorPos.Current);
    }

    private onCodeUnfocused = () => {
        // Make sure to save the code from the editor into the cell
        this.props.unfocusCell(this.cellId, this.getCurrentCode());
    }

    private onCodeChange = (changes: monacoEditor.editor.IModelContentChange[], cellId: string, _modelId: string) => {
        this.props.editCell(cellId, changes);
    }

    private onCodeCreated = (_code: string, _file: string, _cellId: string, _modelId: string) => {
        // Used to use this to track the model id. Might still need it for intellisense.
    }

    private renderOutput = (): JSX.Element | null => {
<<<<<<< HEAD
        const themeMatplotlibPlots = this.props.themeMatplotlibPlots ? true : false;
        if (this.shouldRenderOutput()) {
            return (
                <CellOutput
                    cellVM={this.props.cellVM}
                    baseTheme={this.props.baseTheme}
                    expandImage={this.props.showPlot}
                    openLink={this.props.openLink}
                    maxTextSize={this.props.maxTextSize}
                    themeMatplotlibPlots={themeMatplotlibPlots}
                 />
=======
        const themeMatplotlibPlots = getSettings().themeMatplotlibPlots ? true : false;
        const toolbar = this.props.cellVM.cell.data.cell_type === 'markdown' ? this.renderMiddleToolbar() : null;
        if (this.shouldRenderOutput()) {
            return (
                <div>
                    {toolbar}
                    <CellOutput
                        cellVM={this.props.cellVM}
                        baseTheme={this.props.baseTheme}
                        expandImage={this.props.stateController.showPlot}
                        openLink={this.props.stateController.openLink}
                        maxTextSize={this.props.maxTextSize}
                        themeMatplotlibPlots={themeMatplotlibPlots}
                    />
                </div>
>>>>>>> 93e7bd9a
            );
        }
        return null;
    }

    private onOuterKeyDown = (event: React.KeyboardEvent<HTMLDivElement>) => {
        // Handle keydown events for the entire cell when we don't have focus
        if (event.key !== 'Tab' && !this.isFocused()) {
            this.keyDownInput(
                this.props.cellVM.cell.id,
                {
                    code: event.key,
                    shiftKey: event.shiftKey,
                    ctrlKey: event.ctrlKey,
                    metaKey: event.metaKey,
                    altKey: event.altKey,
                    target: event.target as HTMLDivElement,
                    stopPropagation: () => event.stopPropagation(),
                    preventDefault: () => event.preventDefault()
                });
        }
    }

    private renderCollapseBar = (input: boolean) => {
        let classes = 'collapse-bar';

        if (this.isSelected() && !this.isFocused()) {
            classes += ' collapse-bar-selected';
        }
        if (this.isFocused()) {
            classes += ' collapse-bar-focused';
        }

        if (input) {
            return <div className={classes}></div>;
        }

        if (this.props.cellVM.cell.data.cell_type === 'markdown') {
            classes += ' collapse-bar-markdown';
        } else if (Array.isArray(this.props.cellVM.cell.data.outputs) && this.props.cellVM.cell.data.outputs.length !== 0) {
            classes += ' collapse-bar-output';
        } else {
            return null;
        }

        return <div className={classes}></div>;
    }
}

// Main export, return a redux connected editor
export function getConnectedNativeCell() {
    return connect(
        null,
        actionCreators
    )(NativeCell);
}<|MERGE_RESOLUTION|>--- conflicted
+++ resolved
@@ -490,7 +490,6 @@
             this.props.deleteCell(cellId);
             this.props.sendCommand(NativeCommandType.DeleteCell, 'mouse');
         };
-<<<<<<< HEAD
         const runAbove = () => {
             this.props.executeAbove(cellId);
             this.props.sendCommand(NativeCommandType.RunAbove, 'mouse');
@@ -501,13 +500,6 @@
         };
         const canRunAbove = !this.props.firstCell;
         const canRunBelow = this.props.cellVM.cell.state === CellState.finished || this.props.cellVM.cell.state === CellState.error;
-=======
-        const gatherDisabled =  this.props.cellVM.cell.data.execution_count === null ||
-                                this.props.cellVM.hasBeenRun === null ||
-                                this.props.cellVM.hasBeenRun === false ||
-                                this.isMarkdownCell() ||
-                                getSettings().enableGather === false;
->>>>>>> 93e7bd9a
         const switchTooltip = this.props.cellVM.cell.data.cell_type === 'code' ? getLocString('DataScience.switchToMarkdown', 'Change to markdown') :
             getLocString('DataScience.switchToCode', 'Change to code');
         const otherCellType = this.props.cellVM.cell.data.cell_type === 'code' ? 'markdown' : 'code';
@@ -548,15 +540,12 @@
         const busy = this.props.cellVM.cell.state === CellState.init || this.props.cellVM.cell.state === CellState.executing;
         const executionCount = this.props.cellVM && this.props.cellVM.cell && this.props.cellVM.cell.data && this.props.cellVM.cell.data.execution_count ?
             this.props.cellVM.cell.data.execution_count.toString() : '-';
-<<<<<<< HEAD
         const runCell = () => {
             this.runAndMove(this.inputRef.current ? this.inputRef.current.getContents() : undefined);
             this.props.sendCommand(NativeCommandType.Run, 'mouse');
         };
         const canRunBelow = this.props.cellVM.cell.state === CellState.finished || this.props.cellVM.cell.state === CellState.error;
         const runCellHidden = !canRunBelow || this.isMarkdownCell();
-=======
->>>>>>> 93e7bd9a
 
         return (
             <div className='controls-div'>
@@ -568,7 +557,6 @@
     private renderInput = () => {
         if (this.shouldRenderInput()) {
             return (
-<<<<<<< HEAD
                 <CellInput
                     cellVM={this.props.cellVM}
                     editorOptions={this.props.editorOptions}
@@ -588,31 +576,6 @@
                     showLineNumbers={this.props.cellVM.showLineNumbers}
                     font={this.props.font}
                 />
-=======
-                <div>
-                    {this.renderMiddleToolbar()}
-                    <CellInput
-                        cellVM={this.props.cellVM}
-                        editorOptions={this.props.stateController.getState().editorOptions}
-                        history={undefined}
-                        autoFocus={this.props.autoFocus}
-                        codeTheme={this.props.codeTheme}
-                        onCodeChange={this.props.stateController.codeChange}
-                        onCodeCreated={this.props.stateController.editableCodeCreated}
-                        testMode={this.props.testMode ? true : false}
-                        showWatermark={false}
-                        ref={this.inputRef}
-                        monacoTheme={this.props.monacoTheme}
-                        openLink={this.props.stateController.openLink}
-                        editorMeasureClassName={undefined}
-                        focused={this.isCodeCell() ? this.onCodeFocused : this.onMarkdownFocused}
-                        unfocused={this.isCodeCell() ? this.onCodeUnfocused : this.onMarkdownUnfocused}
-                        keyDown={this.keyDownInput}
-                        showLineNumbers={this.props.cellVM.showLineNumbers}
-                        font={this.props.font}
-                    />
-                </div>
->>>>>>> 93e7bd9a
             );
         }
         return null;
@@ -636,7 +599,6 @@
     }
 
     private renderOutput = (): JSX.Element | null => {
-<<<<<<< HEAD
         const themeMatplotlibPlots = this.props.themeMatplotlibPlots ? true : false;
         if (this.shouldRenderOutput()) {
             return (
@@ -648,23 +610,6 @@
                     maxTextSize={this.props.maxTextSize}
                     themeMatplotlibPlots={themeMatplotlibPlots}
                  />
-=======
-        const themeMatplotlibPlots = getSettings().themeMatplotlibPlots ? true : false;
-        const toolbar = this.props.cellVM.cell.data.cell_type === 'markdown' ? this.renderMiddleToolbar() : null;
-        if (this.shouldRenderOutput()) {
-            return (
-                <div>
-                    {toolbar}
-                    <CellOutput
-                        cellVM={this.props.cellVM}
-                        baseTheme={this.props.baseTheme}
-                        expandImage={this.props.stateController.showPlot}
-                        openLink={this.props.stateController.openLink}
-                        maxTextSize={this.props.maxTextSize}
-                        themeMatplotlibPlots={themeMatplotlibPlots}
-                    />
-                </div>
->>>>>>> 93e7bd9a
             );
         }
         return null;
