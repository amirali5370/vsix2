--- conflicted
+++ resolved
@@ -480,14 +480,8 @@
     private renderMiddleToolbar = () => {
         const cellId = this.props.cellVM.cell.id;
         const runCell = () => {
-<<<<<<< HEAD
             this.runAndMove(this.getCurrentCode());
             this.props.sendCommand(NativeCommandType.Run, 'mouse');
-=======
-            const contents = this.props.stateController.getMonacoEditorContents(cellId);
-            this.runAndMove(contents);
-            this.props.stateController.sendCommand(NativeCommandType.Run, 'mouse');
->>>>>>> 3d5ce5a5
         };
         const gatherCell = () => {
             this.props.gatherCell(cellId);
