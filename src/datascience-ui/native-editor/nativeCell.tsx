--- conflicted
+++ resolved
@@ -141,37 +141,31 @@
         // Content changes based on if a markdown cell or not.
         const content = this.isMarkdownCell() && !this.state.showingMarkdownEditor ?
             <div className='cell-result-container'>
-                {this.renderOutput()}
-                {this.renderMiddleToolbar()}
+                <div className='cell-row-container'>
+                    {this.renderStatusBar(false)}
+                    {this.renderOutput()}
+                    {this.renderMiddleToolbar()}
+                </div>
             </div> :
             <div className='cell-result-container'>
-                {this.renderInput()}
-                {this.renderMiddleToolbar()}
-                {this.renderOutput()}
+                <div className='cell-row-container'>
+                    {this.renderStatusBar(true)}
+                    {this.renderControls()}
+                    {this.renderInput()}
+                    {this.renderMiddleToolbar()}
+                </div>
+                <div className='cell-row-container'>
+                    {this.renderStatusBar(false)}
+                    {this.renderOutput()}
+                </div>
             </div>;
 
         return (
             <div className={cellWrapperClass} role={this.props.role} ref={this.wrapperRef} tabIndex={0} onKeyDown={this.onOuterKeyDown} onClick={this.onMouseClick} onDoubleClick={this.onMouseDoubleClick}>
                 <div className={cellOuterClass}>
-<<<<<<< HEAD
-                    <div className='content-div'>
-                        <div className='cell-result-container'>
-                            <div className='cell-row-container'>
-                                {this.renderStatusBar(true)}
-                                {this.renderControls()}
-                                {this.renderInput()}
-                            </div>
-                            <div className='cell-row-container'>
-                                {this.renderStatusBar(false)}
-                                {this.renderResultsDiv(this.renderResults())}
-                            </div>
-                        </div>
-=======
                     {this.renderNavbar()}
-                    {this.renderControls()}
                     <div className='content-div'>
                         {content}
->>>>>>> d355d280
                     </div>
                 </div>
             </div>
