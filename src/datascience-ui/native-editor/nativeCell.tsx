--- conflicted
+++ resolved
@@ -33,15 +33,8 @@
     maxTextSize?: number;
     stateController: NativeEditorStateController;
     monacoTheme: string | undefined;
-<<<<<<< HEAD
     lastCell: boolean;
-=======
-    hideOutput?: boolean;
-    showLineNumbers?: boolean;
-    selectedCell?: string;
-    focusedCell?: string;
     font: IFont;
->>>>>>> a155680e
     focusCell(cellId: string, focusCode: boolean): void;
     selectCell(cellId: string): void;
 }
@@ -658,12 +651,8 @@
                     focused={this.isCodeCell() ? this.onCodeFocused : this.onMarkdownFocused}
                     unfocused={this.isCodeCell() ? this.onCodeUnfocused : this.onMarkdownUnfocused}
                     keyDown={this.keyDownInput}
-<<<<<<< HEAD
                     showLineNumbers={this.props.cellVM.showLineNumbers}
-=======
-                    showLineNumbers={this.props.showLineNumbers}
                     font={this.props.font}
->>>>>>> a155680e
                 />
             );
         }
