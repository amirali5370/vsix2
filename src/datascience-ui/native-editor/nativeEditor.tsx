// Copyright (c) Microsoft Corporation. All rights reserved.
// Licensed under the MIT License.
'use strict';
import './nativeEditor.less';

import * as React from 'react';
import { connect } from 'react-redux';

import { OSType } from '../../client/common/utils/platform';
import { concatMultilineStringInput } from '../../client/datascience/common';
import { NativeCommandType, ILoadAllCells } from '../../client/datascience/interactive-common/interactiveWindowTypes';
import { ContentPanel, IContentPanelProps } from '../interactive-common/contentPanel';
import { ICellViewModel, IMainState } from '../interactive-common/mainState';
import { IStore } from '../interactive-common/redux/store';
import { IVariablePanelProps, VariablePanel } from '../interactive-common/variablePanel';
import { getOSType } from '../react-common/constants';
import { ErrorBoundary } from '../react-common/errorBoundary';
import { Image, ImageName } from '../react-common/image';
import { ImageButton } from '../react-common/imageButton';
import { getLocString } from '../react-common/locReactSide';
import { Progress } from '../react-common/progress';
import { AddCellLine } from './addCellLine';
import { getConnectedNativeCell } from './nativeCell';
import { actionCreators } from './redux/actions';

type INativeEditorProps = IMainState & typeof actionCreators;

function mapStateToProps(state: IStore): IMainState {
    return state.main;
}

const ConnectedNativeCell = getConnectedNativeCell();

export class NativeEditor extends React.Component<INativeEditorProps> {
    private renderCount: number = 0;
    private waitingForLoadRender = true;

    constructor(props: INativeEditorProps) {
        super(props);
    }

    public componentDidMount() {
        this.props.editorLoaded();
        window.addEventListener('keydown', this.mainKeyDown);
        window.addEventListener('resize', () => this.forceUpdate(), true);
    }

    public componentWillUnmount() {
        window.removeEventListener('keydown', this.mainKeyDown);
        window.removeEventListener('resize', () => this.forceUpdate());
    }

    public componentDidUpdate(prevProps: IMainState) {
        if (!this.props.busy && prevProps.busy && this.waitingForLoadRender) {
            this.waitingForLoadRender = false;
            // After this render is complete (see this SO)
            // https://stackoverflow.com/questions/26556436/react-after-render-code,
            // indicate we are done loading. We want to wait for the render
            // so we get accurate timing on first launch.
            setTimeout(() => {
                window.requestAnimationFrame(() => {
                    this.props.loadedAllCells();
                });
            });
        }
    }

    public render() {
        const dynamicFont: React.CSSProperties = {
            fontSize: this.props.font.size,
            fontFamily: this.props.font.family
        };

        // If in test mode, update our count. Use this to determine how many renders a normal update takes.
        if (this.props.testMode) {
            this.renderCount = this.renderCount + 1;
        }

        // Update the state controller with our new state
        const progressBar = this.props.busy && !this.props.testMode ? <Progress /> : undefined;
        const addCellLine = this.props.cellVMs.length === 0 ? null :
            <AddCellLine includePlus={true} className='add-cell-line-top' click={this.props.insertAboveFirst} baseTheme={this.props.baseTheme}/>;

        return (
            <div id='main-panel' role='Main' style={dynamicFont}>
                <div className='styleSetter'>
                    <style>
                        {this.props.rootCss}
                    </style>
                </div>
                <header id='main-panel-toolbar'>
                    {this.renderToolbarPanel()}
                    {progressBar}
                </header>
                <section id='main-panel-variable' aria-label={getLocString('DataScience.collapseVariableExplorerLabel', 'Variables')}>
                    {this.renderVariablePanel(this.props.baseTheme)}
                </section>
                <main id='main-panel-content'>
                    {addCellLine}
                    {this.renderContentPanel(this.props.baseTheme)}
                </main>
            </div>
        );
    }

    // tslint:disable: react-this-binding-issue
    private renderToolbarPanel() {
        const selectedIndex = this.props.cellVMs.findIndex(c => c.cell.id === this.props.selectedCellId);

        const addCell = () => {
            this.props.addCell();
            this.props.sendCommand(NativeCommandType.AddToEnd, 'mouse');
        };
        const runAll = () => {
            // Run all cells currently available.
            this.props.executeAllCells();
            this.props.sendCommand(NativeCommandType.RunAll, 'mouse');
        };
        const save = () => {
            this.props.save();
            this.props.sendCommand(NativeCommandType.Save, 'mouse');
        };
        const toggleVariableExplorer = () => {
            this.props.toggleVariableExplorer();
            this.props.sendCommand(NativeCommandType.ToggleVariableExplorer, 'mouse');
        };
        const variableExplorerTooltip = this.props.variablesVisible ?
            getLocString('DataScience.collapseVariableExplorerTooltip', 'Hide variables active in jupyter kernel') :
            getLocString('DataScience.expandVariableExplorerTooltip', 'Show variables active in jupyter kernel');
        const runAbove = () => {
            if (this.props.selectedCellId) {
                this.props.executeAbove(this.props.selectedCellId);
                this.props.sendCommand(NativeCommandType.RunAbove, 'mouse');
            }
        };
        const runBelow = () => {
            if (this.props.selectedCellId) {
                // tslint:disable-next-line: no-suspicious-comment
                // TODO: Is the source going to be up to date during run below?
                this.props.executeCellAndBelow(this.props.selectedCellId, concatMultilineStringInput(this.props.cellVMs[selectedIndex].cell.data.source));
                this.props.sendCommand(NativeCommandType.RunBelow, 'mouse');
            }
        };
        const canRunAbove = selectedIndex > 0;
        const canRunBelow = selectedIndex < this.props.cellVMs.length - 1 && this.props.selectedCellId;

        return (
            <div id='toolbar-panel'>
                <div className='toolbar-menu-bar'>
                    <ImageButton baseTheme={this.props.baseTheme} onClick={runAll} className='native-button' tooltip={getLocString('DataScience.runAll', 'Run All Cells')}>
                        <Image baseTheme={this.props.baseTheme} class='image-button-image' image={ImageName.RunAll} />
                    </ImageButton>
                    <ImageButton baseTheme={this.props.baseTheme} onClick={runAbove} disabled={!canRunAbove} className='native-button' tooltip={getLocString('DataScience.runAbove', 'Run cells above')}>
                        <Image baseTheme={this.props.baseTheme} class='image-button-image' image={ImageName.RunAbove} />
                    </ImageButton>
                    <ImageButton baseTheme={this.props.baseTheme} onClick={runBelow} disabled={!canRunBelow} className='native-button' tooltip={getLocString('DataScience.runBelow', 'Run cell and below')}>
                        <Image baseTheme={this.props.baseTheme} class='image-button-image' image={ImageName.RunBelow} />
                    </ImageButton>
                    <ImageButton baseTheme={this.props.baseTheme} onClick={this.props.restartKernel} className='native-button' tooltip={getLocString('DataScience.restartServer', 'Restart IPython kernel')}>
                        <Image baseTheme={this.props.baseTheme} class='image-button-image' image={ImageName.Restart} />
                    </ImageButton>
                    <ImageButton baseTheme={this.props.baseTheme} onClick={this.props.interruptKernel} className='native-button' tooltip={getLocString('DataScience.interruptKernel', 'Interrupt IPython kernel')}>
                        <Image baseTheme={this.props.baseTheme} class='image-button-image' image={ImageName.Interrupt} />
                    </ImageButton>
                    <ImageButton baseTheme={this.props.baseTheme} onClick={addCell} className='native-button' tooltip={getLocString('DataScience.addNewCell', 'Insert cell')}>
                        <Image baseTheme={this.props.baseTheme} class='image-button-image' image={ImageName.InsertBelow} />
                    </ImageButton>
                    <ImageButton baseTheme={this.props.baseTheme} onClick={this.props.clearAllOutputs} disabled={!this.props.cellVMs.length} className='native-button' tooltip={getLocString('DataScience.clearAllOutput', 'Clear All Output')}>
                        <Image baseTheme={this.props.baseTheme} class='image-button-image' image={ImageName.ClearAllOutput} />
                    </ImageButton>
                    <ImageButton baseTheme={this.props.baseTheme} onClick={toggleVariableExplorer} className='native-button' tooltip={variableExplorerTooltip}>
                        <Image baseTheme={this.props.baseTheme} class='image-button-image' image={ImageName.VariableExplorer} />
                    </ImageButton>
                    <ImageButton baseTheme={this.props.baseTheme} onClick={save} disabled={!this.props.dirty} className='native-button' tooltip={getLocString('DataScience.save', 'Save File')}>
                        <Image baseTheme={this.props.baseTheme} class='image-button-image' image={ImageName.SaveAs} />
                    </ImageButton>
<<<<<<< HEAD
                    <ImageButton baseTheme={this.props.baseTheme} onClick={this.props.export} disabled={!this.props.cellVMs.length} className='save-button' tooltip={getLocString('DataScience.exportAsPythonFileTooltip', 'Save As Python File')}>
                        <Image baseTheme={this.props.baseTheme} class='image-button-image' image={ImageName.ExportToPython} />
=======
                    <ImageButton baseTheme={this.state.baseTheme} onClick={this.stateController.export} disabled={!this.stateController.canExport()} className='native-button' tooltip={getLocString('DataScience.exportAsPythonFileTooltip', 'Save As Python File')}>
                        <Image baseTheme={this.state.baseTheme} class='image-button-image' image={ImageName.ExportToPython} />
>>>>>>> 6295bee8
                    </ImageButton>
                </div>
                <div className='toolbar-divider'/>
            </div>
        );
    }

    private renderVariablePanel(baseTheme: string) {
        if (this.props.variablesVisible) {
            const variableProps = this.getVariableProps(baseTheme);
            return <VariablePanel {...variableProps} />;
        }

        return null;
    }

    private renderContentPanel(baseTheme: string) {
        // Skip if the tokenizer isn't finished yet. It needs
        // to finish loading so our code editors work.
        if (!this.props.monacoReady && !this.props.testMode) {
            return null;
        }

        // Otherwise render our cells.
        const contentProps = this.getContentProps(baseTheme);
        return <ContentPanel {...contentProps} />;
    }

    private getContentProps = (baseTheme: string): IContentPanelProps => {
        return {
            baseTheme: baseTheme,
            cellVMs: this.props.cellVMs,
            testMode: this.props.testMode,
            codeTheme: this.props.codeTheme,
            submittedText: this.props.submittedText,
            skipNextScroll: this.props.skipNextScroll ? true : false,
            editable: true,
            renderCell: this.renderCell,
            scrollToBottom: this.scrollDiv
        };
    }
    private getVariableProps = (baseTheme: string): IVariablePanelProps => {
       return {
        variables: this.props.variables,
        pendingVariableCount: this.props.pendingVariableCount,
        debugging: this.props.debugging,
        busy: this.props.busy,
        showDataExplorer: this.props.showDataViewer,
        skipDefault: this.props.skipDefault,
        testMode: this.props.testMode,
        closeVariableExplorer: this.props.toggleVariableExplorer,
        baseTheme: baseTheme
       };
    }

    private mainKeyDown = (event: KeyboardEvent) => {
        // Handler for key down presses in the main panel
        switch (event.key) {
            // tslint:disable-next-line: no-suspicious-comment
            // TODO: How to have this work for when the keyboard shortcuts are changed?
            case 's': {
                if ((event.ctrlKey && getOSType() !== OSType.OSX) || (event.metaKey && getOSType() === OSType.OSX)) {
                    // This is save, save our cells
                    this.props.save();
                    this.props.sendCommand(NativeCommandType.Save, 'keyboard');
                }
                break;
            }
            default:
                break;
        }
    }

    // private copyToClipboard = (cellId: string) => {
    //     const cell = this.props.findCell(cellId);
    //     if (cell) {
    //         // Need to do this in this process so it copies to the user's clipboard and not
    //         // the remote clipboard where the extension is running
    //         const textArea = document.createElement('textarea');
    //         textArea.value = concatMultilineString(cell.cell.data.source);
    //         document.body.appendChild(textArea);
    //         textArea.select();
    //         document.execCommand('Copy');
    //         textArea.remove();
    //     }
    // }

    // private pasteFromClipboard = (cellId: string) => {
    //     const editedCells = this.props.cellVMs;
    //     const index = editedCells.findIndex(x => x.cell.id === cellId) + 1;

    //     if (index > -1) {
    //         const textArea = document.createElement('textarea');
    //         document.body.appendChild(textArea);
    //         textArea.select();
    //         document.execCommand('Paste');
    //         editedCells[index].cell.data.source = textArea.value.split(/\r?\n/);
    //         textArea.remove();
    //     }

    //     this.setState({
    //         cellVMs: editedCells
    //     });
    // }

    private renderCell = (cellVM: ICellViewModel, index: number): JSX.Element | null => {
        const addNewCell = () => {
            this.props.insertBelow(cellVM.cell.id);
            this.props.sendCommand(NativeCommandType.AddToEnd, 'mouse');
        };
        const firstLine = index === 0;
        const lastLine = index === this.props.cellVMs.length - 1 ?
            <AddCellLine
                includePlus={true}
                baseTheme={this.props.baseTheme}
                className='add-cell-line-cell'
                click={addNewCell} /> : null;

        return (
            <div key={cellVM.cell.id} id={cellVM.cell.id}>
                <ErrorBoundary>
                    <ConnectedNativeCell
                        role='listitem'
                        maxTextSize={this.props.settings.maxOutputSize}
                        testMode={this.props.testMode}
                        cellVM={cellVM}
                        baseTheme={this.props.baseTheme}
                        codeTheme={this.props.codeTheme}
                        monacoTheme={this.props.monacoTheme}
                        lastCell={lastLine !== null}
                        firstCell={firstLine}
                        font={this.props.font}
                        allowUndo={this.props.undoStack.length > 0}
                        editorOptions={this.props.editorOptions}
                        enableGather={this.props.settings.enableGather}
                        themeMatplotlibPlots={this.props.settings.themeMatplotlibPlots}
                    />
                </ErrorBoundary>
                {lastLine}
            </div>);
    }

    private scrollDiv = (_div: HTMLDivElement) => {
        // Doing nothing for now. This should be implemented once redux refactor is done.
    }
}

// Main export, return a redux connected editor
export function getConnectedNativeEditor() {
    return connect(
        mapStateToProps,
        actionCreators
    )(NativeEditor);
}<|MERGE_RESOLUTION|>--- conflicted
+++ resolved
@@ -8,7 +8,7 @@
 
 import { OSType } from '../../client/common/utils/platform';
 import { concatMultilineStringInput } from '../../client/datascience/common';
-import { NativeCommandType, ILoadAllCells } from '../../client/datascience/interactive-common/interactiveWindowTypes';
+import { NativeCommandType } from '../../client/datascience/interactive-common/interactiveWindowTypes';
 import { ContentPanel, IContentPanelProps } from '../interactive-common/contentPanel';
 import { ICellViewModel, IMainState } from '../interactive-common/mainState';
 import { IStore } from '../interactive-common/redux/store';
@@ -174,13 +174,8 @@
                     <ImageButton baseTheme={this.props.baseTheme} onClick={save} disabled={!this.props.dirty} className='native-button' tooltip={getLocString('DataScience.save', 'Save File')}>
                         <Image baseTheme={this.props.baseTheme} class='image-button-image' image={ImageName.SaveAs} />
                     </ImageButton>
-<<<<<<< HEAD
-                    <ImageButton baseTheme={this.props.baseTheme} onClick={this.props.export} disabled={!this.props.cellVMs.length} className='save-button' tooltip={getLocString('DataScience.exportAsPythonFileTooltip', 'Save As Python File')}>
+                    <ImageButton baseTheme={this.props.baseTheme} onClick={this.props.export} disabled={!this.props.cellVMs.length} className='native-button' tooltip={getLocString('DataScience.exportAsPythonFileTooltip', 'Save As Python File')}>
                         <Image baseTheme={this.props.baseTheme} class='image-button-image' image={ImageName.ExportToPython} />
-=======
-                    <ImageButton baseTheme={this.state.baseTheme} onClick={this.stateController.export} disabled={!this.stateController.canExport()} className='native-button' tooltip={getLocString('DataScience.exportAsPythonFileTooltip', 'Save As Python File')}>
-                        <Image baseTheme={this.state.baseTheme} class='image-button-image' image={ImageName.ExportToPython} />
->>>>>>> 6295bee8
                     </ImageButton>
                 </div>
                 <div className='toolbar-divider'/>
