--- conflicted
+++ resolved
@@ -159,15 +159,20 @@
         return (
             <div id="toolbar-panel">
                 <div className="toolbar-menu-bar">
-<<<<<<< HEAD
                     <div className="toolbar-menu-bar-child">
-                        <ImageButton baseTheme={this.props.baseTheme} onClick={runAll} className="native-button" tooltip={getLocString('DataScience.runAll', 'Run All Cells')}>
+                        <ImageButton
+                            baseTheme={this.props.baseTheme}
+                            onClick={runAll}
+                            disabled={this.props.busy}
+                            className="native-button"
+                            tooltip={getLocString('DataScience.runAll', 'Run All Cells')}
+                        >
                             <Image baseTheme={this.props.baseTheme} class="image-button-image" image={ImageName.RunAll} />
                         </ImageButton>
                         <ImageButton
                             baseTheme={this.props.baseTheme}
                             onClick={runAbove}
-                            disabled={!canRunAbove}
+                            disabled={!canRunAbove || this.props.busy}
                             className="native-button"
                             tooltip={getLocString('DataScience.runAbove', 'Run cells above')}
                         >
@@ -176,7 +181,7 @@
                         <ImageButton
                             baseTheme={this.props.baseTheme}
                             onClick={runBelow}
-                            disabled={!canRunBelow}
+                            disabled={!canRunBelow || this.props.busy}
                             className="native-button"
                             tooltip={getLocString('DataScience.runBelow', 'Run cell and below')}
                         >
@@ -185,6 +190,7 @@
                         <ImageButton
                             baseTheme={this.props.baseTheme}
                             onClick={this.props.restartKernel}
+                            disabled={this.props.busy}
                             className="native-button"
                             tooltip={getLocString('DataScience.restartServer', 'Restart IPython kernel')}
                         >
@@ -193,6 +199,7 @@
                         <ImageButton
                             baseTheme={this.props.baseTheme}
                             onClick={this.props.interruptKernel}
+                            disabled={this.props.busy}
                             className="native-button"
                             tooltip={getLocString('DataScience.interruptKernel', 'Interrupt IPython kernel')}
                         >
@@ -225,93 +232,13 @@
                         <ImageButton
                             baseTheme={this.props.baseTheme}
                             onClick={this.props.export}
-                            disabled={!this.props.cellVMs.length}
+                            disabled={!this.props.cellVMs.length || this.props.busy}
                             className="native-button"
                             tooltip={getLocString('DataScience.exportAsPythonFileTooltip', 'Save As Python File')}
                         >
                             <Image baseTheme={this.props.baseTheme} class="image-button-image" image={ImageName.ExportToPython} />
                         </ImageButton>
                     </div>
-=======
-                    <ImageButton
-                        baseTheme={this.props.baseTheme}
-                        onClick={runAll}
-                        disabled={this.props.busy}
-                        className="native-button"
-                        tooltip={getLocString('DataScience.runAll', 'Run All Cells')}
-                    >
-                        <Image baseTheme={this.props.baseTheme} class="image-button-image" image={ImageName.RunAll} />
-                    </ImageButton>
-                    <ImageButton
-                        baseTheme={this.props.baseTheme}
-                        onClick={runAbove}
-                        disabled={!canRunAbove || this.props.busy}
-                        className="native-button"
-                        tooltip={getLocString('DataScience.runAbove', 'Run cells above')}
-                    >
-                        <Image baseTheme={this.props.baseTheme} class="image-button-image" image={ImageName.RunAbove} />
-                    </ImageButton>
-                    <ImageButton
-                        baseTheme={this.props.baseTheme}
-                        onClick={runBelow}
-                        disabled={!canRunBelow || this.props.busy}
-                        className="native-button"
-                        tooltip={getLocString('DataScience.runBelow', 'Run cell and below')}
-                    >
-                        <Image baseTheme={this.props.baseTheme} class="image-button-image" image={ImageName.RunBelow} />
-                    </ImageButton>
-                    <ImageButton
-                        baseTheme={this.props.baseTheme}
-                        onClick={this.props.restartKernel}
-                        disabled={this.props.busy}
-                        className="native-button"
-                        tooltip={getLocString('DataScience.restartServer', 'Restart IPython kernel')}
-                    >
-                        <Image baseTheme={this.props.baseTheme} class="image-button-image" image={ImageName.Restart} />
-                    </ImageButton>
-                    <ImageButton
-                        baseTheme={this.props.baseTheme}
-                        onClick={this.props.interruptKernel}
-                        disabled={this.props.busy}
-                        className="native-button"
-                        tooltip={getLocString('DataScience.interruptKernel', 'Interrupt IPython kernel')}
-                    >
-                        <Image baseTheme={this.props.baseTheme} class="image-button-image" image={ImageName.Interrupt} />
-                    </ImageButton>
-                    <ImageButton baseTheme={this.props.baseTheme} onClick={addCell} className="native-button" tooltip={getLocString('DataScience.addNewCell', 'Insert cell')}>
-                        <Image baseTheme={this.props.baseTheme} class="image-button-image" image={ImageName.InsertBelow} />
-                    </ImageButton>
-                    <ImageButton
-                        baseTheme={this.props.baseTheme}
-                        onClick={this.props.clearAllOutputs}
-                        disabled={!this.props.cellVMs.length}
-                        className="native-button"
-                        tooltip={getLocString('DataScience.clearAllOutput', 'Clear All Output')}
-                    >
-                        <Image baseTheme={this.props.baseTheme} class="image-button-image" image={ImageName.ClearAllOutput} />
-                    </ImageButton>
-                    <ImageButton baseTheme={this.props.baseTheme} onClick={toggleVariableExplorer} className="native-button" tooltip={variableExplorerTooltip}>
-                        <Image baseTheme={this.props.baseTheme} class="image-button-image" image={ImageName.VariableExplorer} />
-                    </ImageButton>
-                    <ImageButton
-                        baseTheme={this.props.baseTheme}
-                        onClick={save}
-                        disabled={!this.props.dirty}
-                        className="native-button"
-                        tooltip={getLocString('DataScience.save', 'Save File')}
-                    >
-                        <Image baseTheme={this.props.baseTheme} class="image-button-image" image={ImageName.SaveAs} />
-                    </ImageButton>
-                    <ImageButton
-                        baseTheme={this.props.baseTheme}
-                        onClick={this.props.export}
-                        disabled={!this.props.cellVMs.length || this.props.busy}
-                        className="native-button"
-                        tooltip={getLocString('DataScience.exportAsPythonFileTooltip', 'Save As Python File')}
-                    >
-                        <Image baseTheme={this.props.baseTheme} class="image-button-image" image={ImageName.ExportToPython} />
-                    </ImageButton>
->>>>>>> 59efa085
                     <KernelSelection baseTheme={this.props.baseTheme} font={this.props.font} kernel={this.props.kernel} selectServer={selectServer} selectKernel={selectKernel} />
                 </div>
                 <div className="toolbar-divider" />
