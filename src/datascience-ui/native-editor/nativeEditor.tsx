// Copyright (c) Microsoft Corporation. All rights reserved.
// Licensed under the MIT License.
'use strict';
import './nativeEditor.less';

import * as React from 'react';

import { concatMultilineString } from '../../client/datascience/common';
import { Identifiers } from '../../client/datascience/constants';
import { NativeCommandType } from '../../client/datascience/interactive-common/interactiveWindowTypes';
import { CellState, ICell } from '../../client/datascience/types';
import { ICellViewModel } from '../interactive-common/cell';
import { ContentPanel, IContentPanelProps } from '../interactive-common/contentPanel';
import { IMainState } from '../interactive-common/mainState';
import { IVariablePanelProps, VariablePanel } from '../interactive-common/variablePanel';
import { Button } from '../react-common/button';
import { IKeyboardEvent } from '../react-common/event';
import { Flyout } from '../react-common/flyout';
import { Image, ImageName } from '../react-common/image';
import { ImageButton } from '../react-common/imageButton';
import { getLocString } from '../react-common/locReactSide';
import { getSettings } from '../react-common/settingsReactSide';
import { NativeEditorStateController } from './nativeEditorStateController';

// See the discussion here: https://github.com/Microsoft/tslint-microsoft-contrib/issues/676
// tslint:disable: react-this-binding-issue
// tslint:disable-next-line:no-require-imports no-var-requires
const debounce = require('lodash/debounce') as typeof import('lodash/debounce');

interface INativeEditorProps {
    skipDefault: boolean;
    testMode?: boolean;
    codeTheme: string;
    baseTheme: string;
}

export class NativeEditor extends React.Component<INativeEditorProps, IMainState> {
    private mainPanelRef: React.RefObject<HTMLDivElement> = React.createRef<HTMLDivElement>();
    private contentPanelScrollRef: React.RefObject<HTMLElement> = React.createRef<HTMLElement>();
    private contentPanelRef: React.RefObject<ContentPanel> = React.createRef<ContentPanel>();
    private stateController: NativeEditorStateController;
    private initialCellDivs: (HTMLDivElement | null)[] = [];
    private debounceUpdateVisibleCells = debounce(this.updateVisibleCells.bind(this), 100);
<<<<<<< HEAD
    private insideKeyDown: boolean = false;
=======
    private pressedDOnce = false;
>>>>>>> 7362b259

    constructor(props: INativeEditorProps) {
        super(props);

        // Create our state controller. It manages updating our state.
        this.stateController = new NativeEditorStateController({
            skipDefault: this.props.skipDefault,
            testMode: this.props.testMode ? true : false,
            expectingDark: this.props.baseTheme !== 'vscode-light',
            setState: this.setState.bind(this),
            activate: this.activated.bind(this),
            scrollToCell: this.scrollToCell.bind(this),
            defaultEditable: true,
            hasEdit: true,
            enableGather: false
        });

        // Default our state.
        this.state = this.stateController.getState();
    }

    public componentDidMount() {
        window.addEventListener('keydown', this.mainKeyDown);
    }

    public componentWillUnmount() {
        window.removeEventListener('keydown', this.mainKeyDown);
        // Dispose of our state controller so it stops listening
        this.stateController.dispose();
    }

    public render() {
        // Update the state controller with our new state
        this.stateController.renderUpdate(this.state);

        return (
            <div id='main-panel' ref={this.mainPanelRef} role='Main'>
                <div className='styleSetter'>
                    <style>
                        {this.state.rootCss}
                    </style>
                </div>
                <header id='main-panel-toolbar'>
                    {this.renderToolbarPanel()}
                </header>
                <section id='main-panel-variable' aria-label={getLocString('DataScience.collapseVariableExplorerLabel', 'Variables')}>
                    {this.renderVariablePanel(this.props.baseTheme)}
                </section>
                <main id='main-panel-content' onScroll={this.onContentScroll} ref={this.contentPanelScrollRef}>
                    {this.renderContentPanel(this.props.baseTheme)}
                </main>
            </div>
        );
    }

    private activated = () => {
        // Make sure the input cell gets focus
        if (getSettings && getSettings().allowInput) {
            // Delay this so that we make sure the outer frame has focus first.
            setTimeout(() => {
                // First we have to give ourselves focus (so that focus actually ends up in the code cell)
                if (this.mainPanelRef && this.mainPanelRef.current) {
                    this.mainPanelRef.current.focus({preventScroll: true});
                }
            }, 100);
        }
    }

    private scrollToCell(id: string) {
        if (this.contentPanelRef && this.contentPanelRef.current) {
            this.contentPanelRef.current.scrollToCell(id);
        }
    }

    // tslint:disable: react-this-binding-issue
    private renderToolbarPanel() {
        const addCell = () => this.stateController.addNewCell();
        const runAll = () => this.stateController.runAll();

        return (
            <div id='toolbar-panel'>
                <div className='toolbar-menu-bar'>
                <ImageButton baseTheme={this.props.baseTheme} onClick={this.stateController.restartKernel} className='native-button' tooltip={getLocString('DataScience.restartServer', 'Restart IPython kernel')}>
                        <Image baseTheme={this.props.baseTheme} class='image-button-image' image={ImageName.Restart} />
                    </ImageButton>
                    <ImageButton baseTheme={this.props.baseTheme} onClick={this.stateController.interruptKernel} className='native-button' tooltip={getLocString('DataScience.interruptKernel', 'Interrupt IPython kernel')}>
                        <Image baseTheme={this.props.baseTheme} class='image-button-image' image={ImageName.Interrupt} />
                    </ImageButton>
                    <ImageButton baseTheme={this.props.baseTheme} onClick={addCell} className='native-button' tooltip={getLocString('DataScience.addNewCell', 'Insert cell')}>
                        <Image baseTheme={this.props.baseTheme} class='image-button-image' image={ImageName.InsertBelow} />
                    </ImageButton>
                    <ImageButton baseTheme={this.props.baseTheme} onClick={runAll} className='native-button' tooltip={getLocString('DataScience.runAll', 'Run All Cells')}>
                        <Image baseTheme={this.props.baseTheme} class='image-button-image' image={ImageName.RunAll} />
                    </ImageButton>
                    <ImageButton baseTheme={this.props.baseTheme} onClick={this.stateController.save} disabled={!this.state.dirty} className='native-button' tooltip={getLocString('DataScience.save', 'Save File')}>
                        <Image baseTheme={this.props.baseTheme} class='image-button-image' image={ImageName.SaveAs} />
                    </ImageButton>
                    <Button onClick={this.stateController.export} disabled={!this.stateController.canExport()} className='save-button' tooltip={getLocString('DataScience.exportAsPythonFileTooltip', 'Save As Python File')}>
                        <span>{getLocString('DataScience.exportAsPythonFileTitle', 'Save As Python File')}</span>
                    </Button>
                </div>
                <div className='toolbar-divider'/>
            </div>
        );
    }

    private renderVariablePanel(baseTheme: string) {
        const variableProps = this.getVariableProps(baseTheme);
        return <VariablePanel {...variableProps} />;
    }

    private renderContentPanel(baseTheme: string) {
        // Skip if the tokenizer isn't finished yet. It needs
        // to finish loading so our code editors work.
        if (!this.state.tokenizerLoaded && !this.props.testMode) {
            return null;
        }

        // Otherwise render our cells.
        const contentProps = this.getContentProps(baseTheme);
        return <ContentPanel {...contentProps} ref={this.contentPanelRef}/>;
    }

    private getContentProps = (baseTheme: string): IContentPanelProps => {
        return {
            editorOptions: this.state.editorOptions,
            baseTheme: baseTheme,
            cellVMs: this.state.cellVMs,
            history: this.state.history,
            testMode: this.props.testMode,
            codeTheme: this.props.codeTheme,
            submittedText: this.state.submittedText,
            skipNextScroll: this.state.skipNextScroll ? true : false,
            monacoTheme: this.state.monacoTheme,
            onCodeCreated: this.stateController.readOnlyCodeCreated,
            onCodeChange: this.stateController.codeChange,
            openLink: this.stateController.openLink,
            expandImage: this.stateController.showPlot,
            editable: true,
            editorMeasureClassName: 'measure-editor-div',
            keyDownCell: this.keyDownCell,
            selectedCell: this.state.selectedCell,
            focusedCell: this.state.focusedCell,
            clickCell: this.clickCell,
            doubleClickCell: this.doubleClickCell,
            focusCell: this.codeGotFocus,
            unfocusCell: this.codeLostFocus,
            allowsMarkdownEditing: true,
            renderCellToolbar: this.renderCellToolbar,
            onRenderCompleted: this.onContentFirstRender,
            scrollToBottom: this.scrollDiv
        };
    }
    private getVariableProps = (baseTheme: string): IVariablePanelProps => {
       return {
        variables: this.state.variables,
        pendingVariableCount: this.state.pendingVariableCount,
        debugging: this.state.debugging,
        busy: this.state.busy,
        showDataExplorer: this.stateController.showDataViewer,
        skipDefault: this.props.skipDefault,
        testMode: this.props.testMode,
        refreshVariables: this.stateController.refreshVariables,
        variableExplorerToggled: this.stateController.variableExplorerToggled,
        baseTheme: baseTheme
       };
    }

    private getNonMessageCells(): ICell[] {
        return this.state.cellVMs.map(cvm => cvm.cell).filter(c => c.data.cell_type !== 'messages');
    }

    private onContentFirstRender = (cells: (HTMLDivElement | null)[]) => {
        this.stateController.setState({busy: false});

        if (this.initialCellDivs.length === 0) {
            this.initialCellDivs = cells;
            this.debounceUpdateVisibleCells();
        }
    }

    private onContentScroll = (_event: React.UIEvent<HTMLDivElement>) => {
        if (this.contentPanelScrollRef.current) {
            this.debounceUpdateVisibleCells();
        }
    }

    private updateVisibleCells()  {
        if (this.contentPanelScrollRef.current && this.initialCellDivs.length !== 0) {
            const visibleTop = this.contentPanelScrollRef.current.offsetTop + this.contentPanelScrollRef.current.scrollTop;
            const visibleBottom = visibleTop + this.contentPanelScrollRef.current.clientHeight;
            const cellVMs = this.state.cellVMs;

            // Go through the cell divs and find the ones that are suddenly visible
            for (let index = 0; index < this.initialCellDivs.length; index += 1) {
                if (index < cellVMs.length && cellVMs[index].useQuickEdit) {
                    const div = this.initialCellDivs[index];
                    if (div) {
                        const top = div.offsetTop;
                        const bottom = top + div.offsetHeight;
                        if (top > visibleBottom) {
                            break;
                        } else if (bottom < visibleTop) {
                            continue;
                        } else {
                            cellVMs[index].useQuickEdit = false;
                        }
                    }
                }
            }

            // update our state so that newly visible items appear
            this.setState({cellVMs});
        }
    }

    private findCellViewModel(cellId: string): ICellViewModel | undefined {
        let result = this.state.cellVMs.find(c => c.cell.id === cellId);
        if (!result) {
            result = cellId === Identifiers.EditCellId ? this.state.editCellVM : undefined;
        }
        return result;
    }

    private mainKeyDown = (event: KeyboardEvent) => {
        // Handler for key down presses in the main panel
        switch (event.key) {
            // tslint:disable-next-line: no-suspicious-comment
            // TODO: How to have this work for when the keyboard shortcuts are changed?
            case 's':
                if (event.ctrlKey) {
                    // This is save, save our cells
                    this.stateController.save();
                }
                break;

            default:
                break;
        }
    }

<<<<<<< HEAD
    // tslint:disable-next-line: cyclomatic-complexity
    private keyDownCell = (cellId: string, e: IKeyboardEvent) => {
        this.insideKeyDown = true;
=======
    // tslint:disable-next-line: cyclomatic-complexity max-func-body-length
    private keyDownCell = async (cellId: string, e: IKeyboardEvent) => {
>>>>>>> 7362b259
        switch (e.code) {
            case 'ArrowUp':
                this.pressedDOnce = false;
                if (this.state.focusedCell === cellId && e.editorInfo && e.editorInfo.isFirstLine && !e.editorInfo.isSuggesting) {
                    this.arrowUpFromCell(cellId, e);
                    this.stateController.sendCommand(NativeCommandType.ChangeToCode, 'keyboard');
                    this.stateController.sendCommand(NativeCommandType.ArrowUp, 'keyboard');
                } else if (!this.state.focusedCell) {
                    this.arrowUpFromCell(cellId, e);
                    this.stateController.sendCommand(NativeCommandType.ArrowUp, 'keyboard');
                }
                break;
            case 'ArrowDown':
                this.pressedDOnce = false;
                if (this.state.focusedCell === cellId && e.editorInfo && e.editorInfo.isLastLine && !e.editorInfo.isSuggesting) {
                    this.arrowDownFromCell(cellId, e);
                    this.stateController.sendCommand(NativeCommandType.ArrowDown, 'keyboard');
                } else if (!this.state.focusedCell) {
                    this.arrowDownFromCell(cellId, e);
                    this.stateController.sendCommand(NativeCommandType.ArrowDown, 'keyboard');
                }
                break;
            case 'Escape':
                this.pressedDOnce = false;
                if (this.state.focusedCell && e.editorInfo && !e.editorInfo.isSuggesting) {
                    this.escapeCell(this.state.focusedCell, e);
                    this.stateController.sendCommand(NativeCommandType.Unfocus, 'keyboard');
                }
                break;
            case 'y':
                this.pressedDOnce = false;
                if (!this.state.focusedCell && this.state.selectedCell) {
                    e.stopPropagation();
                    this.stateController.changeCellType(this.state.selectedCell, 'code');
                    this.stateController.sendCommand(NativeCommandType.ChangeToCode, 'keyboard');
                }
                break;
            case 'm':
                this.pressedDOnce = false;
                if (!this.state.focusedCell && this.state.selectedCell) {
                    e.stopPropagation();
                    this.stateController.changeCellType(this.state.selectedCell, 'markdown');
                    this.stateController.sendCommand(NativeCommandType.ChangeToMarkdown, 'keyboard');
                }
                break;
            case 'l':
                this.pressedDOnce = false;
                if (!this.state.focusedCell && this.state.selectedCell) {
                    e.stopPropagation();
                    this.stateController.toggleLineNumbers(this.state.selectedCell);
                    this.stateController.sendCommand(NativeCommandType.ToggleLineNumbers, 'keyboard');
                }
                break;
            case 'o':
                this.pressedDOnce = false;
                if (!this.state.focusedCell && this.state.selectedCell) {
                    e.stopPropagation();
                    this.stateController.toggleOutput(this.state.selectedCell);
                    this.stateController.sendCommand(NativeCommandType.ToggleOutput, 'keyboard');
                }
                break;
            case 'Enter':
                this.pressedDOnce = false;
                if (e.shiftKey) {
<<<<<<< HEAD
                    this.submitCell(cellId, e);
                    this.stateController.sendCommand(NativeCommandType.RunAndMove, 'keyboard');
=======
                    this.submitCell(cellId, e, true);
                } else if (e.ctrlKey) {
                    this.submitCell(cellId, e, false);
                } else if (e.altKey) {
                    this.submitCell(cellId, e, false);
                    this.stateController.insertBelow(cellId, true);
>>>>>>> 7362b259
                } else {
                    this.enterCell(cellId, e);
                    this.stateController.sendCommand(NativeCommandType.Focus, 'keyboard');
                }
                break;
            case 'd':
                if (this.pressedDOnce) {
                    this.stateController.deleteCell(cellId);
                    this.pressedDOnce = false;
                } else {
                    this.pressedDOnce = true;
                }
                break;
            case 'a':
                this.pressedDOnce = false;
                if (this.state.focusedCell === cellId && e.editorInfo && e.editorInfo.isLastLine && !e.editorInfo.isSuggesting) {
                    this.stateController.insertAbove(cellId, true);
                } else if (!this.state.focusedCell) {
                    this.stateController.insertAbove(cellId, true);
                }
                break;
            case 'b':
                this.pressedDOnce = false;
                if (this.state.focusedCell === cellId && e.editorInfo && e.editorInfo.isLastLine && !e.editorInfo.isSuggesting) {
                    this.stateController.insertBelow(cellId, true);
                } else if (!this.state.focusedCell) {
                    this.stateController.insertBelow(cellId, true);
                }
                break;
            case 'j':
                this.pressedDOnce = false;
                if (this.state.focusedCell === cellId && e.editorInfo && e.editorInfo.isFirstLine && !e.editorInfo.isSuggesting) {
                    this.arrowUpFromCell(cellId, e);
                } else if (!this.state.focusedCell) {
                    this.arrowUpFromCell(cellId, e);
                }
                break;
            case 'k':
                this.pressedDOnce = false;
                if (this.state.focusedCell === cellId && e.editorInfo && e.editorInfo.isFirstLine && !e.editorInfo.isSuggesting) {
                    this.arrowDownFromCell(cellId, e);
                } else if (!this.state.focusedCell) {
                    this.arrowDownFromCell(cellId, e);
                }
                break;
            default:
                this.pressedDOnce = false;
                break;
        }

        this.insideKeyDown = false;
    }

    private enterCell = (cellId: string, e: IKeyboardEvent) => {
        // If focused, then ignore this call. It should go to the focused cell instead.
        if (!this.state.focusedCell && !e.editorInfo && this.contentPanelRef && this.contentPanelRef.current) {
            e.stopPropagation();
            e.preventDefault();

            // Figure out which cell this is
            const cellvm = this.stateController.findCell(cellId);
            if (cellvm && this.state.selectedCell === cellId) {
                this.contentPanelRef.current.focusCell(cellId, true);
            }
        }
    }

    private submitCell = (cellId: string, e: IKeyboardEvent, moveToNextCell: boolean) => {
        let content: string | undefined ;
        const cellVM = this.findCellViewModel(cellId);

        // If inside editor, submit this code
        if (e.editorInfo && e.editorInfo.contents) {
            // Prevent shift+enter from turning into a enter
            e.stopPropagation();
            e.preventDefault();
            content = e.editorInfo.contents;
        } else if (cellVM) {
            // Outside editor, just use the cell
            content = concatMultilineString(cellVM.cell.data.source);
        }

        // Send to jupyter
        if (cellVM && content) {
            this.stateController.submitInput(content, cellVM);
        }

        // If this is not the edit cell, move to our next cell
        if (cellId !== Identifiers.EditCellId && moveToNextCell) {
            const nextCell = this.getNextCellId(cellId);
            if (nextCell) {
                this.stateController.selectCell(nextCell, undefined);
            }
        }
    }

    private getNextCellId(cellId: string): string | undefined {
        const cells = this.getNonMessageCells();

        // Find the next cell to move to
        const index = cells.findIndex(c => c.id === cellId);
        let nextCellId: string | undefined;
        if (index >= 0) {
            if (index < cells.length - 1) {
                nextCellId = cells[index + 1].id;
            } else if (this.state.editCellVM) {
                nextCellId = this.state.editCellVM.cell.id;
            }
        }

        return nextCellId;
    }

    private arrowUpFromCell = (cellId: string, e: IKeyboardEvent) => {
        const cells = this.getNonMessageCells();

        // Find the next cell index
        let index = cells.findIndex(c => c.id === cellId) - 1;

        // Might also be the edit cell
        if (this.state.editCellVM && cellId === this.state.editCellVM.cell.id) {
            index = cells.length - 1;
        }

        if (index >= 0 && this.contentPanelRef.current) {
            e.stopPropagation();
            const prevCellId = cells[index].id;
            const wasFocused = this.state.focusedCell;
            this.stateController.selectCell(prevCellId, wasFocused ? prevCellId : undefined);
            this.contentPanelRef.current.focusCell(prevCellId, wasFocused ? true : false);
        }
    }

    private arrowDownFromCell = (cellId: string, e: IKeyboardEvent) => {
        const nextCellId = this.getNextCellId(cellId);

        if (nextCellId && this.contentPanelRef.current) {
            e.stopPropagation();
            const wasFocused = this.state.focusedCell;
            this.stateController.selectCell(nextCellId, wasFocused ? nextCellId : undefined);
            this.contentPanelRef.current.focusCell(nextCellId, wasFocused ? true : false);
        }
    }

    private clickCell = (cellId: string) => {
        this.pressedDOnce = false;
        const focusedCell = cellId === this.state.focusedCell ? cellId : undefined;
        this.stateController.selectCell(cellId, focusedCell);
    }

    private doubleClickCell = (cellId: string) => {
        if (this.contentPanelRef.current) {
            this.contentPanelRef.current.focusCell(cellId, true);
        }
    }

    private escapeCell = (cellId: string, e: IKeyboardEvent) => {
        // Unfocus the current cell by giving focus to the cell itself
        if (this.contentPanelRef && this.contentPanelRef.current) {
            e.stopPropagation();
            this.contentPanelRef.current.focusCell(cellId, false);
        }

    }

    // private copyToClipboard = (cellId: string) => {
    //     const cell = this.stateController.findCell(cellId);
    //     if (cell) {
    //         // Need to do this in this process so it copies to the user's clipboard and not
    //         // the remote clipboard where the extension is running
    //         const textArea = document.createElement('textarea');
    //         textArea.value = concatMultilineString(cell.cell.data.source);
    //         document.body.appendChild(textArea);
    //         textArea.select();
    //         document.execCommand('Copy');
    //         textArea.remove();
    //     }
    // }

    // private pasteFromClipboard = (cellId: string) => {
    //     const editedCells = this.state.cellVMs;
    //     const index = editedCells.findIndex(x => x.cell.id === cellId) + 1;

    //     if (index > -1) {
    //         const textArea = document.createElement('textarea');
    //         document.body.appendChild(textArea);
    //         textArea.select();
    //         document.execCommand('Paste');
    //         editedCells[index].cell.data.source = textArea.value.split(/\r?\n/);
    //         textArea.remove();
    //     }

    //     this.setState({
    //         cellVMs: editedCells
    //     });
    // }

    private moveCellUp = (cellId?: string) => {
        if (this.contentPanelRef.current && cellId) {
            const wasFocused = this.state.focusedCell;
            this.stateController.moveCellUp(cellId);
            setTimeout(() => this.contentPanelRef.current!.focusCell(cellId, wasFocused ? true : false), 1);
        }
    }

    private moveCellDown = (cellId?: string) => {
        if (this.contentPanelRef.current && cellId) {
            const wasFocused = this.state.focusedCell;
            this.stateController.moveCellDown(cellId);
            setTimeout(() => this.contentPanelRef.current!.focusCell(cellId, wasFocused ? true : false), 1);
        }
    }

    // tslint:disable-next-line: max-func-body-length
    private renderNormalCellToolbar(cellId: string): JSX.Element[] | null {
        const cell = this.state.cellVMs.find(cvm => cvm.cell.id === cellId);
        if (cell) {
            const deleteCell = () => {
                this.stateController.deleteCell(cellId);
                this.stateController.sendCommand(NativeCommandType.DeleteCell, 'mouse');
            };
            const runCell = () => {
                this.stateController.updateCellSource(cellId);
                this.stateController.submitInput(concatMultilineString(cell.cell.data.source), cell);
                if (this.contentPanelRef.current) {
                    this.contentPanelRef.current.focusCell(cellId, false);
                }
                this.stateController.sendCommand(NativeCommandType.Run, 'mouse');
            };
            const moveUp = () => {
                this.moveCellUp(cellId);
                this.stateController.sendCommand(NativeCommandType.MoveCellUp, 'mouse');
            };
            const moveDown = () => {
                this.moveCellDown(cellId);
                this.stateController.sendCommand(NativeCommandType.MoveCellDown, 'mouse');
            };
            const canMoveUp = this.stateController.canMoveUp(cellId);
            const canMoveDown = this.stateController.canMoveDown(cellId);
            const runAbove = () => {
                this.stateController.runAbove(cellId);
                this.stateController.sendCommand(NativeCommandType.RunAbove, 'mouse');
            };
            const runBelow = () => {
                this.stateController.runBelow(cellId);
                this.stateController.sendCommand(NativeCommandType.RunBelow, 'mouse');
            };
            const canRunAbove = this.stateController.canRunAbove(cellId);
            const canRunBelow = this.stateController.canRunBelow(cellId);
            const insertAbove = () => {
                this.stateController.insertAbove(cellId);
                this.stateController.sendCommand(NativeCommandType.InsertAbove, 'mouse');
            };
            const insertBelow = () => {
                this.stateController.insertBelow(cellId);
                this.stateController.sendCommand(NativeCommandType.InsertBelow, 'mouse');
            };
            const runCellHidden = cell.cell.state !== CellState.finished;
            const flyoutClass = cell.cell.id === this.state.focusedCell ? 'native-editor-cellflyout native-editor-cellflyout-focused'
                : 'native-editor-cellflyout native-editor-cellflyout-selected';
            const switchTooltip = cell.cell.data.cell_type === 'code' ? getLocString('DataScience.switchToMarkdown', 'Change to markdown') :
                getLocString('DataScience.switchToCode', 'Change to code');
            const switchImage = cell.cell.data.cell_type === 'code' ? ImageName.SwitchToMarkdown : ImageName.SwitchToCode;
            const switchCell = cell.cell.data.cell_type === 'code' ? () => {
                this.stateController.changeCellType(cellId, 'markdown');
                this.stateController.sendCommand(NativeCommandType.ChangeToMarkdown, 'mouse');
            } : () => {
                this.stateController.changeCellType(cellId, 'code');
                this.stateController.sendCommand(NativeCommandType.ChangeToCode, 'mouse');
            };
            const outerPortion =
                <div className='native-editor-celltoolbar-outer' key={0}>
                    <Flyout buttonClassName='native-editor-flyout-button' buttonContent={<span className='flyout-button-content'>...</span>} flyoutContainerName={flyoutClass}>
                        <ImageButton baseTheme={this.props.baseTheme} onClick={moveUp} disabled={!canMoveUp} tooltip={getLocString('DataScience.moveCellUp', 'Move cell up')}>
                            <Image baseTheme={this.props.baseTheme} class='image-button-image' image={ImageName.Up} />
                        </ImageButton>
                        <ImageButton baseTheme={this.props.baseTheme} onClick={moveDown} disabled={!canMoveDown} tooltip={getLocString('DataScience.moveCellDown', 'Move cell down')}>
                            <Image baseTheme={this.props.baseTheme} class='image-button-image' image={ImageName.Down} />
                        </ImageButton>
                        <ImageButton baseTheme={this.props.baseTheme} onClick={runAbove} disabled={!canRunAbove} tooltip={getLocString('DataScience.runAbove', 'Run cells above')}>
                            <Image baseTheme={this.props.baseTheme} class='image-button-image' image={ImageName.RunAbove} />
                        </ImageButton>
                        <ImageButton baseTheme={this.props.baseTheme} onClick={runBelow} disabled={!canRunBelow} tooltip={getLocString('DataScience.runBelow', 'Run cell and below')}>
                            <Image baseTheme={this.props.baseTheme} class='image-button-image' image={ImageName.RunBelow} />
                        </ImageButton>
                        <ImageButton baseTheme={this.props.baseTheme} onClick={insertAbove} tooltip={getLocString('DataScience.insertAbove', 'Insert cell above')}>
                            <Image baseTheme={this.props.baseTheme} class='image-button-image' image={ImageName.InsertAbove} />
                        </ImageButton>
                        <ImageButton baseTheme={this.props.baseTheme} onClick={insertBelow} disabled={!canMoveDown} tooltip={getLocString('DataScience.insertBelow', 'Insert cell below')}>
                            <Image baseTheme={this.props.baseTheme} class='image-button-image' image={ImageName.InsertBelow} />
                        </ImageButton>
                        <ImageButton baseTheme={this.props.baseTheme} onClick={switchCell} tooltip={switchTooltip}>
                            <Image baseTheme={this.props.baseTheme} class='image-button-image' image={switchImage} />
                        </ImageButton>
                        <ImageButton baseTheme={this.props.baseTheme} onClick={deleteCell} tooltip={getLocString('DataScience.deleteCell', 'Delete cell')}>
                            <Image baseTheme={this.props.baseTheme} class='image-button-image' image={ImageName.Delete} />
                        </ImageButton>
                    </Flyout>
                </div>;

            const innerPortion =
                <div className='native-editor-celltoolbar-inner' key={1}>
                    <ImageButton baseTheme={this.props.baseTheme} onClick={runCell} hidden={runCellHidden} tooltip={getLocString('DataScience.runCell', 'Run cell')}>
                        <Image baseTheme={this.props.baseTheme} class='image-button-image' image={ImageName.Run} />
                    </ImageButton>
                </div>;

            if (cell.cell.data.cell_type === 'code') {
                return [innerPortion, outerPortion];
            }

            return [outerPortion];
        }

        return null;
    }

    private renderEditCellToolbar() {
        const cell = this.state.editCellVM;
        if (cell) {
            const runCell = () => {
                this.stateController.submitInput(concatMultilineString(cell.cell.data.source), cell);
                this.stateController.sendCommand(NativeCommandType.Run, 'mouse');
            };
            const runAbove = () => {
                this.stateController.runAbove(Identifiers.EditCellId);
                this.stateController.sendCommand(NativeCommandType.RunAbove, 'mouse');
            };
            const canRunAbove = this.stateController.canRunAbove(Identifiers.EditCellId);
            const insertAbove = () => {
                this.stateController.insertAbove(Identifiers.EditCellId);
                this.stateController.sendCommand(NativeCommandType.InsertAbove, 'mouse');
            };
            const flyoutClass = cell.cell.id === this.state.focusedCell ? 'native-editor-cellflyout native-editor-cellflyout-focused'
                : 'native-editor-cellflyout native-editor-cellflyout-selected';
            const switchTooltip = cell.cell.data.cell_type === 'code' ? getLocString('DataScience.switchToMarkdown', 'Change to markdown') :
                getLocString('DataScience.switchToCode', 'Change to code');
            const switchImage = cell.cell.data.cell_type === 'code' ? ImageName.SwitchToMarkdown : ImageName.SwitchToCode;
            const switchCell = cell.cell.data.cell_type === 'code' ? () => {
                this.stateController.changeCellType(Identifiers.EditCellId, 'markdown');
                this.stateController.sendCommand(NativeCommandType.ChangeToMarkdown, 'mouse');
             } : () => {
                 this.stateController.changeCellType(Identifiers.EditCellId, 'code');
                 this.stateController.sendCommand(NativeCommandType.ChangeToCode, 'mouse');
             };
             const outerPortion =
                <div className='native-editor-celltoolbar-outer' key={0}>
                    <Flyout buttonClassName='native-editor-flyout-button' buttonContent={<span>...</span>} flyoutContainerName={flyoutClass}>
                        <ImageButton baseTheme={this.props.baseTheme} onClick={runAbove} disabled={!canRunAbove} tooltip={getLocString('DataScience.runAbove', 'Run cells above')}>
                            <Image baseTheme={this.props.baseTheme} class='image-button-image' image={ImageName.RunAbove} />
                        </ImageButton>
                        <ImageButton baseTheme={this.props.baseTheme} onClick={insertAbove} tooltip={getLocString('DataScience.insertAbove', 'Insert cell above')}>
                            <Image baseTheme={this.props.baseTheme} class='image-button-image' image={ImageName.InsertAbove} />
                        </ImageButton>
                        <ImageButton baseTheme={this.props.baseTheme} onClick={switchCell} tooltip={switchTooltip}>
                            <Image baseTheme={this.props.baseTheme} class='image-button-image' image={switchImage} />
                        </ImageButton>
                    </Flyout>
                </div>;

            const innerPortion =
                <div className='native-editor-celltoolbar-inner' key={1}>
                    <ImageButton baseTheme={this.props.baseTheme} onClick={runCell} hidden={false} tooltip={getLocString('DataScience.runCell', 'Run cell')}>
                        <Image baseTheme={this.props.baseTheme} class='image-button-image' image={ImageName.Run} />
                    </ImageButton>
                </div>;

            if (cell.cell.data.cell_type === 'code') {
                return [innerPortion, outerPortion];
            }

            return [outerPortion];
        }

        return null;
    }

    private renderCellToolbar = (cellId: string): JSX.Element[] | null => {
        if (cellId !== Identifiers.EditCellId) {
            return this.renderNormalCellToolbar(cellId);
        } else {
            return this.renderEditCellToolbar();
        }
    }

    private scrollDiv = (div: HTMLDivElement) => {
        if (this.state.newCell) {
            const newCell = this.state.newCell;
            this.stateController.setState({newCell: undefined});
            // Bounce this so state has time to update.
            setTimeout(() => {
                div.scrollIntoView({ behavior: 'auto', block: 'start', inline: 'nearest' });
                this.contentPanelRef.current!.focusCell(newCell, true);
            }, 10);
        }
    }

    private codeLostFocus = (cellId: string) => {
        this.stateController.codeLostFocus(cellId);
    }

    private codeGotFocus = (cellId: string) => {
        this.stateController.codeGotFocus(cellId);
        if (!this.insideKeyDown) {
            this.stateController.sendCommand(NativeCommandType.Focus, 'mouse');
        }
    }

}<|MERGE_RESOLUTION|>--- conflicted
+++ resolved
@@ -41,11 +41,8 @@
     private stateController: NativeEditorStateController;
     private initialCellDivs: (HTMLDivElement | null)[] = [];
     private debounceUpdateVisibleCells = debounce(this.updateVisibleCells.bind(this), 100);
-<<<<<<< HEAD
     private insideKeyDown: boolean = false;
-=======
     private pressedDOnce = false;
->>>>>>> 7362b259
 
     constructor(props: INativeEditorProps) {
         super(props);
@@ -287,20 +284,13 @@
         }
     }
 
-<<<<<<< HEAD
-    // tslint:disable-next-line: cyclomatic-complexity
-    private keyDownCell = (cellId: string, e: IKeyboardEvent) => {
-        this.insideKeyDown = true;
-=======
     // tslint:disable-next-line: cyclomatic-complexity max-func-body-length
     private keyDownCell = async (cellId: string, e: IKeyboardEvent) => {
->>>>>>> 7362b259
         switch (e.code) {
             case 'ArrowUp':
                 this.pressedDOnce = false;
                 if (this.state.focusedCell === cellId && e.editorInfo && e.editorInfo.isFirstLine && !e.editorInfo.isSuggesting) {
                     this.arrowUpFromCell(cellId, e);
-                    this.stateController.sendCommand(NativeCommandType.ChangeToCode, 'keyboard');
                     this.stateController.sendCommand(NativeCommandType.ArrowUp, 'keyboard');
                 } else if (!this.state.focusedCell) {
                     this.arrowUpFromCell(cellId, e);
@@ -359,17 +349,15 @@
             case 'Enter':
                 this.pressedDOnce = false;
                 if (e.shiftKey) {
-<<<<<<< HEAD
-                    this.submitCell(cellId, e);
+                    this.submitCell(cellId, e, true);
                     this.stateController.sendCommand(NativeCommandType.RunAndMove, 'keyboard');
-=======
-                    this.submitCell(cellId, e, true);
                 } else if (e.ctrlKey) {
                     this.submitCell(cellId, e, false);
+                    this.stateController.sendCommand(NativeCommandType.Run, 'keyboard');
                 } else if (e.altKey) {
                     this.submitCell(cellId, e, false);
                     this.stateController.insertBelow(cellId, true);
->>>>>>> 7362b259
+                    this.stateController.sendCommand(NativeCommandType.RunAndAdd, 'keyboard');
                 } else {
                     this.enterCell(cellId, e);
                     this.stateController.sendCommand(NativeCommandType.Focus, 'keyboard');
@@ -378,6 +366,7 @@
             case 'd':
                 if (this.pressedDOnce) {
                     this.stateController.deleteCell(cellId);
+                    this.stateController.sendCommand(NativeCommandType.DeleteCell, 'keyboard');
                     this.pressedDOnce = false;
                 } else {
                     this.pressedDOnce = true;
@@ -387,32 +376,40 @@
                 this.pressedDOnce = false;
                 if (this.state.focusedCell === cellId && e.editorInfo && e.editorInfo.isLastLine && !e.editorInfo.isSuggesting) {
                     this.stateController.insertAbove(cellId, true);
+                    this.stateController.sendCommand(NativeCommandType.InsertAbove, 'keyboard');
                 } else if (!this.state.focusedCell) {
                     this.stateController.insertAbove(cellId, true);
+                    this.stateController.sendCommand(NativeCommandType.InsertAbove, 'keyboard');
                 }
                 break;
             case 'b':
                 this.pressedDOnce = false;
                 if (this.state.focusedCell === cellId && e.editorInfo && e.editorInfo.isLastLine && !e.editorInfo.isSuggesting) {
                     this.stateController.insertBelow(cellId, true);
+                    this.stateController.sendCommand(NativeCommandType.InsertBelow, 'keyboard');
                 } else if (!this.state.focusedCell) {
                     this.stateController.insertBelow(cellId, true);
+                    this.stateController.sendCommand(NativeCommandType.InsertBelow, 'keyboard');
                 }
                 break;
             case 'j':
                 this.pressedDOnce = false;
                 if (this.state.focusedCell === cellId && e.editorInfo && e.editorInfo.isFirstLine && !e.editorInfo.isSuggesting) {
                     this.arrowUpFromCell(cellId, e);
+                    this.stateController.sendCommand(NativeCommandType.ArrowUp, 'keyboard');
                 } else if (!this.state.focusedCell) {
                     this.arrowUpFromCell(cellId, e);
+                    this.stateController.sendCommand(NativeCommandType.ArrowUp, 'keyboard');
                 }
                 break;
             case 'k':
                 this.pressedDOnce = false;
                 if (this.state.focusedCell === cellId && e.editorInfo && e.editorInfo.isFirstLine && !e.editorInfo.isSuggesting) {
                     this.arrowDownFromCell(cellId, e);
+                    this.stateController.sendCommand(NativeCommandType.ArrowDown, 'keyboard');
                 } else if (!this.state.focusedCell) {
                     this.arrowDownFromCell(cellId, e);
+                    this.stateController.sendCommand(NativeCommandType.ArrowDown, 'keyboard');
                 }
                 break;
             default:
