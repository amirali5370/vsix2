--- conflicted
+++ resolved
@@ -257,23 +257,6 @@
                             />
                         </ImageButton>
                     </div>
-<<<<<<< HEAD
-                    <div className={'jupyter-info-container'}>
-                        <TrustMessage
-                            isNotebookTrusted={this.props.isNotebookTrusted}
-                            font={this.props.font}
-                            launchNotebookTrustPrompt={launchNotebookTrustPrompt}
-                        />
-                        <KernelSelection
-                            isNotebookTrusted={this.props.isNotebookTrusted}
-                            baseTheme={this.props.baseTheme}
-                            font={this.props.font}
-                            kernel={this.props.kernel}
-                            selectServer={selectServer}
-                            selectKernel={selectKernel}
-                        />
-                    </div>
-=======
                     <JupyterInfo
                         baseTheme={this.props.baseTheme}
                         font={this.props.font}
@@ -283,7 +266,6 @@
                         isNotebookTrusted={this.props.isNotebookTrusted}
                         launchNotebookTrustPrompt={launchNotebookTrustPrompt}
                     />
->>>>>>> 08b8e5c8
                 </div>
                 <div className="toolbar-divider" />
             </div>
