// Copyright (c) Microsoft Corporation. All rights reserved.
// Licensed under the MIT License.
'use strict';
import * as React from 'react';
import { connect } from 'react-redux';
import { NativeMouseCommandTelemetry } from '../../client/datascience/constants';
import { KernelSelection } from '../interactive-common/kernelSelection';
import {
    getSelectedAndFocusedInfo,
    IFont,
    IServerState,
    SelectionAndFocusedInfo,
    ServerStatus
} from '../interactive-common/mainState';
import { IStore } from '../interactive-common/redux/store';
import { TrustMessage } from '../interactive-common/trustMessage';
import { Image, ImageName } from '../react-common/image';
import { ImageButton } from '../react-common/imageButton';
import { getLocString } from '../react-common/locReactSide';
import './nativeEditor.less';
import { actionCreators } from './redux/actions';

type INativeEditorDataProps = {
    busy: boolean;
    dirty: boolean;
    baseTheme: string;
    cellCount: number;
    font: IFont;
    kernel: IServerState;
    selectionFocusedInfo: SelectionAndFocusedInfo;
    variablesVisible: boolean;
};
export type INativeEditorToolbarProps = INativeEditorDataProps & {
    sendCommand: typeof actionCreators.sendCommand;
    clearAllOutputs: typeof actionCreators.clearAllOutputs;
    export: typeof actionCreators.export;
    exportAs: typeof actionCreators.exportAs;
    addCell: typeof actionCreators.addCell;
    save: typeof actionCreators.save;
    executeAllCells: typeof actionCreators.executeAllCells;
    toggleVariableExplorer: typeof actionCreators.toggleVariableExplorer;
    setVariableExplorerHeight: typeof actionCreators.setVariableExplorerHeight;
    executeAbove: typeof actionCreators.executeAbove;
    executeCellAndBelow: typeof actionCreators.executeCellAndBelow;
    restartKernel: typeof actionCreators.restartKernel;
    interruptKernel: typeof actionCreators.interruptKernel;
    selectKernel: typeof actionCreators.selectKernel;
    selectServer: typeof actionCreators.selectServer;
<<<<<<< HEAD
    launchNotebookTrustPrompt: typeof actionCreators.launchNotebookTrustPrompt;
=======
>>>>>>> b24a014b
    isNotebookTrusted: boolean;
};

function mapStateToProps(state: IStore): INativeEditorDataProps {
    return {
        ...state.main,
        cellCount: state.main.cellVMs.length,
        selectionFocusedInfo: getSelectedAndFocusedInfo(state.main),
        variablesVisible: state.variables.visible
    };
}

export class Toolbar extends React.PureComponent<INativeEditorToolbarProps> {
    constructor(props: INativeEditorToolbarProps) {
        super(props);
    }

    // tslint:disable: react-this-binding-issue
    // tslint:disable-next-line: max-func-body-length
    public render() {
        const selectedInfo = this.props.selectionFocusedInfo;

        const addCell = () => {
            setTimeout(() => this.props.addCell(), 1);
            this.props.sendCommand(NativeMouseCommandTelemetry.AddToEnd);
        };
        const runAll = () => {
            // Run all cells currently available.
            this.props.executeAllCells();
            this.props.sendCommand(NativeMouseCommandTelemetry.RunAll);
        };
        const save = () => {
            this.props.save();
            this.props.sendCommand(NativeMouseCommandTelemetry.Save);
        };
        const toggleVariableExplorer = () => {
            this.props.toggleVariableExplorer();
            this.props.sendCommand(NativeMouseCommandTelemetry.ToggleVariableExplorer);
        };
        const variableExplorerTooltip = this.props.variablesVisible
            ? getLocString('DataScience.collapseVariableExplorerTooltip', 'Hide variables active in jupyter kernel')
            : getLocString('DataScience.expandVariableExplorerTooltip', 'Show variables active in jupyter kernel');
        const runAbove = () => {
            if (selectedInfo.selectedCellId) {
                this.props.executeAbove(selectedInfo.selectedCellId);
                this.props.sendCommand(NativeMouseCommandTelemetry.RunAbove);
            }
        };
        const runBelow = () => {
            if (selectedInfo.selectedCellId && typeof selectedInfo.selectedCellIndex === 'number') {
                // tslint:disable-next-line: no-suspicious-comment
                // TODO: Is the source going to be up to date during run below?
                this.props.executeCellAndBelow(selectedInfo.selectedCellId);
                this.props.sendCommand(NativeMouseCommandTelemetry.RunBelow);
            }
        };
        const selectKernel = () => {
            this.props.selectKernel();
            this.props.sendCommand(NativeMouseCommandTelemetry.SelectKernel);
        };
        const selectServer = () => {
            this.props.selectServer();
            this.props.sendCommand(NativeMouseCommandTelemetry.SelectServer);
        };
        const launchNotebookTrustPrompt = () => {
            if (!this.props.isNotebookTrusted) {
                this.props.launchNotebookTrustPrompt();
            }
        }
        const canRunAbove = (selectedInfo.selectedCellIndex ?? -1) > 0;
        const canRunBelow =
            (selectedInfo.selectedCellIndex ?? -1) < this.props.cellCount - 1 &&
            (selectedInfo.selectedCellId || '').length > 0;

        const canRestartAndInterruptKernel = this.props.kernel.jupyterServerStatus !== ServerStatus.NotStarted;

        return (
            <div id="toolbar-panel">
                <div className="toolbar-menu-bar">
                    <div className="toolbar-menu-bar-child">
                        <ImageButton
                            baseTheme={this.props.baseTheme}
                            onClick={runAll}
                            disabled={this.props.busy}
                            className="native-button"
                            tooltip={getLocString('DataScience.runAll', 'Run All Cells')}
                        >
                            <Image
                                baseTheme={this.props.baseTheme}
                                class="image-button-image"
                                image={ImageName.RunAll}
                            />
                        </ImageButton>
                        <ImageButton
                            baseTheme={this.props.baseTheme}
                            onClick={runAbove}
                            disabled={!canRunAbove || this.props.busy}
                            className="native-button"
                            tooltip={getLocString('DataScience.runAbove', 'Run cells above')}
                        >
                            <Image
                                baseTheme={this.props.baseTheme}
                                class="image-button-image"
                                image={ImageName.RunAbove}
                            />
                        </ImageButton>
                        <ImageButton
                            baseTheme={this.props.baseTheme}
                            onClick={runBelow}
                            disabled={!canRunBelow || this.props.busy}
                            className="native-button"
                            tooltip={getLocString('DataScience.runBelow', 'Run cell and below')}
                        >
                            <Image
                                baseTheme={this.props.baseTheme}
                                class="image-button-image"
                                image={ImageName.RunBelow}
                            />
                        </ImageButton>
                        <ImageButton
                            baseTheme={this.props.baseTheme}
                            onClick={this.props.restartKernel}
                            disabled={!canRestartAndInterruptKernel}
                            className="native-button"
                            tooltip={getLocString('DataScience.restartServer', 'Restart IPython kernel')}
                        >
                            <Image
                                baseTheme={this.props.baseTheme}
                                class="image-button-image"
                                image={ImageName.Restart}
                            />
                        </ImageButton>
                        <ImageButton
                            baseTheme={this.props.baseTheme}
                            onClick={this.props.interruptKernel}
                            disabled={!canRestartAndInterruptKernel}
                            className="native-button"
                            tooltip={getLocString('DataScience.interruptKernel', 'Interrupt IPython kernel')}
                        >
                            <Image
                                baseTheme={this.props.baseTheme}
                                class="image-button-image"
                                image={ImageName.Interrupt}
                            />
                        </ImageButton>
                        <ImageButton
                            baseTheme={this.props.baseTheme}
                            onClick={addCell}
                            className="native-button"
                            tooltip={getLocString('DataScience.addNewCell', 'Insert cell')}
                        >
                            <Image
                                baseTheme={this.props.baseTheme}
                                class="image-button-image"
                                image={ImageName.InsertBelow}
                            />
                        </ImageButton>
                        <ImageButton
                            baseTheme={this.props.baseTheme}
                            onClick={this.props.clearAllOutputs}
                            disabled={!this.props.cellCount}
                            className="native-button"
                            tooltip={getLocString('DataScience.clearAllOutput', 'Clear All Output')}
                        >
                            <Image
                                baseTheme={this.props.baseTheme}
                                class="image-button-image"
                                image={ImageName.ClearAllOutput}
                            />
                        </ImageButton>
                        <ImageButton
                            baseTheme={this.props.baseTheme}
                            onClick={toggleVariableExplorer}
                            className="native-button"
                            tooltip={variableExplorerTooltip}
                        >
                            <Image
                                baseTheme={this.props.baseTheme}
                                class="image-button-image"
                                image={ImageName.VariableExplorer}
                            />
                        </ImageButton>
                        <ImageButton
                            baseTheme={this.props.baseTheme}
                            onClick={save}
                            disabled={!this.props.dirty}
                            className="native-button"
                            tooltip={getLocString('DataScience.save', 'Save File')}
                        >
                            <Image
                                baseTheme={this.props.baseTheme}
                                class="image-button-image"
                                image={ImageName.SaveAs}
                            />
                        </ImageButton>
                        <ImageButton
                            baseTheme={this.props.baseTheme}
                            onClick={this.props.exportAs}
                            disabled={!this.props.cellCount || this.props.busy}
                            className="native-button"
                            tooltip={getLocString('DataScience.notebookExportAs', 'Export as')}
                        >
                            <Image
                                baseTheme={this.props.baseTheme}
                                class="image-button-image"
                                image={ImageName.ExportToPython}
                            />
                        </ImageButton>
                    </div>
                    <div className={'jupyter-info-container'}>
<<<<<<< HEAD
                        <TrustMessage
                            isNotebookTrusted={this.props.isNotebookTrusted}
                            font={this.props.font}
                            launchNotebookTrustPrompt={launchNotebookTrustPrompt}
                        />
=======
                        <TrustMessage font={this.props.font} isNotebookTrusted={this.props.isNotebookTrusted} />
>>>>>>> b24a014b
                        <KernelSelection
                            baseTheme={this.props.baseTheme}
                            font={this.props.font}
                            kernel={this.props.kernel}
                            selectServer={selectServer}
                            selectKernel={selectKernel}
                        />
                    </div>
                </div>
                <div className="toolbar-divider" />
            </div>
        );
    }
}

export const ToolbarComponent = connect(mapStateToProps, actionCreators)(Toolbar);<|MERGE_RESOLUTION|>--- conflicted
+++ resolved
@@ -46,10 +46,7 @@
     interruptKernel: typeof actionCreators.interruptKernel;
     selectKernel: typeof actionCreators.selectKernel;
     selectServer: typeof actionCreators.selectServer;
-<<<<<<< HEAD
     launchNotebookTrustPrompt: typeof actionCreators.launchNotebookTrustPrompt;
-=======
->>>>>>> b24a014b
     isNotebookTrusted: boolean;
 };
 
@@ -118,7 +115,7 @@
             if (!this.props.isNotebookTrusted) {
                 this.props.launchNotebookTrustPrompt();
             }
-        }
+        };
         const canRunAbove = (selectedInfo.selectedCellIndex ?? -1) > 0;
         const canRunBelow =
             (selectedInfo.selectedCellIndex ?? -1) < this.props.cellCount - 1 &&
@@ -260,15 +257,11 @@
                         </ImageButton>
                     </div>
                     <div className={'jupyter-info-container'}>
-<<<<<<< HEAD
                         <TrustMessage
                             isNotebookTrusted={this.props.isNotebookTrusted}
                             font={this.props.font}
                             launchNotebookTrustPrompt={launchNotebookTrustPrompt}
                         />
-=======
-                        <TrustMessage font={this.props.font} isNotebookTrusted={this.props.isNotebookTrusted} />
->>>>>>> b24a014b
                         <KernelSelection
                             baseTheme={this.props.baseTheme}
                             font={this.props.font}
