--- conflicted
+++ resolved
@@ -6,14 +6,12 @@
 
 import { concatMultilineString } from '../../client/datascience/common';
 import { Identifiers } from '../../client/datascience/constants';
-<<<<<<< HEAD
-import { InteractiveWindowMessages, NativeCommandType, ILoadAllCells } from '../../client/datascience/interactive-common/interactiveWindowTypes';
-import { ICellViewModel } from '../interactive-common/cell';
-import { createEmptyCell, extractInputText } from '../interactive-common/mainState';
-=======
-import { InteractiveWindowMessages, NativeCommandType } from '../../client/datascience/interactive-common/interactiveWindowTypes';
+import {
+    ILoadAllCells,
+    InteractiveWindowMessages,
+    NativeCommandType
+} from '../../client/datascience/interactive-common/interactiveWindowTypes';
 import { createEmptyCell, extractInputText, ICellViewModel } from '../interactive-common/mainState';
->>>>>>> 631acd20
 import { IMainStateControllerProps, MainStateController } from '../interactive-common/mainStateController';
 import { getSettings } from '../react-common/settingsReactSide';
 
@@ -176,15 +174,6 @@
     public renderUpdate(newState: {}) {
         super.renderUpdate(newState);
 
-<<<<<<< HEAD
-        if (!this.getState().busy && oldIsBusy && !this.finishedLoadAll) {
-            // Indicate we finished loading
-            const payload: ILoadAllCells = {
-                cells: this.getState().cellVMs.map(vm => vm.cell)
-            };
-
-            this.sendMessage(InteractiveWindowMessages.LoadAllCells, payload);
-=======
         if (!this.getState().busy && this.waitingForLoadRender) {
             this.waitingForLoadRender = false;
 
@@ -194,10 +183,13 @@
             // so we get accurate timing on first launch.
             setTimeout(() => {
                 window.requestAnimationFrame(() => {
-                    this.sendMessage(InteractiveWindowMessages.LoadAllCells);
+                    const payload: ILoadAllCells = {
+                        cells: this.getState().cellVMs.map(vm => vm.cell)
+                    };
+
+                    this.sendMessage(InteractiveWindowMessages.LoadAllCells, payload);
                 });
             });
->>>>>>> 631acd20
         }
     }
 
