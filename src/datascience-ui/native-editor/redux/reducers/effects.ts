--- conflicted
+++ resolved
@@ -26,20 +26,12 @@
                     removeFocusIndex = selectionInfo.selectedCellIndex;
                 }
 
-<<<<<<< HEAD
-            if (removeFocusIndex >= 0) {
-                const oldFocusCell = prevState.cellVMs[removeFocusIndex];
-                const oldCode = oldFocusCell.uncommittedText || oldFocusCell.inputBlockText;
-                prevState = unfocusCell({ ...arg, prevState, payload: { cellId: prevState.cellVMs[removeFocusIndex].cell.id, code: oldCode } });
-                prevState = deselectCell({ ...arg, prevState, payload: { cellId: prevState.cellVMs[removeFocusIndex].cell.id } });
-=======
                 if (typeof removeFocusIndex === 'number') {
                     const oldFocusCell = prevState.cellVMs[removeFocusIndex];
-                    const oldCode = oldFocusCell.uncomittedText || oldFocusCell.inputBlockText;
+                    const oldCode = oldFocusCell.uncommittedText || oldFocusCell.inputBlockText;
                     prevState = unfocusCell({ ...arg, prevState, payload: { ...arg.payload, data: { cellId: prevState.cellVMs[removeFocusIndex].cell.id, code: oldCode } } });
                     prevState = deselectCell({ ...arg, prevState, payload: { ...arg.payload, data: { cellId: prevState.cellVMs[removeFocusIndex].cell.id } } });
                 }
->>>>>>> ba907338
             }
 
             const newVMs = [...prevState.cellVMs];
@@ -157,15 +149,9 @@
 
             if (removeFocusIndex >= 0) {
                 const oldFocusCell = prevState.cellVMs[removeFocusIndex];
-<<<<<<< HEAD
                 const oldCode = oldFocusCell.uncommittedText || oldFocusCell.inputBlockText;
-                prevState = unfocusCell({ ...arg, prevState, payload: { cellId: prevState.cellVMs[removeFocusIndex].cell.id, code: oldCode } });
-                prevState = deselectCell({ ...arg, prevState, payload: { cellId: prevState.cellVMs[removeFocusIndex].cell.id } });
-=======
-                const oldCode = oldFocusCell.uncomittedText || oldFocusCell.inputBlockText;
                 prevState = unfocusCell({ ...arg, prevState, payload: { ...arg.payload, data: { cellId: prevState.cellVMs[removeFocusIndex].cell.id, code: oldCode } } });
                 prevState = deselectCell({ ...arg, prevState, payload: { ...arg.payload, data: { cellId: prevState.cellVMs[removeFocusIndex].cell.id } } });
->>>>>>> ba907338
             }
 
             const newVMs = [...prevState.cellVMs];
