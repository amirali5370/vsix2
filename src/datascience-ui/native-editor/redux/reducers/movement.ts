// Copyright (c) Microsoft Corporation. All rights reserved.
// Licensed under the MIT License.
'use strict';
import { CursorPos, IMainState } from '../../../interactive-common/mainState';
<<<<<<< HEAD
=======
import { createPostableAction } from '../../../interactive-common/redux/helpers';
>>>>>>> ba907338
import { Helpers } from '../../../interactive-common/redux/reducers/helpers';
import { Transfer } from '../../../interactive-common/redux/reducers/transfer';
import { ICellAction, ICodeAction } from '../../../interactive-common/redux/reducers/types';
import { NativeEditorReducerArg } from '../mapping';
import { Effects } from './effects';

export namespace Movement {
    export function swapCells(arg: NativeEditorReducerArg<{ firstCellId: string; secondCellId: string }>) {
        const newVMs = [...arg.prevState.cellVMs];
<<<<<<< HEAD
        const first = newVMs.findIndex(cvm => cvm.cell.id === arg.payload.firstCellId);
        const second = newVMs.findIndex(cvm => cvm.cell.id === arg.payload.secondCellId);
        if (first >= 0 && second >= 0) {
            const temp = newVMs[first];
            newVMs[first] = newVMs[second];
            newVMs[second] = temp;
            Transfer.postModelSwap(arg, arg.payload.firstCellId, arg.payload.secondCellId);
=======
        const index = newVMs.findIndex(cvm => cvm.cell.id === arg.payload.data.cellId);
        if (index > 0) {
            [newVMs[index - 1], newVMs[index]] = [newVMs[index], newVMs[index - 1]];
            arg.queueAction(createPostableAction(InteractiveWindowMessages.SwapCells, { firstCellId: arg.payload.data.cellId!, secondCellId: newVMs[index].cell.id }));
>>>>>>> ba907338
            return {
                ...arg.prevState,
                cellVMs: newVMs,
                undoStack: Helpers.pushStack(arg.prevState.undoStack, arg.prevState.cellVMs)
            };
        }

        return arg.prevState;
    }

    export function moveCellUp(arg: NativeEditorReducerArg<ICellAction>): IMainState {
        const index = arg.prevState.cellVMs.findIndex(cvm => cvm.cell.id === arg.payload.cellId);
        if (index > 0 && arg.payload.cellId) {
            return swapCells({ ...arg, payload: { firstCellId: arg.prevState.cellVMs[index - 1].cell.id, secondCellId: arg.payload.cellId } });
        }

        return arg.prevState;
    }

    export function moveCellDown(arg: NativeEditorReducerArg<ICellAction>): IMainState {
        const newVMs = [...arg.prevState.cellVMs];
<<<<<<< HEAD
        const index = newVMs.findIndex(cvm => cvm.cell.id === arg.payload.cellId);
        if (index < newVMs.length - 1 && arg.payload.cellId) {
            return swapCells({ ...arg, payload: { firstCellId: arg.payload.cellId, secondCellId: arg.prevState.cellVMs[index + 1].cell.id } });
=======
        const index = newVMs.findIndex(cvm => cvm.cell.id === arg.payload.data.cellId);
        if (index < newVMs.length - 1) {
            [newVMs[index + 1], newVMs[index]] = [newVMs[index], newVMs[index + 1]];
            arg.queueAction(createPostableAction(InteractiveWindowMessages.SwapCells, { firstCellId: arg.payload.data.cellId!, secondCellId: newVMs[index].cell.id }));
            return {
                ...arg.prevState,
                cellVMs: newVMs,
                undoStack: Helpers.pushStack(arg.prevState.undoStack, arg.prevState.cellVMs)
            };
>>>>>>> ba907338
        }

        return arg.prevState;
    }

    export function arrowUp(arg: NativeEditorReducerArg<ICodeAction>): IMainState {
        const index = arg.prevState.cellVMs.findIndex(c => c.cell.id === arg.payload.data.cellId);
        if (index > 0) {
            const newState = Effects.selectCell({ ...arg, payload: { ...arg.payload, data: { cellId: arg.prevState.cellVMs[index - 1].cell.id, cursorPos: CursorPos.Bottom } } });
            const newVMs = [...newState.cellVMs];
            newVMs[index] = Helpers.asCellViewModel({
                ...newVMs[index],
                inputBlockText: arg.payload.data.code,
                cell: { ...newVMs[index].cell, data: { ...newVMs[index].cell.data, source: arg.payload.data.code } }
            });
            return {
                ...newState,
                cellVMs: newVMs
            };
        }

        return arg.prevState;
    }

    export function arrowDown(arg: NativeEditorReducerArg<ICodeAction>): IMainState {
        const index = arg.prevState.cellVMs.findIndex(c => c.cell.id === arg.payload.data.cellId);
        if (index < arg.prevState.cellVMs.length - 1) {
            const newState = Effects.selectCell({ ...arg, payload: { ...arg.payload, data: { cellId: arg.prevState.cellVMs[index + 1].cell.id, cursorPos: CursorPos.Top } } });
            const newVMs = [...newState.cellVMs];
            newVMs[index] = Helpers.asCellViewModel({
                ...newVMs[index],
                inputBlockText: arg.payload.data.code,
                cell: { ...newVMs[index].cell, data: { ...newVMs[index].cell.data, source: arg.payload.data.code } }
            });
            return {
                ...newState,
                cellVMs: newVMs
            };
        }

        return arg.prevState;
    }
}<|MERGE_RESOLUTION|>--- conflicted
+++ resolved
@@ -2,10 +2,6 @@
 // Licensed under the MIT License.
 'use strict';
 import { CursorPos, IMainState } from '../../../interactive-common/mainState';
-<<<<<<< HEAD
-=======
-import { createPostableAction } from '../../../interactive-common/redux/helpers';
->>>>>>> ba907338
 import { Helpers } from '../../../interactive-common/redux/reducers/helpers';
 import { Transfer } from '../../../interactive-common/redux/reducers/transfer';
 import { ICellAction, ICodeAction } from '../../../interactive-common/redux/reducers/types';
@@ -15,20 +11,13 @@
 export namespace Movement {
     export function swapCells(arg: NativeEditorReducerArg<{ firstCellId: string; secondCellId: string }>) {
         const newVMs = [...arg.prevState.cellVMs];
-<<<<<<< HEAD
-        const first = newVMs.findIndex(cvm => cvm.cell.id === arg.payload.firstCellId);
-        const second = newVMs.findIndex(cvm => cvm.cell.id === arg.payload.secondCellId);
+        const first = newVMs.findIndex(cvm => cvm.cell.id === arg.payload.data.firstCellId);
+        const second = newVMs.findIndex(cvm => cvm.cell.id === arg.payload.data.secondCellId);
         if (first >= 0 && second >= 0) {
             const temp = newVMs[first];
             newVMs[first] = newVMs[second];
             newVMs[second] = temp;
-            Transfer.postModelSwap(arg, arg.payload.firstCellId, arg.payload.secondCellId);
-=======
-        const index = newVMs.findIndex(cvm => cvm.cell.id === arg.payload.data.cellId);
-        if (index > 0) {
-            [newVMs[index - 1], newVMs[index]] = [newVMs[index], newVMs[index - 1]];
-            arg.queueAction(createPostableAction(InteractiveWindowMessages.SwapCells, { firstCellId: arg.payload.data.cellId!, secondCellId: newVMs[index].cell.id }));
->>>>>>> ba907338
+            Transfer.postModelSwap(arg, arg.payload.data.firstCellId, arg.payload.data.secondCellId);
             return {
                 ...arg.prevState,
                 cellVMs: newVMs,
@@ -40,9 +29,9 @@
     }
 
     export function moveCellUp(arg: NativeEditorReducerArg<ICellAction>): IMainState {
-        const index = arg.prevState.cellVMs.findIndex(cvm => cvm.cell.id === arg.payload.cellId);
-        if (index > 0 && arg.payload.cellId) {
-            return swapCells({ ...arg, payload: { firstCellId: arg.prevState.cellVMs[index - 1].cell.id, secondCellId: arg.payload.cellId } });
+        const index = arg.prevState.cellVMs.findIndex(cvm => cvm.cell.id === arg.payload.data.cellId);
+        if (index > 0 && arg.payload.data.cellId) {
+            return swapCells({ ...arg, payload: { ...arg.payload, data: { firstCellId: arg.prevState.cellVMs[index - 1].cell.id, secondCellId: arg.payload.data.cellId } } });
         }
 
         return arg.prevState;
@@ -50,21 +39,9 @@
 
     export function moveCellDown(arg: NativeEditorReducerArg<ICellAction>): IMainState {
         const newVMs = [...arg.prevState.cellVMs];
-<<<<<<< HEAD
-        const index = newVMs.findIndex(cvm => cvm.cell.id === arg.payload.cellId);
-        if (index < newVMs.length - 1 && arg.payload.cellId) {
-            return swapCells({ ...arg, payload: { firstCellId: arg.payload.cellId, secondCellId: arg.prevState.cellVMs[index + 1].cell.id } });
-=======
         const index = newVMs.findIndex(cvm => cvm.cell.id === arg.payload.data.cellId);
-        if (index < newVMs.length - 1) {
-            [newVMs[index + 1], newVMs[index]] = [newVMs[index], newVMs[index + 1]];
-            arg.queueAction(createPostableAction(InteractiveWindowMessages.SwapCells, { firstCellId: arg.payload.data.cellId!, secondCellId: newVMs[index].cell.id }));
-            return {
-                ...arg.prevState,
-                cellVMs: newVMs,
-                undoStack: Helpers.pushStack(arg.prevState.undoStack, arg.prevState.cellVMs)
-            };
->>>>>>> ba907338
+        if (index < newVMs.length - 1 && arg.payload.data.cellId) {
+            return swapCells({ ...arg, payload: { ...arg.payload, data: { firstCellId: arg.payload.data.cellId, secondCellId: arg.prevState.cellVMs[index + 1].cell.id } } });
         }
 
         return arg.prevState;
