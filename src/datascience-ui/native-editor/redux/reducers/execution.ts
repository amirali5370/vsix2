// Copyright (c) Microsoft Corporation. All rights reserved.
// Licensed under the MIT License.
'use strict';
// tslint:disable-next-line: no-require-imports no-var-requires
const cloneDeep = require('lodash/cloneDeep');
import { CellMatcher } from '../../../../client/datascience/cellMatcher';
import { InteractiveWindowMessages } from '../../../../client/datascience/interactive-common/interactiveWindowTypes';
import { CellState } from '../../../../client/datascience/types';
import { concatMultilineStringInput } from '../../../common';
import { createCellFrom } from '../../../common/cellFactory';
import { CursorPos, getSelectedAndFocusedInfo, ICellViewModel, IMainState } from '../../../interactive-common/mainState';
import { createPostableAction } from '../../../interactive-common/redux/helpers';
import { Helpers } from '../../../interactive-common/redux/reducers/helpers';
import { Transfer } from '../../../interactive-common/redux/reducers/transfer';
import { CommonActionType, ICellAction, IChangeCellTypeAction, ICodeAction, IExecuteAction } from '../../../interactive-common/redux/reducers/types';
import { QueueAnotherFunc } from '../../../react-common/reduxUtils';
import { NativeEditorReducerArg } from '../mapping';
import { Creation } from './creation';
import { Effects } from './effects';

export namespace Execution {
    function executeRange(prevState: IMainState, start: number, end: number, codes: string[], queueAction: QueueAnotherFunc<CommonActionType>): IMainState {
        const newVMs = [...prevState.cellVMs];
        for (let pos = start; pos <= end; pos += 1) {
            const orig = prevState.cellVMs[pos];
            const code = codes[pos - start];
            // noop if the submitted code is just a cell marker
            const matcher = new CellMatcher(prevState.settings);
            if (code && matcher.stripFirstMarker(code).length > 0) {
                // When cloning cells, preserve the metadata (hence deep clone).
                const clonedCell = cloneDeep(orig.cell.data);
                clonedCell.source = code;
                if (orig.cell.data.cell_type === 'code') {
                    // Update our input cell to be in progress again and clear outputs
                    clonedCell.outputs = [];
                    newVMs[pos] = Helpers.asCellViewModel({
                        ...orig,
                        inputBlockText: code,
                        cell: { ...orig.cell, state: CellState.executing, data: clonedCell }
                    });

                    // Send a message if a code cell
                    queueAction(createPostableAction(InteractiveWindowMessages.ReExecuteCell, { code, id: orig.cell.id }));
                } else {
                    // Update our input to be our new code
                    newVMs[pos] = Helpers.asCellViewModel({ ...orig, inputBlockText: code, cell: { ...orig.cell, data: clonedCell } });
                }
            }
        }

        return {
            ...prevState,
            cellVMs: newVMs
        };
    }

    export function executeAbove(arg: NativeEditorReducerArg<ICellAction>): IMainState {
        const index = arg.prevState.cellVMs.findIndex(c => c.cell.id === arg.payload.data.cellId);
        if (index > 0) {
            const codes = arg.prevState.cellVMs.filter((_c, i) => i < index).map(c => concatMultilineStringInput(c.cell.data.source));
            return executeRange(arg.prevState, 0, index - 1, codes, arg.queueAction);
        }
        return arg.prevState;
    }

    export function executeCell(arg: NativeEditorReducerArg<IExecuteAction>): IMainState {
        const index = arg.prevState.cellVMs.findIndex(c => c.cell.id === arg.payload.data.cellId);
        if (index >= 0) {
            // Start executing this cell.
            const executeResult = executeRange(arg.prevState, index, index, [arg.payload.data.code], arg.queueAction);

            // Modify the execute result if moving
            // Use `if` instead of `switch case` to ensure type safety.
            if (arg.payload.data.moveOp === 'add') {
                // Add a new cell below
                return Creation.insertBelow({ ...arg, prevState: executeResult, payload: { ...arg.payload, data: { ...arg.payload.data } } });
            } else if (arg.payload.data.moveOp === 'select') {
                // Select the cell below this one, but don't focus it
                if (index < arg.prevState.cellVMs.length - 1) {
                    return Effects.selectCell(
                        {
                            ...arg,
                            prevState: {
                                ...executeResult
                            },
                            payload: {
                                ...arg.payload,
                                data: {
                                    ...arg.payload.data,
                                    cellId: arg.prevState.cellVMs[index + 1].cell.id,
                                    cursorPos: CursorPos.Current
                                }
                            }
                        },
                        // Select the next cell, but do not set focus to it.
                        false
                    );
                }
                return executeResult;
            } else {
                return executeResult;
            }
        }
        return arg.prevState;
    }

    export function executeCellAndBelow(arg: NativeEditorReducerArg<ICodeAction>): IMainState {
        const index = arg.prevState.cellVMs.findIndex(c => c.cell.id === arg.payload.data.cellId);
        if (index >= 0) {
            const codes = arg.prevState.cellVMs.filter((_c, i) => i > index).map(c => concatMultilineStringInput(c.cell.data.source));
            return executeRange(arg.prevState, index, index + codes.length, [arg.payload.data.code, ...codes], arg.queueAction);
        }
        return arg.prevState;
    }

    export function executeAllCells(arg: NativeEditorReducerArg): IMainState {
        // This is the same thing as executing the first cell and all below
        const firstCell = arg.prevState.cellVMs.length > 0 ? arg.prevState.cellVMs[0].cell.id : undefined;
        if (firstCell) {
            return executeCellAndBelow({
                ...arg,
                payload: { ...arg.payload, data: { cellId: firstCell, code: concatMultilineStringInput(arg.prevState.cellVMs[0].cell.data.source) } }
            });
        }

        return arg.prevState;
    }

    export function executeSelectedCell(arg: NativeEditorReducerArg): IMainState {
        // This is the same thing as executing the selected cell
        const selectionInfo = getSelectedAndFocusedInfo(arg.prevState);
        const index = arg.prevState.cellVMs.findIndex(c => c.cell.id === selectionInfo.selectedCellId);
        if (selectionInfo.selectedCellId && index >= 0) {
            return executeCell({
                ...arg,
                payload: {
                    ...arg.payload,
                    data: { cellId: selectionInfo.selectedCellId, code: concatMultilineStringInput(arg.prevState.cellVMs[index].cell.data.source), moveOp: 'none' }
                }
            });
        }

        return arg.prevState;
    }

    export function clearAllOutputs(arg: NativeEditorReducerArg): IMainState {
        const newList = arg.prevState.cellVMs.map(cellVM => {
            return Helpers.asCellViewModel({ ...cellVM, cell: { ...cellVM.cell, data: { ...cellVM.cell.data, outputs: [], execution_count: null } } });
        });

        Transfer.postModelClearOutputs(arg);

        return {
            ...arg.prevState,
            cellVMs: newList
        };
    }

    export function changeCellType(arg: NativeEditorReducerArg<IChangeCellTypeAction>): IMainState {
        const index = arg.prevState.cellVMs.findIndex(c => c.cell.id === arg.payload.data.cellId);
        if (index >= 0) {
            const cellVMs = [...arg.prevState.cellVMs];
            const current = arg.prevState.cellVMs[index];
            const newType = current.cell.data.cell_type === 'code' ? 'markdown' : 'code';
            const newNotebookCell = createCellFrom(current.cell.data, newType);
            newNotebookCell.source = arg.payload.data.currentCode;
            const newCell: ICellViewModel = {
                ...current,
                inputBlockText: arg.payload.data.currentCode,
                cell: {
                    ...current.cell,
                    data: newNotebookCell
                }
            };
            // tslint:disable-next-line: no-any
            cellVMs[index] = newCell as any; // This is because IMessageCell doesn't fit in here. But message cells can't change type
            if (newType === 'code') {
<<<<<<< HEAD
                Transfer.postModelInsert(arg, index, cellVMs[index].cell, Helpers.firstCodeCellAbove(arg.prevState, current.cell.id));
=======
                arg.queueAction(
                    createPostableAction(InteractiveWindowMessages.InsertCell, {
                        cell: cellVMs[index].cell,
                        index,
                        code: arg.payload.data.currentCode,
                        codeCellAboveId: Helpers.firstCodeCellAbove(arg.prevState, current.cell.id)
                    })
                );
>>>>>>> ba907338
            } else {
                Transfer.postModelRemove(arg, index, current.cell);
            }

            // When changing a cell type, also give the cell focus.
            return Effects.focusCell({
                ...arg,
                prevState: { ...arg.prevState, cellVMs },
                payload: { ...arg.payload, data: { cellId: arg.payload.data.cellId, cursorPos: CursorPos.Current } }
            });
        }

        return arg.prevState;
    }

    export function undo(arg: NativeEditorReducerArg): IMainState {
        if (arg.prevState.undoStack.length > 0) {
            // Pop one off of our undo stack and update our redo
            const cells = arg.prevState.undoStack[arg.prevState.undoStack.length - 1];
            const undoStack = arg.prevState.undoStack.slice(0, arg.prevState.undoStack.length - 1);
            const redoStack = Helpers.pushStack(arg.prevState.redoStack, arg.prevState.cellVMs);
            arg.queueAction(createPostableAction(InteractiveWindowMessages.Undo));
            return {
                ...arg.prevState,
                cellVMs: cells,
                undoStack: undoStack,
                redoStack: redoStack,
                skipNextScroll: true
            };
        }

        return arg.prevState;
    }

    export function redo(arg: NativeEditorReducerArg): IMainState {
        if (arg.prevState.redoStack.length > 0) {
            // Pop one off of our redo stack and update our undo
            const cells = arg.prevState.redoStack[arg.prevState.redoStack.length - 1];
            const redoStack = arg.prevState.redoStack.slice(0, arg.prevState.redoStack.length - 1);
            const undoStack = Helpers.pushStack(arg.prevState.undoStack, arg.prevState.cellVMs);
            arg.queueAction(createPostableAction(InteractiveWindowMessages.Redo));
            return {
                ...arg.prevState,
                cellVMs: cells,
                undoStack: undoStack,
                redoStack: redoStack,
                skipNextScroll: true
            };
        }

        return arg.prevState;
    }
}<|MERGE_RESOLUTION|>--- conflicted
+++ resolved
@@ -175,18 +175,7 @@
             // tslint:disable-next-line: no-any
             cellVMs[index] = newCell as any; // This is because IMessageCell doesn't fit in here. But message cells can't change type
             if (newType === 'code') {
-<<<<<<< HEAD
                 Transfer.postModelInsert(arg, index, cellVMs[index].cell, Helpers.firstCodeCellAbove(arg.prevState, current.cell.id));
-=======
-                arg.queueAction(
-                    createPostableAction(InteractiveWindowMessages.InsertCell, {
-                        cell: cellVMs[index].cell,
-                        index,
-                        code: arg.payload.data.currentCode,
-                        codeCellAboveId: Helpers.firstCodeCellAbove(arg.prevState, current.cell.id)
-                    })
-                );
->>>>>>> ba907338
             } else {
                 Transfer.postModelRemove(arg, index, current.cell);
             }
