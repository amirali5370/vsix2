
// Copyright (c) Microsoft Corporation. All rights reserved.
// Licensed under the MIT License.
'use strict';

import * as monacoEditor from 'monaco-editor/esm/vs/editor/editor.api';
import * as React from 'react';
import { IDisposable } from '../../client/common/types';
import { logMessage } from './logger';

// tslint:disable-next-line:no-require-imports no-var-requires
const debounce = require('lodash/debounce') as typeof import('lodash/debounce');

// See the discussion here: https://github.com/Microsoft/tslint-microsoft-contrib/issues/676
// tslint:disable: react-this-binding-issue
// tslint:disable-next-line:no-require-imports no-var-requires
const throttle = require('lodash/throttle') as typeof import('lodash/throttle');

import './monacoEditor.css';

const LINE_HEIGHT = 18;
enum WidgetCSSSelector {
    /**
     * CSS Selector for the parameters widget displayed by Monaco.
     */
    Parameters = '.parameter-hints-widget',
    /**
     * CSS Selector for the hover widget displayed by Monaco.
     */
    Hover = '.monaco-editor-hover'
}

export interface IMonacoEditorProps {
    language: string;
    value: string;
    theme?: string;
    outermostParentClass: string;
    options: monacoEditor.editor.IEditorConstructionOptions;
    testMode?: boolean;
    forceBackground?: string;
    measureWidthClassName?: string;
    editorMounted(editor: monacoEditor.editor.IStandaloneCodeEditor): void;
    openLink(uri: monacoEditor.Uri): void;
}

export interface IMonacoEditorState {
    editor?: monacoEditor.editor.IStandaloneCodeEditor;
    model: monacoEditor.editor.ITextModel | null;
    visibleLineCount: number;
    attached: boolean; // Keeps track of when we reparent the editor out of the dummy dom node.
    widgetsReparented: boolean; // Keeps track of when we reparent the hover widgets so they work inside something with overflow
}

// Need this to prevent wiping of the current value on a componentUpdate. react-monaco-editor has that problem.

export class MonacoEditor extends React.Component<IMonacoEditorProps, IMonacoEditorState> {
    private containerRef: React.RefObject<HTMLDivElement>;
    private measureWidthRef: React.RefObject<HTMLDivElement>;
    private resizeTimer?: number;
    private leaveTimer?: number;
    private subscriptions: monacoEditor.IDisposable[] = [];
    private widgetParent: HTMLDivElement | undefined;
    private outermostParent: HTMLElement | null = null;
    private enteredHover: boolean = false;
    private lastOffsetLeft: number | undefined;
    private lastOffsetTop: number | undefined;
    private debouncedUpdateEditorSize : () => void | undefined;
    private styleObserver : MutationObserver | undefined;
    private watchingMargin: boolean = false;
    private throttledUpdateWidgetPosition = throttle(this.updateWidgetPosition.bind(this), 100);
    private throttledScrollOntoScreen = throttle(this.scrollOntoScreen.bind(this), 100);
    private monacoContainer : HTMLDivElement | undefined;
    private lineTops: number[] = [];
    private debouncedComputeLineTops = debounce(this.computeLineTops.bind(this), 100);

    /**
     * Reference to parameter widget (used by monaco to display parameter docs).
     *
     * @private
     * @type {Element}
     * @memberof MonacoEditor
     */
    private parameterWidget?: Element;

    constructor(props: IMonacoEditorProps) {
        super(props);
        this.state = { editor: undefined, model: null, visibleLineCount: -1, attached: false, widgetsReparented: false };
        this.containerRef = React.createRef<HTMLDivElement>();
        this.measureWidthRef = React.createRef<HTMLDivElement>();
        this.debouncedUpdateEditorSize = debounce(this.updateEditorSize.bind(this), 150);
        this.hideAllOtherHoverAndParameterWidgets = debounce(this.hideAllOtherHoverAndParameterWidgets.bind(this), 150);
    }

    // tslint:disable-next-line: max-func-body-length
    public componentDidMount = () => {
        if (window) {
            window.addEventListener('resize', this.windowResized);
        }
        if (this.containerRef.current) {
            // Compute our outermost parent
            let outerParent = this.containerRef.current.parentElement;
            while (outerParent && !outerParent.classList.contains(this.props.outermostParentClass)) {
                outerParent = outerParent.parentElement;
            }
            this.outermostParent = outerParent;
            if (this.outermostParent) {
                this.outermostParent.addEventListener('mouseleave', this.outermostParentLeave);
            }

            // Create a dummy DOM node to attach the editor to so that it skips layout.
            this.monacoContainer = document.createElement('div');
            this.monacoContainer.setAttribute('class', 'monaco-editor-container');

            // Create the editor
            const editor = monacoEditor.editor.create(this.monacoContainer,
                {
                    value: this.props.value,
                    language: this.props.language,
                    ...this.props.options
                });

            // Force the editor to behave like a unix editor as
            // all of our code is assuming that.
            const model = editor.getModel();
            if (model) {
                model.setEOL(monacoEditor.editor.EndOfLineSequence.LF);
            }

            // Register a link opener so when a user clicks on a link we can navigate to it.
            // tslint:disable-next-line: no-any
            const openerService = (editor.getContribution('editor.linkDetector') as any).openerService;
            if (openerService && openerService.open) {
                openerService.open = this.props.openLink;
            }

            // Save the editor and the model in our state.
            this.setState({ editor, model });
            if (this.props.theme) {
                monacoEditor.editor.setTheme(this.props.theme);
            }

            // do the initial set of the height (wait a bit)
            this.windowResized();

            // on each edit recompute height (wait a bit)
            if (model) {
                this.subscriptions.push(model.onDidChangeContent(() => {
                    this.windowResized();
                    if (this.state.editor && this.state.editor.hasWidgetFocus()){
                        this.hideAllOtherHoverAndParameterWidgets();
                    }
                }));
            }

            // On layout recompute height
            this.subscriptions.push(editor.onDidLayoutChange(() => {
                this.windowResized();
                // Also recompute our visible line heights
                this.debouncedComputeLineTops();
            }));

            // Setup our context menu to show up outside. Autocomplete doesn't have this problem so it just works
            this.subscriptions.push(editor.onContextMenu((e) => {
                if (this.state.editor) {
                    const domNode = this.state.editor.getDomNode();
                    const contextMenuElement = domNode ? domNode.querySelector('.monaco-menu-container') as HTMLElement : null;
                    if (contextMenuElement) {
                        const posY = (e.event.posy + contextMenuElement.clientHeight) > window.outerHeight
                            ? e.event.posy - contextMenuElement.clientHeight
                            : e.event.posy;
                        const posX = (e.event.posx + contextMenuElement.clientWidth) > window.outerWidth
                            ? e.event.posx - contextMenuElement.clientWidth
                            : e.event.posx;
                        contextMenuElement.style.position = 'fixed';
                        contextMenuElement.style.top = `${Math.max(0, Math.floor(posY))}px`;
                        contextMenuElement.style.left = `${Math.max(0, Math.floor(posX))}px`;
                    }
                }
            }));

            // When editor loses focus, hide parameter widgets (if any currently displayed).
            this.subscriptions.push(editor.onDidBlurEditorWidget(() => {
                this.hideParameterWidget();
            }));

            // Track focus changes to make sure we update our widget parent and widget position
            this.subscriptions.push(editor.onDidFocusEditorWidget(() => {
                this.throttledUpdateWidgetPosition();
                this.updateWidgetParent(editor);
                this.hideAllOtherHoverAndParameterWidgets();
                this.throttledScrollOntoScreen(editor);
            }));

            // Track cursor changes and make sure line is on the screen
            this.subscriptions.push(editor.onDidChangeCursorPosition(() => {
                this.throttledUpdateWidgetPosition();
                this.throttledScrollOntoScreen(editor);
            }));

            // Update our margin to include the correct line number style
            this.updateMargin(editor);

            // If we're readonly, monaco is not putting the aria-readonly property on the textarea
            // We should do that
            if (this.props.options.readOnly) {
                this.setAriaReadOnly(editor);
            }

            // Eliminate the find action if possible
            // tslint:disable-next-line: no-any
            const editorAny = editor as any;
            if (editorAny._standaloneKeybindingService) {
                editorAny._standaloneKeybindingService.addDynamicKeybinding('-actions.find');
            }

            // Tell our parent the editor is ready to use
            this.props.editorMounted(editor);

            if (editor){
                this.subscriptions.push(editor.onMouseMove(() => {
                    this.hideAllOtherHoverAndParameterWidgets();
                }));
            }
        }
    }

    public componentWillUnmount = () => {
        if (this.resizeTimer) {
            window.clearTimeout(this.resizeTimer);
        }

        if (window) {
            window.removeEventListener('resize', this.windowResized);
        }
        if (this.parameterWidget){
            this.parameterWidget.removeEventListener('mouseleave', this.outermostParentLeave);
            this.parameterWidget = undefined;
        }
        if (this.outermostParent) {
            this.outermostParent.removeEventListener('mouseleave', this.outermostParentLeave);
            this.outermostParent = null;
        }
        if (this.widgetParent) {
            this.widgetParent.remove();
        }

        this.subscriptions.forEach(d => d.dispose());
        if (this.state.editor) {
            this.state.editor.dispose();
        }

        if (this.styleObserver) {
            this.styleObserver.disconnect();
        }
    }

    public componentDidUpdate(prevProps: IMonacoEditorProps, prevState: IMonacoEditorState) {
        if (this.state.editor) {
            if (prevProps.language !== this.props.language && this.state.model) {
                monacoEditor.editor.setModelLanguage(this.state.model, this.props.language);
            }
            if (prevProps.theme !== this.props.theme && this.props.theme) {
                monacoEditor.editor.setTheme(this.props.theme);
            }
            if (prevProps.options !== this.props.options) {
                if (prevProps.options.lineNumbers !== this.props.options.lineNumbers) {
                    this.updateMargin(this.state.editor);
                }
                this.state.editor.updateOptions(this.props.options);
            }
            if (prevProps.value !== this.props.value && this.state.model && this.state.model.getValue() !== this.props.value) {
                this.state.model.setValue(this.props.value);
            }
        }

        if (this.state.visibleLineCount === -1) {
            this.updateEditorSize();
        } else {
            // Debounce the call. This can happen too fast
            this.debouncedUpdateEditorSize();
        }
        // If this is our first time setting the editor, we might need to dynanically modify the styles
        // that the editor generates for the background colors.
        if (!prevState.editor && this.state.editor && this.containerRef.current) {
            this.updateBackgroundStyle();
        }
    }

    public render() {
        const measureWidthClassName = this.props.measureWidthClassName ? this.props.measureWidthClassName : 'measure-width-div';
        return (
            <div className='monaco-editor-outer-container' ref={this.containerRef}>
                <div className={measureWidthClassName} ref={this.measureWidthRef} />
            </div>
        );
    }

    public isSuggesting() : boolean {
        // This should mean our widgetParent has some height
        if (this.widgetParent && this.widgetParent.firstChild && this.widgetParent.firstChild.childNodes.length >= 2) {
            const htmlFirstChild = this.widgetParent.firstChild as HTMLElement;
            const suggestWidget = htmlFirstChild.getElementsByClassName('suggest-widget')[0] as HTMLDivElement;
            const signatureHelpWidget = htmlFirstChild.getElementsByClassName('parameter-hints-widget')[0] as HTMLDivElement;
            return this.isElementVisible(suggestWidget) || this.isElementVisible(signatureHelpWidget);
        }
        return false;
    }

    public getCurrentVisibleLine(): number | undefined {
        // Convert the current cursor into a top and use that to find which visible
        // line it is in.
        if (this.state.editor) {
            const cursor = this.state.editor.getPosition();
            if (cursor) {
                const top = this.state.editor.getTopForPosition(cursor.lineNumber, cursor.column);
                const count = this.getVisibleLineCount();
                const lineTops = count === this.lineTops.length ? this.lineTops : this.computeLineTops();
                for (let i = 0; i < count; i += 1) {
                    if (top <= lineTops[i]) {
                        return i;
                    }
                }
            }
        }
    }

    public getVisibleLineCount(): number {
        return this.getVisibleLines().length;
    }

    private getVisibleLines(): HTMLDivElement[] {
        if (this.state.editor && this.state.model) {
            // This is going to use just the dom to compute the visible lines
            const editorDom = this.state.editor.getDomNode();
            if (editorDom) {
                return Array.from(editorDom.getElementsByClassName('view-line')) as HTMLDivElement[];
            }
        }
        return [];
    }

    private computeLineTops(): number[] {
        const lines = this.getVisibleLines();

        // Lines are not sorted by monaco, so we have to sort them by their top value
        this.lineTops = lines.map(l => {
            const match = l.style.top ? /(.+)px/.exec(l.style.top) : null;
            return match ? parseInt(match[0], 10) : Infinity;
        }).sort((a, b) => a - b);
        return this.lineTops;
    }

    private scrollOntoScreen(_editor: monacoEditor.editor.IStandaloneCodeEditor) {
        // Scroll to the visible line that has our current line
        const visibleLineDivs = this.getVisibleLines();
        const current = this.getCurrentVisibleLine();
<<<<<<< HEAD
        if (current !== undefined && current >= 0 && visibleLineDivs[current].scrollIntoView) {
=======
        if (current !== undefined && current >= 0) {
>>>>>>> 9b4cb1d4
            visibleLineDivs[current].scrollIntoView({ behavior: 'auto', block: 'nearest', inline: 'nearest' });
        }
    }

    private isElementVisible(element: HTMLElement | undefined): boolean {
        if (element && element.clientHeight > 0) {
            // See if it has the visibility set on the style
            const visibility = element.style.visibility;
            return visibility ? visibility !== 'hidden' : true;
        }
        return false;
    }

    private setAriaReadOnly(editor: monacoEditor.editor.IStandaloneCodeEditor) {
        const editorDomNode = editor.getDomNode();
        if (editorDomNode) {
            const textArea = editorDomNode.getElementsByTagName('textarea');
            if (textArea && textArea.length > 0) {
                const item = textArea.item(0);
                if (item) {
                    item.setAttribute('aria-readonly', 'true');
                }
            }
        }
    }

    private windowResized = () => {
        if (this.resizeTimer) {
            clearTimeout(this.resizeTimer);
        }
        this.resizeTimer = window.setTimeout(this.updateEditorSize.bind(this), 0);
    }

    private startUpdateWidgetPosition = () => {
        this.throttledUpdateWidgetPosition();
    }

    private updateBackgroundStyle = () => {
        if (this.state.editor && this.containerRef.current) {
            let nodes = this.containerRef.current.getElementsByClassName('monaco-editor-background');
            if (nodes && nodes.length > 0) {
                const backgroundNode = nodes[0] as HTMLDivElement;
                if (backgroundNode && backgroundNode.style) {
                    backgroundNode.style.backgroundColor = 'transparent';
                }
            }
            nodes = this.containerRef.current.getElementsByClassName('monaco-editor');
            if (nodes && nodes.length > 0) {
                const editorNode = nodes[0] as HTMLDivElement;
                if (editorNode && editorNode.style) {
                    editorNode.style.backgroundColor = 'transparent';
                }
            }
        }
    }

    private updateWidgetPosition(width?: number) {
        if (this.state.editor && this.widgetParent) {
            // Position should be at the top of the editor.
            const editorDomNode = this.state.editor.getDomNode();
            if (editorDomNode) {
                const rect = editorDomNode.getBoundingClientRect();
                if (rect &&
                    (rect.left !== this.lastOffsetLeft || rect.top !== this.lastOffsetTop)) {
                    this.lastOffsetLeft = rect.left;
                    this.lastOffsetTop = rect.top;

                    this.widgetParent.setAttribute(
                        'style',
                        `position: absolute; left: ${rect.left}px; top: ${rect.top}px; width:${width ? width : rect.width}px`);
                }
            }
        } else {
            // If widget parent isn't set yet, try again later
            this.updateWidgetParent(this.state.editor);
            this.throttledUpdateWidgetPosition(width);
        }
    }

    private updateEditorSize() {
        if (this.measureWidthRef.current &&
            this.containerRef.current &&
            this.containerRef.current.parentElement &&
            this.containerRef.current.parentElement.parentElement &&
            this.state.editor &&
            this.state.model) {
            const editorDomNode = this.state.editor.getDomNode();
            if (!editorDomNode) { return; }
            const grandParent = this.containerRef.current.parentElement.parentElement;
            const container = editorDomNode.getElementsByClassName('view-lines')[0] as HTMLElement;
            const currLineCount = Math.max(container.childElementCount, this.state.model.getLineCount());
            const lineHeightPx = container.firstChild && (container.firstChild as HTMLElement).style.height ?
                (container.firstChild as HTMLElement).style.height
                : `${LINE_HEIGHT}px`;
            const lineHeight = lineHeightPx && lineHeightPx.endsWith('px') ? parseInt(lineHeightPx.substr(0, lineHeightPx.length - 2), 10) : LINE_HEIGHT;
            const height = (currLineCount * lineHeight) + 3; // Fudge factor
            const width = this.measureWidthRef.current.clientWidth - grandParent.offsetLeft - 15; // Leave room for the scroll bar in regular cell table

            const layoutInfo = this.state.editor.getLayoutInfo();
            if (layoutInfo.height !== height || layoutInfo.width !== width || currLineCount !== this.state.visibleLineCount) {
                // Make sure to attach to a real dom node.
                if (!this.state.attached && this.state.editor && this.monacoContainer) {
                    this.containerRef.current.appendChild(this.monacoContainer);
                    this.monacoContainer.addEventListener('mousemove', this.onContainerMove);
                }
                this.setState({visibleLineCount: currLineCount, attached: true});
                this.state.editor.layout({width, height});
            }
        }
    }

    private onContainerMove = () => {
        if (!this.widgetParent && !this.state.widgetsReparented && this.monacoContainer) {
            // Only need to do this once, but update the widget parents and move them.
            this.updateWidgetParent(this.state.editor);
            this.startUpdateWidgetPosition();

            // Since only doing this once, remove the listener.
            this.monacoContainer.removeEventListener('mousemove', this.onContainerMove);
        }
    }

    private onHoverLeave = () => {
        // If the hover is active, make sure to hide it.
        if (this.state.editor && this.widgetParent) {
            this.enteredHover = false;
            // tslint:disable-next-line: no-any
            const hover = this.state.editor.getContribution('editor.contrib.hover') as any;
            if (hover._hideWidgets) {
                hover._hideWidgets();
            }
        }
    }

    private onHoverEnter = () => {
        if (this.state.editor && this.widgetParent) {
            // If we enter the hover, indicate it so we don't leave
            this.enteredHover = true;
        }
    }

    private outermostParentLeave = () => {
        // Have to bounce this because the leave for the cell is the
        // enter for the hover
        if (this.leaveTimer) {
            clearTimeout(this.leaveTimer);
        }
        this.leaveTimer = window.setTimeout(this.outermostParentLeaveBounced, 0);
    }

    private outermostParentLeaveBounced = () => {
        if (this.state.editor && !this.enteredHover) {
            // If we haven't already entered hover, then act like it shuts down
            this.onHoverLeave();
            // Possible user is viewing the parameter hints, wait before user moves the mouse.
            // Waiting for 1s is too long to move the mouse and hide the hints (100ms seems like a good fit).
            setTimeout(() => this.hideParameterWidget(), 100);
        }
    }

    /**
     * This will hide the parameter widget if the user is not hovering over
     * the parameter widget for this monaco editor.
     *
     * Notes: See issue https://github.com/microsoft/vscode-python/issues/7851 for further info.
     * Hide the parameter widget if all of the following conditions have been met:
     * - ditor doesn't have focus
     * - Mouse is not over the editor
     * - Mouse is not over (hovering) the parameter widget
     *
     * @private
     * @returns
     * @memberof MonacoEditor
     */
    private hideParameterWidget(){
        if (!this.state.editor || !this.state.editor.getDomNode() || !this.widgetParent){
            return;
        }
        // Find all elements that the user is hovering over.
        // Its possible the parameter widget is one of them.
        const hoverElements: Element[] = Array.prototype.slice.call(document.querySelectorAll(':hover'));
        // Find all parameter widgets related to this monaco editor that are currently displayed.
        const visibleParameterHintsWidgets: Element[] = Array.prototype.slice.call(this.widgetParent.querySelectorAll('.parameter-hints-widget.visible'));
        if (hoverElements.length === 0 && visibleParameterHintsWidgets.length === 0){
            // If user is not hovering over anything and there are no visible parameter widgets,
            // then, we have nothing to do but get out of here.
            return;
        }

        // Find all parameter widgets related to this monaco editor.
        const knownParameterHintsWidgets: HTMLDivElement[] = Array.prototype.slice.call(this.widgetParent.querySelectorAll(WidgetCSSSelector.Parameters));

        // Lets not assume we'll have the exact same DOM for parameter widgets.
        // So, just remove the event handler, and add it again later.
        if (this.parameterWidget){
            this.parameterWidget.removeEventListener('mouseleave', this.outermostParentLeave);
        }
        // These are the classes that will appear on a parameter widget when they are visible.
        const parameterWidgetClasses = ['editor-widget', 'parameter-hints-widget', 'visible'];

        // Find the parameter widget the user is currently hovering over.
        this.parameterWidget = hoverElements.find(item => {
            if (!item.className) {
                return false;
            }
            // Check if user is hovering over a parameter widget.
            const classes = item.className.split(' ');
            if (!parameterWidgetClasses.every(cls => classes.indexOf(cls) >= 0)){
                // Not all classes required in a parameter hint widget are in this element.
                // Hence this is not a parameter widget.
                return false;
            }

            // Ok, this element that the user is hovering over is a parameter widget.

            // Next, check whether this parameter widget belongs to this monaco editor.
            // We have a list of parameter widgets that belong to this editor, hence a simple lookup.
            return knownParameterHintsWidgets.some(widget => widget === item);
        });

        if (this.parameterWidget){
            // We know the user is hovering over the parameter widget for this editor.
            // Hovering could mean the user is scrolling through a large parameter list.
            // We need to add a mouse leave event handler, so as to hide this.
            this.parameterWidget.addEventListener('mouseleave', this.outermostParentLeave);

            // In case the event handler doesn't get fired, have a backup of checking within 1s.
            setTimeout(() => this.hideParameterWidget(), 1000);
            return;
        }
        if (visibleParameterHintsWidgets.length === 0){
            // There are no parameter widgets displayed for this editor.
            // Hence nothing to do.
            return;
        }
        // If the editor has focus, don't hide the parameter widget.
        // This is the default behavior. Let the user hit `Escape` or click somewhere
        // to forcefully hide the parameter widget.
        if (this.state.editor.hasWidgetFocus()) {
            return;
        }

        // If we got here, then the user is not hovering over the paramter widgets.
        // & the editor doesn't have focus.
        // However some of the parameter widgets associated with this monaco editor are visible.
        // We need to hide them.

        // Solution: Hide the widgets manually.
        this.hideWidgets(this.widgetParent, [WidgetCSSSelector.Parameters]);
    }
    /**
     * Hides widgets such as parameters and hover, that belong to a given parent HTML element.
     *
     * @private
     * @param {HTMLDivElement} widgetParent
     * @param {string[]} selectors
     * @memberof MonacoEditor
     */
    private hideWidgets(widgetParent: HTMLDivElement, selectors: string[]){
        for (const selector of selectors){
            for (const widget of Array.from<HTMLDivElement>(widgetParent.querySelectorAll(selector))) {
                widget.setAttribute('class', widget.className.split(' ').filter((cls: string) => cls !== 'visible').join(' '));
                if (widget.style.visibility !== 'hidden') {
                    widget.style.visibility = 'hidden';
                }
            }
        }
    }
    /**
     * Hides the hover and parameters widgets related to other monaco editors.
     * Use this to ensure we only display hover/parameters widgets for current editor (by hiding others).
     *
     * @private
     * @returns
     * @memberof MonacoEditor
     */
    private hideAllOtherHoverAndParameterWidgets(){
        const root = document.getElementById('root');
        if (!root || !this.widgetParent){
            return;
        }
        const widgetParents: HTMLDivElement[] = Array.prototype.slice.call(root.querySelectorAll('div.monaco-editor-pretend-parent'));
        widgetParents
        .filter(widgetParent => widgetParent !== this.widgetParent)
        .forEach(widgetParent => this.hideWidgets(widgetParent, [WidgetCSSSelector.Parameters, WidgetCSSSelector.Hover]));
    }
    private updateMargin(editor: monacoEditor.editor.IStandaloneCodeEditor) {
        const editorNode = editor.getDomNode();
        if (editorNode) {
            try {
                const elements = editorNode.getElementsByClassName('margin-view-overlays');
                if (elements && elements.length) {
                    const margin = elements[0] as HTMLDivElement;

                    // Create  special class name based on the line number property
                    const specialExtra = `margin-view-overlays-border-${this.props.options.lineNumbers}`;
                    if (margin.className && !margin.className.includes(specialExtra)) {
                        margin.className = `margin-view-overlays ${specialExtra}`;
                    }

                    // Watch the scrollable element (it's where the code lines up)
                    const scrollable = editorNode.getElementsByClassName('monaco-scrollable-element');
                    if (!this.watchingMargin && scrollable && scrollable.length && this.styleObserver) {
                        const watching = scrollable[0] as HTMLDivElement;
                        this.watchingMargin = true;
                        this.styleObserver.observe(watching, { attributes: true, attributeFilter: ['style'] });
                    }
                }
            } catch {
                // Ignore if we can't get modify the margin class
            }
        }
    }

    private updateWidgetParent(editor: monacoEditor.editor.IStandaloneCodeEditor | undefined) {
        // Reparent the hover widgets. They cannot be inside anything that has overflow hidden or scrolling or they won't show
        // up overtop of anything. Warning, this is a big hack. If the class name changes or the logic
        // for figuring out the position of hover widgets changes, this won't work anymore.
        // appendChild on a DOM node moves it, but doesn't clone it.
        // https://developer.mozilla.org/en-US/docs/Web/API/Node/appendChild
        const editorNode = editor ? editor.getDomNode() : undefined;
        if (editor && editorNode && !this.state.widgetsReparented) {
            this.setState({widgetsReparented: true});
            try {
                const elements = editorNode.getElementsByClassName('overflowingContentWidgets');
                if (elements && elements.length) {
                    const contentWidgets = elements[0] as HTMLDivElement;
                    if (contentWidgets) {
                        // Go up to the document.
                        const document = contentWidgets.getRootNode() as HTMLDocument;

                        // His first child with the id 'root' should be where we want to parent our overflow widgets
                        if (document && document.getElementById) {
                            const root = document.getElementById('root');
                            if (root) {
                                // We need to create a dummy 'monaco-editor' div so that the content widgets get the same styles.
                                this.widgetParent = document.createElement('div', {});
                                this.widgetParent.setAttribute('class', `${editorNode.className} monaco-editor-pretend-parent`);

                                root.appendChild(this.widgetParent);
                                this.widgetParent.appendChild(contentWidgets);

                                // Listen for changes so we can update the position dynamically
                                editorNode.addEventListener('mouseenter', this.startUpdateWidgetPosition);

                                // We also need to trick the editor into thinking mousing over the hover does not
                                // mean the mouse has left the editor.
                                // tslint:disable-next-line: no-any
                                const hover = editor.getContribution('editor.contrib.hover') as any;
                                if (hover._toUnhook && hover._toUnhook.length === 8 && hover.contentWidget) {
                                    // This should mean our 5th element is the event handler for mouse leave. Remove it.
                                    const array = hover._toUnhook as IDisposable[];
                                    array[5].dispose();
                                    array.splice(5, 1);

                                    // Instead listen to mouse leave for our hover widget
                                    const hoverWidget = this.widgetParent.getElementsByClassName('monaco-editor-hover')[0] as HTMLElement;
                                    if (hoverWidget) {
                                        hoverWidget.addEventListener('mouseenter', this.onHoverEnter);
                                        hoverWidget.addEventListener('mouseleave', this.onHoverLeave);
                                    }
                                }
                            }
                        }
                    }
                }
            } catch (e) {
                // If something fails, then the hover will just work inside the main frame
                if (!this.props.testMode) {
                    logMessage(`Error moving editor widgets: ${e}`);
                }

                // Make sure we don't try moving it around.
                this.widgetParent = undefined;
            }
        }
    }
}<|MERGE_RESOLUTION|>--- conflicted
+++ resolved
@@ -354,11 +354,7 @@
         // Scroll to the visible line that has our current line
         const visibleLineDivs = this.getVisibleLines();
         const current = this.getCurrentVisibleLine();
-<<<<<<< HEAD
         if (current !== undefined && current >= 0 && visibleLineDivs[current].scrollIntoView) {
-=======
-        if (current !== undefined && current >= 0) {
->>>>>>> 9b4cb1d4
             visibleLineDivs[current].scrollIntoView({ behavior: 'auto', block: 'nearest', inline: 'nearest' });
         }
     }
