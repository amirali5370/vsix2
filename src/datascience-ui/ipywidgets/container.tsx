--- conflicted
+++ resolved
@@ -17,13 +17,9 @@
 import {
     CommonAction,
     CommonActionType,
-<<<<<<< HEAD
-    ILoadIPyWidgetClassFailureAction
-=======
     ILoadIPyWidgetClassFailureAction,
     LoadIPyWidgetClassDisabledAction,
     LoadIPyWidgetClassLoadAction
->>>>>>> d96be50d
 } from '../interactive-common/redux/reducers/types';
 import { IStore } from '../interactive-common/redux/store';
 import { PostOffice } from '../react-common/postOffice';
@@ -42,7 +38,6 @@
     private timedoutWaitingForWidgetsToGetLoaded?: boolean;
     private widgetsCanLoadFromCDN: boolean = false;
     private readonly loaderSettings = {
-<<<<<<< HEAD
         // Total time to wait for a script to load. This includes ipywidgets making a request to extension for a Uri of a widget,
         // then extension replying back with the Uri (max 5 seconds round trip time).
         // If expires, then Widget downloader will attempt to download with what ever information it has (potentially failing).
@@ -54,12 +49,8 @@
         // Callback when loading a widget fails.
         errorHandler: this.handleLoadError.bind(this),
         // Callback when requesting a module be registered with requirejs (if possible).
-        loadWidgetScript: this.loadWidgetScript.bind(this)
-=======
-        loadWidgetScriptsFromThirdPartySource: false,
-        errorHandler: this.handleLoadError.bind(this),
+        loadWidgetScript: this.loadWidgetScript.bind(this),
         successHandler: this.handleLoadSuccess.bind(this)
->>>>>>> d96be50d
     };
     constructor(props: Props) {
         super(props);
@@ -110,7 +101,6 @@
             return;
         }
 
-<<<<<<< HEAD
         registerScripts(sources);
 
         // Now resolve promises (anything that was waiting for modules to get registered can carry on).
@@ -131,7 +121,6 @@
         }
         this.registerScriptSourcesInRequirejs([source]);
     }
-=======
     private createLoadSuccessAction(
         className: string,
         moduleName: string,
@@ -143,7 +132,6 @@
         };
     }
 
->>>>>>> d96be50d
     private createLoadErrorAction(
         className: string,
         moduleName: string,
