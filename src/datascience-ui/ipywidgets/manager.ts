--- conflicted
+++ resolved
@@ -4,15 +4,10 @@
 'use strict';
 
 import '@jupyter-widgets/controls/css/labvariables.css';
-<<<<<<< HEAD
 
 import type { Kernel, KernelMessage } from '@jupyterlab/services';
 import type { nbformat } from '@jupyterlab/services/node_modules/@jupyterlab/coreutils';
-=======
-import { Kernel, KernelMessage } from '@jupyterlab/services';
-import { nbformat } from '@jupyterlab/services/node_modules/@jupyterlab/coreutils';
 import * as fastDeepEqual from 'fast-deep-equal';
->>>>>>> dd1bb4c0
 import 'rxjs/add/operator/concatMap';
 import { Observable } from 'rxjs/Observable';
 import { ReplaySubject } from 'rxjs/ReplaySubject';
@@ -51,52 +46,18 @@
      * @memberof WidgetManager
      */
     private modelIdsToBeDisplayed = new Map<string, Deferred<void>>();
-<<<<<<< HEAD
-    constructor(
-        widgetContainer: HTMLElement,
-        // tslint:disable-next-line: no-any
-        private readonly messages: Observable<{ type: string; payload?: any }>,
-        // tslint:disable-next-line: no-any
-        private readonly dispatcher: <M extends IInteractiveWindowMapping, T extends keyof M>(
-            type: T,
-            payload?: M[T]
-        ) => void,
-        // tslint:disable-next-line: no-any
-        loadErrorHandler: (className: string, moduleName: string, moduleVersion: string, error: any) => void
-    ) {
-        this.proxyKernel = new ProxyKernel(this);
-        try {
-            // The JupyterLabWidgetManager will be exposed in the global variable `window.ipywidgets.main` (check webpack config - src/ipywidgets/webpack.config.js).
-            // tslint:disable-next-line: no-any
-            const JupyterLabWidgetManager = (window as any).vscIPyWidgets.WidgetManager as IJupyterLabWidgetManagerCtor;
-            if (!JupyterLabWidgetManager) {
-                throw new Error('JupyterLabWidgetManager not defined. Please include/check ipywidgets.js file');
-            }
-            // tslint:disable-next-line: no-any
-            const kernel = (this.proxyKernel as any) as Kernel.IKernel;
-            this.manager = new JupyterLabWidgetManager(kernel, widgetContainer, loadErrorHandler);
-            WidgetManager.instance = this;
-            this.registerPostOffice();
-        } catch (ex) {
-            // tslint:disable-next-line: no-console
-            console.error('Failed to initialize WidgetManager', ex);
-        }
-    }
-    public dispose(): void {
-        this.proxyKernel.dispose();
-    }
-    public async clear(): Promise<void> {
-        await this.manager.clear_state();
-    }
-=======
->>>>>>> dd1bb4c0
     /**
      * Create an observable to ensure we have messages stored until ready to be processed and ensure they are processed in sync,
      * event with async code.
      */
     private readonly messages: ReplaySubject<{ type: string; payload?: any }>;
     private startedProcessingMessages = false;
-    constructor(private readonly widgetContainer: HTMLElement, private readonly postOffice: PostOffice) {
+    constructor(
+        private readonly widgetContainer: HTMLElement,
+        private readonly postOffice: PostOffice,
+        // tslint:disable-next-line: no-any
+        private loadErrorHandler: (className: string, moduleName: string, moduleVersion: string, error: any) => void
+    ) {
         // Create an observable with list of messages to be processed by the kernel in ipywidgets.
         // Use an observable so that messages are buffered until it is ready to process them.
         // tslint:disable-next-line: no-any
@@ -236,7 +197,7 @@
             // When ever there is a display data message, ensure we build the model.
             this.proxyKernel.iopubMessage.connect(this.handleDisplayDataMessage.bind(this));
 
-            this.manager = new JupyterLabWidgetManager(this.proxyKernel, this.widgetContainer);
+            this.manager = new JupyterLabWidgetManager(this.proxyKernel, this.widgetContainer, this.loadErrorHandler);
             WidgetManager._instance.next(this);
         } catch (ex) {
             // tslint:disable-next-line: no-console
@@ -275,7 +236,10 @@
      * Ensure we create the model for the display data.
      */
     private async handleDisplayDataMessage(_sender: any, payload: KernelMessage.IIOPubMessage): Promise<void> {
-        if (!KernelMessage.isDisplayDataMsg(payload)) {
+        // tslint:disable-next-line:no-require-imports
+        const jupyterLab = require('@jupyterlab/services') as typeof import('@jupyterlab/services'); // NOSONAR
+
+        if (!jupyterLab.KernelMessage.isDisplayDataMsg(payload)) {
             return;
         }
         // tslint:disable-next-line: no-any
