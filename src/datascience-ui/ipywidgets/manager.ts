--- conflicted
+++ resolved
@@ -50,11 +50,8 @@
             readonly widgetsRegisteredInRequireJs: Readonly<Set<string>>;
             // tslint:disable-next-line: no-any
             errorHandler(className: string, moduleName: string, moduleVersion: string, error: any): void;
-<<<<<<< HEAD
             loadWidgetScript(moduleName: string, moduleVersion: string): void;
-=======
             successHandler(className: string, moduleName: string, moduleVersion: string): void;
->>>>>>> d96be50d
         }
     ) {
         // tslint:disable-next-line: no-any
