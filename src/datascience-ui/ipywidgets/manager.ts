--- conflicted
+++ resolved
@@ -43,24 +43,11 @@
      * @memberof WidgetManager
      */
     private modelIdsToBeDisplayed = new Map<string, Deferred<void>>();
-<<<<<<< HEAD
-    constructor(private readonly widgetContainer: HTMLElement, private readonly postOffice: PostOffice) {
-=======
-    /**
-     * Create an observable to ensure we have messages stored until ready to be processed and ensure they are processed in sync,
-     * event with async code.
-     */
-    private readonly messages: ReplaySubject<{ type: string; payload?: any }>;
-    private startedProcessingMessages = false;
     constructor(
         private readonly widgetContainer: HTMLElement,
         private readonly postOffice: PostOffice,
-        // tslint:disable-next-line: no-any
         private loadErrorHandler: (className: string, moduleName: string, moduleVersion: string, error: any) => void
     ) {
-        // Create an observable with list of messages to be processed by the kernel in ipywidgets.
-        // Use an observable so that messages are buffered until it is ready to process them.
->>>>>>> aa234035
         // tslint:disable-next-line: no-any
         this.postOffice.addHandler({
             handleMessage: (message: string, payload?: any) => {
@@ -158,15 +145,11 @@
                 throw new Error('JupyterLabWidgetManadger not defined. Please include/check ipywidgets.js file');
             }
             // Create the real manager and point it at our proxy kernel.
-            this.manager = new JupyterLabWidgetManager(this.proxyKernel, this.widgetContainer);
+            this.manager = new JupyterLabWidgetManager(this.proxyKernel, this.widgetContainer, this.loadErrorHandler);
 
             // Listen for display data messages so we can prime the model for a display data
             this.proxyKernel.iopubMessage.connect(this.handleDisplayDataMessage.bind(this));
 
-<<<<<<< HEAD
-=======
-            this.manager = new JupyterLabWidgetManager(this.proxyKernel, this.widgetContainer, this.loadErrorHandler);
->>>>>>> aa234035
             WidgetManager._instance.next(this);
         } catch (ex) {
             // tslint:disable-next-line: no-console
@@ -176,16 +159,11 @@
     /**
      * Ensure we create the model for the display data.
      */
-<<<<<<< HEAD
     private handleDisplayDataMessage(_sender: any, payload: KernelMessage.IIOPubMessage) {
-        if (!KernelMessage.isDisplayDataMsg(payload)) {
-=======
-    private async handleDisplayDataMessage(_sender: any, payload: KernelMessage.IIOPubMessage): Promise<void> {
         // tslint:disable-next-line:no-require-imports
         const jupyterLab = require('@jupyterlab/services') as typeof import('@jupyterlab/services'); // NOSONAR
 
         if (!jupyterLab.KernelMessage.isDisplayDataMsg(payload)) {
->>>>>>> aa234035
             return;
         }
         const displayMsg = payload as KernelMessage.IDisplayDataMsg;
