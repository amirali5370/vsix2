// Copyright (c) Microsoft Corporation. All rights reserved.
// Licensed under the MIT License.

import { PythonEnvKind } from '.';

/**
 * Get the given kind's user-facing representation.
 *
 * If it doesn't have one then the empty string is returned.
 */
export function getKindDisplayName(kind: PythonEnvKind): string {
    for (const [candidate, value] of [
        // Note that Unknown is excluded here.
        [PythonEnvKind.System, 'system'],
        [PythonEnvKind.MicrosoftStore, 'Microsoft Store'],
        [PythonEnvKind.Pyenv, 'pyenv'],
        [PythonEnvKind.Poetry, 'Poetry'],
<<<<<<< HEAD
        [PythonEnvKind.Pixi, 'Pixi'],
=======
        [PythonEnvKind.Hatch, 'Hatch'],
>>>>>>> b00c3909
        [PythonEnvKind.Custom, 'custom'],
        // For now we treat OtherGlobal like Unknown.
        [PythonEnvKind.Venv, 'venv'],
        [PythonEnvKind.VirtualEnv, 'virtualenv'],
        [PythonEnvKind.VirtualEnvWrapper, 'virtualenv'],
        [PythonEnvKind.Pipenv, 'Pipenv'],
        [PythonEnvKind.Conda, 'conda'],
        [PythonEnvKind.ActiveState, 'ActiveState'],
        // For now we treat OtherVirtual like Unknown.
    ] as [PythonEnvKind, string][]) {
        if (kind === candidate) {
            return value;
        }
    }
    return '';
}

/**
 * Gets a prioritized list of environment types for identification.
 * @returns {PythonEnvKind[]} : List of environments ordered by identification priority
 *
 * Remarks: This is the order of detection based on how the various distributions and tools
 * configure the environment, and the fall back for identification.
 * Top level we have the following environment types, since they leave a unique signature
 * in the environment or use a unique path for the environments they create.
 *  1. Conda
 *  2. Microsoft Store
 *  3. PipEnv
 *  4. Pyenv
 *  5. Poetry
<<<<<<< HEAD
 *  6. Pixi
=======
 *  6. Hatch
>>>>>>> b00c3909
 *
 * Next level we have the following virtual environment tools. The are here because they
 * are consumed by the tools above, and can also be used independently.
 *  1. venv
 *  2. virtualenvwrapper
 *  3. virtualenv
 *
 * Last category is globally installed python, or system python.
 */
export function getPrioritizedEnvKinds(): PythonEnvKind[] {
    return [
        PythonEnvKind.Pyenv,
        PythonEnvKind.Pixi, // Placed here since Pixi environments are essentially Conda envs
        PythonEnvKind.Conda,
        PythonEnvKind.MicrosoftStore,
        PythonEnvKind.Pipenv,
        PythonEnvKind.Poetry,
        PythonEnvKind.Hatch,
        PythonEnvKind.Venv,
        PythonEnvKind.VirtualEnvWrapper,
        PythonEnvKind.VirtualEnv,
        PythonEnvKind.ActiveState,
        PythonEnvKind.OtherVirtual,
        PythonEnvKind.OtherGlobal,
        PythonEnvKind.System,
        PythonEnvKind.Custom,
        PythonEnvKind.Unknown,
    ];
}<|MERGE_RESOLUTION|>--- conflicted
+++ resolved
@@ -15,11 +15,8 @@
         [PythonEnvKind.MicrosoftStore, 'Microsoft Store'],
         [PythonEnvKind.Pyenv, 'pyenv'],
         [PythonEnvKind.Poetry, 'Poetry'],
-<<<<<<< HEAD
+        [PythonEnvKind.Hatch, 'Hatch'],
         [PythonEnvKind.Pixi, 'Pixi'],
-=======
-        [PythonEnvKind.Hatch, 'Hatch'],
->>>>>>> b00c3909
         [PythonEnvKind.Custom, 'custom'],
         // For now we treat OtherGlobal like Unknown.
         [PythonEnvKind.Venv, 'venv'],
@@ -50,11 +47,8 @@
  *  3. PipEnv
  *  4. Pyenv
  *  5. Poetry
-<<<<<<< HEAD
- *  6. Pixi
-=======
  *  6. Hatch
->>>>>>> b00c3909
+ *  7. Pixi
  *
  * Next level we have the following virtual environment tools. The are here because they
  * are consumed by the tools above, and can also be used independently.
