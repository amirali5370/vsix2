--- conflicted
+++ resolved
@@ -16,30 +16,17 @@
  */
 export type PythonEnvUpdatedEvent = {
     /**
-<<<<<<< HEAD
+     * The iteration index of The env info that was previously provided.
+     */
+    index: number;
+    /**
      * The env info that was previously provided.
-     *
-     * If the event comes from `IPythonEnvsIterator.onUpdated` then
-     * `old` was previously yielded during iteration.
-     */
-    old: PythonEnvInfo;
+     */
+    old?: PythonEnvInfo;
     /**
      * The env info that replaces the old info.
      */
-    new: PythonEnvInfo;
-=======
-     * The iteration index of The env info that was previously provided.
-     */
-    index: number;
-    /**
-     * The env info that was previously provided.
-     */
-    old?: PythonEnvInfo;
-    /**
-     * The env info that replaces the old info.
-     */
     update: PythonEnvInfo;
->>>>>>> a83c93d0
 };
 
 /**
