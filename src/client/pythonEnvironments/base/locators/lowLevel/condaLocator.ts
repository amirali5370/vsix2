--- conflicted
+++ resolved
@@ -8,8 +8,8 @@
 import { Conda, getCondaEnvironmentsTxt } from '../../../common/environmentManagers/conda';
 import { traceError, traceVerbose } from '../../../../logging';
 import { FSWatchingLocator } from './fsWatchingLocator';
-import { DiscoveryUsingWorkers } from '../../../../common/experiments/groups';
-import { inExperiment } from '../../../common/externalDependencies';
+import { DiscoveryUsingWorkers, DiscoveryUsingWorkers } from '../../../../common/experiments/groups';
+import { inExperiment, inExperiment } from '../../../common/externalDependencies';
 
 export class CondaEnvironmentLocator extends FSWatchingLocator {
     public readonly providerId: string = 'conda-envs';
@@ -23,7 +23,6 @@
     }
 
     // eslint-disable-next-line class-methods-use-this
-<<<<<<< HEAD
     public doIterEnvs(
         _: unknown,
         useWorkerThreads = inExperiment(DiscoveryUsingWorkers.experiment),
@@ -53,18 +52,6 @@
     }
     console.timeLog('Time taken for conda');
     traceVerbose(`Searching for conda environments using ${conda.command}`);
-=======
-    public async *doIterEnvs(
-        _: unknown,
-        useWorkerThreads = inExperiment(DiscoveryUsingWorkers.experiment),
-    ): IPythonEnvsIterator<BasicEnvInfo> {
-        const conda = await Conda.getConda(undefined, useWorkerThreads);
-        if (conda === undefined) {
-            traceVerbose(`Couldn't locate the conda binary.`);
-            return;
-        }
-        traceVerbose(`Searching for conda environments using ${conda.command}`);
->>>>>>> f6e13383
 
     const envs = await conda.getEnvList();
     for (const env of envs) {
