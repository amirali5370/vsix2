--- conflicted
+++ resolved
@@ -13,21 +13,16 @@
     Conda = 'Conda',
     // Complex virtual envs
     Pipenv = 'PipEnv',
-<<<<<<< HEAD
-=======
-    Pyenv = 'Pyenv',
-    Venv = 'Venv',
-    MicrosoftStore = 'MicrosoftStore',
->>>>>>> 06e201ee
     Poetry = 'Poetry',
     // Simple virtual envs
     VirtualEnv = 'VirtualEnv',
     Venv = 'Venv',
+    Poetry = 'Poetry',
     VirtualEnvWrapper = 'VirtualEnvWrapper',
     // Global
     Global = 'Global',
     System = 'System',
-    WindowsStore = 'WindowsStore',
+    MicrosoftStore = 'MicrosoftStore',
     Unknown = 'Unknown',
     // Pyenv
     Pyenv = 'Pyenv',
