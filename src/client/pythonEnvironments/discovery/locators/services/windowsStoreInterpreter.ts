// Copyright (c) Microsoft Corporation. All rights reserved.
// Licensed under the MIT License.

'use strict';

import { inject, injectable } from 'inversify';
import { IComponentAdapter } from '../../../../interpreter/contracts';
<<<<<<< HEAD
import { IInterpreterHashProvider } from '../../../../interpreter/locators/types';
import { IServiceContainer } from '../../../../ioc/types';
=======
import { IWindowsStoreInterpreter } from '../../../../interpreter/locators/types';
>>>>>>> 5d4d4e7b

/**
 * When using Windows Store interpreter the path that should be used is under
 * %USERPROFILE%\AppData\Local\Microsoft\WindowsApps\python*.exe. The python.exe path
 * under ProgramFiles\WindowsApps should not be used at all. Execute permissions on
 * that instance of the store interpreter are restricted to system. Paths under
 * %USERPROFILE%\AppData\Local\Microsoft\WindowsApps\PythonSoftwareFoundation* are also ok
 * to use. But currently this results in duplicate entries.
 * Interpreters that fall into this category will not be displayed to the users.
 *
 * @param {string} pythonPath
 * @returns {boolean}
 */
export function isRestrictedWindowsStoreInterpreterPath(pythonPath: string): boolean {
    const pythonPathToCompare = pythonPath.toUpperCase().replace(/\//g, '\\');
    return (
        pythonPathToCompare.includes('\\Program Files\\WindowsApps\\'.toUpperCase()) ||
        pythonPathToCompare.includes('\\Microsoft\\WindowsApps\\PythonSoftwareFoundation'.toUpperCase())
    );
}

/**
 * Whether this is a Windows Store/App Interpreter.
 *
 * @param {string} pythonPath
 * @param {IComponentAdapter} pyenvs
 * @returns {boolean}
 * @memberof WindowsStoreInterpreter
 */
export async function isWindowsStoreInterpreter(pythonPath: string, pyenvs: IComponentAdapter): Promise<boolean> {
    const result = await pyenvs.isWindowsStoreInterpreter(pythonPath);
    if (result !== undefined) {
        return result;
    }

    const pythonPathToCompare = pythonPath.toUpperCase().replace(/\//g, '\\');
    return (
        pythonPathToCompare.includes('\\Microsoft\\WindowsApps\\'.toUpperCase()) ||
        pythonPathToCompare.includes('\\Program Files\\WindowsApps\\'.toUpperCase()) ||
        pythonPathToCompare.includes('\\Microsoft\\WindowsApps\\PythonSoftwareFoundation'.toUpperCase())
    );
}

/**
 * The default location of Windows apps are `%ProgramFiles%\WindowsApps`.
 * (https://www.samlogic.net/articles/windows-8-windowsapps-folder.htm)
 * When users access Python interpreter it is installed in `<users local folder>\Microsoft\WindowsApps`
 * Based on our testing this is where Python interpreters installed from Windows Store is always installed.
 * (unfortunately couldn't find any documentation on this).
 * What we've identified is the fact that:
 * - The Python interpreter in Microsoft\WIndowsApps\python.exe is a symbolic link to files located in:
 *  - Program Files\WindowsApps\ & Microsoft\WindowsApps\PythonSoftwareFoundation
 * - I.e. they all point to the same place.
 * However when the user launches the executable, its located in `Microsoft\WindowsApps\python.exe`
 * Hence for all intensive purposes that's the main executable, that's what the user uses.
 * As a result:
 * - We'll only display what the user has access to, that being `Microsoft\WindowsApps\python.exe`
 * - Others are hidden.
 *
 * Details can be found here (original issue https://github.com/microsoft/vscode-python/issues/5926).
 *
 * @export
 * @class WindowsStoreInterpreter
<<<<<<< HEAD
 * @implements {IInterpreterHashProvider}
 */
@injectable()
export class WindowsStoreInterpreter implements IInterpreterHashProvider {
    constructor(
        @inject(IServiceContainer) private readonly serviceContainer: IServiceContainer,
        @inject(IPersistentStateFactory) private readonly persistentFactory: IPersistentStateFactory,
        @inject(IFileSystem) private readonly fs: IFileSystem,
    ) {}

    /**
     * Gets the hash of the Python interpreter (installed from the windows store).
     * We need to use a special way to get the hash for these, by first resolving the
     * path to the actual executable and then calculating the hash on that file.
     *
     * Using fs.lstat or similar nodejs functions do not work, as these are some weird form of symbolic linked files.
     *
     * Note: Store the hash in a temporary state store (as we're spawning processes here).
     * Spawning processes to get a hash of a terminal is expensive.
     * Hence to minimize resource usage (just to get a file hash), we will cache the generated hash for 1hr.
     * (why 1hr, simple, why 2hrs, or 3hrs.)
     * If user installs/updates/uninstalls Windows Store Python apps, 1hr is enough time to get things rolling again.
     *
     * @param {string} pythonPath
     * @returns {Promise<string>}
     * @memberof InterpreterHelper
     */
    @traceDecorators.error('Get Windows Store Interpreter Hash')
    public async getInterpreterHash(pythonPath: string): Promise<string> {
        const key = `WINDOWS_STORE_INTERPRETER_HASH_${pythonPath}`;
        const stateStore = this.persistentFactory.createGlobalPersistentState<string | undefined>(
            key,
            undefined,
            60 * 60 * 1000,
        );

        if (stateStore.value) {
            return stateStore.value;
        }
        const executionFactory = this.serviceContainer.get<IPythonExecutionFactory>(IPythonExecutionFactory);
        const pythonService = await executionFactory.create({ pythonPath });
        const executablePath = await pythonService.getExecutablePath();
        // If we are unable to get file hash of executable, then get hash of parent directory.
        // Its likely it will fail for the executable (fails during development, but try nevertheless - in case things start working).
        const hash = await this.fs
            .getFileHash(executablePath)
            .catch(() => this.fs.getFileHash(path.dirname(executablePath)));
        await stateStore.updateValue(hash);

        return hash;
=======
 * @implements {IWindowsStoreInterpreter}
 */
@injectable()
export class WindowsStoreInterpreter implements IWindowsStoreInterpreter {
    constructor(@inject(IComponentAdapter) private readonly pyenvs: IComponent) {}

    /**
     * Whether this is a Windows Store/App Interpreter.
     *
     * @param {string} pythonPath
     * @returns {boolean}
     * @memberof WindowsStoreInterpreter
     */
    public async isWindowsStoreInterpreter(pythonPath: string): Promise<boolean> {
        const result = await this.pyenvs.isWindowsStoreInterpreter(pythonPath);
        if (result !== undefined) {
            return result;
        }
        const pythonPathToCompare = pythonPath.toUpperCase().replace(/\//g, '\\');
        return (
            pythonPathToCompare.includes('\\Microsoft\\WindowsApps\\'.toUpperCase()) ||
            pythonPathToCompare.includes('\\Program Files\\WindowsApps\\'.toUpperCase()) ||
            pythonPathToCompare.includes('\\Microsoft\\WindowsApps\\PythonSoftwareFoundation'.toUpperCase())
        );
    }

    /**
     * Whether this is a python executable in a windows app store folder that is internal and can be hidden from users.
     * Interpreters that fall into this category will not be displayed to the users.
     *
     * @param {string} pythonPath
     * @returns {Promise<boolean>}
     * @memberof IInterpreterHelper
     */
    // eslint-disable-next-line class-methods-use-this
    public isHiddenInterpreter(pythonPath: string): boolean {
        return isRestrictedWindowsStoreInterpreterPath(pythonPath);
>>>>>>> 5d4d4e7b
    }
}<|MERGE_RESOLUTION|>--- conflicted
+++ resolved
@@ -3,14 +3,7 @@
 
 'use strict';
 
-import { inject, injectable } from 'inversify';
 import { IComponentAdapter } from '../../../../interpreter/contracts';
-<<<<<<< HEAD
-import { IInterpreterHashProvider } from '../../../../interpreter/locators/types';
-import { IServiceContainer } from '../../../../ioc/types';
-=======
-import { IWindowsStoreInterpreter } from '../../../../interpreter/locators/types';
->>>>>>> 5d4d4e7b
 
 /**
  * When using Windows Store interpreter the path that should be used is under
@@ -52,117 +45,4 @@
         pythonPathToCompare.includes('\\Program Files\\WindowsApps\\'.toUpperCase()) ||
         pythonPathToCompare.includes('\\Microsoft\\WindowsApps\\PythonSoftwareFoundation'.toUpperCase())
     );
-}
-
-/**
- * The default location of Windows apps are `%ProgramFiles%\WindowsApps`.
- * (https://www.samlogic.net/articles/windows-8-windowsapps-folder.htm)
- * When users access Python interpreter it is installed in `<users local folder>\Microsoft\WindowsApps`
- * Based on our testing this is where Python interpreters installed from Windows Store is always installed.
- * (unfortunately couldn't find any documentation on this).
- * What we've identified is the fact that:
- * - The Python interpreter in Microsoft\WIndowsApps\python.exe is a symbolic link to files located in:
- *  - Program Files\WindowsApps\ & Microsoft\WindowsApps\PythonSoftwareFoundation
- * - I.e. they all point to the same place.
- * However when the user launches the executable, its located in `Microsoft\WindowsApps\python.exe`
- * Hence for all intensive purposes that's the main executable, that's what the user uses.
- * As a result:
- * - We'll only display what the user has access to, that being `Microsoft\WindowsApps\python.exe`
- * - Others are hidden.
- *
- * Details can be found here (original issue https://github.com/microsoft/vscode-python/issues/5926).
- *
- * @export
- * @class WindowsStoreInterpreter
-<<<<<<< HEAD
- * @implements {IInterpreterHashProvider}
- */
-@injectable()
-export class WindowsStoreInterpreter implements IInterpreterHashProvider {
-    constructor(
-        @inject(IServiceContainer) private readonly serviceContainer: IServiceContainer,
-        @inject(IPersistentStateFactory) private readonly persistentFactory: IPersistentStateFactory,
-        @inject(IFileSystem) private readonly fs: IFileSystem,
-    ) {}
-
-    /**
-     * Gets the hash of the Python interpreter (installed from the windows store).
-     * We need to use a special way to get the hash for these, by first resolving the
-     * path to the actual executable and then calculating the hash on that file.
-     *
-     * Using fs.lstat or similar nodejs functions do not work, as these are some weird form of symbolic linked files.
-     *
-     * Note: Store the hash in a temporary state store (as we're spawning processes here).
-     * Spawning processes to get a hash of a terminal is expensive.
-     * Hence to minimize resource usage (just to get a file hash), we will cache the generated hash for 1hr.
-     * (why 1hr, simple, why 2hrs, or 3hrs.)
-     * If user installs/updates/uninstalls Windows Store Python apps, 1hr is enough time to get things rolling again.
-     *
-     * @param {string} pythonPath
-     * @returns {Promise<string>}
-     * @memberof InterpreterHelper
-     */
-    @traceDecorators.error('Get Windows Store Interpreter Hash')
-    public async getInterpreterHash(pythonPath: string): Promise<string> {
-        const key = `WINDOWS_STORE_INTERPRETER_HASH_${pythonPath}`;
-        const stateStore = this.persistentFactory.createGlobalPersistentState<string | undefined>(
-            key,
-            undefined,
-            60 * 60 * 1000,
-        );
-
-        if (stateStore.value) {
-            return stateStore.value;
-        }
-        const executionFactory = this.serviceContainer.get<IPythonExecutionFactory>(IPythonExecutionFactory);
-        const pythonService = await executionFactory.create({ pythonPath });
-        const executablePath = await pythonService.getExecutablePath();
-        // If we are unable to get file hash of executable, then get hash of parent directory.
-        // Its likely it will fail for the executable (fails during development, but try nevertheless - in case things start working).
-        const hash = await this.fs
-            .getFileHash(executablePath)
-            .catch(() => this.fs.getFileHash(path.dirname(executablePath)));
-        await stateStore.updateValue(hash);
-
-        return hash;
-=======
- * @implements {IWindowsStoreInterpreter}
- */
-@injectable()
-export class WindowsStoreInterpreter implements IWindowsStoreInterpreter {
-    constructor(@inject(IComponentAdapter) private readonly pyenvs: IComponent) {}
-
-    /**
-     * Whether this is a Windows Store/App Interpreter.
-     *
-     * @param {string} pythonPath
-     * @returns {boolean}
-     * @memberof WindowsStoreInterpreter
-     */
-    public async isWindowsStoreInterpreter(pythonPath: string): Promise<boolean> {
-        const result = await this.pyenvs.isWindowsStoreInterpreter(pythonPath);
-        if (result !== undefined) {
-            return result;
-        }
-        const pythonPathToCompare = pythonPath.toUpperCase().replace(/\//g, '\\');
-        return (
-            pythonPathToCompare.includes('\\Microsoft\\WindowsApps\\'.toUpperCase()) ||
-            pythonPathToCompare.includes('\\Program Files\\WindowsApps\\'.toUpperCase()) ||
-            pythonPathToCompare.includes('\\Microsoft\\WindowsApps\\PythonSoftwareFoundation'.toUpperCase())
-        );
-    }
-
-    /**
-     * Whether this is a python executable in a windows app store folder that is internal and can be hidden from users.
-     * Interpreters that fall into this category will not be displayed to the users.
-     *
-     * @param {string} pythonPath
-     * @returns {Promise<boolean>}
-     * @memberof IInterpreterHelper
-     */
-    // eslint-disable-next-line class-methods-use-this
-    public isHiddenInterpreter(pythonPath: string): boolean {
-        return isRestrictedWindowsStoreInterpreterPath(pythonPath);
->>>>>>> 5d4d4e7b
-    }
 }