--- conflicted
+++ resolved
@@ -468,23 +468,6 @@
     );
     serviceManager.addSingleton<ICondaService>(ICondaService, CondaService);
     serviceManager.addSingleton<IPipEnvServiceHelper>(IPipEnvServiceHelper, PipEnvServiceHelper);
-<<<<<<< HEAD
-
-    serviceManager.add<IInterpreterWatcher>(
-        IInterpreterWatcher,
-        WorkspaceVirtualEnvWatcherService,
-        WORKSPACE_VIRTUAL_ENV_SERVICE,
-    );
-
-    serviceManager.addSingleton<IVirtualEnvironmentsSearchPathProvider>(
-        IVirtualEnvironmentsSearchPathProvider,
-        WorkspaceVirtualEnvironmentsSearchPathProvider,
-        'workspace',
-    );
-    serviceManager.addSingleton<IInterpreterWatcherBuilder>(IInterpreterWatcherBuilder, InterpreterWatcherBuilder);
-=======
-    serviceManager.addSingleton<WindowsStoreInterpreter>(WindowsStoreInterpreter, WindowsStoreInterpreter);
->>>>>>> d78d48b4
 }
 
 export function registerNewDiscoveryForIOC(
