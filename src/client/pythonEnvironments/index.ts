// Copyright (c) Microsoft Corporation. All rights reserved.
// Licensed under the MIT License.

import * as vscode from 'vscode';
import { Uri } from 'vscode';
import { cloneDeep } from 'lodash';
import { getGlobalStorage, IPersistentStorage } from '../common/persistentState';
import { getOSType, OSType } from '../common/utils/platform';
import { ActivationResult, ExtensionState } from '../components';
import { PythonEnvInfo } from './base/info';
import { BasicEnvInfo, IDiscoveryAPI, ILocator } from './base/locator';
import { PythonEnvsReducer } from './base/locators/composite/envsReducer';
import { PythonEnvsResolver } from './base/locators/composite/envsResolver';
import { WindowsPathEnvVarLocator } from './base/locators/lowLevel/windowsKnownPathsLocator';
import { WorkspaceVirtualEnvironmentLocator } from './base/locators/lowLevel/workspaceVirtualEnvLocator';
import {
    initializeExternalDependencies as initializeLegacyExternalDependencies,
    normCasePath,
} from './common/externalDependencies';
import { ExtensionLocators, WatchRootsArgs, WorkspaceLocators } from './base/locators/wrappers';
import { CustomVirtualEnvironmentLocator } from './base/locators/lowLevel/customVirtualEnvLocator';
import { CondaEnvironmentLocator } from './base/locators/lowLevel/condaLocator';
import { GlobalVirtualEnvironmentLocator } from './base/locators/lowLevel/globalVirtualEnvronmentLocator';
import { PosixKnownPathsLocator } from './base/locators/lowLevel/posixKnownPathsLocator';
import { PyenvLocator } from './base/locators/lowLevel/pyenvLocator';
import { WindowsRegistryLocator } from './base/locators/lowLevel/windowsRegistryLocator';
import { MicrosoftStoreLocator } from './base/locators/lowLevel/microsoftStoreLocator';
import { getEnvironmentInfoService } from './base/info/environmentInfoService';
import { registerNewDiscoveryForIOC } from './legacyIOC';
import { PoetryLocator } from './base/locators/lowLevel/poetryLocator';
import { HatchLocator } from './base/locators/lowLevel/hatchLocator';
import { createPythonEnvironments } from './api';
import {
    createCollectionCache as createCache,
    IEnvsCollectionCache,
} from './base/locators/composite/envsCollectionCache';
import { EnvsCollectionService } from './base/locators/composite/envsCollectionService';
import { IDisposable } from '../common/types';
import { traceError } from '../logging';
import { ActiveStateLocator } from './base/locators/lowLevel/activeStateLocator';
import { CustomWorkspaceLocator } from './base/locators/lowLevel/customWorkspaceLocator';
import { PixiLocator } from './base/locators/lowLevel/pixiLocator';

const PYTHON_ENV_INFO_CACHE_KEY = 'PYTHON_ENV_INFO_CACHEv2';

/**
 * Set up the Python environments component (during extension activation).'
 */
export async function initialize(ext: ExtensionState): Promise<IDiscoveryAPI> {
    // Set up the legacy IOC container before api is created.
    initializeLegacyExternalDependencies(ext.legacyIOC.serviceContainer);

    const api = await createPythonEnvironments(() => createLocator(ext));
    registerNewDiscoveryForIOC(
        // These are what get wrapped in the legacy adapter.
        ext.legacyIOC.serviceManager,
        api,
    );
    return api;
}

/**
 * Make use of the component (e.g. register with VS Code).
 */
export async function activate(api: IDiscoveryAPI, ext: ExtensionState): Promise<ActivationResult> {
    /**
     * Force an initial background refresh of the environments.
     *
     * Note API is ready to be queried only after a refresh has been triggered, and extension activation is
     * blocked on API being ready. So if discovery was never triggered for a scope, we need to block
     * extension activation on the "refresh trigger".
     */
    const folders = vscode.workspace.workspaceFolders;
    // Trigger discovery if environment cache is empty.
    const wasTriggered = getGlobalStorage<PythonEnvInfo[]>(ext.context, PYTHON_ENV_INFO_CACHE_KEY, []).get().length > 0;
    if (!wasTriggered) {
        api.triggerRefresh().ignoreErrors();
        folders?.forEach(async (folder) => {
            const wasTriggeredForFolder = getGlobalStorage<boolean>(
                ext.context,
                `PYTHON_WAS_DISCOVERY_TRIGGERED_${normCasePath(folder.uri.fsPath)}`,
                false,
            );
            await wasTriggeredForFolder.set(true);
        });
    } else {
        // Figure out which workspace folders need to be activated if any.
        folders?.forEach(async (folder) => {
            const wasTriggeredForFolder = getGlobalStorage<boolean>(
                ext.context,
                `PYTHON_WAS_DISCOVERY_TRIGGERED_${normCasePath(folder.uri.fsPath)}`,
                false,
            );
            if (!wasTriggeredForFolder.get()) {
                api.triggerRefresh({
                    searchLocations: { roots: [folder.uri], doNotIncludeNonRooted: true },
                }).ignoreErrors();
                await wasTriggeredForFolder.set(true);
            }
        });
    }

    return {
        fullyReady: Promise.resolve(),
    };
}

/**
 * Get the locator to use in the component.
 */
async function createLocator(
    ext: ExtensionState,
    // This is shared.
): Promise<IDiscoveryAPI> {
    // Create the low-level locators.
    const locators: ILocator<BasicEnvInfo> = new ExtensionLocators<BasicEnvInfo>(
        // Here we pull the locators together.
        createNonWorkspaceLocators(ext),
        createWorkspaceLocator(ext),
    );

    // Create the env info service used by ResolvingLocator and CachingLocator.
    const envInfoService = getEnvironmentInfoService(ext.disposables);

    // Build the stack of composite locators.
    const reducer = new PythonEnvsReducer(locators);
    const resolvingLocator = new PythonEnvsResolver(
        reducer,
        // These are shared.
        envInfoService,
    );
    const caching = new EnvsCollectionService(
        await createCollectionCache(ext),
        // This is shared.
        resolvingLocator,
    );
    return caching;
}

function createNonWorkspaceLocators(ext: ExtensionState): ILocator<BasicEnvInfo>[] {
    const locators: (ILocator<BasicEnvInfo> & Partial<IDisposable>)[] = [];
    locators.push(
        // OS-independent locators go here.
        new PyenvLocator(),
        new CondaEnvironmentLocator(),
        new ActiveStateLocator(),
        new GlobalVirtualEnvironmentLocator(),
        new CustomVirtualEnvironmentLocator(),
    );

    if (getOSType() === OSType.Windows) {
        locators.push(
            // Windows specific locators go here.
            new WindowsRegistryLocator(),
            new MicrosoftStoreLocator(),
            new WindowsPathEnvVarLocator(),
        );
    } else {
        locators.push(
            // Linux/Mac locators go here.
            new PosixKnownPathsLocator(),
        );
    }

    const disposables = locators.filter((d) => d.dispose !== undefined) as IDisposable[];
    ext.disposables.push(...disposables);
    return locators;
}

function watchRoots(args: WatchRootsArgs): IDisposable {
    const { initRoot, addRoot, removeRoot } = args;

    const folders = vscode.workspace.workspaceFolders;
    if (folders) {
        folders.map((f) => f.uri).forEach(initRoot);
    }

    return vscode.workspace.onDidChangeWorkspaceFolders((event) => {
        for (const root of event.removed) {
            removeRoot(root.uri);
        }
        for (const root of event.added) {
            addRoot(root.uri);
        }
    });
}

function createWorkspaceLocator(ext: ExtensionState): WorkspaceLocators {
    const locators = new WorkspaceLocators(watchRoots, [
        (root: vscode.Uri) => [
            new WorkspaceVirtualEnvironmentLocator(root.fsPath),
            new PoetryLocator(root.fsPath),
<<<<<<< HEAD
            new PixiLocator(root.fsPath),
=======
            new HatchLocator(root.fsPath),
>>>>>>> b00c3909
            new CustomWorkspaceLocator(root.fsPath),
        ],
        // Add an ILocator factory func here for each kind of workspace-rooted locator.
    ]);
    ext.disposables.push(locators);
    return locators;
}

function getFromStorage(storage: IPersistentStorage<PythonEnvInfo[]>): PythonEnvInfo[] {
    return storage.get().map((e) => {
        if (e.searchLocation) {
            if (typeof e.searchLocation === 'string') {
                e.searchLocation = Uri.parse(e.searchLocation);
            } else if ('scheme' in e.searchLocation && 'path' in e.searchLocation) {
                e.searchLocation = Uri.parse(`${e.searchLocation.scheme}://${e.searchLocation.path}`);
            } else {
                traceError('Unexpected search location', JSON.stringify(e.searchLocation));
            }
        }
        return e;
    });
}

function putIntoStorage(storage: IPersistentStorage<PythonEnvInfo[]>, envs: PythonEnvInfo[]): Promise<void> {
    storage.set(
        // We have to `cloneDeep()` here so that we don't overwrite the original `PythonEnvInfo` objects.
        cloneDeep(envs).map((e) => {
            if (e.searchLocation) {
                // Make TS believe it is string. This is temporary. We need to serialize this in
                // a custom way.
                e.searchLocation = (e.searchLocation.toString() as unknown) as Uri;
            }
            return e;
        }),
    );
    return Promise.resolve();
}

async function createCollectionCache(ext: ExtensionState): Promise<IEnvsCollectionCache> {
    const storage = getGlobalStorage<PythonEnvInfo[]>(ext.context, PYTHON_ENV_INFO_CACHE_KEY, []);
    const cache = await createCache({
        get: () => getFromStorage(storage),
        store: async (e) => putIntoStorage(storage, e),
    });
    return cache;
}<|MERGE_RESOLUTION|>--- conflicted
+++ resolved
@@ -190,11 +190,8 @@
         (root: vscode.Uri) => [
             new WorkspaceVirtualEnvironmentLocator(root.fsPath),
             new PoetryLocator(root.fsPath),
-<<<<<<< HEAD
+            new HatchLocator(root.fsPath),
             new PixiLocator(root.fsPath),
-=======
-            new HatchLocator(root.fsPath),
->>>>>>> b00c3909
             new CustomWorkspaceLocator(root.fsPath),
         ],
         // Add an ILocator factory func here for each kind of workspace-rooted locator.
