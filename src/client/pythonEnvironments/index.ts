--- conflicted
+++ resolved
@@ -198,18 +198,6 @@
 }
 
 function createWorkspaceLocator(ext: ExtensionState): WorkspaceLocators {
-<<<<<<< HEAD
-    const locators = new WorkspaceLocators(watchRoots, [
-        (root: vscode.Uri) => [
-            new WorkspaceVirtualEnvironmentLocator(root.fsPath),
-            new PoetryLocator(root.fsPath),
-            new HatchLocator(root.fsPath),
-            new PixiLocator(root.fsPath),
-            new CustomWorkspaceLocator(root.fsPath),
-        ],
-        // Add an ILocator factory func here for each kind of workspace-rooted locator.
-    ]);
-=======
     const locators = new WorkspaceLocators(
         watchRoots,
         useNativeLocator()
@@ -219,12 +207,12 @@
                       new WorkspaceVirtualEnvironmentLocator(root.fsPath),
                       new PoetryLocator(root.fsPath),
                       new HatchLocator(root.fsPath),
+                      new PixiLocator(root.fsPath),
                       new CustomWorkspaceLocator(root.fsPath),
                   ],
                   // Add an ILocator factory func here for each kind of workspace-rooted locator.
               ],
     );
->>>>>>> bedd1a61
     ext.disposables.push(locators);
     return locators;
 }
