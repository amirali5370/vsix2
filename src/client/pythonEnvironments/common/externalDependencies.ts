--- conflicted
+++ resolved
@@ -35,6 +35,10 @@
     return fsapi.pathExists(absPath);
 }
 
+export function listDir(dirname: string): Promise<fs.Dirent[]> {
+    return fs.promises.readdir(dirname, { withFileTypes: true });
+}
+
 export function readFile(filePath: string): Promise<string> {
     return fsapi.readFile(filePath, 'utf-8');
 }
@@ -48,22 +52,6 @@
     return normCasePath(filePath).startsWith(normCasePath(parentPath));
 }
 
-<<<<<<< HEAD
-export function listDir(dirname: string): Promise<fs.Dirent[]> {
-    return fs.promises.readdir(dirname, { withFileTypes: true });
-}
-
-export async function isDirectory(filename: string): Promise<boolean> {
-    const stat = await fsapi.lstat(filename);
-    return stat.isDirectory();
-}
-
-export function normalizePath(filename: string): string {
-    return normalizeFilename(filename);
-}
-
-=======
->>>>>>> 70045a78
 export function normCasePath(filePath: string): string {
     return getOSType() === OSType.Windows ? path.normalize(filePath).toUpperCase() : path.normalize(filePath);
 }
