--- conflicted
+++ resolved
@@ -3,11 +3,8 @@
 
 import { isCondaEnvironment } from '../discovery/locators/services/condaLocator';
 import { isVenvEnvironment } from '../discovery/locators/services/venvLocator';
-<<<<<<< HEAD
+import { isVirtualenvEnvironment } from '../discovery/locators/services/virtualenvLocator';
 import { isVirtualenvwrapperEnvironment } from '../discovery/locators/services/virtualenvwrapperLocator';
-=======
-import { isVirtualenvEnvironment } from '../discovery/locators/services/virtualenvLocator';
->>>>>>> b21b2e1c
 import { isWindowsStoreEnvironment } from '../discovery/locators/services/windowsStoreLocator';
 import { EnvironmentType } from '../info';
 
@@ -47,13 +44,12 @@
         return EnvironmentType.Venv;
     }
 
-<<<<<<< HEAD
     if (await isVirtualenvwrapperEnvironment(interpreterPath)) {
         return EnvironmentType.VirtualEnvWrapper;
-=======
+    }
+
     if (await isVirtualenvEnvironment(interpreterPath)) {
         return EnvironmentType.VirtualEnv;
->>>>>>> b21b2e1c
     }
 
     // additional identifiers go here
