// Copyright (c) Microsoft Corporation. All rights reserved.
// Licensed under the MIT License.

'use strict';

import { DebugConfiguration } from 'vscode';
import { DebugProtocol } from 'vscode-debugprotocol/lib/debugProtocol';
import { DebuggerTypeName } from './constants';

export enum DebugOptions {
    RedirectOutput = 'RedirectOutput',
    Django = 'Django',
    Jinja = 'Jinja',
    DebugStdLib = 'DebugStdLib',
    Sudo = 'Sudo',
    Pyramid = 'Pyramid',
    FixFilePathCase = 'FixFilePathCase',
    WindowsClient = 'WindowsClient',
    UnixClient = 'UnixClient',
    StopOnEntry = 'StopOnEntry',
    ShowReturnValue = 'ShowReturnValue'
}

interface ICommonDebugArguments {
    redirectOutput?: boolean;
    django?: boolean;
    gevent?: boolean;
    jinja?: boolean;
    debugStdLib?: boolean;
    logToFile?: boolean;
    debugOptions?: DebugOptions[];
    multiProcess?: boolean;
    port?: number;
    host?: string;
    // Show return values of functions while stepping.
    showReturnValue?: boolean;
}
export interface IKnownAttachDebugArguments extends ICommonDebugArguments {
    workspaceFolder?: string;
    // An absolute path to local directory with source.
    localRoot?: string;
    remoteRoot?: string;
    pathMappings?: { localRoot: string; remoteRoot: string }[];
}

export interface IKnownLaunchRequestArguments extends ICommonDebugArguments {
    sudo?: boolean;
    pyramid?: boolean;
    workspaceFolder?: string;
    // An absolute path to the program to debug.
    module?: string;
    program?: string;
    pythonPath: string;
    // Automatically stop target after launch. If not specified, target does not stop.
    stopOnEntry?: boolean;
<<<<<<< HEAD
    // Show return values of functions while stepping.
    showReturnValue?: boolean;
=======
>>>>>>> c4074b99
    args: string[];
    cwd?: string;
    debugOptions?: DebugOptions[];
    env?: Object;
    envFile: string;
    console?: 'none' | 'integratedTerminal' | 'externalTerminal';
}
// tslint:disable-next-line:interface-name
export interface LaunchRequestArguments extends DebugProtocol.LaunchRequestArguments, IKnownLaunchRequestArguments, DebugConfiguration {
    type: typeof DebuggerTypeName;
}

// tslint:disable-next-line:interface-name
export interface AttachRequestArguments extends DebugProtocol.AttachRequestArguments, IKnownAttachDebugArguments, DebugConfiguration {
    type: typeof DebuggerTypeName;
}<|MERGE_RESOLUTION|>--- conflicted
+++ resolved
@@ -53,11 +53,6 @@
     pythonPath: string;
     // Automatically stop target after launch. If not specified, target does not stop.
     stopOnEntry?: boolean;
-<<<<<<< HEAD
-    // Show return values of functions while stepping.
-    showReturnValue?: boolean;
-=======
->>>>>>> c4074b99
     args: string[];
     cwd?: string;
     debugOptions?: DebugOptions[];
