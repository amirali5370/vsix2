'use strict';
// tslint:disable:no-var-requires no-require-imports

// This line should always be right on top.
// tslint:disable:no-any
if ((Reflect as any).metadata === undefined) {
    require('reflect-metadata');
}

// Initialize source maps (this must never be moved up nor further down).
import { initialize } from './sourceMapSupport';
initialize(require('vscode'));
// Initialize the logger first.
require('./common/logger');

const durations: Record<string, number> = {};
import { StopWatch } from './common/utils/stopWatch';
// Do not move this line of code (used to measure extension load times).
const stopWatch = new StopWatch();
import { Container } from 'inversify';
import {
    CodeActionKind,
    debug,
    DebugConfigurationProvider,
    Disposable,
    ExtensionContext,
    extensions,
    languages,
    Memento,
    OutputChannel,
    ProgressLocation,
    ProgressOptions,
    window
} from 'vscode';

import { registerTypes as activationRegisterTypes } from './activation/serviceRegistry';
import { IExtensionActivationManager, ILanguageServerExtension } from './activation/types';
import { buildApi, IExtensionApi } from './api';
import { registerTypes as appRegisterTypes } from './application/serviceRegistry';
import { IApplicationDiagnostics } from './application/types';
import { DebugService } from './common/application/debugService';
import { IApplicationShell, ICommandManager, IWorkspaceService } from './common/application/types';
import { Commands, isTestExecution, PYTHON, STANDARD_OUTPUT_CHANNEL } from './common/constants';
import { registerTypes as registerDotNetTypes } from './common/dotnet/serviceRegistry';
import { registerTypes as installerRegisterTypes } from './common/installer/serviceRegistry';
import { traceError } from './common/logger';
import { registerTypes as platformRegisterTypes } from './common/platform/serviceRegistry';
import { registerTypes as processRegisterTypes } from './common/process/serviceRegistry';
import { registerTypes as commonRegisterTypes } from './common/serviceRegistry';
import { ITerminalHelper } from './common/terminal/types';
import {
    GLOBAL_MEMENTO,
    IAsyncDisposableRegistry,
    IConfigurationService,
    IDisposableRegistry,
    IExperimentsManager,
    IExtensionContext,
    IFeatureDeprecationManager,
    IMemento,
    IOutputChannel,
    Resource,
    WORKSPACE_MEMENTO
} from './common/types';
import { createDeferred } from './common/utils/async';
import { Common } from './common/utils/localize';
import { registerTypes as variableRegisterTypes } from './common/variables/serviceRegistry';
import { registerTypes as dataScienceRegisterTypes } from './datascience/serviceRegistry';
import { IDataScience } from './datascience/types';
import { DebuggerTypeName } from './debugger/constants';
import { DebugSessionEventDispatcher } from './debugger/extension/hooks/eventHandlerDispatcher';
import { IDebugSessionEventHandlers } from './debugger/extension/hooks/types';
import { registerTypes as debugConfigurationRegisterTypes } from './debugger/extension/serviceRegistry';
import { IDebugConfigurationService, IDebuggerBanner } from './debugger/extension/types';
import { registerTypes as formattersRegisterTypes } from './formatters/serviceRegistry';
import { AutoSelectionRule, IInterpreterAutoSelectionRule, IInterpreterAutoSelectionService } from './interpreter/autoSelection/types';
import { IInterpreterSelector } from './interpreter/configuration/types';
import {
    ICondaService,
    IInterpreterLocatorProgressService,
    IInterpreterService,
    InterpreterLocatorProgressHandler,
    PythonInterpreter
} from './interpreter/contracts';
import { registerTypes as interpretersRegisterTypes } from './interpreter/serviceRegistry';
import { ServiceContainer } from './ioc/container';
import { ServiceManager } from './ioc/serviceManager';
import { IServiceContainer, IServiceManager } from './ioc/types';
import { setLanguageConfiguration } from './language/languageConfiguration';
import { LinterCommands } from './linters/linterCommands';
import { registerTypes as lintersRegisterTypes } from './linters/serviceRegistry';
import { ILintingEngine } from './linters/types';
import { PythonCodeActionProvider } from './providers/codeActionsProvider';
import { PythonFormattingEditProvider } from './providers/formatProvider';
import { LinterProvider } from './providers/linterProvider';
import { ReplProvider } from './providers/replProvider';
import { registerTypes as providersRegisterTypes } from './providers/serviceRegistry';
import { activateSimplePythonRefactorProvider } from './providers/simpleRefactorProvider';
import { TerminalProvider } from './providers/terminalProvider';
import { ISortImportsEditingProvider } from './providers/types';
import { activateUpdateSparkLibraryProvider } from './providers/updateSparkLibraryProvider';
import { sendTelemetryEvent } from './telemetry';
import { EventName } from './telemetry/constants';
import { EditorLoadTelemetry, IImportTracker } from './telemetry/types';
import { registerTypes as commonRegisterTerminalTypes } from './terminals/serviceRegistry';
import { ICodeExecutionManager, ITerminalAutoActivation } from './terminals/types';
import { TEST_OUTPUT_CHANNEL } from './testing/common/constants';
import { ITestContextService } from './testing/common/types';
import { ITestCodeNavigatorCommandHandler, ITestExplorerCommandHandler } from './testing/navigation/types';
import { registerTypes as unitTestsRegisterTypes } from './testing/serviceRegistry';

durations.codeLoadingTime = stopWatch.elapsedTime;
const activationDeferred = createDeferred<void>();
let activatedServiceContainer: ServiceContainer | undefined;

export const INCREASE_INDENT_REGEX = /^\s*(?:def|class|for|if|elif|else|while|try|with|finally|except|async)\b.*:\s*/;
export const DECREASE_INDENT_REGEX = /^\s*(?:elif|else)\b.*:\s*/;

export async function activate(context: ExtensionContext): Promise<IExtensionApi> {
    try {
        return await activateUnsafe(context);
    } catch (ex) {
        handleError(ex);
        throw ex;  // re-raise
    }
}

// tslint:disable-next-line:max-func-body-length
async function activateUnsafe(context: ExtensionContext): Promise<IExtensionApi> {
    displayProgress(activationDeferred.promise);
    durations.startActivateTime = stopWatch.elapsedTime;
    const cont = new Container();
    const serviceManager = new ServiceManager(cont);
    const serviceContainer = new ServiceContainer(cont);
    activatedServiceContainer = serviceContainer;
    registerServices(context, serviceManager, serviceContainer);
    await initializeServices(context, serviceManager, serviceContainer);

    const manager = serviceContainer.get<IExtensionActivationManager>(IExtensionActivationManager);
    context.subscriptions.push(manager);
    const activationPromise = manager.activate();

    serviceManager.get<ITerminalAutoActivation>(ITerminalAutoActivation).register();
    const configuration = serviceManager.get<IConfigurationService>(IConfigurationService);
    const pythonSettings = configuration.getSettings();

    const standardOutputChannel = serviceContainer.get<OutputChannel>(IOutputChannel, STANDARD_OUTPUT_CHANNEL);
    activateSimplePythonRefactorProvider(context, standardOutputChannel, serviceContainer);

    const sortImports = serviceContainer.get<ISortImportsEditingProvider>(ISortImportsEditingProvider);
    sortImports.registerCommands();

    serviceManager.get<ICodeExecutionManager>(ICodeExecutionManager).registerCommands();

    // tslint:disable-next-line:no-suspicious-comment
    // TODO: Move this down to right before durations.endActivateTime is set.
    sendStartupTelemetry(Promise.all([activationDeferred.promise, activationPromise]), serviceContainer).ignoreErrors();

    const workspaceService = serviceContainer.get<IWorkspaceService>(IWorkspaceService);
    const interpreterManager = serviceContainer.get<IInterpreterService>(IInterpreterService);
    interpreterManager.refresh(workspaceService.hasWorkspaceFolders ? workspaceService.workspaceFolders![0].uri : undefined)
        .catch(ex => console.error('Python Extension: interpreterManager.refresh', ex));

    const jupyterExtension = extensions.getExtension('donjayamanne.jupyter');
    const lintingEngine = serviceManager.get<ILintingEngine>(ILintingEngine);
    lintingEngine.linkJupyterExtension(jupyterExtension).ignoreErrors();

    // Activate data science features
    const dataScience = serviceManager.get<IDataScience>(IDataScience);
    dataScience.activate().ignoreErrors();

    // Activate import tracking
    const importTracker = serviceManager.get<IImportTracker>(IImportTracker);
    importTracker.activate().ignoreErrors();

    context.subscriptions.push(new LinterCommands(serviceManager));
    const linterProvider = new LinterProvider(context, serviceManager);
    context.subscriptions.push(linterProvider);

<<<<<<< HEAD
    // Enable indentAction
    // tslint:disable-next-line:no-non-null-assertion
    languages.setLanguageConfiguration(PYTHON_LANGUAGE, {
        onEnterRules: [
            {
                beforeText: /^(?!\s+\\)[^#\n]+\\\s*/,
                action: { indentAction: IndentAction.Indent }
            },
            {
                beforeText: /^\s*#.*/,
                afterText: /.+$/,
                action: { indentAction: IndentAction.None, appendText: '# ' }
            },
            {
                beforeText: /^\s+(continue|break|return)\b.*/,
                afterText: /\s+$/,
                action: { indentAction: IndentAction.Outdent }
            }
        ],
        indentationRules: {
            increaseIndentPattern: INCREASE_INDENT_REGEX,
            decreaseIndentPattern: DECREASE_INDENT_REGEX
        }
    });
=======
    setLanguageConfiguration();
>>>>>>> d69efaee

    if (pythonSettings && pythonSettings.formatting && pythonSettings.formatting.provider !== 'internalConsole') {
        const formatProvider = new PythonFormattingEditProvider(context, serviceContainer);
        context.subscriptions.push(languages.registerDocumentFormattingEditProvider(PYTHON, formatProvider));
        context.subscriptions.push(languages.registerDocumentRangeFormattingEditProvider(PYTHON, formatProvider));
    }

    const deprecationMgr = serviceContainer.get<IFeatureDeprecationManager>(IFeatureDeprecationManager);
    deprecationMgr.initialize();
    context.subscriptions.push(deprecationMgr);

    context.subscriptions.push(activateUpdateSparkLibraryProvider());

    context.subscriptions.push(new ReplProvider(serviceContainer));
    context.subscriptions.push(new TerminalProvider(serviceContainer));

    context.subscriptions.push(languages.registerCodeActionsProvider(PYTHON, new PythonCodeActionProvider(), { providedCodeActionKinds: [CodeActionKind.SourceOrganizeImports] }));

    serviceContainer.getAll<DebugConfigurationProvider>(IDebugConfigurationService).forEach(debugConfigProvider => {
        context.subscriptions.push(debug.registerDebugConfigurationProvider(DebuggerTypeName, debugConfigProvider));
    });

    serviceContainer.get<IDebuggerBanner>(IDebuggerBanner).initialize();
    durations.endActivateTime = stopWatch.elapsedTime;
    activationDeferred.resolve();

    const api = buildApi(Promise.all([activationDeferred.promise, activationPromise]));
    // In test environment return the DI Container.
    if (isTestExecution()) {
        // tslint:disable:no-any
        (api as any).serviceContainer = serviceContainer;
        (api as any).serviceManager = serviceManager;
        // tslint:enable:no-any
    }
    return api;
}

export function deactivate(): Thenable<void> {
    // Make sure to shutdown anybody who needs it.
    if (activatedServiceContainer) {
        const registry = activatedServiceContainer.get<IAsyncDisposableRegistry>(IAsyncDisposableRegistry);
        if (registry) {
            return registry.dispose();
        }
    }

    return Promise.resolve();
}

// tslint:disable-next-line:no-any
function displayProgress(promise: Promise<any>) {
    const progressOptions: ProgressOptions = { location: ProgressLocation.Window, title: Common.loadingExtension() };
    window.withProgress(progressOptions, () => promise);
}

function registerServices(context: ExtensionContext, serviceManager: ServiceManager, serviceContainer: ServiceContainer) {
    serviceManager.addSingletonInstance<IServiceContainer>(IServiceContainer, serviceContainer);
    serviceManager.addSingletonInstance<IServiceManager>(IServiceManager, serviceManager);
    serviceManager.addSingletonInstance<Disposable[]>(IDisposableRegistry, context.subscriptions);
    serviceManager.addSingletonInstance<Memento>(IMemento, context.globalState, GLOBAL_MEMENTO);
    serviceManager.addSingletonInstance<Memento>(IMemento, context.workspaceState, WORKSPACE_MEMENTO);
    serviceManager.addSingletonInstance<IExtensionContext>(IExtensionContext, context);

    const standardOutputChannel = window.createOutputChannel('Python');
    const unitTestOutChannel = window.createOutputChannel('Python Test Log');
    serviceManager.addSingletonInstance<OutputChannel>(IOutputChannel, standardOutputChannel, STANDARD_OUTPUT_CHANNEL);
    serviceManager.addSingletonInstance<OutputChannel>(IOutputChannel, unitTestOutChannel, TEST_OUTPUT_CHANNEL);

    activationRegisterTypes(serviceManager);
    commonRegisterTypes(serviceManager);
    registerDotNetTypes(serviceManager);
    processRegisterTypes(serviceManager);
    variableRegisterTypes(serviceManager);
    unitTestsRegisterTypes(serviceManager);
    lintersRegisterTypes(serviceManager);
    interpretersRegisterTypes(serviceManager);
    formattersRegisterTypes(serviceManager);
    platformRegisterTypes(serviceManager);
    installerRegisterTypes(serviceManager);
    commonRegisterTerminalTypes(serviceManager);
    dataScienceRegisterTypes(serviceManager);
    debugConfigurationRegisterTypes(serviceManager);
    appRegisterTypes(serviceManager);
    providersRegisterTypes(serviceManager);
}

async function initializeServices(context: ExtensionContext, serviceManager: ServiceManager, serviceContainer: ServiceContainer) {
    const abExperiments = serviceContainer.get<IExperimentsManager>(IExperimentsManager);
    await abExperiments.activate();
    const selector = serviceContainer.get<IInterpreterSelector>(IInterpreterSelector);
    selector.initialize();
    context.subscriptions.push(selector);

    const interpreterManager = serviceContainer.get<IInterpreterService>(IInterpreterService);
    interpreterManager.initialize();

    const handlers = serviceManager.getAll<IDebugSessionEventHandlers>(IDebugSessionEventHandlers);
    const disposables = serviceManager.get<IDisposableRegistry>(IDisposableRegistry);
    const dispatcher = new DebugSessionEventDispatcher(handlers, DebugService.instance, disposables);
    dispatcher.registerEventHandlers();

    const cmdManager = serviceContainer.get<ICommandManager>(ICommandManager);
    const outputChannel = serviceManager.get<OutputChannel>(IOutputChannel, STANDARD_OUTPUT_CHANNEL);
    disposables.push(cmdManager.registerCommand(Commands.ViewOutput, () => outputChannel.show()));

    // Display progress of interpreter refreshes only after extension has activated.
    serviceContainer.get<InterpreterLocatorProgressHandler>(InterpreterLocatorProgressHandler).register();
    serviceContainer.get<IInterpreterLocatorProgressService>(IInterpreterLocatorProgressService).register();
    serviceContainer.get<IApplicationDiagnostics>(IApplicationDiagnostics).register();
    serviceContainer.get<ITestCodeNavigatorCommandHandler>(ITestCodeNavigatorCommandHandler).register();
    serviceContainer.get<ITestExplorerCommandHandler>(ITestExplorerCommandHandler).register();
    serviceContainer.get<ILanguageServerExtension>(ILanguageServerExtension).register();
    serviceContainer.get<ITestContextService>(ITestContextService).register();
}

// tslint:disable-next-line:no-any
async function sendStartupTelemetry(activatedPromise: Promise<any>, serviceContainer: IServiceContainer) {
    try {
        await activatedPromise;
        durations.totalActivateTime = stopWatch.elapsedTime;
        const props = await getActivationTelemetryProps(serviceContainer);
        sendTelemetryEvent(EventName.EDITOR_LOAD, durations, props);
    } catch (ex) {
        traceError('sendStartupTelemetry() failed.', ex);
    }
}
function isUsingGlobalInterpreterInWorkspace(currentPythonPath: string, serviceContainer: IServiceContainer): boolean {
    const service = serviceContainer.get<IInterpreterAutoSelectionService>(IInterpreterAutoSelectionService);
    const globalInterpreter = service.getAutoSelectedInterpreter(undefined);
    if (!globalInterpreter) {
        return false;
    }
    return currentPythonPath === globalInterpreter.path;
}
function hasUserDefinedPythonPath(resource: Resource, serviceContainer: IServiceContainer) {
    const workspaceService = serviceContainer.get<IWorkspaceService>(IWorkspaceService);
    const settings = workspaceService.getConfiguration('python', resource)!.inspect<string>('pythonPath')!;
    return ((settings.workspaceFolderValue && settings.workspaceFolderValue !== 'python') ||
        (settings.workspaceValue && settings.workspaceValue !== 'python') ||
        (settings.globalValue && settings.globalValue !== 'python')) ? true : false;
}

function getPreferredWorkspaceInterpreter(resource: Resource, serviceContainer: IServiceContainer) {
    const workspaceInterpreterSelector = serviceContainer.get<IInterpreterAutoSelectionRule>(IInterpreterAutoSelectionRule, AutoSelectionRule.workspaceVirtualEnvs);
    const interpreter = workspaceInterpreterSelector.getPreviouslyAutoSelectedInterpreter(resource);
    return interpreter ? interpreter.path : undefined;
}

/////////////////////////////
// telemetry

// tslint:disable-next-line:no-any
async function getActivationTelemetryProps(serviceContainer: IServiceContainer): Promise<EditorLoadTelemetry> {
    // tslint:disable-next-line:no-suspicious-comment
    // TODO: Not all of this data is showing up in the database...
    // tslint:disable-next-line:no-suspicious-comment
    // TODO: If any one of these parts fails we send no info.  We should
    // be able to partially populate as much as possible instead
    // (through granular try-catch statements).
    const terminalHelper = serviceContainer.get<ITerminalHelper>(ITerminalHelper);
    const terminalShellType = terminalHelper.identifyTerminalShell();
    const condaLocator = serviceContainer.get<ICondaService>(ICondaService);
    const interpreterService = serviceContainer.get<IInterpreterService>(IInterpreterService);
    const workspaceService = serviceContainer.get<IWorkspaceService>(IWorkspaceService);
    const configurationService = serviceContainer.get<IConfigurationService>(IConfigurationService);
    const mainWorkspaceUri = workspaceService.hasWorkspaceFolders ? workspaceService.workspaceFolders![0].uri : undefined;
    const settings = configurationService.getSettings(mainWorkspaceUri);
    const [condaVersion, interpreter, interpreters] = await Promise.all([
        condaLocator.getCondaVersion().then(ver => ver ? ver.raw : '').catch<string>(() => ''),
        interpreterService.getActiveInterpreter().catch<PythonInterpreter | undefined>(() => undefined),
        interpreterService.getInterpreters(mainWorkspaceUri).catch<PythonInterpreter[]>(() => [])
    ]);
    const workspaceFolderCount = workspaceService.hasWorkspaceFolders ? workspaceService.workspaceFolders!.length : 0;
    const pythonVersion = interpreter && interpreter.version ? interpreter.version.raw : undefined;
    const interpreterType = interpreter ? interpreter.type : undefined;
    const usingUserDefinedInterpreter = hasUserDefinedPythonPath(mainWorkspaceUri, serviceContainer);
    const preferredWorkspaceInterpreter = getPreferredWorkspaceInterpreter(mainWorkspaceUri, serviceContainer);
    const usingGlobalInterpreter = isUsingGlobalInterpreterInWorkspace(settings.pythonPath, serviceContainer);
    const usingAutoSelectedWorkspaceInterpreter = preferredWorkspaceInterpreter ? settings.pythonPath === getPreferredWorkspaceInterpreter(mainWorkspaceUri, serviceContainer) : false;
    const hasPython3 = interpreters
        .filter(item => item && item.version ? item.version.major === 3 : false)
        .length > 0;

    return {
        condaVersion,
        terminal: terminalShellType,
        pythonVersion,
        interpreterType,
        workspaceFolderCount,
        hasPython3,
        usingUserDefinedInterpreter,
        usingAutoSelectedWorkspaceInterpreter,
        usingGlobalInterpreter
    };
}

/////////////////////////////
// error handling

function handleError(ex: Error) {
    notifyUser('Extension activation failed, run the \'Developer: Toggle Developer Tools\' command for more information.');
    traceError('extension activation failed', ex);
    sendErrorTelemetry(ex)
        .ignoreErrors();
}

interface IAppShell {
    showErrorMessage(string: string): Promise<void>;
}

function notifyUser(msg: string) {
    try {
        // tslint:disable-next-line:no-any
        let appShell: IAppShell = (window as any as IAppShell);
        if (activatedServiceContainer) {
            // tslint:disable-next-line:no-any
            appShell = activatedServiceContainer.get<IApplicationShell>(IApplicationShell) as any as IAppShell;
        }
        appShell.showErrorMessage(msg)
            .ignoreErrors();
    } catch (ex) {
        // ignore
    }
}

async function sendErrorTelemetry(ex: Error) {
    try {
        // tslint:disable-next-line:no-any
        let props: any = {};
        if (activatedServiceContainer) {
            try {
                props = await getActivationTelemetryProps(activatedServiceContainer);
            } catch (ex) {
                // ignore
            }
        }
        sendTelemetryEvent(EventName.EDITOR_LOAD, durations, props, ex);
    } catch (exc2) {
        traceError('sendErrorTelemetry() failed.', exc2);
    }
}<|MERGE_RESOLUTION|>--- conflicted
+++ resolved
@@ -112,9 +112,6 @@
 const activationDeferred = createDeferred<void>();
 let activatedServiceContainer: ServiceContainer | undefined;
 
-export const INCREASE_INDENT_REGEX = /^\s*(?:def|class|for|if|elif|else|while|try|with|finally|except|async)\b.*:\s*/;
-export const DECREASE_INDENT_REGEX = /^\s*(?:elif|else)\b.*:\s*/;
-
 export async function activate(context: ExtensionContext): Promise<IExtensionApi> {
     try {
         return await activateUnsafe(context);
@@ -176,34 +173,7 @@
     const linterProvider = new LinterProvider(context, serviceManager);
     context.subscriptions.push(linterProvider);
 
-<<<<<<< HEAD
-    // Enable indentAction
-    // tslint:disable-next-line:no-non-null-assertion
-    languages.setLanguageConfiguration(PYTHON_LANGUAGE, {
-        onEnterRules: [
-            {
-                beforeText: /^(?!\s+\\)[^#\n]+\\\s*/,
-                action: { indentAction: IndentAction.Indent }
-            },
-            {
-                beforeText: /^\s*#.*/,
-                afterText: /.+$/,
-                action: { indentAction: IndentAction.None, appendText: '# ' }
-            },
-            {
-                beforeText: /^\s+(continue|break|return)\b.*/,
-                afterText: /\s+$/,
-                action: { indentAction: IndentAction.Outdent }
-            }
-        ],
-        indentationRules: {
-            increaseIndentPattern: INCREASE_INDENT_REGEX,
-            decreaseIndentPattern: DECREASE_INDENT_REGEX
-        }
-    });
-=======
     setLanguageConfiguration();
->>>>>>> d69efaee
 
     if (pythonSettings && pythonSettings.formatting && pythonSettings.formatting.provider !== 'internalConsole') {
         const formatProvider = new PythonFormattingEditProvider(context, serviceContainer);
