--- conflicted
+++ resolved
@@ -1,244 +1,3 @@
-<<<<<<< HEAD
-'use strict';
-// This line should always be right on top.
-// tslint:disable-next-line:no-any
-if ((Reflect as any).metadata === undefined) {
-    // tslint:disable-next-line:no-require-imports no-var-requires
-    require('reflect-metadata');
-}
-const durations: { [key: string]: number } = {};
-import { StopWatch } from './common/utils/stopWatch';
-// Do not move this linne of code (used to measure extension load times).
-const stopWatch = new StopWatch();
-
-import { Container } from 'inversify';
-import { CodeActionKind, debug, DebugConfigurationProvider, Disposable, ExtensionContext, extensions, IndentAction, languages, Memento, OutputChannel, window } from 'vscode';
-import { registerTypes as activationRegisterTypes } from './activation/serviceRegistry';
-import { IExtensionActivationService } from './activation/types';
-import { IExtensionApi } from './api';
-import { registerTypes as appRegisterTypes } from './application/serviceRegistry';
-import { IApplicationDiagnostics } from './application/types';
-import { DebugService } from './common/application/debugService';
-import { IWorkspaceService } from './common/application/types';
-import { isTestExecution, PYTHON, PYTHON_LANGUAGE, STANDARD_OUTPUT_CHANNEL } from './common/constants';
-import { registerTypes as installerRegisterTypes } from './common/installer/serviceRegistry';
-import { registerTypes as platformRegisterTypes } from './common/platform/serviceRegistry';
-import { registerTypes as processRegisterTypes } from './common/process/serviceRegistry';
-import { registerTypes as commonRegisterTypes } from './common/serviceRegistry';
-import { ITerminalHelper } from './common/terminal/types';
-import {
-    GLOBAL_MEMENTO, IConfigurationService, IDisposableRegistry,
-    IExtensionContext, IFeatureDeprecationManager, ILogger,
-    IMemento, IOutputChannel, WORKSPACE_MEMENTO
-} from './common/types';
-import { createDeferred } from './common/utils/async';
-import { registerTypes as variableRegisterTypes } from './common/variables/serviceRegistry';
-import { DebuggerTypeName } from './debugger/constants';
-import { DebugSessionEventDispatcher } from './debugger/extension/hooks/eventHandlerDispatcher';
-import { IDebugSessionEventHandlers } from './debugger/extension/hooks/types';
-import { registerTypes as debugConfigurationRegisterTypes } from './debugger/extension/serviceRegistry';
-import { IDebugConfigurationProvider, IDebuggerBanner } from './debugger/extension/types';
-import { registerTypes as formattersRegisterTypes } from './formatters/serviceRegistry';
-import { IInterpreterSelector } from './interpreter/configuration/types';
-import { ICondaService, IInterpreterService, PythonInterpreter } from './interpreter/contracts';
-import { registerTypes as interpretersRegisterTypes } from './interpreter/serviceRegistry';
-import { ServiceContainer } from './ioc/container';
-import { ServiceManager } from './ioc/serviceManager';
-import { IServiceContainer, IServiceManager } from './ioc/types';
-import { LinterCommands } from './linters/linterCommands';
-import { registerTypes as lintersRegisterTypes } from './linters/serviceRegistry';
-import { ILintingEngine } from './linters/types';
-import { PythonCodeActionProvider } from './providers/codeActionsProvider';
-import { PythonFormattingEditProvider } from './providers/formatProvider';
-import { LinterProvider } from './providers/linterProvider';
-import { ReplProvider } from './providers/replProvider';
-import { registerTypes as providersRegisterTypes } from './providers/serviceRegistry';
-import { activateSimplePythonRefactorProvider } from './providers/simpleRefactorProvider';
-import { TerminalProvider } from './providers/terminalProvider';
-import { ISortImportsEditingProvider } from './providers/types';
-import { activateUpdateSparkLibraryProvider } from './providers/updateSparkLibraryProvider';
-import { sendTelemetryEvent } from './telemetry';
-import { EDITOR_LOAD } from './telemetry/constants';
-import { registerTypes as commonRegisterTerminalTypes } from './terminals/serviceRegistry';
-import { ICodeExecutionManager, ITerminalAutoActivation } from './terminals/types';
-import { TEST_OUTPUT_CHANNEL } from './unittests/common/constants';
-import { registerTypes as unitTestsRegisterTypes } from './unittests/serviceRegistry';
-
-durations.codeLoadingTime = stopWatch.elapsedTime;
-const activationDeferred = createDeferred<void>();
-
-// tslint:disable-next-line:max-func-body-length
-export async function activate(context: ExtensionContext): Promise<IExtensionApi> {
-    durations.startActivateTime = stopWatch.elapsedTime;
-    const cont = new Container();
-    const serviceManager = new ServiceManager(cont);
-    const serviceContainer = new ServiceContainer(cont);
-
-    registerServices(context, serviceManager, serviceContainer);
-    initializeServices(context, serviceManager, serviceContainer);
-
-    // When testing, do not perform health checks, as modal dialogs can be displayed.
-    if (!isTestExecution()) {
-        const appDiagnostics = serviceContainer.get<IApplicationDiagnostics>(IApplicationDiagnostics);
-        await appDiagnostics.performPreStartupHealthCheck();
-    }
-
-    const interpreterManager = serviceContainer.get<IInterpreterService>(IInterpreterService);
-    await interpreterManager.autoSetInterpreter();
-
-    serviceManager.get<ITerminalAutoActivation>(ITerminalAutoActivation).register();
-    const configuration = serviceManager.get<IConfigurationService>(IConfigurationService);
-    const pythonSettings = configuration.getSettings();
-
-    const standardOutputChannel = serviceContainer.get<OutputChannel>(IOutputChannel, STANDARD_OUTPUT_CHANNEL);
-    activateSimplePythonRefactorProvider(context, standardOutputChannel, serviceContainer);
-
-    const activationService = serviceContainer.get<IExtensionActivationService>(IExtensionActivationService);
-    await activationService.activate();
-
-    const sortImports = serviceContainer.get<ISortImportsEditingProvider>(ISortImportsEditingProvider);
-    sortImports.registerCommands();
-
-    serviceManager.get<ICodeExecutionManager>(ICodeExecutionManager).registerCommands();
-    sendStartupTelemetry(activationDeferred.promise, serviceContainer).ignoreErrors();
-
-    interpreterManager.refresh()
-        .catch(ex => console.error('Python Extension: interpreterManager.refresh', ex));
-
-    const jupyterExtension = extensions.getExtension('donjayamanne.jupyter');
-    const lintingEngine = serviceManager.get<ILintingEngine>(ILintingEngine);
-    lintingEngine.linkJupiterExtension(jupyterExtension).ignoreErrors();
-
-    context.subscriptions.push(new LinterCommands(serviceManager));
-    const linterProvider = new LinterProvider(context, serviceManager);
-    context.subscriptions.push(linterProvider);
-
-    // Enable indentAction
-    // tslint:disable-next-line:no-non-null-assertion
-    languages.setLanguageConfiguration(PYTHON_LANGUAGE, {
-        onEnterRules: [
-            {
-                beforeText: /^\s*(?:def|class|for|if|elif|else|while|try|with|finally|except|async)\b.*:\s*/,
-                action: { indentAction: IndentAction.Indent }
-            },
-            {
-                beforeText: /^\s*#.*/,
-                afterText: /.+$/,
-                action: { indentAction: IndentAction.None, appendText: '# ' }
-            },
-            {
-                beforeText: /^\s+(continue|break|return)\b.*/,
-                afterText: /\s+$/,
-                action: { indentAction: IndentAction.Outdent }
-            }
-        ]
-    });
-
-    if (pythonSettings && pythonSettings.formatting && pythonSettings.formatting.provider !== 'none') {
-        const formatProvider = new PythonFormattingEditProvider(context, serviceContainer);
-        context.subscriptions.push(languages.registerDocumentFormattingEditProvider(PYTHON, formatProvider));
-        context.subscriptions.push(languages.registerDocumentRangeFormattingEditProvider(PYTHON, formatProvider));
-    }
-
-    const deprecationMgr = serviceContainer.get<IFeatureDeprecationManager>(IFeatureDeprecationManager);
-    deprecationMgr.initialize();
-    context.subscriptions.push(deprecationMgr);
-
-    context.subscriptions.push(activateUpdateSparkLibraryProvider());
-
-    context.subscriptions.push(new ReplProvider(serviceContainer));
-    context.subscriptions.push(new TerminalProvider(serviceContainer));
-
-    context.subscriptions.push(languages.registerCodeActionsProvider(PYTHON, new PythonCodeActionProvider(), { providedCodeActionKinds: [CodeActionKind.SourceOrganizeImports] }));
-
-    serviceContainer.getAll<DebugConfigurationProvider>(IDebugConfigurationProvider).forEach(debugConfig => {
-        context.subscriptions.push(debug.registerDebugConfigurationProvider(DebuggerTypeName, debugConfig));
-    });
-
-    serviceContainer.get<IDebuggerBanner>(IDebuggerBanner).initialize();
-    durations.endActivateTime = stopWatch.elapsedTime;
-    activationDeferred.resolve();
-
-    const api = { ready: activationDeferred.promise };
-    // In test environment return the DI Container.
-    if (isTestExecution()) {
-        // tslint:disable-next-line:no-any
-        (api as any).serviceContainer = serviceContainer;
-    }
-    return api;
-}
-
-function registerServices(context: ExtensionContext, serviceManager: ServiceManager, serviceContainer: ServiceContainer) {
-    serviceManager.addSingletonInstance<IServiceContainer>(IServiceContainer, serviceContainer);
-    serviceManager.addSingletonInstance<IServiceManager>(IServiceManager, serviceManager);
-    serviceManager.addSingletonInstance<Disposable[]>(IDisposableRegistry, context.subscriptions);
-    serviceManager.addSingletonInstance<Memento>(IMemento, context.globalState, GLOBAL_MEMENTO);
-    serviceManager.addSingletonInstance<Memento>(IMemento, context.workspaceState, WORKSPACE_MEMENTO);
-    serviceManager.addSingletonInstance<IExtensionContext>(IExtensionContext, context);
-
-    const standardOutputChannel = window.createOutputChannel('Python');
-    const unitTestOutChannel = window.createOutputChannel('Python Test Log');
-    serviceManager.addSingletonInstance<OutputChannel>(IOutputChannel, standardOutputChannel, STANDARD_OUTPUT_CHANNEL);
-    serviceManager.addSingletonInstance<OutputChannel>(IOutputChannel, unitTestOutChannel, TEST_OUTPUT_CHANNEL);
-
-    activationRegisterTypes(serviceManager);
-    commonRegisterTypes(serviceManager);
-    processRegisterTypes(serviceManager);
-    variableRegisterTypes(serviceManager);
-    unitTestsRegisterTypes(serviceManager);
-    lintersRegisterTypes(serviceManager);
-    interpretersRegisterTypes(serviceManager);
-    formattersRegisterTypes(serviceManager);
-    platformRegisterTypes(serviceManager);
-    installerRegisterTypes(serviceManager);
-    commonRegisterTerminalTypes(serviceManager);
-    debugConfigurationRegisterTypes(serviceManager);
-    appRegisterTypes(serviceManager);
-    providersRegisterTypes(serviceManager);
-}
-
-function initializeServices(context: ExtensionContext, serviceManager: ServiceManager, serviceContainer: ServiceContainer) {
-    const selector = serviceContainer.get<IInterpreterSelector>(IInterpreterSelector);
-    selector.initialize();
-    context.subscriptions.push(selector);
-
-    const interpreterManager = serviceContainer.get<IInterpreterService>(IInterpreterService);
-    interpreterManager.initialize();
-
-    const handlers = serviceManager.getAll<IDebugSessionEventHandlers>(IDebugSessionEventHandlers);
-    const disposables = serviceManager.get<IDisposableRegistry>(IDisposableRegistry);
-    const dispatcher = new DebugSessionEventDispatcher(handlers, DebugService.instance, disposables);
-    dispatcher.registerEventHandlers();
-}
-
-async function sendStartupTelemetry(activatedPromise: Promise<void>, serviceContainer: IServiceContainer) {
-    const logger = serviceContainer.get<ILogger>(ILogger);
-    try {
-        await activatedPromise;
-        const terminalHelper = serviceContainer.get<ITerminalHelper>(ITerminalHelper);
-        const terminalShellType = terminalHelper.identifyTerminalShell(terminalHelper.getTerminalShellPath());
-        const condaLocator = serviceContainer.get<ICondaService>(ICondaService);
-        const interpreterService = serviceContainer.get<IInterpreterService>(IInterpreterService);
-        const [condaVersion, interpreter, interpreters] = await Promise.all([
-            condaLocator.getCondaVersion().then(ver => ver ? ver.raw : '').catch<string>(() => ''),
-            interpreterService.getActiveInterpreter().catch<PythonInterpreter | undefined>(() => undefined),
-            interpreterService.getInterpreters().catch<PythonInterpreter[]>(() => [])
-        ]);
-        const workspaceService = serviceContainer.get<IWorkspaceService>(IWorkspaceService);
-        const workspaceFolderCount = workspaceService.hasWorkspaceFolders ? workspaceService.workspaceFolders!.length : 0;
-        const pythonVersion = interpreter ? interpreter.version_info.join('.') : undefined;
-        const interpreterType = interpreter ? interpreter.type : undefined;
-        const hasPython3 = interpreters
-            .filter(item => item && Array.isArray(item.version_info) ? item.version_info[0] === 3 : false)
-            .length > 0;
-
-        const props = { condaVersion, terminal: terminalShellType, pythonVersion, interpreterType, workspaceFolderCount, hasPython3 };
-        sendTelemetryEvent(EDITOR_LOAD, durations, props);
-    } catch (ex) {
-        logger.logError('sendStartupTelemetry failed.', ex);
-    }
-}
-=======
 'use strict';
 // This line should always be right on top.
 // tslint:disable-next-line:no-any
@@ -404,7 +163,13 @@
     durations.endActivateTime = stopWatch.elapsedTime;
     activationDeferred.resolve();
 
-    return { ready: activationDeferred.promise };
+    const api = { ready: activationDeferred.promise };
+    // In test environment return the DI Container.
+    if (isTestExecution()) {
+        // tslint:disable-next-line:no-any
+        (api as any).serviceContainer = serviceContainer;
+    }
+    return api;
 }
 
 function registerServices(context: ExtensionContext, serviceManager: ServiceManager, serviceContainer: ServiceContainer) {
@@ -477,5 +242,4 @@
     } catch (ex) {
         logger.logError('sendStartupTelemetry failed.', ex);
     }
-}
->>>>>>> 7b9b13e4
+}