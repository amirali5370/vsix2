--- conflicted
+++ resolved
@@ -1,7 +1,6 @@
 'use strict';
 import { Container } from 'inversify';
 import * as os from 'os';
-import { Disposable, Memento, OutputChannel } from 'vscode';
 import * as vscode from 'vscode';
 import { Disposable, Memento, OutputChannel } from 'vscode';
 import { BannerService } from './banner';
@@ -71,16 +70,12 @@
     processRegisterTypes(serviceManager);
     variableRegisterTypes(serviceManager);
     unitTestsRegisterTypes(serviceManager);
-<<<<<<< HEAD
     lintersRegisterTypes(serviceManager);
-=======
->>>>>>> b16d2f9b
 
     const persistentStateFactory = serviceManager.get<IPersistentStateFactory>(IPersistentStateFactory);
     const pythonSettings = settings.PythonSettings.getInstance();
     sendStartupTelemetry(activated);
 
-<<<<<<< HEAD
     const standardOutputChannel = vscode.window.createOutputChannel('Python');
     const unitTestOutChannel = vscode.window.createOutputChannel('Python Test Log');
     context.subscriptions.push(standardOutputChannel);
@@ -89,22 +84,6 @@
     serviceManager.addSingletonInstance<OutputChannel>(IOutputChannel, unitTestOutChannel, TEST_OUTPUT_CHANNEL);
 
     sortImports.activate(context, standardOutputChannel);
-=======
-    lintingOutChannel = vscode.window.createOutputChannel(pythonSettings.linting.outputWindow);
-    unitTestOutChannel = formatOutChannel = lintingOutChannel;
-    if (pythonSettings.linting.outputWindow !== pythonSettings.formatting.outputWindow) {
-        formatOutChannel = vscode.window.createOutputChannel(pythonSettings.formatting.outputWindow);
-        formatOutChannel.clear();
-    }
-    if (pythonSettings.linting.outputWindow !== pythonSettings.unitTest.outputWindow) {
-        unitTestOutChannel = vscode.window.createOutputChannel(pythonSettings.unitTest.outputWindow);
-        unitTestOutChannel.clear();
-    }
-
-    serviceManager.addSingletonInstance<OutputChannel>(IOutputChannel, unitTestOutChannel, TEST_OUTPUT_CHANNEL);
-
-    sortImports.activate(context, formatOutChannel);
->>>>>>> b16d2f9b
     const interpreterManager = new InterpreterManager();
     await interpreterManager.autoSetInterpreter();
     interpreterManager.refresh()
