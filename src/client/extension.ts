'use strict';
// This line should always be right on top.
// tslint:disable-next-line:no-any
if ((Reflect as any).metadata === undefined) {
    // tslint:disable-next-line:no-require-imports no-var-requires
    require('reflect-metadata');
}
import { Container } from 'inversify';
<<<<<<< HEAD
=======
import * as os from 'os';
>>>>>>> 02539958
import { Disposable, Memento, OutputChannel, window } from 'vscode';
import * as vscode from 'vscode';
import { BannerService } from './banner';
import { PythonSettings } from './common/configSettings';
import * as settings from './common/configSettings';
import { STANDARD_OUTPUT_CHANNEL } from './common/constants';
import { FeatureDeprecationManager } from './common/featureDeprecationManager';
import { createDeferred } from './common/helpers';
import { PythonInstaller } from './common/installer/pythonInstallation';
import { registerTypes as installerRegisterTypes } from './common/installer/serviceRegistry';
import { registerTypes as platformRegisterTypes } from './common/platform/serviceRegistry';
import { registerTypes as processRegisterTypes } from './common/process/serviceRegistry';
import { IProcessService } from './common/process/types';
import { registerTypes as commonRegisterTypes } from './common/serviceRegistry';
import { GLOBAL_MEMENTO, IDisposableRegistry, ILogger, IMemento, IOutputChannel, IPersistentStateFactory, WORKSPACE_MEMENTO } from './common/types';
import { registerTypes as variableRegisterTypes } from './common/variables/serviceRegistry';
import { SimpleConfigurationProvider } from './debugger';
import { registerTypes as formattersRegisterTypes } from './formatters/serviceRegistry';
<<<<<<< HEAD
import { InterpreterManager } from './interpreter';
import { InterpreterSelector } from './interpreter/configuration/interpreterSelector';
import { ICondaLocatorService, IInterpreterVersionService } from './interpreter/contracts';
=======
import { SetInterpreterProvider } from './interpreter/configuration/setInterpreterProvider';
import { ICondaService, IInterpreterService, IInterpreterVersionService } from './interpreter/contracts';
>>>>>>> 02539958
import { ShebangCodeLensProvider } from './interpreter/display/shebangCodeLensProvider';
import { registerTypes as interpretersRegisterTypes } from './interpreter/serviceRegistry';
import { ServiceContainer } from './ioc/container';
import { ServiceManager } from './ioc/serviceManager';
import { IServiceContainer } from './ioc/types';
import { JupyterProvider } from './jupyter/provider';
import { JediFactory } from './languageServices/jediProxyFactory';
import { LinterCommands } from './linters/linterCommands';
import { registerTypes as lintersRegisterTypes } from './linters/serviceRegistry';
import { PythonCompletionItemProvider } from './providers/completionProvider';
import { PythonDefinitionProvider } from './providers/definitionProvider';
import { PythonFormattingEditProvider } from './providers/formatProvider';
import { PythonHoverProvider } from './providers/hoverProvider';
import { LinterProvider } from './providers/linterProvider';
import { activateGoToObjectDefinitionProvider } from './providers/objectDefinitionProvider';
import { PythonReferenceProvider } from './providers/referenceProvider';
import { PythonRenameProvider } from './providers/renameProvider';
import { ReplProvider } from './providers/replProvider';
import { PythonSignatureProvider } from './providers/signatureProvider';
import { activateSimplePythonRefactorProvider } from './providers/simpleRefactorProvider';
import { PythonSymbolProvider } from './providers/symbolProvider';
import { activateUpdateSparkLibraryProvider } from './providers/updateSparkLibraryProvider';
import * as sortImports from './sortImports';
import { sendTelemetryEvent } from './telemetry';
import { EDITOR_LOAD } from './telemetry/constants';
import { StopWatch } from './telemetry/stopWatch';
import { registerTypes as commonRegisterTerminalTypes } from './terminals/serviceRegistry';
import { ICodeExecutionManager } from './terminals/types';
import { BlockFormatProviders } from './typeFormatters/blockFormatProvider';
import { TEST_OUTPUT_CHANNEL } from './unittests/common/constants';
import * as tests from './unittests/main';
import { registerTypes as unitTestsRegisterTypes } from './unittests/serviceRegistry';
import { WorkspaceSymbols } from './workspaceSymbols/main';

const PYTHON: vscode.DocumentFilter = { language: 'python' };
const activationDeferred = createDeferred<void>();
export const activated = activationDeferred.promise;

// tslint:disable-next-line:max-func-body-length
export async function activate(context: vscode.ExtensionContext) {
    const cont = new Container();
    const serviceManager = new ServiceManager(cont);
    const serviceContainer = new ServiceContainer(cont);
    serviceManager.addSingletonInstance<IServiceContainer>(IServiceContainer, serviceContainer);
    serviceManager.addSingletonInstance<Disposable[]>(IDisposableRegistry, context.subscriptions);
    serviceManager.addSingletonInstance<Memento>(IMemento, context.globalState, GLOBAL_MEMENTO);
    serviceManager.addSingletonInstance<Memento>(IMemento, context.workspaceState, WORKSPACE_MEMENTO);

    const standardOutputChannel = window.createOutputChannel('Python');
    const unitTestOutChannel = window.createOutputChannel('Python Test Log');
    serviceManager.addSingletonInstance<OutputChannel>(IOutputChannel, standardOutputChannel, STANDARD_OUTPUT_CHANNEL);
    serviceManager.addSingletonInstance<OutputChannel>(IOutputChannel, unitTestOutChannel, TEST_OUTPUT_CHANNEL);

    commonRegisterTypes(serviceManager);
    processRegisterTypes(serviceManager);
    variableRegisterTypes(serviceManager);
    unitTestsRegisterTypes(serviceManager);
    lintersRegisterTypes(serviceManager);
    interpretersRegisterTypes(serviceManager);
    formattersRegisterTypes(serviceManager);
    platformRegisterTypes(serviceManager);
    installerRegisterTypes(serviceManager);
    commonRegisterTerminalTypes(serviceManager);

    serviceManager.get<ICodeExecutionManager>(ICodeExecutionManager).registerCommands();

    const persistentStateFactory = serviceManager.get<IPersistentStateFactory>(IPersistentStateFactory);
<<<<<<< HEAD
=======
    const pythonSettings = settings.PythonSettings.getInstance();
>>>>>>> 02539958
    // tslint:disable-next-line:no-floating-promises
    sendStartupTelemetry(activated, serviceContainer);

    sortImports.activate(context, standardOutputChannel, serviceContainer);
    const interpreterManager = serviceContainer.get<IInterpreterService>(IInterpreterService);

    const pythonInstaller = new PythonInstaller(serviceContainer);
    await pythonInstaller.checkPythonInstallation(PythonSettings.getInstance());

    // This must be completed before we can continue.
    await interpreterManager.autoSetInterpreter();

    interpreterManager.refresh()
        .catch(ex => console.error('Python Extension: interpreterManager.refresh', ex));
<<<<<<< HEAD
    context.subscriptions.push(interpreterManager);

=======

    const processService = serviceContainer.get<IProcessService>(IProcessService);
>>>>>>> 02539958
    const interpreterVersionService = serviceContainer.get<IInterpreterVersionService>(IInterpreterVersionService);
    const processService = serviceContainer.get<IProcessService>(IProcessService);

    context.subscriptions.push(new InterpreterSelector(interpreterManager, interpreterVersionService, processService));
    context.subscriptions.push(new LinterCommands(serviceContainer));
    context.subscriptions.push(activateUpdateSparkLibraryProvider());
    activateSimplePythonRefactorProvider(context, standardOutputChannel, serviceContainer);

    context.subscriptions.push(new ReplProvider(serviceContainer));

    configureEditor(context, serviceContainer, unitTestOutChannel);

    // tslint:disable-next-line:promise-function-async
    const linterProvider = new LinterProvider(context, standardOutputChannel, (a, b) => Promise.resolve(false), serviceContainer);
    context.subscriptions.push(linterProvider);

    const jupyterExtInstalled = configureJupyter(linterProvider);
    context.subscriptions.push(vscode.debug.registerDebugConfigurationProvider('python', new SimpleConfigurationProvider()));
    activationDeferred.resolve();

    // tslint:disable-next-line:no-unused-expression
    new BannerService(persistentStateFactory);

    const deprecationMgr = new FeatureDeprecationManager(persistentStateFactory, !!jupyterExtInstalled);
    deprecationMgr.initialize();
    context.subscriptions.push(new FeatureDeprecationManager(persistentStateFactory, !!jupyterExtInstalled));
}

function configureEditor(context: vscode.ExtensionContext, serviceContainer: ServiceContainer, unitTestOutChannel: OutputChannel) {
    configureIndentActions();

    const processService = serviceContainer.get<IProcessService>(IProcessService);
    const pythonSettings = settings.PythonSettings.getInstance();

    const jediFactory = new JediFactory(context.asAbsolutePath('.'), serviceContainer);
    context.subscriptions.push(...activateGoToObjectDefinitionProvider(jediFactory));
    context.subscriptions.push(jediFactory);

    context.subscriptions.push(vscode.languages.registerRenameProvider(PYTHON, new PythonRenameProvider(serviceContainer)));
    const definitionProvider = new PythonDefinitionProvider(jediFactory);
    context.subscriptions.push(vscode.languages.registerDefinitionProvider(PYTHON, definitionProvider));
    context.subscriptions.push(vscode.languages.registerHoverProvider(PYTHON, new PythonHoverProvider(jediFactory)));
    context.subscriptions.push(vscode.languages.registerReferenceProvider(PYTHON, new PythonReferenceProvider(jediFactory)));
    context.subscriptions.push(vscode.languages.registerCompletionItemProvider(PYTHON, new PythonCompletionItemProvider(jediFactory, serviceContainer), '.'));
    context.subscriptions.push(vscode.languages.registerCodeLensProvider(PYTHON, new ShebangCodeLensProvider(processService)));

    const symbolProvider = new PythonSymbolProvider(jediFactory);
    context.subscriptions.push(vscode.languages.registerDocumentSymbolProvider(PYTHON, symbolProvider));
    if (pythonSettings.devOptions.indexOf('DISABLE_SIGNATURE') === -1) {
        context.subscriptions.push(vscode.languages.registerSignatureHelpProvider(PYTHON, new PythonSignatureProvider(jediFactory), '(', ','));
    }
    if (pythonSettings.formatting.provider !== 'none') {
        const formatProvider = new PythonFormattingEditProvider(context, serviceContainer);
        context.subscriptions.push(vscode.languages.registerDocumentFormattingEditProvider(PYTHON, formatProvider));
        context.subscriptions.push(vscode.languages.registerDocumentRangeFormattingEditProvider(PYTHON, formatProvider));
    }
    tests.activate(context, unitTestOutChannel, symbolProvider, serviceContainer);

    context.subscriptions.push(new WorkspaceSymbols(serviceContainer));
    context.subscriptions.push(vscode.languages.registerOnTypeFormattingEditProvider(PYTHON, new BlockFormatProviders(), ':'));
}

// tslint:disable-next-line:no-any
function configureJupyter(linterProvider: LinterProvider): boolean {
    const jupyterExtInstalled = vscode.extensions.getExtension('donjayamanne.jupyter');
    if (jupyterExtInstalled) {
        if (jupyterExtInstalled.isActive) {
            // tslint:disable-next-line:no-unsafe-any
            jupyterExtInstalled.exports.registerLanguageProvider(PYTHON.language, new JupyterProvider());
            // tslint:disable-next-line:no-unsafe-any
            linterProvider.documentHasJupyterCodeCells = jupyterExtInstalled.exports.hasCodeCells;
        }

        jupyterExtInstalled.activate().then(() => {
            // tslint:disable-next-line:no-unsafe-any
            jupyterExtInstalled.exports.registerLanguageProvider(PYTHON.language, new JupyterProvider());
            // tslint:disable-next-line:no-unsafe-any
            linterProvider.documentHasJupyterCodeCells = jupyterExtInstalled.exports.hasCodeCells;
        });
        return true;
    }
    return false;
}

function configureIndentActions(): void {
    vscode.languages.setLanguageConfiguration(PYTHON.language!, {
        onEnterRules: [
            {
                beforeText: /^\s*(?:def|class|for|if|elif|else|while|try|with|finally|except|async)\b.*/,
                action: { indentAction: vscode.IndentAction.Indent }
            },
            {
                beforeText: /^\s*#.*/,
                afterText: /.+$/,
                action: { indentAction: vscode.IndentAction.None, appendText: '# ' }
            },
            {
                beforeText: /^\s+(continue|break|return)\b.*/,
                afterText: /\s+$/,
                action: { indentAction: vscode.IndentAction.Outdent }
            }
        ]
    });
}

async function sendStartupTelemetry(activatedPromise: Promise<void>, serviceContainer: IServiceContainer) {
    const stopWatch = new StopWatch();
    const logger = serviceContainer.get<ILogger>(ILogger);
    try {
        await activatedPromise;
        const duration = stopWatch.elapsedTime;
        const condaLocator = serviceContainer.get<ICondaService>(ICondaService);
        const condaVersion = await condaLocator.getCondaVersion().catch(() => undefined);
        const props = condaVersion ? { condaVersion } : undefined;
        sendTelemetryEvent(EDITOR_LOAD, duration, props);
    } catch (ex) {
        logger.logError('sendStartupTelemetry failed.', ex);
    }
}<|MERGE_RESOLUTION|>--- conflicted
+++ resolved
@@ -6,12 +6,9 @@
     require('reflect-metadata');
 }
 import { Container } from 'inversify';
-<<<<<<< HEAD
-=======
 import * as os from 'os';
->>>>>>> 02539958
+import * as vscode from 'vscode';
 import { Disposable, Memento, OutputChannel, window } from 'vscode';
-import * as vscode from 'vscode';
 import { BannerService } from './banner';
 import { PythonSettings } from './common/configSettings';
 import * as settings from './common/configSettings';
@@ -28,14 +25,8 @@
 import { registerTypes as variableRegisterTypes } from './common/variables/serviceRegistry';
 import { SimpleConfigurationProvider } from './debugger';
 import { registerTypes as formattersRegisterTypes } from './formatters/serviceRegistry';
-<<<<<<< HEAD
-import { InterpreterManager } from './interpreter';
 import { InterpreterSelector } from './interpreter/configuration/interpreterSelector';
-import { ICondaLocatorService, IInterpreterVersionService } from './interpreter/contracts';
-=======
-import { SetInterpreterProvider } from './interpreter/configuration/setInterpreterProvider';
 import { ICondaService, IInterpreterService, IInterpreterVersionService } from './interpreter/contracts';
->>>>>>> 02539958
 import { ShebangCodeLensProvider } from './interpreter/display/shebangCodeLensProvider';
 import { registerTypes as interpretersRegisterTypes } from './interpreter/serviceRegistry';
 import { ServiceContainer } from './ioc/container';
@@ -43,7 +34,6 @@
 import { IServiceContainer } from './ioc/types';
 import { JupyterProvider } from './jupyter/provider';
 import { JediFactory } from './languageServices/jediProxyFactory';
-import { LinterCommands } from './linters/linterCommands';
 import { registerTypes as lintersRegisterTypes } from './linters/serviceRegistry';
 import { PythonCompletionItemProvider } from './providers/completionProvider';
 import { PythonDefinitionProvider } from './providers/definitionProvider';
@@ -103,10 +93,7 @@
     serviceManager.get<ICodeExecutionManager>(ICodeExecutionManager).registerCommands();
 
     const persistentStateFactory = serviceManager.get<IPersistentStateFactory>(IPersistentStateFactory);
-<<<<<<< HEAD
-=======
     const pythonSettings = settings.PythonSettings.getInstance();
->>>>>>> 02539958
     // tslint:disable-next-line:no-floating-promises
     sendStartupTelemetry(activated, serviceContainer);
 
@@ -121,98 +108,19 @@
 
     interpreterManager.refresh()
         .catch(ex => console.error('Python Extension: interpreterManager.refresh', ex));
-<<<<<<< HEAD
-    context.subscriptions.push(interpreterManager);
-
-=======
 
     const processService = serviceContainer.get<IProcessService>(IProcessService);
->>>>>>> 02539958
     const interpreterVersionService = serviceContainer.get<IInterpreterVersionService>(IInterpreterVersionService);
-    const processService = serviceContainer.get<IProcessService>(IProcessService);
-
     context.subscriptions.push(new InterpreterSelector(interpreterManager, interpreterVersionService, processService));
-    context.subscriptions.push(new LinterCommands(serviceContainer));
     context.subscriptions.push(activateUpdateSparkLibraryProvider());
     activateSimplePythonRefactorProvider(context, standardOutputChannel, serviceContainer);
-
-    context.subscriptions.push(new ReplProvider(serviceContainer));
-
-    configureEditor(context, serviceContainer, unitTestOutChannel);
-
-    // tslint:disable-next-line:promise-function-async
-    const linterProvider = new LinterProvider(context, standardOutputChannel, (a, b) => Promise.resolve(false), serviceContainer);
-    context.subscriptions.push(linterProvider);
-
-    const jupyterExtInstalled = configureJupyter(linterProvider);
-    context.subscriptions.push(vscode.debug.registerDebugConfigurationProvider('python', new SimpleConfigurationProvider()));
-    activationDeferred.resolve();
-
-    // tslint:disable-next-line:no-unused-expression
-    new BannerService(persistentStateFactory);
-
-    const deprecationMgr = new FeatureDeprecationManager(persistentStateFactory, !!jupyterExtInstalled);
-    deprecationMgr.initialize();
-    context.subscriptions.push(new FeatureDeprecationManager(persistentStateFactory, !!jupyterExtInstalled));
-}
-
-function configureEditor(context: vscode.ExtensionContext, serviceContainer: ServiceContainer, unitTestOutChannel: OutputChannel) {
-    configureIndentActions();
-
-    const processService = serviceContainer.get<IProcessService>(IProcessService);
-    const pythonSettings = settings.PythonSettings.getInstance();
-
     const jediFactory = new JediFactory(context.asAbsolutePath('.'), serviceContainer);
     context.subscriptions.push(...activateGoToObjectDefinitionProvider(jediFactory));
-    context.subscriptions.push(jediFactory);
-
-    context.subscriptions.push(vscode.languages.registerRenameProvider(PYTHON, new PythonRenameProvider(serviceContainer)));
-    const definitionProvider = new PythonDefinitionProvider(jediFactory);
-    context.subscriptions.push(vscode.languages.registerDefinitionProvider(PYTHON, definitionProvider));
-    context.subscriptions.push(vscode.languages.registerHoverProvider(PYTHON, new PythonHoverProvider(jediFactory)));
-    context.subscriptions.push(vscode.languages.registerReferenceProvider(PYTHON, new PythonReferenceProvider(jediFactory)));
-    context.subscriptions.push(vscode.languages.registerCompletionItemProvider(PYTHON, new PythonCompletionItemProvider(jediFactory, serviceContainer), '.'));
-    context.subscriptions.push(vscode.languages.registerCodeLensProvider(PYTHON, new ShebangCodeLensProvider(processService)));
-
-    const symbolProvider = new PythonSymbolProvider(jediFactory);
-    context.subscriptions.push(vscode.languages.registerDocumentSymbolProvider(PYTHON, symbolProvider));
-    if (pythonSettings.devOptions.indexOf('DISABLE_SIGNATURE') === -1) {
-        context.subscriptions.push(vscode.languages.registerSignatureHelpProvider(PYTHON, new PythonSignatureProvider(jediFactory), '(', ','));
-    }
-    if (pythonSettings.formatting.provider !== 'none') {
-        const formatProvider = new PythonFormattingEditProvider(context, serviceContainer);
-        context.subscriptions.push(vscode.languages.registerDocumentFormattingEditProvider(PYTHON, formatProvider));
-        context.subscriptions.push(vscode.languages.registerDocumentRangeFormattingEditProvider(PYTHON, formatProvider));
-    }
-    tests.activate(context, unitTestOutChannel, symbolProvider, serviceContainer);
-
-    context.subscriptions.push(new WorkspaceSymbols(serviceContainer));
-    context.subscriptions.push(vscode.languages.registerOnTypeFormattingEditProvider(PYTHON, new BlockFormatProviders(), ':'));
-}
-
-// tslint:disable-next-line:no-any
-function configureJupyter(linterProvider: LinterProvider): boolean {
-    const jupyterExtInstalled = vscode.extensions.getExtension('donjayamanne.jupyter');
-    if (jupyterExtInstalled) {
-        if (jupyterExtInstalled.isActive) {
-            // tslint:disable-next-line:no-unsafe-any
-            jupyterExtInstalled.exports.registerLanguageProvider(PYTHON.language, new JupyterProvider());
-            // tslint:disable-next-line:no-unsafe-any
-            linterProvider.documentHasJupyterCodeCells = jupyterExtInstalled.exports.hasCodeCells;
-        }
-
-        jupyterExtInstalled.activate().then(() => {
-            // tslint:disable-next-line:no-unsafe-any
-            jupyterExtInstalled.exports.registerLanguageProvider(PYTHON.language, new JupyterProvider());
-            // tslint:disable-next-line:no-unsafe-any
-            linterProvider.documentHasJupyterCodeCells = jupyterExtInstalled.exports.hasCodeCells;
-        });
-        return true;
-    }
-    return false;
-}
-
-function configureIndentActions(): void {
+
+    context.subscriptions.push(new ReplProvider(serviceContainer));
+
+    // Enable indentAction
+    // tslint:disable-next-line:no-non-null-assertion
     vscode.languages.setLanguageConfiguration(PYTHON.language!, {
         onEnterRules: [
             {
@@ -231,6 +139,64 @@
             }
         ]
     });
+
+    context.subscriptions.push(jediFactory);
+    context.subscriptions.push(vscode.languages.registerRenameProvider(PYTHON, new PythonRenameProvider(serviceContainer)));
+    const definitionProvider = new PythonDefinitionProvider(jediFactory);
+    context.subscriptions.push(vscode.languages.registerDefinitionProvider(PYTHON, definitionProvider));
+    context.subscriptions.push(vscode.languages.registerHoverProvider(PYTHON, new PythonHoverProvider(jediFactory)));
+    context.subscriptions.push(vscode.languages.registerReferenceProvider(PYTHON, new PythonReferenceProvider(jediFactory)));
+    context.subscriptions.push(vscode.languages.registerCompletionItemProvider(PYTHON, new PythonCompletionItemProvider(jediFactory, serviceContainer), '.'));
+    context.subscriptions.push(vscode.languages.registerCodeLensProvider(PYTHON, new ShebangCodeLensProvider(processService)));
+
+    const symbolProvider = new PythonSymbolProvider(jediFactory);
+    context.subscriptions.push(vscode.languages.registerDocumentSymbolProvider(PYTHON, symbolProvider));
+    if (pythonSettings.devOptions.indexOf('DISABLE_SIGNATURE') === -1) {
+        context.subscriptions.push(vscode.languages.registerSignatureHelpProvider(PYTHON, new PythonSignatureProvider(jediFactory), '(', ','));
+    }
+    if (pythonSettings.formatting.provider !== 'none') {
+        const formatProvider = new PythonFormattingEditProvider(context, serviceContainer);
+        context.subscriptions.push(vscode.languages.registerDocumentFormattingEditProvider(PYTHON, formatProvider));
+        context.subscriptions.push(vscode.languages.registerDocumentRangeFormattingEditProvider(PYTHON, formatProvider));
+    }
+
+    // tslint:disable-next-line:promise-function-async
+    const linterProvider = new LinterProvider(context, standardOutputChannel, (a, b) => Promise.resolve(false), serviceContainer);
+    context.subscriptions.push(linterProvider);
+    const jupyterExtInstalled = vscode.extensions.getExtension('donjayamanne.jupyter');
+    if (jupyterExtInstalled) {
+        if (jupyterExtInstalled.isActive) {
+            // tslint:disable-next-line:no-unsafe-any
+            jupyterExtInstalled.exports.registerLanguageProvider(PYTHON.language, new JupyterProvider());
+            // tslint:disable-next-line:no-unsafe-any
+            linterProvider.documentHasJupyterCodeCells = jupyterExtInstalled.exports.hasCodeCells;
+        }
+
+        jupyterExtInstalled.activate().then(() => {
+            // tslint:disable-next-line:no-unsafe-any
+            jupyterExtInstalled.exports.registerLanguageProvider(PYTHON.language, new JupyterProvider());
+            // tslint:disable-next-line:no-unsafe-any
+            linterProvider.documentHasJupyterCodeCells = jupyterExtInstalled.exports.hasCodeCells;
+        });
+    }
+    tests.activate(context, unitTestOutChannel, symbolProvider, serviceContainer);
+
+    context.subscriptions.push(new WorkspaceSymbols(serviceContainer));
+
+    context.subscriptions.push(vscode.languages.registerOnTypeFormattingEditProvider(PYTHON, new BlockFormatProviders(), ':'));
+    // In case we have CR LF
+    const triggerCharacters: string[] = os.EOL.split('');
+    triggerCharacters.shift();
+
+    context.subscriptions.push(vscode.debug.registerDebugConfigurationProvider('python', new SimpleConfigurationProvider()));
+    activationDeferred.resolve();
+
+    // tslint:disable-next-line:no-unused-expression
+    new BannerService(persistentStateFactory);
+
+    const deprecationMgr = new FeatureDeprecationManager(persistentStateFactory, !!jupyterExtInstalled);
+    deprecationMgr.initialize();
+    context.subscriptions.push(new FeatureDeprecationManager(persistentStateFactory, !!jupyterExtInstalled));
 }
 
 async function sendStartupTelemetry(activatedPromise: Promise<void>, serviceContainer: IServiceContainer) {
