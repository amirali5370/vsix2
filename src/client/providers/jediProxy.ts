--- conflicted
+++ resolved
@@ -300,18 +300,12 @@
                 return;
             }
 
-            // tslint:disable-next-line:max-func-body-length
-            // tslint:disable-next-line:cyclomatic-complexity
             responses.forEach((response) => {
                 // What's this, can't remember,
                 // Great example of poorly written code (this whole file is a mess).
                 // I think this needs to be removed, because this is misspelt, it is argments, 'U' is missing,
                 // And that case is handled further down
                 // case CommandType.Arguments: {
-<<<<<<< HEAD
-                // Rewrite this mess to use stratergy.
-=======
->>>>>>> c67ac498
 
                 const responseId = JediProxy.getProperty<number>(response, 'id');
                 const cmd = <IExecutionCommand<ICommandResult>>this.commands.get(responseId);
