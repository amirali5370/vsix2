import { inject, injectable } from 'inversify';
import { EOL } from 'os';
import * as path from 'path';
import { CancellationToken, Uri, WorkspaceEdit } from 'vscode';
import { IApplicationShell, ICommandManager, IDocumentManager } from '../common/application/types';
import { Commands, EXTENSION_ROOT_DIR, PYTHON_LANGUAGE, STANDARD_OUTPUT_CHANNEL } from '../common/constants';
<<<<<<< HEAD
=======
import { traceError } from '../common/logger';
import { IFileSystem } from '../common/platform/types';
>>>>>>> 6500b2aa
import { IProcessServiceFactory, IPythonExecutionFactory } from '../common/process/types';
import { IConfigurationService, IDisposableRegistry, IEditorUtils, IOutputChannel } from '../common/types';
import { noop } from '../common/utils/misc';
import { IServiceContainer } from '../ioc/types';
import { captureTelemetry } from '../telemetry';
import { EventName } from '../telemetry/constants';
import { ISortImportsEditingProvider } from './types';

@injectable()
export class SortImportsEditingProvider implements ISortImportsEditingProvider {
    private readonly processServiceFactory: IProcessServiceFactory;
    private readonly pythonExecutionFactory: IPythonExecutionFactory;
    private readonly shell: IApplicationShell;
    private readonly documentManager: IDocumentManager;
    private readonly configurationService: IConfigurationService;
    private readonly editorUtils: IEditorUtils;
    public constructor(@inject(IServiceContainer) private serviceContainer: IServiceContainer) {
        this.shell = serviceContainer.get<IApplicationShell>(IApplicationShell);
        this.documentManager = serviceContainer.get<IDocumentManager>(IDocumentManager);
        this.configurationService = serviceContainer.get<IConfigurationService>(IConfigurationService);
        this.pythonExecutionFactory = serviceContainer.get<IPythonExecutionFactory>(IPythonExecutionFactory);
        this.processServiceFactory = serviceContainer.get<IProcessServiceFactory>(IProcessServiceFactory);
        this.editorUtils = serviceContainer.get<IEditorUtils>(IEditorUtils);
    }
    @captureTelemetry(EventName.FORMAT_SORT_IMPORTS)
    public async provideDocumentSortImportsEdits(
        uri: Uri,
        token?: CancellationToken
    ): Promise<WorkspaceEdit | undefined> {
        const document = await this.documentManager.openTextDocument(uri);
        if (!document) {
            return;
        }
        if (document.lineCount <= 1) {
            return;
        }
        const importScript = path.join(EXTENSION_ROOT_DIR, 'pythonFiles', 'sortImports.py');
<<<<<<< HEAD
=======
        const fsService = this.serviceContainer.get<IFileSystem>(IFileSystem);
        const tmpFile = document.isDirty
            ? await fsService.createTemporaryFile(path.extname(document.uri.fsPath))
            : undefined;
        if (tmpFile) {
            await fsService.writeFile(tmpFile.filePath, document.getText());
        }
>>>>>>> 6500b2aa
        const settings = this.configurationService.getSettings(uri);
        const isort = settings.sortImports.path;
        let diffPatch: string;

        // We pass the content of the file to be sorted via stdin. This avoids
        // saving the file (as well as a potential temporary file), but does
        // mean that we need another way to tell `isort` where to look for
        // configuration. We do that by setting the working directory to the
        // directory which contains the file.
        const args = ['-', '--diff'].concat(settings.sortImports.args);
        const spawnOptions = {
            token,
            throwOnStdErr: true,
            input: document.getText(),
            cwd: path.dirname(uri.fsPath)
        };

        if (token && token.isCancellationRequested) {
            return;
        }
<<<<<<< HEAD
=======
        try {
            if (typeof isort === 'string' && isort.length > 0) {
                // Lets just treat this as a standard tool.
                const processService = await this.processServiceFactory.create(document.uri);
                diffPatch = (await processService.exec(isort, args, { throwOnStdErr: true, token })).stdout;
            } else {
                const processExeService = await this.pythonExecutionFactory.create({ resource: document.uri });
                diffPatch = (await processExeService.exec([importScript].concat(args), { throwOnStdErr: true, token }))
                    .stdout;
            }
>>>>>>> 6500b2aa

        if (typeof isort === 'string' && isort.length > 0) {
            // Lets just treat this as a standard tool.
            const processService = await this.processServiceFactory.create(document.uri);
            diffPatch = (await processService.exec(isort, args, spawnOptions)).stdout;
        } else {
            const processExeService = await this.pythonExecutionFactory.create({ resource: document.uri });
            diffPatch = (await processExeService.exec([importScript].concat(args), spawnOptions)).stdout;
        }

        return this.editorUtils.getWorkspaceEditsFromPatch(document.getText(), diffPatch, document.uri);
    }

    public registerCommands() {
        const cmdManager = this.serviceContainer.get<ICommandManager>(ICommandManager);
        const disposable = cmdManager.registerCommand(Commands.Sort_Imports, this.sortImports, this);
        this.serviceContainer.get<IDisposableRegistry>(IDisposableRegistry).push(disposable);
    }
    public async sortImports(uri?: Uri): Promise<void> {
        if (!uri) {
            const activeEditor = this.documentManager.activeTextEditor;
            if (!activeEditor || activeEditor.document.languageId !== PYTHON_LANGUAGE) {
                this.shell.showErrorMessage('Please open a Python file to sort the imports.').then(noop, noop);
                return;
            }
            uri = activeEditor.document.uri;
        }

        const document = await this.documentManager.openTextDocument(uri);
        if (document.lineCount <= 1) {
            return;
        }

        // Hack, if the document doesn't contain an empty line at the end, then add it
        // Else the library strips off the last line
        const lastLine = document.lineAt(document.lineCount - 1);
        if (lastLine.text.trim().length > 0) {
            const edit = new WorkspaceEdit();
            edit.insert(uri, lastLine.range.end, EOL);
            await this.documentManager.applyEdit(edit);
        }

        try {
            const changes = await this.provideDocumentSortImportsEdits(uri);
            if (!changes || changes.entries().length === 0) {
                return;
            }
            await this.documentManager.applyEdit(changes);
        } catch (error) {
            const message = typeof error === 'string' ? error : error.message ? error.message : error;
            const outputChannel = this.serviceContainer.get<IOutputChannel>(IOutputChannel, STANDARD_OUTPUT_CHANNEL);
            outputChannel.appendLine(error);
            traceError(`Failed to format imports for '${uri.fsPath}'.`, error);
            this.shell.showErrorMessage(message).then(noop, noop);
        }
    }
}<|MERGE_RESOLUTION|>--- conflicted
+++ resolved
@@ -4,11 +4,7 @@
 import { CancellationToken, Uri, WorkspaceEdit } from 'vscode';
 import { IApplicationShell, ICommandManager, IDocumentManager } from '../common/application/types';
 import { Commands, EXTENSION_ROOT_DIR, PYTHON_LANGUAGE, STANDARD_OUTPUT_CHANNEL } from '../common/constants';
-<<<<<<< HEAD
-=======
 import { traceError } from '../common/logger';
-import { IFileSystem } from '../common/platform/types';
->>>>>>> 6500b2aa
 import { IProcessServiceFactory, IPythonExecutionFactory } from '../common/process/types';
 import { IConfigurationService, IDisposableRegistry, IEditorUtils, IOutputChannel } from '../common/types';
 import { noop } from '../common/utils/misc';
@@ -46,16 +42,6 @@
             return;
         }
         const importScript = path.join(EXTENSION_ROOT_DIR, 'pythonFiles', 'sortImports.py');
-<<<<<<< HEAD
-=======
-        const fsService = this.serviceContainer.get<IFileSystem>(IFileSystem);
-        const tmpFile = document.isDirty
-            ? await fsService.createTemporaryFile(path.extname(document.uri.fsPath))
-            : undefined;
-        if (tmpFile) {
-            await fsService.writeFile(tmpFile.filePath, document.getText());
-        }
->>>>>>> 6500b2aa
         const settings = this.configurationService.getSettings(uri);
         const isort = settings.sortImports.path;
         let diffPatch: string;
@@ -76,19 +62,6 @@
         if (token && token.isCancellationRequested) {
             return;
         }
-<<<<<<< HEAD
-=======
-        try {
-            if (typeof isort === 'string' && isort.length > 0) {
-                // Lets just treat this as a standard tool.
-                const processService = await this.processServiceFactory.create(document.uri);
-                diffPatch = (await processService.exec(isort, args, { throwOnStdErr: true, token })).stdout;
-            } else {
-                const processExeService = await this.pythonExecutionFactory.create({ resource: document.uri });
-                diffPatch = (await processExeService.exec([importScript].concat(args), { throwOnStdErr: true, token }))
-                    .stdout;
-            }
->>>>>>> 6500b2aa
 
         if (typeof isort === 'string' && isort.length > 0) {
             // Lets just treat this as a standard tool.
