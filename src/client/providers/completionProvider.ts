'use strict';

import * as vscode from 'vscode';
<<<<<<< HEAD
import { Position, ProviderResult, SnippetString, Uri } from 'vscode';
import { PythonSettings } from '../common/configSettings';
import { Tokenizer } from '../language/tokenizer';
import { TokenType } from '../language/types';
=======
import { isTestExecution } from '../common/configSettings';
>>>>>>> 8d79301c
import { JediFactory } from '../languageServices/jediProxyFactory';
import { captureTelemetry } from '../telemetry';
import { COMPLETION } from '../telemetry/constants';
import { CompletionSource } from './completionSource';

export class PythonCompletionItemProvider implements vscode.CompletionItemProvider {
    private completionSource: CompletionSource;

    constructor(jediFactory: JediFactory) {
        this.completionSource = new CompletionSource(jediFactory);
    }

    @captureTelemetry(COMPLETION)
<<<<<<< HEAD
    public provideCompletionItems(document: vscode.TextDocument, position: vscode.Position, token: vscode.CancellationToken): ProviderResult<vscode.CompletionItem[]> {
        if (position.character <= 0) {
            return Promise.resolve([]);
        }
        const filename = document.fileName;
        const lineText = document.lineAt(position.line).text;
        if (lineText.match(/^\s*\/\//)) {
            return Promise.resolve([]);
        }
        // Suppress completion inside string and comments
        if (this.isPositionInsideStringOrComment(document, position)) {
            return Promise.resolve([]);
        }
        const type = proxy.CommandType.Completions;
        const columnIndex = position.character;

        const source = document.getText();
        const cmd: proxy.ICommand<proxy.ICommandResult> = {
            command: type,
            fileName: filename,
            columnIndex: columnIndex,
            lineIndex: position.line,
            source: source
        };
=======
    public async provideCompletionItems(document: vscode.TextDocument, position: vscode.Position, token: vscode.CancellationToken):
        Promise<vscode.CompletionItem[]> {
        const items = await this.completionSource.getVsCodeCompletionItems(document, position, token);
        if (isTestExecution()) {
            for (let i = 0; i < Math.min(3, items.length); i += 1) {
                items[i] = await this.resolveCompletionItem(items[i], token);
            }
        }
        return items;
    }
>>>>>>> 8d79301c

    public async resolveCompletionItem(item: vscode.CompletionItem, token: vscode.CancellationToken): Promise<vscode.CompletionItem> {
        if (!item.documentation) {
            const itemInfos = await this.completionSource.getDocumentation(item, token);
            if (itemInfos && itemInfos.length > 0) {
                item.detail = itemInfos[0].detail;
                item.documentation = itemInfos[0].documentation;
            }
        }
        return item;
    }

    private isPositionInsideStringOrComment(document: vscode.TextDocument, position: vscode.Position): boolean {
        const tokenizeTo = position.translate(1, 0);
        const text = document.getText(new vscode.Range(new Position(0, 0), tokenizeTo));
        const t = new Tokenizer();
        const tokens = t.Tokenize(text);
        const index = tokens.getItemContaining(document.offsetAt(position));
        return index >= 0 && (tokens[index].TokenType === TokenType.String || tokens[index].TokenType === TokenType.Comment);
    }
}<|MERGE_RESOLUTION|>--- conflicted
+++ resolved
@@ -1,14 +1,7 @@
 'use strict';
 
 import * as vscode from 'vscode';
-<<<<<<< HEAD
-import { Position, ProviderResult, SnippetString, Uri } from 'vscode';
-import { PythonSettings } from '../common/configSettings';
-import { Tokenizer } from '../language/tokenizer';
-import { TokenType } from '../language/types';
-=======
 import { isTestExecution } from '../common/configSettings';
->>>>>>> 8d79301c
 import { JediFactory } from '../languageServices/jediProxyFactory';
 import { captureTelemetry } from '../telemetry';
 import { COMPLETION } from '../telemetry/constants';
@@ -22,32 +15,6 @@
     }
 
     @captureTelemetry(COMPLETION)
-<<<<<<< HEAD
-    public provideCompletionItems(document: vscode.TextDocument, position: vscode.Position, token: vscode.CancellationToken): ProviderResult<vscode.CompletionItem[]> {
-        if (position.character <= 0) {
-            return Promise.resolve([]);
-        }
-        const filename = document.fileName;
-        const lineText = document.lineAt(position.line).text;
-        if (lineText.match(/^\s*\/\//)) {
-            return Promise.resolve([]);
-        }
-        // Suppress completion inside string and comments
-        if (this.isPositionInsideStringOrComment(document, position)) {
-            return Promise.resolve([]);
-        }
-        const type = proxy.CommandType.Completions;
-        const columnIndex = position.character;
-
-        const source = document.getText();
-        const cmd: proxy.ICommand<proxy.ICommandResult> = {
-            command: type,
-            fileName: filename,
-            columnIndex: columnIndex,
-            lineIndex: position.line,
-            source: source
-        };
-=======
     public async provideCompletionItems(document: vscode.TextDocument, position: vscode.Position, token: vscode.CancellationToken):
         Promise<vscode.CompletionItem[]> {
         const items = await this.completionSource.getVsCodeCompletionItems(document, position, token);
@@ -58,7 +25,6 @@
         }
         return items;
     }
->>>>>>> 8d79301c
 
     public async resolveCompletionItem(item: vscode.CompletionItem, token: vscode.CancellationToken): Promise<vscode.CompletionItem> {
         if (!item.documentation) {
@@ -70,13 +36,4 @@
         }
         return item;
     }
-
-    private isPositionInsideStringOrComment(document: vscode.TextDocument, position: vscode.Position): boolean {
-        const tokenizeTo = position.translate(1, 0);
-        const text = document.getText(new vscode.Range(new Position(0, 0), tokenizeTo));
-        const t = new Tokenizer();
-        const tokens = t.Tokenize(text);
-        const index = tokens.getItemContaining(document.offsetAt(position));
-        return index >= 0 && (tokens[index].TokenType === TokenType.String || tokens[index].TokenType === TokenType.Comment);
-    }
 }