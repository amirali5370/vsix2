// Copyright (c) Microsoft Corporation. All rights reserved.
// Licensed under the MIT License.

'use strict';

import { inject, injectable } from 'inversify';
import * as path from 'path';
import { IExtensionActivationService } from '../../activation/types';
import { IApplicationEnvironment, IWorkspaceService } from '../../common/application/types';
import '../../common/extensions';
import { traceDecorators, traceError } from '../../common/logger';
import { IFileSystem } from '../../common/platform/types';
import { Resource } from '../../common/types';
import { swallowExceptions } from '../../common/utils/decorators';

@injectable()
export class UpdateTestSettingService implements IExtensionActivationService {
    constructor(@inject(IFileSystem) private readonly fs: IFileSystem,
        @inject(IApplicationEnvironment) private readonly application: IApplicationEnvironment,
        @inject(IWorkspaceService) private readonly workspace: IWorkspaceService) {
    }
    public async activate(resource: Resource): Promise<void> {
        this.updateTestSettings(resource).ignoreErrors();
    }
    @traceDecorators.error('Failed to update test settings')
    public async updateTestSettings(resource: Resource): Promise<void> {
        const filesToBeFixed = await this.getFilesToBeFixed(resource);
        await Promise.all(filesToBeFixed.map(file => this.fixSettingInFile(file)));
    }
    public getSettingsFiles(resource: Resource) {
        const settingsFiles: string[] = [];
        if (this.application.userSettingsFile) {
            settingsFiles.push(this.application.userSettingsFile);
        }
        const workspaceFolder = this.workspace.getWorkspaceFolder(resource);
        if (workspaceFolder) {
            settingsFiles.push(path.join(workspaceFolder.uri.fsPath, '.vscode', 'settings.json'));
        }
        return settingsFiles;
    }
    public async getFilesToBeFixed(resource: Resource) {
        const files = this.getSettingsFiles(resource);
        const result = await Promise.all(files.map(async file => {
            const needsFixing = await this.doesFileNeedToBeFixed(file);
            return { file, needsFixing };
        }));
        return result.filter(item => item.needsFixing).map(item => item.file);
    }
    @swallowExceptions('Failed to update settings.json')
    public async fixSettingInFile(filePath: string) {
        let fileContents = await this.fs.readFile(filePath);
        const setting = new RegExp('"python.unitTest', 'g');
        const setting_pytest_enabled = new RegExp('.pyTestEnabled"', 'g');
        const setting_pytest_args = new RegExp('.pyTestArgs"', 'g');
        const setting_pytest_path = new RegExp('.pyTestPath"', 'g');
<<<<<<< HEAD
        const setting_pep8_args = new RegExp('.(?<!auto)pep8Args', 'g');
        const setting_pep8_cat_severity = new RegExp('.pep8CategorySeverity\.', 'g');
        const setting_pep8_enabled = new RegExp('.pep8Enabled', 'g');
        const setting_pep8_path = new RegExp('.(?<!auto)pep8Path', 'g');
=======
        const setting_microsoftLanguageServer = new RegExp('.languageServer": "microsoft"', 'g');
        const setting_JediLanguageServer = new RegExp('.languageServer": "jedi"', 'g');
>>>>>>> f3a55af6

        fileContents = fileContents.replace(setting, '"python.testing');
        fileContents = fileContents.replace(setting_pytest_enabled, '.pytestEnabled"');
        fileContents = fileContents.replace(setting_pytest_args, '.pytestArgs"');
        fileContents = fileContents.replace(setting_pytest_path, '.pytestPath"');
<<<<<<< HEAD
        fileContents = fileContents.replace(setting_pep8_args, '.pycodestyleArgs');
        fileContents = fileContents.replace(setting_pep8_cat_severity, '.pycodestyleCategorySeverity.');
        fileContents = fileContents.replace(setting_pep8_enabled, '.pycodestyleEnabled');
        fileContents = fileContents.replace(setting_pep8_path, '.pycodestylePath');
=======
        fileContents = fileContents.replace(setting_microsoftLanguageServer, '.jediEnabled": false');
        fileContents = fileContents.replace(setting_JediLanguageServer, '.jediEnabled": true');
>>>>>>> f3a55af6
        await this.fs.writeFile(filePath, fileContents);
    }
    public async doesFileNeedToBeFixed(filePath: string) {
        try {
            const contents = await this.fs.readFile(filePath);
            return contents.indexOf('python.unitTest.') > 0 || contents.indexOf('.pyTest') > 0 || contents.indexOf('.pep8') > 0;
        } catch (ex) {
            traceError('Failed to check if file needs to be fixed', ex);
            return false;
        }
    }
}<|MERGE_RESOLUTION|>--- conflicted
+++ resolved
@@ -49,33 +49,31 @@
     @swallowExceptions('Failed to update settings.json')
     public async fixSettingInFile(filePath: string) {
         let fileContents = await this.fs.readFile(filePath);
-        const setting = new RegExp('"python.unitTest', 'g');
-        const setting_pytest_enabled = new RegExp('.pyTestEnabled"', 'g');
-        const setting_pytest_args = new RegExp('.pyTestArgs"', 'g');
-        const setting_pytest_path = new RegExp('.pyTestPath"', 'g');
-<<<<<<< HEAD
-        const setting_pep8_args = new RegExp('.(?<!auto)pep8Args', 'g');
-        const setting_pep8_cat_severity = new RegExp('.pep8CategorySeverity\.', 'g');
-        const setting_pep8_enabled = new RegExp('.pep8Enabled', 'g');
-        const setting_pep8_path = new RegExp('.(?<!auto)pep8Path', 'g');
-=======
-        const setting_microsoftLanguageServer = new RegExp('.languageServer": "microsoft"', 'g');
-        const setting_JediLanguageServer = new RegExp('.languageServer": "jedi"', 'g');
->>>>>>> f3a55af6
 
+        const setting = new RegExp('"python\\.unitTest', 'g');
         fileContents = fileContents.replace(setting, '"python.testing');
+      
+        const setting_pytest_enabled = new RegExp('\\.pyTestEnabled"', 'g');
+        const setting_pytest_args = new RegExp('\\.pyTestArgs"', 'g');
+        const setting_pytest_path = new RegExp('\\.pyTestPath"', 'g');
         fileContents = fileContents.replace(setting_pytest_enabled, '.pytestEnabled"');
         fileContents = fileContents.replace(setting_pytest_args, '.pytestArgs"');
         fileContents = fileContents.replace(setting_pytest_path, '.pytestPath"');
-<<<<<<< HEAD
+
+        const setting_microsoftLanguageServer = new RegExp('\\.languageServer": "microsoft"', 'g');
+        const setting_JediLanguageServer = new RegExp('\\.languageServer": "jedi"', 'g');
+        fileContents = fileContents.replace(setting_microsoftLanguageServer, '.jediEnabled": false');
+        fileContents = fileContents.replace(setting_JediLanguageServer, '.jediEnabled": true');
+
+        const setting_pep8_args = new RegExp('\\.(?<!auto)pep8Args', 'g');
+        const setting_pep8_cat_severity = new RegExp('\\.pep8CategorySeverity\\.', 'g');
+        const setting_pep8_enabled = new RegExp('\\.pep8Enabled', 'g');
+        const setting_pep8_path = new RegExp('\\.(?<!auto)pep8Path', 'g');
         fileContents = fileContents.replace(setting_pep8_args, '.pycodestyleArgs');
         fileContents = fileContents.replace(setting_pep8_cat_severity, '.pycodestyleCategorySeverity.');
         fileContents = fileContents.replace(setting_pep8_enabled, '.pycodestyleEnabled');
         fileContents = fileContents.replace(setting_pep8_path, '.pycodestylePath');
-=======
-        fileContents = fileContents.replace(setting_microsoftLanguageServer, '.jediEnabled": false');
-        fileContents = fileContents.replace(setting_JediLanguageServer, '.jediEnabled": true');
->>>>>>> f3a55af6
+
         await this.fs.writeFile(filePath, fileContents);
     }
     public async doesFileNeedToBeFixed(filePath: string) {
