--- conflicted
+++ resolved
@@ -3,10 +3,7 @@
 
 import * as path from 'path';
 import { TestRun, Uri } from 'vscode';
-<<<<<<< HEAD
-=======
 import * as net from 'net';
->>>>>>> 8cec0fc0
 import { IConfigurationService, ITestOutputChannel } from '../../../common/types';
 import { Deferred, createDeferred } from '../../../common/utils/async';
 import { EXTENSION_ROOT_DIR } from '../../../constants';
@@ -79,15 +76,7 @@
 
         const deferred = createDeferred<ExecutionTestPayload>();
         this.promiseMap.set(uuid, deferred);
-<<<<<<< HEAD
-
         traceLog(`Running UNITTEST execution for the following test ids: ${testIds}`);
-=======
-        // create payload with testIds to send to run pytest script
-        const testData = JSON.stringify(testIds);
-        const headers = [`Content-Length: ${Buffer.byteLength(testData)}`, 'Content-Type: application/json'];
-        const payload = `${headers.join('\r\n')}\r\n\r\n${testData}`;
->>>>>>> 8cec0fc0
 
         let runTestIdsPort: string | undefined;
         await startTestIdServer(testIds)
