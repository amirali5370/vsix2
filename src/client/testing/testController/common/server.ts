// Copyright (c) Microsoft Corporation. All rights reserved.
// Licensed under the MIT License.

import * as net from 'net';
import * as crypto from 'crypto';
import { Disposable, Event, EventEmitter } from 'vscode';
import {
    ExecutionFactoryCreateWithEnvironmentOptions,
    IPythonExecutionFactory,
    SpawnOptions,
} from '../../../common/process/types';
import { traceError, traceInfo, traceLog, traceVerbose } from '../../../logging';
import { DataReceivedEvent, ITestServer, TestCommandOptions } from './types';
import { ITestDebugLauncher, LaunchOptions } from '../../common/types';
import { UNITTEST_PROVIDER } from '../../common/constants';
import { jsonRPCHeaders, jsonRPCContent, JSONRPC_UUID_HEADER } from './utils';

export class PythonTestServer implements ITestServer, Disposable {
    private _onDataReceived: EventEmitter<DataReceivedEvent> = new EventEmitter<DataReceivedEvent>();

    private uuids: Array<string> = [];

    private server: net.Server;

    private ready: Promise<void>;

    constructor(private executionFactory: IPythonExecutionFactory, private debugLauncher: ITestDebugLauncher) {
        this.server = net.createServer((socket: net.Socket) => {
            let buffer: Buffer = Buffer.alloc(0); // Buffer to accumulate received data
            socket.on('data', (data: Buffer) => {
                try {
                    let rawData: string = data.toString();
                    buffer = Buffer.concat([buffer, data]);
                    while (buffer.length > 0) {
                        const rpcHeaders = jsonRPCHeaders(buffer.toString());
                        const uuid = rpcHeaders.headers.get(JSONRPC_UUID_HEADER);
                        const totalContentLength = rpcHeaders.headers.get('Content-Length');
                        if (!uuid) {
                            traceError('On data received: Error occurred because payload UUID is undefined');
                            this._onDataReceived.fire({ uuid: '', data: '' });
                            return;
                        }
                        if (!this.uuids.includes(uuid)) {
                            traceError('On data received: Error occurred because the payload UUID is not recognized');
                            this._onDataReceived.fire({ uuid: '', data: '' });
                            return;
                        }
                        rawData = rpcHeaders.remainingRawData;
                        const rpcContent = jsonRPCContent(rpcHeaders.headers, rawData);
                        const extractedData = rpcContent.extractedJSON;
                        if (extractedData.length === Number(totalContentLength)) {
                            // do not send until we have the full content
                            traceVerbose(`Received data from test server: ${extractedData}`);
                            this._onDataReceived.fire({ uuid, data: extractedData });
                            this.uuids = this.uuids.filter((u) => u !== uuid);
                            buffer = Buffer.alloc(0);
                        } else {
                            break;
                        }
                    }
                } catch (ex) {
                    traceError(`Error processing test server request: ${ex} observe`);
                    this._onDataReceived.fire({ uuid: '', data: '' });
                }
            });
        });
        this.ready = new Promise((resolve, _reject) => {
            this.server.listen(undefined, 'localhost', () => {
                resolve();
            });
        });
        this.server.on('error', (ex) => {
            traceLog(`Error starting test server: ${ex}`);
        });
        this.server.on('close', () => {
            traceLog('Test server closed.');
        });
        this.server.on('listening', () => {
            traceLog('Test server listening.');
        });
        this.server.on('connection', () => {
            traceLog('Test server connected to a client.');
        });
    }

    public serverReady(): Promise<void> {
        return this.ready;
    }

    public getPort(): number {
        return (this.server.address() as net.AddressInfo).port;
    }

    public createUUID(): string {
        const uuid = crypto.randomUUID();
        this.uuids.push(uuid);
        return uuid;
    }

    public dispose(): void {
        this.server.close();
        this._onDataReceived.dispose();
    }

    public get onDataReceived(): Event<DataReceivedEvent> {
        return this._onDataReceived.event;
    }

    async sendCommand(options: TestCommandOptions, runTestIdPort?: string): Promise<void> {
        const { uuid } = options;
        const spawnOptions: SpawnOptions = {
            token: options.token,
            cwd: options.cwd,
            throwOnStdErr: true,
            outputChannel: options.outChannel,
            extraVariables: {},
        };

<<<<<<< HEAD
        if (spawnOptions.extraVariables) spawnOptions.extraVariables.RUN_TEST_IDS_PORT = runTestIdPort;
=======
        const isRun = !options.testIds;

>>>>>>> dbd0b73b
        // Create the Python environment in which to execute the command.
        const creationOptions: ExecutionFactoryCreateWithEnvironmentOptions = {
            allowEnvironmentFetchExceptions: false,
            resource: options.workspaceFolder,
        };
        const execService = await this.executionFactory.createActivatedEnvironment(creationOptions);

        // Add the generated UUID to the data to be sent (expecting to receive it back).
        // first check if we have testIds passed in (in case of execution) and
        // insert appropriate flag and test id array
        const args = [options.command.script, '--port', this.getPort().toString(), '--uuid', uuid].concat(
            options.command.args,
        );

        if (options.outChannel) {
            options.outChannel.appendLine(`python ${args.join(' ')}`);
        }

        try {
            if (options.debugBool) {
                const launchOptions: LaunchOptions = {
                    cwd: options.cwd,
                    args,
                    token: options.token,
                    testProvider: UNITTEST_PROVIDER,
                    runTestIdsPort: runTestIdPort,
                };
                traceInfo(`Running DEBUG unittest with arguments: ${args}\r\n`);
                await this.debugLauncher!.launchDebugger(launchOptions);
            } else {
                if (isRun) {
                    // This means it is running the test
                    traceInfo(`Running unittests with arguments: ${args}\r\n`);
                } else {
                    // This means it is running discovery
                    traceLog(`Discovering unittest tests with arguments: ${args}\r\n`);
                }
                await execService.exec(args, spawnOptions);
            }
        } catch (ex) {
            this.uuids = this.uuids.filter((u) => u !== uuid);
            this._onDataReceived.fire({
                uuid,
                data: JSON.stringify({
                    status: 'error',
                    errors: [(ex as Error).message],
                }),
            });
        }
    }
}<|MERGE_RESOLUTION|>--- conflicted
+++ resolved
@@ -116,12 +116,8 @@
             extraVariables: {},
         };
 
-<<<<<<< HEAD
         if (spawnOptions.extraVariables) spawnOptions.extraVariables.RUN_TEST_IDS_PORT = runTestIdPort;
-=======
         const isRun = !options.testIds;
-
->>>>>>> dbd0b73b
         // Create the Python environment in which to execute the command.
         const creationOptions: ExecutionFactoryCreateWithEnvironmentOptions = {
             allowEnvironmentFetchExceptions: false,
