// Copyright (c) Microsoft Corporation. All rights reserved.
// Licensed under the MIT License.
import * as net from 'net';
import { traceLog } from '../../../logging';

import { EnableTestAdapterRewrite } from '../../../common/experiments/groups';
import { IExperimentService } from '../../../common/types';
import { IServiceContainer } from '../../../ioc/types';

export function fixLogLines(content: string): string {
    const lines = content.split(/\r?\n/g);
    return `${lines.join('\r\n')}\r\n`;
}
export interface IJSONRPCContent {
    extractedJSON: string;
    remainingRawData: string;
}

export interface IJSONRPCHeaders {
    headers: Map<string, string>;
    remainingRawData: string;
}

export const JSONRPC_UUID_HEADER = 'Request-uuid';
export const JSONRPC_CONTENT_LENGTH_HEADER = 'Content-Length';
export const JSONRPC_CONTENT_TYPE_HEADER = 'Content-Type';

export function jsonRPCHeaders(rawData: string): IJSONRPCHeaders {
    const lines = rawData.split('\n');
    let remainingRawData = '';
    const headerMap = new Map<string, string>();
    for (let i = 0; i < lines.length; i += 1) {
        const line = lines[i];
        if (line === '') {
            remainingRawData = lines.slice(i + 1).join('\n');
            break;
        }
        const [key, value] = line.split(':');
        if ([JSONRPC_UUID_HEADER, JSONRPC_CONTENT_LENGTH_HEADER, JSONRPC_CONTENT_TYPE_HEADER].includes(key)) {
            headerMap.set(key.trim(), value.trim());
        }
    }

    return {
        headers: headerMap,
        remainingRawData,
    };
}

export function jsonRPCContent(headers: Map<string, string>, rawData: string): IJSONRPCContent {
    const length = parseInt(headers.get('Content-Length') ?? '0', 10);
    const data = rawData.slice(0, length);
    const remainingRawData = rawData.slice(length);
    return {
        extractedJSON: data,
        remainingRawData,
    };
}
<<<<<<< HEAD

export function pythonTestAdapterRewriteEnabled(serviceContainer: IServiceContainer): boolean {
    const experiment = serviceContainer.get<IExperimentService>(IExperimentService);
    return experiment.inExperimentSync(EnableTestAdapterRewrite.experiment);
}
=======
export const startServer = (testIds: string): Promise<number> =>
    new Promise((resolve, reject) => {
        const server = net.createServer((socket: net.Socket) => {
            // Convert the test_ids array to JSON
            const testData = JSON.stringify(testIds);

            // Create the headers
            const headers = [`Content-Length: ${Buffer.byteLength(testData)}`, 'Content-Type: application/json'];

            // Create the payload by concatenating the headers and the test data
            const payload = `${headers.join('\r\n')}\r\n\r\n${testData}`;

            // Send the payload to the socket
            socket.write(payload);

            // Handle socket events
            socket.on('data', (data) => {
                traceLog('Received data:', data.toString());
            });

            socket.on('end', () => {
                traceLog('Client disconnected');
            });
        });

        server.listen(0, () => {
            const { port } = server.address() as net.AddressInfo;
            traceLog(`Server listening on port ${port}`);
            resolve(port);
        });

        server.on('error', (error: Error) => {
            reject(error);
        });
    });
>>>>>>> b916981e
<|MERGE_RESOLUTION|>--- conflicted
+++ resolved
@@ -56,13 +56,13 @@
         remainingRawData,
     };
 }
-<<<<<<< HEAD
+
 
 export function pythonTestAdapterRewriteEnabled(serviceContainer: IServiceContainer): boolean {
     const experiment = serviceContainer.get<IExperimentService>(IExperimentService);
     return experiment.inExperimentSync(EnableTestAdapterRewrite.experiment);
 }
-=======
+
 export const startServer = (testIds: string): Promise<number> =>
     new Promise((resolve, reject) => {
         const server = net.createServer((socket: net.Socket) => {
@@ -98,4 +98,4 @@
             reject(error);
         });
     });
->>>>>>> b916981e
+ 