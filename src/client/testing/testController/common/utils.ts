// Copyright (c) Microsoft Corporation. All rights reserved.
// Licensed under the MIT License.
import * as net from 'net';
import * as path from 'path';
import * as fs from 'fs';
import * as os from 'os';
import * as crypto from 'crypto';
import { CancellationToken, Position, TestController, TestItem, Uri, Range, Disposable } from 'vscode';
import { Message } from 'vscode-jsonrpc';
import { traceError, traceInfo, traceLog, traceVerbose } from '../../../logging';
import { EnableTestAdapterRewrite } from '../../../common/experiments/groups';
import { IExperimentService } from '../../../common/types';
import { IServiceContainer } from '../../../ioc/types';
import { DebugTestTag, ErrorTestItemOptions, RunTestTag } from './testItemUtilities';
import {
    DiscoveredTestItem,
    DiscoveredTestNode,
    DiscoveredTestPayload,
    EOTTestPayload,
    ExecutionTestPayload,
    ITestResultResolver,
} from './types';
import { Deferred, createDeferred } from '../../../common/utils/async';
import { createReaderPipe, generateRandomPipeName } from '../../../common/pipes/namedPipes';
import { EXTENSION_ROOT_DIR } from '../../../constants';

export function fixLogLines(content: string): string {
    const lines = content.split(/\r?\n/g);
    return `${lines.join('\r\n')}\r\n`;
}

export function fixLogLinesNoTrailing(content: string): string {
    const lines = content.split(/\r?\n/g);
    return `${lines.join('\r\n')}`;
}
export interface IJSONRPCData {
    extractedJSON: string;
    remainingRawData: string;
}

export interface ParsedRPCHeadersAndData {
    headers: Map<string, string>;
    remainingRawData: string;
}

export interface ExtractOutput {
    uuid: string | undefined;
    cleanedJsonData: string | undefined;
    remainingRawData: string;
}

export const JSONRPC_UUID_HEADER = 'Request-uuid';
export const JSONRPC_CONTENT_LENGTH_HEADER = 'Content-Length';
export const JSONRPC_CONTENT_TYPE_HEADER = 'Content-Type';
export const MESSAGE_ON_TESTING_OUTPUT_MOVE =
    'Starting now, all test run output will be sent to the Test Result panel,' +
    ' while test discovery output will be sent to the "Python" output channel instead of the "Python Test Log" channel.' +
    ' The "Python Test Log" channel will be deprecated within the next month.' +
    ' See https://github.com/microsoft/vscode-python/wiki/New-Method-for-Output-Handling-in-Python-Testing for details.';

export function createTestingDeferred(): Deferred<void> {
    return createDeferred<void>();
}

export function extractJsonPayload(rawData: string, uuids: Array<string>): ExtractOutput {
    /**
     * Extracts JSON-RPC payload from the provided raw data.
     * @param {string} rawData - The raw string data from which the JSON payload will be extracted.
     * @param {Array<string>} uuids - The list of UUIDs that are active.
     * @returns {string} The remaining raw data after the JSON payload is extracted.
     */

    const rpcHeaders: ParsedRPCHeadersAndData = parseJsonRPCHeadersAndData(rawData);

    // verify the RPC has a UUID and that it is recognized
    let uuid = rpcHeaders.headers.get(JSONRPC_UUID_HEADER);
    uuid = checkUuid(uuid, uuids);

    const payloadLength = rpcHeaders.headers.get('Content-Length');

    // separate out the data within context length of the given payload from the remaining data in the buffer
    const rpcContent: IJSONRPCData = ExtractJsonRPCData(payloadLength, rpcHeaders.remainingRawData);
    const cleanedJsonData = rpcContent.extractedJSON;
    const { remainingRawData } = rpcContent;

    // if the given payload has the complete json, process it otherwise wait for the rest in the buffer
    if (cleanedJsonData.length === Number(payloadLength)) {
        // call to process this data
        // remove this data from the buffer
        return { uuid, cleanedJsonData, remainingRawData };
    }
    // wait for the remaining
    return { uuid: undefined, cleanedJsonData: undefined, remainingRawData: rawData };
}

export function checkUuid(uuid: string | undefined, uuids: Array<string>): string | undefined {
    if (!uuid) {
        // no UUID found, this could occurred if the payload is full yet so send back without erroring
        return undefined;
    }
    if (!uuids.includes(uuid)) {
        // no UUID found, this could occurred if the payload is full yet so send back without erroring
        throw new Error('On data received: Error occurred because the payload UUID is not recognized');
    }
    return uuid;
}

export function parseJsonRPCHeadersAndData(rawData: string): ParsedRPCHeadersAndData {
    /**
     * Parses the provided raw data to extract JSON-RPC specific headers and remaining data.
     *
     * This function aims to extract specific JSON-RPC headers (like UUID, content length,
     * and content type) from the provided raw string data. Headers are expected to be
     * delimited by newlines and the format should be "key:value". The function stops parsing
     * once it encounters an empty line, and the rest of the data after this line is treated
     * as the remaining raw data.
     *
     * @param {string} rawData - The raw string containing headers and possibly other data.
     * @returns {ParsedRPCHeadersAndData} An object containing the parsed headers as a map and the
     * remaining raw data after the headers.
     */
    const lines = rawData.split('\n');
    let remainingRawData = '';
    const headerMap = new Map<string, string>();
    for (let i = 0; i < lines.length; i += 1) {
        const line = lines[i];
        if (line === '') {
            remainingRawData = lines.slice(i + 1).join('\n');
            break;
        }
        const [key, value] = line.split(':');
        if (value && value.trim()) {
            if ([JSONRPC_UUID_HEADER, JSONRPC_CONTENT_LENGTH_HEADER, JSONRPC_CONTENT_TYPE_HEADER].includes(key)) {
                headerMap.set(key.trim(), value.trim());
            }
        }
    }

    return {
        headers: headerMap,
        remainingRawData,
    };
}

export function ExtractJsonRPCData(payloadLength: string | undefined, rawData: string): IJSONRPCData {
    /**
     * Extracts JSON-RPC content based on provided headers and raw data.
     *
     * This function uses the `Content-Length` header from the provided headers map
     * to determine how much of the rawData string represents the actual JSON content.
     * After extracting the expected content, it also returns any remaining data
     * that comes after the extracted content as remaining raw data.
     *
     * @param {string | undefined} payloadLength - The value of the `Content-Length` header.
     * @param {string} rawData - The raw string data from which the JSON content will be extracted.
     *
     * @returns {IJSONRPCContent} An object containing the extracted JSON content and any remaining raw data.
     */
    const length = parseInt(payloadLength ?? '0', 10);
    const data = rawData.slice(0, length);
    const remainingRawData = rawData.slice(length);
    return {
        extractedJSON: data,
        remainingRawData,
    };
}

export function pythonTestAdapterRewriteEnabled(serviceContainer: IServiceContainer): boolean {
    const experiment = serviceContainer.get<IExperimentService>(IExperimentService);
    return experiment.inExperimentSync(EnableTestAdapterRewrite.experiment);
}

// export async function startTestIdsNamedPipe(testIds: string[]): Promise<string> {
//     const pipeName: string = generateRandomPipeName('python-test-ids');
//     // uses callback so the on connect action occurs after the pipe is created
//     await createNamedPipeServer(pipeName, ([_reader, writer]) => {
//         traceVerbose('Test Ids named pipe connected');
//         // const num = await
//         const msg = {
//             jsonrpc: '2.0',
//             params: testIds,
//         } as Message;
//         writer
//             .write(msg)
//             .then(() => {
//                 writer.end();
//             })
//             .catch((ex) => {
//                 traceError('Failed to write test ids to named pipe', ex);
//             });
//     });
//     return pipeName;
// }

interface ExecutionResultMessage extends Message {
    params: ExecutionTestPayload | EOTTestPayload;
}

/**
 * Writes an array of test IDs to a temporary file.
 *
 * @param testIds - The array of test IDs to write.
 * @returns A promise that resolves to the file name of the temporary file.
 */
export async function writeTestIdsFile(testIds: string[]): Promise<string> {
    // temp file name in format of test-ids-<randomSuffix>.txt
    const randomSuffix = crypto.randomBytes(10).toString('hex');
    const tempName = `test-ids-${randomSuffix}.txt`;
    // create temp file
    let tempFileName: string;
    try {
        traceLog('Attempting to use temp directory for test ids file, file name:', tempName);
        tempFileName = path.join(os.tmpdir(), tempName);
    } catch (error) {
        // Handle the error when accessing the temp directory
        traceError('Error accessing temp directory:', error, ' Attempt to use extension root dir instead');
        // Make new temp directory in extension root dir
        const tempDir = path.join(EXTENSION_ROOT_DIR, '.temp');
        await fs.promises.mkdir(tempDir, { recursive: true });
        tempFileName = path.join(EXTENSION_ROOT_DIR, '.temp', tempName);
        traceLog('New temp file:', tempFileName);
    }
    // write test ids to file
    await fs.promises.writeFile(tempFileName, testIds.join('\n'));
    // return file name
    return tempFileName;
}

export async function startRunResultNamedPipe(
    dataReceivedCallback: (payload: ExecutionTestPayload | EOTTestPayload) => void,
    deferredTillServerClose: Deferred<void>,
    cancellationToken?: CancellationToken,
): Promise<string> {
    traceVerbose('Starting Test Result named pipe');
<<<<<<< HEAD
    const pipeName: string = generateRandomPipeName('python-test-results');
=======
    const pipeName: string = generateRandomPipeName('python-test-results'); //  '/Users/eleanorboyd/testingFiles/inc_dec_example/temp.txt'; //
>>>>>>> 08fbb697

    const reader = await createReaderPipe(pipeName, cancellationToken);
    traceVerbose(`Test Results named pipe ${pipeName} connected`);
    let disposables: Disposable[] = [];
    const disposable = new Disposable(() => {
        traceVerbose(`Test Results named pipe ${pipeName} disposed`);
        disposables.forEach((d) => d.dispose());
        disposables = [];
        deferredTillServerClose.resolve();
    });

    if (cancellationToken) {
        disposables.push(
            cancellationToken?.onCancellationRequested(() => {
                console.log(`Test Result named pipe ${pipeName}  cancelled`);
                disposable.dispose();
            }),
        );
    }
    disposables.push(
        reader,
        reader.listen((data: Message) => {
            traceVerbose(`Test Result named pipe ${pipeName} received data`);
            // if EOT, call decrement connection count (callback)
            dataReceivedCallback((data as ExecutionResultMessage).params as ExecutionTestPayload | EOTTestPayload);
        }),
        reader.onClose(() => {
            // this is called once the server close, once per run instance
            traceVerbose(`Test Result named pipe ${pipeName} closed. Disposing of listener/s.`);
            // dispose of all data listeners and cancelation listeners
            disposable.dispose();
        }),
        reader.onError((error) => {
            traceError(`Test Results named pipe ${pipeName} error:`, error);
        }),
    );

    return pipeName;
}

interface DiscoveryResultMessage extends Message {
    params: DiscoveredTestPayload | EOTTestPayload;
}

export async function startDiscoveryNamedPipe(
    callback: (payload: DiscoveredTestPayload | EOTTestPayload) => void,
    cancellationToken?: CancellationToken,
): Promise<string> {
    traceVerbose('Starting Test Discovery named pipe');
    // const pipeName: string = '/Users/eleanorboyd/testingFiles/inc_dec_example/temp33.txt';
    const pipeName: string = generateRandomPipeName('python-test-discovery');
    const reader = await createReaderPipe(pipeName, cancellationToken);

    traceVerbose(`Test Discovery named pipe ${pipeName} connected`);
    let disposables: Disposable[] = [];
    const disposable = new Disposable(() => {
        traceVerbose(`Test Discovery named pipe ${pipeName} disposed`);
        disposables.forEach((d) => d.dispose());
        disposables = [];
    });

    if (cancellationToken) {
        disposables.push(
            cancellationToken.onCancellationRequested(() => {
                traceVerbose(`Test Discovery named pipe ${pipeName}  cancelled`);
                disposable.dispose();
            }),
        );
    }

    disposables.push(
        reader,
        reader.listen((data: Message) => {
            traceVerbose(`Test Discovery named pipe ${pipeName} received data`);
            callback((data as DiscoveryResultMessage).params as DiscoveredTestPayload | EOTTestPayload);
        }),
        reader.onClose(() => {
            callback(createEOTPayload(false));
            traceVerbose(`Test Discovery named pipe ${pipeName} closed`);
            disposable.dispose();
        }),
        reader.onError((error) => {
            traceError(`Test Discovery named pipe ${pipeName} error:`, error);
        }),
    );
    return pipeName;
}

export async function startTestIdServer(testIds: string[]): Promise<number> {
    const startServer = (): Promise<number> =>
        new Promise((resolve, reject) => {
            const server = net.createServer((socket: net.Socket) => {
                // Convert the test_ids array to JSON
                const testData = JSON.stringify(testIds);

                // Create the headers
                const headers = [`Content-Length: ${Buffer.byteLength(testData)}`, 'Content-Type: application/json'];

                // Create the payload by concatenating the headers and the test data
                const payload = `${headers.join('\r\n')}\r\n\r\n${testData}`;

                // Send the payload to the socket
                socket.write(payload);

                // Handle socket events
                socket.on('data', (data) => {
                    traceLog('Received data:', data.toString());
                });

                socket.on('end', () => {
                    traceLog('Client disconnected');
                });
            });

            server.listen(0, () => {
                const { port } = server.address() as net.AddressInfo;
                traceLog(`Server listening on port ${port}`);
                resolve(port);
            });

            server.on('error', (error: Error) => {
                reject(error);
            });
        });

    // Start the server and wait until it is listening
    let returnPort = 0;
    try {
        await startServer()
            .then((assignedPort) => {
                traceVerbose(`Server started for pytest test ids server and listening on port ${assignedPort}`);
                returnPort = assignedPort;
            })
            .catch((error) => {
                traceError('Error starting server for pytest test ids server:', error);
                return 0;
            })
            .finally(() => returnPort);
        return returnPort;
    } catch {
        traceError('Error starting server for pytest test ids server, cannot get port.');
        return returnPort;
    }
}

export function buildErrorNodeOptions(uri: Uri, message: string, testType: string): ErrorTestItemOptions {
    const labelText = testType === 'pytest' ? 'pytest Discovery Error' : 'Unittest Discovery Error';
    return {
        id: `DiscoveryError:${uri.fsPath}`,
        label: `${labelText} [${path.basename(uri.fsPath)}]`,
        error: message,
    };
}

export function populateTestTree(
    testController: TestController,
    testTreeData: DiscoveredTestNode,
    testRoot: TestItem | undefined,
    resultResolver: ITestResultResolver,
    token?: CancellationToken,
): void {
    // If testRoot is undefined, use the info of the root item of testTreeData to create a test item, and append it to the test controller.
    if (!testRoot) {
        testRoot = testController.createTestItem(testTreeData.path, testTreeData.name, Uri.file(testTreeData.path));

        testRoot.canResolveChildren = true;
        testRoot.tags = [RunTestTag, DebugTestTag];

        testController.items.add(testRoot);
    }

    // Recursively populate the tree with test data.
    testTreeData.children.forEach((child) => {
        if (!token?.isCancellationRequested) {
            if (isTestItem(child)) {
                const testItem = testController.createTestItem(child.id_, child.name, Uri.file(child.path));
                testItem.tags = [RunTestTag, DebugTestTag];

                const range = new Range(
                    new Position(Number(child.lineno) - 1, 0),
                    new Position(Number(child.lineno), 0),
                );
                testItem.canResolveChildren = false;
                testItem.range = range;
                testItem.tags = [RunTestTag, DebugTestTag];

                testRoot!.children.add(testItem);
                // add to our map
                resultResolver.runIdToTestItem.set(child.runID, testItem);
                resultResolver.runIdToVSid.set(child.runID, child.id_);
                resultResolver.vsIdToRunId.set(child.id_, child.runID);
            } else {
                let node = testController.items.get(child.path);

                if (!node) {
                    node = testController.createTestItem(child.id_, child.name, Uri.file(child.path));

                    node.canResolveChildren = true;
                    node.tags = [RunTestTag, DebugTestTag];
                    testRoot!.children.add(node);
                }
                populateTestTree(testController, child, node, resultResolver, token);
            }
        }
    });
}

function isTestItem(test: DiscoveredTestNode | DiscoveredTestItem): test is DiscoveredTestItem {
    return test.type_ === 'test';
}

export function createExecutionErrorPayload(
    code: number | null,
    signal: NodeJS.Signals | null,
    testIds: string[],
    cwd: string,
): ExecutionTestPayload {
    const etp: ExecutionTestPayload = {
        cwd,
        status: 'error',
        error: `Test run failed, the python test process was terminated before it could exit on its own for workspace ${cwd}`,
        result: {},
    };
    // add error result for each attempted test.
    for (let i = 0; i < testIds.length; i = i + 1) {
        const test = testIds[i];
        etp.result![test] = {
            test,
            outcome: 'error',
            message: ` \n The python test process was terminated before it could exit on its own, the process errored with: Code: ${code}, Signal: ${signal}`,
        };
    }
    return etp;
}

export function createDiscoveryErrorPayload(
    code: number | null,
    signal: NodeJS.Signals | null,
    cwd: string,
): DiscoveredTestPayload {
    return {
        cwd,
        status: 'error',
        error: [
            ` \n The python test process was terminated before it could exit on its own, the process errored with: Code: ${code}, Signal: ${signal} for workspace ${cwd}`,
        ],
    };
}

export function createEOTPayload(executionBool: boolean): EOTTestPayload {
    return {
        commandType: executionBool ? 'execution' : 'discovery',
        eot: true,
    } as EOTTestPayload;
}

/**
 * Splits a test name into its parent test name and subtest unique section.
 *
 * @param testName The full test name string.
 * @returns A tuple where the first item is the parent test name and the second item is the subtest section or `testName` if no subtest section exists.
 */
export function splitTestNameWithRegex(testName: string): [string, string] {
    // If a match is found, return the parent test name and the subtest (whichever was captured between parenthesis or square brackets).
    // Otherwise, return the entire testName for the parent and entire testName for the subtest.
    const regex = /^(.*?) ([\[(].*[\])])$/;
    const match = testName.match(regex);
    if (match) {
        return [match[1].trim(), match[2] || match[3] || testName];
    }
    return [testName, testName];
}

/**
 * Takes a list of arguments and adds an key-value pair to the list if the key doesn't already exist. Searches each element
 * in the array for the key to see if it is contained within the element.
 * @param args list of arguments to search
 * @param argToAdd argument to add if it doesn't already exist
 * @returns the list of arguments with the key-value pair added if it didn't already exist
 */
export function addValueIfKeyNotExist(args: string[], key: string, value: string | null): string[] {
    for (const arg of args) {
        if (arg.includes(key)) {
            traceInfo(`arg: ${key} already exists in args, not adding.`);
            return args;
        }
    }
    if (value) {
        args.push(`${key}=${value}`);
    } else {
        args.push(`${key}`);
    }
    return args;
}

/**
 * Checks if a key exists in a list of arguments. Searches each element in the array
 *  for the key to see if it is contained within the element.
 * @param args list of arguments to search
 * @param key string to search for
 * @returns true if the key exists in the list of arguments, false otherwise
 */
export function argKeyExists(args: string[], key: string): boolean {
    for (const arg of args) {
        if (arg.includes(key)) {
            return true;
        }
    }
    return false;
}

/**
 * Checks recursively if any parent directories of the given path are symbolic links.
 * @param {string} currentPath - The path to start checking from.
 * @returns {Promise<boolean>} - Returns true if any parent directory is a symlink, otherwise false.
 */
export async function hasSymlinkParent(currentPath: string): Promise<boolean> {
    try {
        // Resolve the path to an absolute path
        const absolutePath = path.resolve(currentPath);
        // Get the parent directory
        const parentDirectory = path.dirname(absolutePath);
        // Check if the current directory is the root directory
        if (parentDirectory === absolutePath) {
            return false;
        }
        // Check if the parent directory is a symlink
        const stats = await fs.promises.lstat(parentDirectory);
        if (stats.isSymbolicLink()) {
            traceLog(`Symlink found at: ${parentDirectory}`);
            return true;
        }
        // Recurse up the directory tree
        return await hasSymlinkParent(parentDirectory);
    } catch (error) {
        console.error('Error checking symlinks:', error);
        return false;
    }
}<|MERGE_RESOLUTION|>--- conflicted
+++ resolved
@@ -232,11 +232,8 @@
     cancellationToken?: CancellationToken,
 ): Promise<string> {
     traceVerbose('Starting Test Result named pipe');
-<<<<<<< HEAD
     const pipeName: string = generateRandomPipeName('python-test-results');
-=======
-    const pipeName: string = generateRandomPipeName('python-test-results'); //  '/Users/eleanorboyd/testingFiles/inc_dec_example/temp.txt'; //
->>>>>>> 08fbb697
+
 
     const reader = await createReaderPipe(pipeName, cancellationToken);
     traceVerbose(`Test Results named pipe ${pipeName} connected`);
