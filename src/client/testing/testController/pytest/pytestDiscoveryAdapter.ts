// Copyright (c) Microsoft Corporation. All rights reserved.
// Licensed under the MIT License.
import * as path from 'path';
import { Uri } from 'vscode';
import {
    ExecutionFactoryCreateWithEnvironmentOptions,
    IPythonExecutionFactory,
    SpawnOptions,
} from '../../../common/process/types';
import { IConfigurationService, ITestOutputChannel } from '../../../common/types';
import { Deferred, createDeferred } from '../../../common/utils/async';
import { EXTENSION_ROOT_DIR } from '../../../constants';
import { traceError, traceInfo, traceLog, traceVerbose } from '../../../logging';
import {
    DataReceivedEvent,
    DiscoveredTestPayload,
    ITestDiscoveryAdapter,
    ITestResultResolver,
    ITestServer,
} from '../common/types';
<<<<<<< HEAD
import { createDiscoveryErrorPayload, createEOTPayload, fixLogLines } from '../common/utils';
=======
import { createDiscoveryErrorPayload, createEOTPayload, createTestingDeferred } from '../common/utils';
import { IEnvironmentVariablesProvider } from '../../../common/variables/types';
>>>>>>> 091e121d

/**
 * Wrapper class for unittest test discovery. This is where we call `runTestCommand`. #this seems incorrectly copied
 */
export class PytestTestDiscoveryAdapter implements ITestDiscoveryAdapter {
    constructor(
        public testServer: ITestServer,
        public configSettings: IConfigurationService,
        private readonly outputChannel: ITestOutputChannel,
        private readonly resultResolver?: ITestResultResolver,
        private readonly envVarsService?: IEnvironmentVariablesProvider,
    ) {}

    async discoverTests(uri: Uri, executionFactory?: IPythonExecutionFactory): Promise<DiscoveredTestPayload> {
        const uuid = this.testServer.createUUID(uri.fsPath);
        const deferredTillEOT: Deferred<void> = createDeferred<void>();
        const dataReceivedDisposable = this.testServer.onDiscoveryDataReceived(async (e: DataReceivedEvent) => {
            this.resultResolver?.resolveDiscovery(JSON.parse(e.data), deferredTillEOT);
        });
        const disposeDataReceiver = function (testServer: ITestServer) {
            traceInfo(`Disposing data receiver for ${uri.fsPath} and deleting UUID; pytest discovery.`);
            testServer.deleteUUID(uuid);
            dataReceivedDisposable.dispose();
        };
        try {
            await this.runPytestDiscovery(uri, uuid, executionFactory);
        } finally {
            await deferredTillEOT.promise;
            traceVerbose('deferredTill EOT resolved');
            disposeDataReceiver(this.testServer);
        }
        // this is only a placeholder to handle function overloading until rewrite is finished
        const discoveryPayload: DiscoveredTestPayload = { cwd: uri.fsPath, status: 'success' };
        return discoveryPayload;
    }

    async runPytestDiscovery(uri: Uri, uuid: string, executionFactory?: IPythonExecutionFactory): Promise<void> {
        const relativePathToPytest = 'pythonFiles';
        const fullPluginPath = path.join(EXTENSION_ROOT_DIR, relativePathToPytest);
        const settings = this.configSettings.getSettings(uri);
        const { pytestArgs } = settings.testing;
        const cwd = settings.testing.cwd && settings.testing.cwd.length > 0 ? settings.testing.cwd : uri.fsPath;

        // get and edit env vars
        const mutableEnv = {
            ...(await this.envVarsService?.getEnvironmentVariables(uri)),
        };
        const pythonPathParts: string[] = process.env.PYTHONPATH?.split(path.delimiter) ?? [];
        const pythonPathCommand = [fullPluginPath, ...pythonPathParts].join(path.delimiter);
        mutableEnv.PYTHONPATH = pythonPathCommand;
        mutableEnv.TEST_UUID = uuid.toString();
        mutableEnv.TEST_PORT = this.testServer.getPort().toString();

        const spawnOptions: SpawnOptions = {
            cwd,
            throwOnStdErr: true,
            outputChannel: this.outputChannel,
            env: mutableEnv,
        };

        // Create the Python environment in which to execute the command.
        const creationOptions: ExecutionFactoryCreateWithEnvironmentOptions = {
            allowEnvironmentFetchExceptions: false,
            resource: uri,
        };
        const execService = await executionFactory?.createActivatedEnvironment(creationOptions);
        // delete UUID following entire discovery finishing.
<<<<<<< HEAD
        const deferredExec = createDeferred<ExecutionResult<string>>();

=======
>>>>>>> 091e121d
        const execArgs = ['-m', 'pytest', '-p', 'vscode_pytest', '--collect-only'].concat(pytestArgs);
        traceVerbose(`Running pytest discovery with command: ${execArgs.join(' ')}`);

        const deferredTillExecClose: Deferred<void> = createTestingDeferred();
        const result = execService?.execObservable(execArgs, spawnOptions);

        // Take all output from the subprocess and add it to the test output channel. This will be the pytest output.
        // Displays output to user and ensure the subprocess doesn't run into buffer overflow.
        // TODO: after a release, remove discovery output from the "Python Test Log" channel and send it to the "Python" channel instead.

        let collectedOutput = '';
        result?.proc?.stdout?.on('data', (data) => {
            const out = fixLogLines(data.toString());
            collectedOutput += out;
        });
        result?.proc?.stderr?.on('data', (data) => {
            const out = fixLogLines(data.toString());
            collectedOutput += out;
            traceError(out);
            spawnOptions?.outputChannel?.append(`${out}`);
        });
        result?.proc?.on('exit', (code, signal) => {
            // Collect all discovery output and log it at process finish to avoid dividing it between log lines.
            traceLog(`\r\n${collectedOutput}`);
            spawnOptions?.outputChannel?.append(`${collectedOutput}`);
            this.outputChannel?.append(
                'Starting now, all test run output will be sent to the Test Result panel' +
                    ' and test discovery output will be sent to the "Python" output channel instead of the "Python Test Log" channel.' +
                    ' The "Python Test Log" channel will be deprecated within the next month. See ___ for details.',
            );
            if (code !== 0) {
                traceError(`Subprocess exited unsuccessfully with exit code ${code} and signal ${signal}.`);
            }
        });
        result?.proc?.on('close', (code, signal) => {
            if (code !== 0) {
                traceError(
                    `Subprocess exited unsuccessfully with exit code ${code} and signal ${signal}. Creating and sending error discovery payload`,
                );
                // if the child process exited with a non-zero exit code, then we need to send the error payload.
                this.testServer.triggerDiscoveryDataReceivedEvent({
                    uuid,
                    data: JSON.stringify(createDiscoveryErrorPayload(code, signal, cwd)),
                });
                // then send a EOT payload
                this.testServer.triggerDiscoveryDataReceivedEvent({
                    uuid,
                    data: JSON.stringify(createEOTPayload(true)),
                });
            }
<<<<<<< HEAD
            deferredExec.resolve({
                stdout: '',
                stderr: '',
            });
            deferred.resolve();
=======
            // deferredTillEOT is resolved when all data sent on stdout and stderr is received, close event is only called when this occurs
            // due to the sync reading of the output.
            deferredTillExecClose?.resolve();
>>>>>>> 091e121d
        });
        await deferredTillExecClose.promise;
    }
}<|MERGE_RESOLUTION|>--- conflicted
+++ resolved
@@ -18,12 +18,9 @@
     ITestResultResolver,
     ITestServer,
 } from '../common/types';
-<<<<<<< HEAD
 import { createDiscoveryErrorPayload, createEOTPayload, fixLogLines } from '../common/utils';
-=======
 import { createDiscoveryErrorPayload, createEOTPayload, createTestingDeferred } from '../common/utils';
 import { IEnvironmentVariablesProvider } from '../../../common/variables/types';
->>>>>>> 091e121d
 
 /**
  * Wrapper class for unittest test discovery. This is where we call `runTestCommand`. #this seems incorrectly copied
@@ -91,11 +88,7 @@
         };
         const execService = await executionFactory?.createActivatedEnvironment(creationOptions);
         // delete UUID following entire discovery finishing.
-<<<<<<< HEAD
         const deferredExec = createDeferred<ExecutionResult<string>>();
-
-=======
->>>>>>> 091e121d
         const execArgs = ['-m', 'pytest', '-p', 'vscode_pytest', '--collect-only'].concat(pytestArgs);
         traceVerbose(`Running pytest discovery with command: ${execArgs.join(' ')}`);
 
@@ -146,17 +139,9 @@
                     data: JSON.stringify(createEOTPayload(true)),
                 });
             }
-<<<<<<< HEAD
-            deferredExec.resolve({
-                stdout: '',
-                stderr: '',
-            });
-            deferred.resolve();
-=======
             // deferredTillEOT is resolved when all data sent on stdout and stderr is received, close event is only called when this occurs
             // due to the sync reading of the output.
             deferredTillExecClose?.resolve();
->>>>>>> 091e121d
         });
         await deferredTillExecClose.promise;
     }
