--- conflicted
+++ resolved
@@ -173,13 +173,9 @@
                 const runArgs = [scriptPath, ...testArgs];
                 traceInfo(`Running pytest with arguments: ${runArgs.join(' ')}\r\n`);
 
-<<<<<<< HEAD
-                const deferredExec = createDeferred<ExecutionResult<string>>();
-                const result = execService?.execObservable(runArgs, spawnOptions);
-=======
+
                 let resultProc: ChildProcess | undefined;
 
->>>>>>> 091e121d
                 runInstance?.token.onCancellationRequested(() => {
                     traceInfo('Test run cancelled, killing pytest subprocess.');
                     // if the resultProc exists just call kill on it which will handle resolving the ExecClose deferred, otherwise resolve the deferred here.
@@ -207,13 +203,11 @@
                     this.outputChannel?.append(out);
                 });
                 result?.proc?.on('exit', (code, signal) => {
-<<<<<<< HEAD
                     this.outputChannel?.append(
                         'Starting now, all test run output will be sent to the Test Result panel' +
                             ' and test discovery output will be sent to the "Python" output channel instead of the "Python Test Log" channel.' +
                             ' The "Python Test Log" channel will be deprecated within the next month. See ___ for details.',
                     );
-=======
                     if (code !== 0 && testIds) {
                         traceError(`Subprocess exited unsuccessfully with exit code ${code} and signal ${signal}.`);
                     }
@@ -221,7 +215,6 @@
 
                 result?.proc?.on('close', (code, signal) => {
                     traceVerbose('Test run finished, subprocess closed.');
->>>>>>> 091e121d
                     // if the child has testIds then this is a run request
                     // if the child process exited with a non-zero exit code, then we need to send the error payload.
                     if (code !== 0 && testIds) {
