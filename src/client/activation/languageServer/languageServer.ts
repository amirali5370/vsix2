--- conflicted
+++ resolved
@@ -5,24 +5,17 @@
 
 import { inject, injectable, named } from 'inversify';
 import { Disposable, LanguageClient, LanguageClientOptions } from 'vscode-languageclient';
-<<<<<<< HEAD
-=======
 import '../../common/extensions';
->>>>>>> 20df5d54
 import { traceDecorators, traceError } from '../../common/logger';
 import { Resource } from '../../common/types';
 import { createDeferred, Deferred, sleep } from '../../common/utils/async';
 import { noop } from '../../common/utils/misc';
 import { captureTelemetry, sendTelemetryEvent } from '../../telemetry';
-<<<<<<< HEAD
-import { PYTHON_LANGUAGE_SERVER_ENABLED, PYTHON_LANGUAGE_SERVER_READY, PYTHON_LANGUAGE_SERVER_TELEMETRY } from '../../telemetry/constants';
-=======
 import {
     PYTHON_LANGUAGE_SERVER_ENABLED,
     PYTHON_LANGUAGE_SERVER_READY,
     PYTHON_LANGUAGE_SERVER_TELEMETRY
 } from '../../telemetry/constants';
->>>>>>> 20df5d54
 import { ProgressReporting } from '../progress';
 import { ILanaguageServer as ILanguageServer, ILanguageClientFactory, LanguageClientFactory } from '../types';
 
@@ -32,12 +25,7 @@
     private readonly disposables: Disposable[] = [];
 
     private languageClient?: LanguageClient;
-<<<<<<< HEAD
-
-    constructor(@inject(ILanguageClientFactory) @named(LanguageClientFactory.base) private readonly factory: ILanguageClientFactory) {
-=======
     private extensionLoadedArgs = new Set<{}>();
->>>>>>> 20df5d54
 
     constructor(
         @inject(ILanguageClientFactory)
@@ -50,24 +38,16 @@
     public dispose() {
         if (this.languageClient) {
             // Do not await on this.
-<<<<<<< HEAD
-            this.languageClient.stop()
-                .then(noop, ex => traceError('Stopping language client failed', ex));
-=======
             this.languageClient.stop().then(noop, ex => traceError('Stopping language client failed', ex));
->>>>>>> 20df5d54
             this.languageClient = undefined;
         }
         while (this.disposables.length > 0) {
             const d = this.disposables.shift()!;
             d.dispose();
         }
-<<<<<<< HEAD
-=======
         if (this.startupCompleted.completed) {
             this.startupCompleted.reject(new Error('Disposed Language Server'));
         }
->>>>>>> 20df5d54
     }
 
     @traceDecorators.error('Failed to start language server')
@@ -85,16 +65,6 @@
     }
     @traceDecorators.error('Failed to load Language Server extension')
     public loadExtension(args?: {}) {
-<<<<<<< HEAD
-        if (!this.languageClient) {
-            throw new Error('Activation not completed or not invoked');
-        }
-        if (!this.startupCompleted.completed) {
-            throw new Error('Activation not completed');
-        }
-        this.languageClient.sendRequest('python/loadExtension', args)
-            .then(noop, ex => traceError('Request python/loadExtension failed', ex));
-=======
         if (this.extensionLoadedArgs.has(args || '')) {
             return;
         }
@@ -106,7 +76,6 @@
                 )
             )
             .ignoreErrors();
->>>>>>> 20df5d54
     }
     @captureTelemetry(PYTHON_LANGUAGE_SERVER_READY, undefined, true)
     private async serverReady(): Promise<void> {
