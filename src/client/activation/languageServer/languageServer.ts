--- conflicted
+++ resolved
@@ -52,55 +52,6 @@
             sendTelemetryEvent(eventName, telemetryEvent.Measurements, telemetryEvent.Properties);
         });
     }
-<<<<<<< HEAD
-
-    protected async createSelfContainedLanguageClient(serverModule: string, clientOptions: LanguageClientOptions): Promise<LanguageClient | undefined> {
-        const options = { stdio: 'pipe' };
-        const serverOptions: ServerOptions = {
-            run: { command: serverModule, rgs: [], options: options },
-            debug: { command: serverModule, args: ['--debug'], options }
-        };
-        const vscodeLanaguageClient = await import('vscode-languageclient');
-        return new vscodeLanaguageClient.LanguageClient(PYTHON, languageClientName, serverOptions, clientOptions);
-    }
-
-    protected async startLanguageServer(clientOptions: LanguageClientOptions): Promise<boolean> {
-        // Determine if we are running MSIL/Universal via dotnet or self-contained app.
-        sendTelemetryEvent(PYTHON_LANGUAGE_SERVER_ENABLED);
-
-        const settings = this.configuration.getSettings();
-        if (!settings.downloadLanguageServer) {
-            // Depends on .NET Runtime or SDK. Typically development-only case.
-            this.languageClient = await this.createSimpleLanguageClient(clientOptions);
-            await this.startLanguageClient();
-            return true;
-        }
-        const mscorlib = path.join(this.context.extensionPath, this.languageServerFolder, 'mscorlib.dll');
-        if (!await this.fs.fileExists(mscorlib)) {
-            const downloader = new LanguageServerDownloader(this.platformData, this.languageServerFolder, this.services);
-            try {
-                await downloader.downloadLanguageServer(this.context);
-            } catch (err) {
-                return false;
-            }
-        }
-
-        const serverModule = path.join(this.context.extensionPath, this.languageServerFolder, this.platformData.getEngineExecutableName());
-        this.languageClient = await this.createSelfContainedLanguageClient(serverModule, clientOptions);
-        try {
-            await this.startLanguageClient();
-            this.languageClient!.onTelemetry(telemetryEvent => {
-                const eventName = telemetryEvent.EventName ? telemetryEvent.EventName : PYTHON_LANGUAGE_SERVER_TELEMETRY;
-                sendTelemetryEvent(eventName, telemetryEvent.Measurements, telemetryEvent.Properties);
-            });
-            return true;
-        } catch (ex) {
-            this.appShell.showErrorMessage(LanguageService.lsFailedToStart());
-            this.output.appendLine('Language server failed to start.');
-            this.output.appendLine(ex);
-            sendTelemetryEvent(PYTHON_LANGUAGE_SERVER_ERROR, undefined, { error: 'Failed to start (platform)' });
-            return false;
-=======
     @traceDecorators.error('Failed to load Language Server extension')
     public loadExtension(args?: {}) {
         if (!this.languageClient) {
@@ -108,7 +59,6 @@
         }
         if (!this.startupCompleted.completed) {
             throw new Error('Activation not completed');
->>>>>>> 644c378f
         }
         this.languageClient.sendRequest('python/loadExtension', args)
             .then(noop, ex => traceError('Request python/loadExtension failed', ex));
