// Copyright (c) Microsoft Corporation. All rights reserved.
// Licensed under the MIT License.
import '../../common/extensions';

import { inject, injectable, named } from 'inversify';

import { traceDecorators } from '../../common/logger';
import { IConfigurationService, IDisposable, IExperimentsManager, Resource } from '../../common/types';
import { debounceSync } from '../../common/utils/decorators';
import { IServiceContainer } from '../../ioc/types';
import { PythonInterpreter } from '../../pythonEnvironments/info';
import { captureTelemetry } from '../../telemetry';
import { EventName } from '../../telemetry/constants';
import { LanguageClientMiddleware } from '../languageClientMiddleware';
import {
    ILanguageServerAnalysisOptions,
    ILanguageServerExtension,
    ILanguageServerFolderService,
    ILanguageServerManager,
    ILanguageServerProxy,
    LanguageServerType
} from '../types';

@injectable()
export class DotNetLanguageServerManager implements ILanguageServerManager {
    private languageServerProxy?: ILanguageServerProxy;
    private resource!: Resource;
    private interpreter: PythonInterpreter | undefined;
    private middleware: LanguageClientMiddleware | undefined;
    private disposables: IDisposable[] = [];
    private connected: boolean = false;
    private lsVersion: string | undefined;

    constructor(
        @inject(IServiceContainer) private readonly serviceContainer: IServiceContainer,
        @inject(ILanguageServerAnalysisOptions)
        @named(LanguageServerType.Microsoft)
        private readonly analysisOptions: ILanguageServerAnalysisOptions,
        @inject(ILanguageServerExtension) private readonly lsExtension: ILanguageServerExtension,
        @inject(ILanguageServerFolderService) private readonly folderService: ILanguageServerFolderService,
        @inject(IExperimentsManager) private readonly experimentsManager: IExperimentsManager,
        @inject(IConfigurationService) private readonly configService: IConfigurationService
    ) {}

    private static versionTelemetryProps(instance: DotNetLanguageServerManager) {
        return {
            lsVersion: instance.lsVersion
        };
    }

    public dispose() {
        if (this.languageProxy) {
            this.languageProxy.dispose();
        }
        this.disposables.forEach((d) => d.dispose());
    }

    public get languageProxy() {
        return this.languageServerProxy;
    }
    @traceDecorators.error('Failed to start Language Server')
    public async start(resource: Resource, interpreter: PythonInterpreter | undefined): Promise<void> {
        if (this.languageProxy) {
            throw new Error('Language Server already started');
        }
        this.registerCommandHandler();
        this.resource = resource;
        this.interpreter = interpreter;
        this.analysisOptions.onDidChange(this.restartLanguageServerDebounced, this, this.disposables);

        const versionPair = await this.folderService.getCurrentLanguageServerDirectory();
        this.lsVersion = versionPair?.version.format();

        await this.analysisOptions.initialize(resource, interpreter);
        await this.startLanguageServer();
    }
    public connect() {
        this.connected = true;
        this.middleware?.connect();
    }
    public disconnect() {
        this.connected = false;
        this.middleware?.disconnect();
    }
    protected registerCommandHandler() {
        this.lsExtension.invoked(this.loadExtensionIfNecessary, this, this.disposables);
    }
    protected loadExtensionIfNecessary() {
        if (this.languageProxy && this.lsExtension.loadExtensionArgs) {
            this.languageProxy.loadExtension(this.lsExtension.loadExtensionArgs);
        }
    }
    @debounceSync(1000)
    protected restartLanguageServerDebounced(): void {
        this.restartLanguageServer().ignoreErrors();
    }
    @traceDecorators.error('Failed to restart Language Server')
    @traceDecorators.verbose('Restarting Language Server')
    protected async restartLanguageServer(): Promise<void> {
        if (this.languageProxy) {
            this.languageProxy.dispose();
        }
        await this.startLanguageServer();
    }
    @captureTelemetry(
        EventName.PYTHON_LANGUAGE_SERVER_STARTUP,
        undefined,
        true,
        undefined,
        DotNetLanguageServerManager.versionTelemetryProps
    )
    @traceDecorators.verbose('Starting Language Server')
    protected async startLanguageServer(): Promise<void> {
        this.languageServerProxy = this.serviceContainer.get<ILanguageServerProxy>(ILanguageServerProxy);

        const options = await this.analysisOptions!.getAnalysisOptions();
        options.middleware = this.middleware = new LanguageClientMiddleware(
<<<<<<< HEAD
            undefined, // Survey is not active with Microsoft LS.
=======
>>>>>>> e0b2c90b
            this.experimentsManager,
            this.configService,
            LanguageServerType.Microsoft,
            this.lsVersion
        );

        // Make sure the middleware is connected if we restart and we we're already connected.
        if (this.connected) {
            this.middleware.connect();
        }

        // Then use this middleware to start a new language client.
        await this.languageServerProxy.start(this.resource, this.interpreter, options);
        this.loadExtensionIfNecessary();
    }
}<|MERGE_RESOLUTION|>--- conflicted
+++ resolved
@@ -115,10 +115,6 @@
 
         const options = await this.analysisOptions!.getAnalysisOptions();
         options.middleware = this.middleware = new LanguageClientMiddleware(
-<<<<<<< HEAD
-            undefined, // Survey is not active with Microsoft LS.
-=======
->>>>>>> e0b2c90b
             this.experimentsManager,
             this.configService,
             LanguageServerType.Microsoft,
