// Copyright (c) Microsoft Corporation. All rights reserved.
// Licensed under the MIT License.

'use strict';

import * as fileSystem from 'fs';
import * as path from 'path';
import * as request from 'request';
import * as requestProgress from 'request-progress';
import { OutputChannel, ProgressLocation, window } from 'vscode';
import { STANDARD_OUTPUT_CHANNEL } from '../common/constants';
import { createDeferred } from '../common/helpers';
import { IFileSystem, IPlatformService } from '../common/platform/types';
import { IExtensionContext, IOutputChannel } from '../common/types';
import { IServiceContainer } from '../ioc/types';
import { PlatformData, PlatformName } from './platformData';

// tslint:disable-next-line:no-require-imports no-var-requires
const StreamZip = require('node-stream-zip');

const downloadUriPrefix = 'https://pvsc.blob.core.windows.net/python-language-server';
const downloadBaseFileName = 'Python-Language-Server';
const downloadVersion = '0.1.18204.3';
const downloadFileExtension = '.nupkg';

export const DownloadLinks = {
    [PlatformName.Windows32Bit]: `${downloadUriPrefix}/${downloadBaseFileName}-${PlatformName.Windows32Bit}.${downloadVersion}${downloadFileExtension}`,
    [PlatformName.Windows64Bit]: `${downloadUriPrefix}/${downloadBaseFileName}-${PlatformName.Windows64Bit}.${downloadVersion}${downloadFileExtension}`,
    [PlatformName.Linux64Bit]: `${downloadUriPrefix}/${downloadBaseFileName}-${PlatformName.Linux64Bit}.${downloadVersion}${downloadFileExtension}`,
    [PlatformName.Mac64Bit]: `${downloadUriPrefix}/${downloadBaseFileName}-${PlatformName.Mac64Bit}.${downloadVersion}${downloadFileExtension}`
};

export class LanguageServerDownloader {
    private readonly output: OutputChannel;
    private readonly platform: IPlatformService;
    private readonly platformData: PlatformData;
    private readonly fs: IFileSystem;

    constructor(private readonly services: IServiceContainer, private engineFolder: string) {
        this.output = this.services.get<OutputChannel>(IOutputChannel, STANDARD_OUTPUT_CHANNEL);
        this.fs = this.services.get<IFileSystem>(IFileSystem);
        this.platform = this.services.get<IPlatformService>(IPlatformService);
        this.platformData = new PlatformData(this.platform, this.fs);
    }

    public async getDownloadUri() {
        const platformString = await this.platformData.getPlatformName();
        return DownloadLinks[platformString];
    }

    public async downloadLanguageServer(context: IExtensionContext): Promise<void> {
        const downloadUri = await this.getDownloadUri();

        let localTempFilePath = '';
        try {
<<<<<<< HEAD
            localTempFilePath = await this.downloadFile(downloadUri, 'Downloading Microsoft Python Language Server... ');
=======
            localTempFilePath = await this.downloadFile(downloadUriPrefix, enginePackageFileName, 'Downloading Microsoft Python Language Server... ');
            // await this.verifyDownload(localTempFilePath, platformString);
>>>>>>> bdce0ff1
            await this.unpackArchive(context.extensionPath, localTempFilePath);
        } catch (err) {
            this.output.appendLine('failed.');
            this.output.appendLine(err);
            throw new Error(err);
        } finally {
            if (localTempFilePath.length > 0) {
                await this.fs.deleteFile(localTempFilePath);
            }
        }
    }

    private async downloadFile(uri: string, title: string): Promise<string> {
        this.output.append(`Downloading ${uri}... `);
        const tempFile = await this.fs.createTemporaryFile(downloadFileExtension);

        const deferred = createDeferred();
        const fileStream = fileSystem.createWriteStream(tempFile.filePath);
        fileStream.on('finish', () => {
            fileStream.close();
        }).on('error', (err) => {
            tempFile.dispose();
            deferred.reject(err);
        });

        await window.withProgress({
            location: ProgressLocation.Window
        }, (progress) => {

            requestProgress(request(uri))
                .on('progress', (state) => {
                    // https://www.npmjs.com/package/request-progress
                    const received = Math.round(state.size.transferred / 1024);
                    const total = Math.round(state.size.total / 1024);
                    const percentage = Math.round(100 * state.percent);
                    progress.report({
                        message: `${title}${received} of ${total} KB (${percentage}%)`
                    });
                })
                .on('error', (err) => {
                    deferred.reject(err);
                })
                .on('end', () => {
                    this.output.append('complete.');
                    deferred.resolve();
                })
                .pipe(fileStream);
            return deferred.promise;
        });

        return tempFile.filePath;
    }

    private async unpackArchive(extensionPath: string, tempFilePath: string): Promise<void> {
        this.output.append('Unpacking archive... ');

        const installFolder = path.join(extensionPath, this.engineFolder);
        const deferred = createDeferred();

        const title = 'Extracting files... ';
        await window.withProgress({
            location: ProgressLocation.Window,
            title
        }, (progress) => {
            const zip = new StreamZip({
                file: tempFilePath,
                storeEntries: true
            });

            let totalFiles = 0;
            let extractedFiles = 0;
            zip.on('ready', async () => {
                totalFiles = zip.entriesCount;
                if (!await this.fs.directoryExists(installFolder)) {
                    await this.fs.createDirectory(installFolder);
                }
                zip.extract(null, installFolder, (err, count) => {
                    if (err) {
                        deferred.reject(err);
                    } else {
                        deferred.resolve();
                    }
                    zip.close();
                });
            }).on('extract', (entry, file) => {
                extractedFiles += 1;
                progress.report({ message: `${title}${Math.round(100 * extractedFiles / totalFiles)}%` });
            }).on('error', e => {
                deferred.reject(e);
            });
            return deferred.promise;
        });

        // Set file to executable
        if (!this.platform.isWindows) {
            const executablePath = path.join(installFolder, this.platformData.getEngineExecutableName());
            fileSystem.chmodSync(executablePath, '0764'); // -rwxrw-r--
        }
        this.output.appendLine('done.');
    }
}
<|MERGE_RESOLUTION|>--- conflicted
+++ resolved
@@ -1,162 +1,158 @@
-// Copyright (c) Microsoft Corporation. All rights reserved.
-// Licensed under the MIT License.
-
-'use strict';
-
-import * as fileSystem from 'fs';
-import * as path from 'path';
-import * as request from 'request';
-import * as requestProgress from 'request-progress';
-import { OutputChannel, ProgressLocation, window } from 'vscode';
-import { STANDARD_OUTPUT_CHANNEL } from '../common/constants';
-import { createDeferred } from '../common/helpers';
-import { IFileSystem, IPlatformService } from '../common/platform/types';
-import { IExtensionContext, IOutputChannel } from '../common/types';
-import { IServiceContainer } from '../ioc/types';
-import { PlatformData, PlatformName } from './platformData';
-
-// tslint:disable-next-line:no-require-imports no-var-requires
-const StreamZip = require('node-stream-zip');
-
-const downloadUriPrefix = 'https://pvsc.blob.core.windows.net/python-language-server';
-const downloadBaseFileName = 'Python-Language-Server';
-const downloadVersion = '0.1.18204.3';
-const downloadFileExtension = '.nupkg';
-
-export const DownloadLinks = {
-    [PlatformName.Windows32Bit]: `${downloadUriPrefix}/${downloadBaseFileName}-${PlatformName.Windows32Bit}.${downloadVersion}${downloadFileExtension}`,
-    [PlatformName.Windows64Bit]: `${downloadUriPrefix}/${downloadBaseFileName}-${PlatformName.Windows64Bit}.${downloadVersion}${downloadFileExtension}`,
-    [PlatformName.Linux64Bit]: `${downloadUriPrefix}/${downloadBaseFileName}-${PlatformName.Linux64Bit}.${downloadVersion}${downloadFileExtension}`,
-    [PlatformName.Mac64Bit]: `${downloadUriPrefix}/${downloadBaseFileName}-${PlatformName.Mac64Bit}.${downloadVersion}${downloadFileExtension}`
-};
-
-export class LanguageServerDownloader {
-    private readonly output: OutputChannel;
-    private readonly platform: IPlatformService;
-    private readonly platformData: PlatformData;
-    private readonly fs: IFileSystem;
-
-    constructor(private readonly services: IServiceContainer, private engineFolder: string) {
-        this.output = this.services.get<OutputChannel>(IOutputChannel, STANDARD_OUTPUT_CHANNEL);
-        this.fs = this.services.get<IFileSystem>(IFileSystem);
-        this.platform = this.services.get<IPlatformService>(IPlatformService);
-        this.platformData = new PlatformData(this.platform, this.fs);
-    }
-
-    public async getDownloadUri() {
-        const platformString = await this.platformData.getPlatformName();
-        return DownloadLinks[platformString];
-    }
-
-    public async downloadLanguageServer(context: IExtensionContext): Promise<void> {
-        const downloadUri = await this.getDownloadUri();
-
-        let localTempFilePath = '';
-        try {
-<<<<<<< HEAD
-            localTempFilePath = await this.downloadFile(downloadUri, 'Downloading Microsoft Python Language Server... ');
-=======
-            localTempFilePath = await this.downloadFile(downloadUriPrefix, enginePackageFileName, 'Downloading Microsoft Python Language Server... ');
-            // await this.verifyDownload(localTempFilePath, platformString);
->>>>>>> bdce0ff1
-            await this.unpackArchive(context.extensionPath, localTempFilePath);
-        } catch (err) {
-            this.output.appendLine('failed.');
-            this.output.appendLine(err);
-            throw new Error(err);
-        } finally {
-            if (localTempFilePath.length > 0) {
-                await this.fs.deleteFile(localTempFilePath);
-            }
-        }
-    }
-
-    private async downloadFile(uri: string, title: string): Promise<string> {
-        this.output.append(`Downloading ${uri}... `);
-        const tempFile = await this.fs.createTemporaryFile(downloadFileExtension);
-
-        const deferred = createDeferred();
-        const fileStream = fileSystem.createWriteStream(tempFile.filePath);
-        fileStream.on('finish', () => {
-            fileStream.close();
-        }).on('error', (err) => {
-            tempFile.dispose();
-            deferred.reject(err);
-        });
-
-        await window.withProgress({
-            location: ProgressLocation.Window
-        }, (progress) => {
-
-            requestProgress(request(uri))
-                .on('progress', (state) => {
-                    // https://www.npmjs.com/package/request-progress
-                    const received = Math.round(state.size.transferred / 1024);
-                    const total = Math.round(state.size.total / 1024);
-                    const percentage = Math.round(100 * state.percent);
-                    progress.report({
-                        message: `${title}${received} of ${total} KB (${percentage}%)`
-                    });
-                })
-                .on('error', (err) => {
-                    deferred.reject(err);
-                })
-                .on('end', () => {
-                    this.output.append('complete.');
-                    deferred.resolve();
-                })
-                .pipe(fileStream);
-            return deferred.promise;
-        });
-
-        return tempFile.filePath;
-    }
-
-    private async unpackArchive(extensionPath: string, tempFilePath: string): Promise<void> {
-        this.output.append('Unpacking archive... ');
-
-        const installFolder = path.join(extensionPath, this.engineFolder);
-        const deferred = createDeferred();
-
-        const title = 'Extracting files... ';
-        await window.withProgress({
-            location: ProgressLocation.Window,
-            title
-        }, (progress) => {
-            const zip = new StreamZip({
-                file: tempFilePath,
-                storeEntries: true
-            });
-
-            let totalFiles = 0;
-            let extractedFiles = 0;
-            zip.on('ready', async () => {
-                totalFiles = zip.entriesCount;
-                if (!await this.fs.directoryExists(installFolder)) {
-                    await this.fs.createDirectory(installFolder);
-                }
-                zip.extract(null, installFolder, (err, count) => {
-                    if (err) {
-                        deferred.reject(err);
-                    } else {
-                        deferred.resolve();
-                    }
-                    zip.close();
-                });
-            }).on('extract', (entry, file) => {
-                extractedFiles += 1;
-                progress.report({ message: `${title}${Math.round(100 * extractedFiles / totalFiles)}%` });
-            }).on('error', e => {
-                deferred.reject(e);
-            });
-            return deferred.promise;
-        });
-
-        // Set file to executable
-        if (!this.platform.isWindows) {
-            const executablePath = path.join(installFolder, this.platformData.getEngineExecutableName());
-            fileSystem.chmodSync(executablePath, '0764'); // -rwxrw-r--
-        }
-        this.output.appendLine('done.');
-    }
-}
+// Copyright (c) Microsoft Corporation. All rights reserved.
+// Licensed under the MIT License.
+
+'use strict';
+
+import * as fileSystem from 'fs';
+import * as path from 'path';
+import * as request from 'request';
+import * as requestProgress from 'request-progress';
+import { OutputChannel, ProgressLocation, window } from 'vscode';
+import { STANDARD_OUTPUT_CHANNEL } from '../common/constants';
+import { createDeferred } from '../common/helpers';
+import { IFileSystem, IPlatformService } from '../common/platform/types';
+import { IExtensionContext, IOutputChannel } from '../common/types';
+import { IServiceContainer } from '../ioc/types';
+import { PlatformData, PlatformName } from './platformData';
+
+// tslint:disable-next-line:no-require-imports no-var-requires
+const StreamZip = require('node-stream-zip');
+
+const downloadUriPrefix = 'https://pvsc.blob.core.windows.net/python-language-server';
+const downloadBaseFileName = 'Python-Language-Server';
+const downloadVersion = '0.1.18204.3';
+const downloadFileExtension = '.nupkg';
+
+export const DownloadLinks = {
+    [PlatformName.Windows32Bit]: `${downloadUriPrefix}/${downloadBaseFileName}-${PlatformName.Windows32Bit}.${downloadVersion}${downloadFileExtension}`,
+    [PlatformName.Windows64Bit]: `${downloadUriPrefix}/${downloadBaseFileName}-${PlatformName.Windows64Bit}.${downloadVersion}${downloadFileExtension}`,
+    [PlatformName.Linux64Bit]: `${downloadUriPrefix}/${downloadBaseFileName}-${PlatformName.Linux64Bit}.${downloadVersion}${downloadFileExtension}`,
+    [PlatformName.Mac64Bit]: `${downloadUriPrefix}/${downloadBaseFileName}-${PlatformName.Mac64Bit}.${downloadVersion}${downloadFileExtension}`
+};
+
+export class LanguageServerDownloader {
+    private readonly output: OutputChannel;
+    private readonly platform: IPlatformService;
+    private readonly platformData: PlatformData;
+    private readonly fs: IFileSystem;
+
+    constructor(private readonly services: IServiceContainer, private engineFolder: string) {
+        this.output = this.services.get<OutputChannel>(IOutputChannel, STANDARD_OUTPUT_CHANNEL);
+        this.fs = this.services.get<IFileSystem>(IFileSystem);
+        this.platform = this.services.get<IPlatformService>(IPlatformService);
+        this.platformData = new PlatformData(this.platform, this.fs);
+    }
+
+    public async getDownloadUri() {
+        const platformString = await this.platformData.getPlatformName();
+        return DownloadLinks[platformString];
+    }
+
+    public async downloadLanguageServer(context: IExtensionContext): Promise<void> {
+        const downloadUri = await this.getDownloadUri();
+
+        let localTempFilePath = '';
+        try {
+            localTempFilePath = await this.downloadFile(downloadUri, 'Downloading Microsoft Python Language Server... ');
+            // await this.verifyDownload(localTempFilePath, platformString);
+            await this.unpackArchive(context.extensionPath, localTempFilePath);
+        } catch (err) {
+            this.output.appendLine('failed.');
+            this.output.appendLine(err);
+            throw new Error(err);
+        } finally {
+            if (localTempFilePath.length > 0) {
+                await this.fs.deleteFile(localTempFilePath);
+            }
+        }
+    }
+
+    private async downloadFile(uri: string, title: string): Promise<string> {
+        this.output.append(`Downloading ${uri}... `);
+        const tempFile = await this.fs.createTemporaryFile(downloadFileExtension);
+
+        const deferred = createDeferred();
+        const fileStream = fileSystem.createWriteStream(tempFile.filePath);
+        fileStream.on('finish', () => {
+            fileStream.close();
+        }).on('error', (err) => {
+            tempFile.dispose();
+            deferred.reject(err);
+        });
+
+        await window.withProgress({
+            location: ProgressLocation.Window
+        }, (progress) => {
+
+            requestProgress(request(uri))
+                .on('progress', (state) => {
+                    // https://www.npmjs.com/package/request-progress
+                    const received = Math.round(state.size.transferred / 1024);
+                    const total = Math.round(state.size.total / 1024);
+                    const percentage = Math.round(100 * state.percent);
+                    progress.report({
+                        message: `${title}${received} of ${total} KB (${percentage}%)`
+                    });
+                })
+                .on('error', (err) => {
+                    deferred.reject(err);
+                })
+                .on('end', () => {
+                    this.output.append('complete.');
+                    deferred.resolve();
+                })
+                .pipe(fileStream);
+            return deferred.promise;
+        });
+
+        return tempFile.filePath;
+    }
+
+    private async unpackArchive(extensionPath: string, tempFilePath: string): Promise<void> {
+        this.output.append('Unpacking archive... ');
+
+        const installFolder = path.join(extensionPath, this.engineFolder);
+        const deferred = createDeferred();
+
+        const title = 'Extracting files... ';
+        await window.withProgress({
+            location: ProgressLocation.Window,
+            title
+        }, (progress) => {
+            const zip = new StreamZip({
+                file: tempFilePath,
+                storeEntries: true
+            });
+
+            let totalFiles = 0;
+            let extractedFiles = 0;
+            zip.on('ready', async () => {
+                totalFiles = zip.entriesCount;
+                if (!await this.fs.directoryExists(installFolder)) {
+                    await this.fs.createDirectory(installFolder);
+                }
+                zip.extract(null, installFolder, (err, count) => {
+                    if (err) {
+                        deferred.reject(err);
+                    } else {
+                        deferred.resolve();
+                    }
+                    zip.close();
+                });
+            }).on('extract', (entry, file) => {
+                extractedFiles += 1;
+                progress.report({ message: `${title}${Math.round(100 * extractedFiles / totalFiles)}%` });
+            }).on('error', e => {
+                deferred.reject(e);
+            });
+            return deferred.promise;
+        });
+
+        // Set file to executable
+        if (!this.platform.isWindows) {
+            const executablePath = path.join(installFolder, this.platformData.getEngineExecutableName());
+            fileSystem.chmodSync(executablePath, '0764'); // -rwxrw-r--
+        }
+        this.output.appendLine('done.');
+    }
+}