// Copyright (c) Microsoft Corporation. All rights reserved.
// Licensed under the MIT License.

import * as fs from 'fs';
import * as path from 'path';
import * as request from 'request';
import * as requestProgress from 'request-progress';
import * as unzip from 'unzip';
import { ExtensionContext, OutputChannel, ProgressLocation, window } from 'vscode';
import { STANDARD_OUTPUT_CHANNEL } from '../common/constants';
import { noop } from '../common/core.utils';
import { createDeferred, createTemporaryFile } from '../common/helpers';
import { IPlatformService } from '../common/platform/types';
import { IOutputChannel } from '../common/types';
import { IServiceContainer } from '../ioc/types';
import { HashVerifier } from './hashVerifier';
import { PlatformData } from './platformData';

const downloadUriPrefix = 'https://pvsc.blob.core.windows.net/python-analysis';
const downloadBaseFileName = 'python-analysis-vscode';
const downloadVersion = '0.1.0';
const downloadFileExtension = '.nupkg';

export class AnalysisEngineDownloader {
    private readonly output: OutputChannel;
    private readonly platform: IPlatformService;
    private readonly platformData: PlatformData;

    constructor(private readonly services: IServiceContainer, private engineFolder: string) {
        this.output = this.services.get<OutputChannel>(IOutputChannel, STANDARD_OUTPUT_CHANNEL);
        this.platform = this.services.get<IPlatformService>(IPlatformService);
        this.platformData = new PlatformData(this.platform);
    }

    public async downloadAnalysisEngine(context: ExtensionContext): Promise<void> {
        const localTempFilePath = await this.downloadFile();
        try {
            await this.verifyDownload(localTempFilePath);
            await this.unpackArchive(context.extensionPath, localTempFilePath);
        } catch (err) {
            this.output.appendLine('failed.');
            this.output.appendLine(err);
            throw new Error(err);
        } finally {
            fs.unlink(localTempFilePath, noop);
        }
    }

    private async downloadFile(): Promise<string> {
        const platformString = this.platformData.getPlatformDesignator();
        const remoteFileName = `${downloadBaseFileName}-${platformString}.${downloadVersion}${downloadFileExtension}`;
        const uri = `${downloadUriPrefix}/${remoteFileName}`;
        this.output.append(`Downloading ${uri}... `);
        const tempFile = await createTemporaryFile(downloadFileExtension);

        const deferred = createDeferred();
        const fileStream = fs.createWriteStream(tempFile.filePath);
        fileStream.on('finish', () => {
            fileStream.close();
        }).on('error', (err) => {
            tempFile.cleanupCallback();
            deferred.reject(err);
        });

        await window.withProgress({
            location: ProgressLocation.Window,
            title: 'Downloading Python Analysis Engine... '
        }, (progress) => {

            requestProgress(request(uri))
                .on('progress', (state) => {
                    // https://www.npmjs.com/package/request-progress
                    const received = Math.round(state.size.transferred / 1024);
                    const total = Math.round(state.size.total / 1024);
                    const percentage = Math.round(100 * state.percent);
                    progress.report({
                        message: `${received} of ${total} KB (${percentage}%)`
                    });
                })
                .on('error', (err) => {
                    deferred.reject(err);
                })
                .on('end', () => {
                    this.output.append('complete.');
                    deferred.resolve();
                })
                .pipe(fileStream);
            return deferred.promise;
        });

        return tempFile.filePath;
    }

    private async verifyDownload(filePath: string): Promise<void> {
        this.output.appendLine('');
        this.output.append('Verifying download... ');
        const verifier = new HashVerifier();
        if (!await verifier.verifyHash(filePath, this.platformData.getExpectedHash())) {
            throw new Error('Hash of the downloaded file does not match.');
        }
        this.output.append('valid.');
    }

    private async unpackArchive(extensionPath: string, tempFilePath: string): Promise<void> {
        this.output.appendLine('');
        this.output.append('Unpacking archive... ');

        const installFolder = path.join(extensionPath, this.engineFolder);
        const deferred = createDeferred();

        fs.createReadStream(tempFilePath)
            .pipe(unzip.Extract({ path: installFolder }))
            .on('finish', () => {
                deferred.resolve();
            })
            .on('error', (err) => {
                deferred.reject(err);
            });
        await deferred.promise;
<<<<<<< HEAD
        this.output.append('done.');

        // Set file to executable
        if (!this.platform.isWindows) {
            const executablePath = path.join(installFolder, this.platformData.getEngineExecutableName());
            fs.chmodSync(executablePath, '0764'); // -rwxrw-r--
        }
    }

    private handleError(message: string) {
        this.output.appendLine('failed.');
        this.output.appendLine(message);
        throw new Error(message);
    }

    private checkHttpResponse(response: IncomingMessage): boolean {
        if (response.statusCode && response.statusCode !== 0 && response.statusCode !== 200) {
            this.handleError(`HTTPS request failed: ${response.statusCode} : ${(response.statusMessage ? response.statusMessage : '')}`);
            return false;
        }
        return true;
    }

    private reportDownloadSize(response: IncomingMessage): number {
        if (response.rawHeaders.length >= 2 && response.rawHeaders[0] === 'Content-Length') {
            const size = parseInt(response.rawHeaders[1], 10);
            if (size > 0) {
                this.output.append(` ${Math.round(size / 1024)} KB...`);
            }
        }
        return 0;
=======
        this.output.appendLine('done.');
>>>>>>> 1c731435
    }
}
<|MERGE_RESOLUTION|>--- conflicted
+++ resolved
@@ -1,156 +1,128 @@
-// Copyright (c) Microsoft Corporation. All rights reserved.
-// Licensed under the MIT License.
-
-import * as fs from 'fs';
-import * as path from 'path';
-import * as request from 'request';
-import * as requestProgress from 'request-progress';
-import * as unzip from 'unzip';
-import { ExtensionContext, OutputChannel, ProgressLocation, window } from 'vscode';
-import { STANDARD_OUTPUT_CHANNEL } from '../common/constants';
-import { noop } from '../common/core.utils';
-import { createDeferred, createTemporaryFile } from '../common/helpers';
-import { IPlatformService } from '../common/platform/types';
-import { IOutputChannel } from '../common/types';
-import { IServiceContainer } from '../ioc/types';
-import { HashVerifier } from './hashVerifier';
-import { PlatformData } from './platformData';
-
-const downloadUriPrefix = 'https://pvsc.blob.core.windows.net/python-analysis';
-const downloadBaseFileName = 'python-analysis-vscode';
-const downloadVersion = '0.1.0';
-const downloadFileExtension = '.nupkg';
-
-export class AnalysisEngineDownloader {
-    private readonly output: OutputChannel;
-    private readonly platform: IPlatformService;
-    private readonly platformData: PlatformData;
-
-    constructor(private readonly services: IServiceContainer, private engineFolder: string) {
-        this.output = this.services.get<OutputChannel>(IOutputChannel, STANDARD_OUTPUT_CHANNEL);
-        this.platform = this.services.get<IPlatformService>(IPlatformService);
-        this.platformData = new PlatformData(this.platform);
-    }
-
-    public async downloadAnalysisEngine(context: ExtensionContext): Promise<void> {
-        const localTempFilePath = await this.downloadFile();
-        try {
-            await this.verifyDownload(localTempFilePath);
-            await this.unpackArchive(context.extensionPath, localTempFilePath);
-        } catch (err) {
-            this.output.appendLine('failed.');
-            this.output.appendLine(err);
-            throw new Error(err);
-        } finally {
-            fs.unlink(localTempFilePath, noop);
-        }
-    }
-
-    private async downloadFile(): Promise<string> {
-        const platformString = this.platformData.getPlatformDesignator();
-        const remoteFileName = `${downloadBaseFileName}-${platformString}.${downloadVersion}${downloadFileExtension}`;
-        const uri = `${downloadUriPrefix}/${remoteFileName}`;
-        this.output.append(`Downloading ${uri}... `);
-        const tempFile = await createTemporaryFile(downloadFileExtension);
-
-        const deferred = createDeferred();
-        const fileStream = fs.createWriteStream(tempFile.filePath);
-        fileStream.on('finish', () => {
-            fileStream.close();
-        }).on('error', (err) => {
-            tempFile.cleanupCallback();
-            deferred.reject(err);
-        });
-
-        await window.withProgress({
-            location: ProgressLocation.Window,
-            title: 'Downloading Python Analysis Engine... '
-        }, (progress) => {
-
-            requestProgress(request(uri))
-                .on('progress', (state) => {
-                    // https://www.npmjs.com/package/request-progress
-                    const received = Math.round(state.size.transferred / 1024);
-                    const total = Math.round(state.size.total / 1024);
-                    const percentage = Math.round(100 * state.percent);
-                    progress.report({
-                        message: `${received} of ${total} KB (${percentage}%)`
-                    });
-                })
-                .on('error', (err) => {
-                    deferred.reject(err);
-                })
-                .on('end', () => {
-                    this.output.append('complete.');
-                    deferred.resolve();
-                })
-                .pipe(fileStream);
-            return deferred.promise;
-        });
-
-        return tempFile.filePath;
-    }
-
-    private async verifyDownload(filePath: string): Promise<void> {
-        this.output.appendLine('');
-        this.output.append('Verifying download... ');
-        const verifier = new HashVerifier();
-        if (!await verifier.verifyHash(filePath, this.platformData.getExpectedHash())) {
-            throw new Error('Hash of the downloaded file does not match.');
-        }
-        this.output.append('valid.');
-    }
-
-    private async unpackArchive(extensionPath: string, tempFilePath: string): Promise<void> {
-        this.output.appendLine('');
-        this.output.append('Unpacking archive... ');
-
-        const installFolder = path.join(extensionPath, this.engineFolder);
-        const deferred = createDeferred();
-
-        fs.createReadStream(tempFilePath)
-            .pipe(unzip.Extract({ path: installFolder }))
-            .on('finish', () => {
-                deferred.resolve();
-            })
-            .on('error', (err) => {
-                deferred.reject(err);
-            });
-        await deferred.promise;
-<<<<<<< HEAD
-        this.output.append('done.');
-
-        // Set file to executable
-        if (!this.platform.isWindows) {
-            const executablePath = path.join(installFolder, this.platformData.getEngineExecutableName());
-            fs.chmodSync(executablePath, '0764'); // -rwxrw-r--
-        }
-    }
-
-    private handleError(message: string) {
-        this.output.appendLine('failed.');
-        this.output.appendLine(message);
-        throw new Error(message);
-    }
-
-    private checkHttpResponse(response: IncomingMessage): boolean {
-        if (response.statusCode && response.statusCode !== 0 && response.statusCode !== 200) {
-            this.handleError(`HTTPS request failed: ${response.statusCode} : ${(response.statusMessage ? response.statusMessage : '')}`);
-            return false;
-        }
-        return true;
-    }
-
-    private reportDownloadSize(response: IncomingMessage): number {
-        if (response.rawHeaders.length >= 2 && response.rawHeaders[0] === 'Content-Length') {
-            const size = parseInt(response.rawHeaders[1], 10);
-            if (size > 0) {
-                this.output.append(` ${Math.round(size / 1024)} KB...`);
-            }
-        }
-        return 0;
-=======
-        this.output.appendLine('done.');
->>>>>>> 1c731435
-    }
-}
+// Copyright (c) Microsoft Corporation. All rights reserved.
+// Licensed under the MIT License.
+
+import * as fs from 'fs';
+import * as path from 'path';
+import * as request from 'request';
+import * as requestProgress from 'request-progress';
+import * as unzip from 'unzip';
+import { ExtensionContext, OutputChannel, ProgressLocation, window } from 'vscode';
+import { STANDARD_OUTPUT_CHANNEL } from '../common/constants';
+import { noop } from '../common/core.utils';
+import { createDeferred, createTemporaryFile } from '../common/helpers';
+import { IPlatformService } from '../common/platform/types';
+import { IOutputChannel } from '../common/types';
+import { IServiceContainer } from '../ioc/types';
+import { HashVerifier } from './hashVerifier';
+import { PlatformData } from './platformData';
+
+const downloadUriPrefix = 'https://pvsc.blob.core.windows.net/python-analysis';
+const downloadBaseFileName = 'python-analysis-vscode';
+const downloadVersion = '0.1.0';
+const downloadFileExtension = '.nupkg';
+
+export class AnalysisEngineDownloader {
+    private readonly output: OutputChannel;
+    private readonly platform: IPlatformService;
+    private readonly platformData: PlatformData;
+
+    constructor(private readonly services: IServiceContainer, private engineFolder: string) {
+        this.output = this.services.get<OutputChannel>(IOutputChannel, STANDARD_OUTPUT_CHANNEL);
+        this.platform = this.services.get<IPlatformService>(IPlatformService);
+        this.platformData = new PlatformData(this.platform);
+    }
+
+    public async downloadAnalysisEngine(context: ExtensionContext): Promise<void> {
+        const localTempFilePath = await this.downloadFile();
+        try {
+            await this.verifyDownload(localTempFilePath);
+            await this.unpackArchive(context.extensionPath, localTempFilePath);
+        } catch (err) {
+            this.output.appendLine('failed.');
+            this.output.appendLine(err);
+            throw new Error(err);
+        } finally {
+            fs.unlink(localTempFilePath, noop);
+        }
+    }
+
+    private async downloadFile(): Promise<string> {
+        const platformString = this.platformData.getPlatformDesignator();
+        const remoteFileName = `${downloadBaseFileName}-${platformString}.${downloadVersion}${downloadFileExtension}`;
+        const uri = `${downloadUriPrefix}/${remoteFileName}`;
+        this.output.append(`Downloading ${uri}... `);
+        const tempFile = await createTemporaryFile(downloadFileExtension);
+
+        const deferred = createDeferred();
+        const fileStream = fs.createWriteStream(tempFile.filePath);
+        fileStream.on('finish', () => {
+            fileStream.close();
+        }).on('error', (err) => {
+            tempFile.cleanupCallback();
+            deferred.reject(err);
+        });
+
+        await window.withProgress({
+            location: ProgressLocation.Window,
+            title: 'Downloading Python Analysis Engine... '
+        }, (progress) => {
+
+            requestProgress(request(uri))
+                .on('progress', (state) => {
+                    // https://www.npmjs.com/package/request-progress
+                    const received = Math.round(state.size.transferred / 1024);
+                    const total = Math.round(state.size.total / 1024);
+                    const percentage = Math.round(100 * state.percent);
+                    progress.report({
+                        message: `${received} of ${total} KB (${percentage}%)`
+                    });
+                })
+                .on('error', (err) => {
+                    deferred.reject(err);
+                })
+                .on('end', () => {
+                    this.output.append('complete.');
+                    deferred.resolve();
+                })
+                .pipe(fileStream);
+            return deferred.promise;
+        });
+
+        return tempFile.filePath;
+    }
+
+    private async verifyDownload(filePath: string): Promise<void> {
+        this.output.appendLine('');
+        this.output.append('Verifying download... ');
+        const verifier = new HashVerifier();
+        if (!await verifier.verifyHash(filePath, this.platformData.getExpectedHash())) {
+            throw new Error('Hash of the downloaded file does not match.');
+        }
+        this.output.append('valid.');
+    }
+
+    private async unpackArchive(extensionPath: string, tempFilePath: string): Promise<void> {
+        this.output.appendLine('');
+        this.output.append('Unpacking archive... ');
+
+        const installFolder = path.join(extensionPath, this.engineFolder);
+        const deferred = createDeferred();
+
+        fs.createReadStream(tempFilePath)
+            .pipe(unzip.Extract({ path: installFolder }))
+            .on('finish', () => {
+                deferred.resolve();
+            })
+            .on('error', (err) => {
+                deferred.reject(err);
+            });
+        await deferred.promise;
+        this.output.append('done.');
+
+        // Set file to executable
+        if (!this.platform.isWindows) {
+            const executablePath = path.join(installFolder, this.platformData.getEngineExecutableName());
+            fs.chmodSync(executablePath, '0764'); // -rwxrw-r--
+        }
+    }
+}