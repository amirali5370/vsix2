// Copyright (c) Microsoft Corporation. All rights reserved.
// Licensed under the MIT License.
import { inject, injectable, named } from 'inversify';
import {
    CancellationToken,
    CodeLens,
    CompletionContext,
    CompletionItem,
    CompletionList,
    DocumentSymbol,
    Hover,
    Location,
    LocationLink,
    Position,
    ProviderResult,
    ReferenceContext,
    SignatureHelp,
    SignatureHelpContext,
    SymbolInformation,
    TextDocument,
    WorkspaceEdit
} from 'vscode';
<<<<<<< HEAD
import { isTestExecution } from '../../common/constants';
import { BANNER_NAME_PROPOSE_LS_OVER_NONE, IPythonExtensionBanner, Resource } from '../../common/types';
import { PythonInterpreter } from '../../interpreter/contracts';
=======
import { Resource } from '../../common/types';
import { PythonInterpreter } from '../../pythonEnvironments/discovery/types';
>>>>>>> b9c0a63c
import { ILanguageServerActivator } from '../types';

/**
 * Provides 'no language server' pseudo-activator.
 *
 * @export
 * @class NoLanguageServerExtensionActivator
 * @implements {ILanguageServerActivator}
 */
@injectable()
export class NoLanguageServerExtensionActivator implements ILanguageServerActivator {
    constructor(
        @inject(IPythonExtensionBanner)
        @named(BANNER_NAME_PROPOSE_LS_OVER_NONE)
        private readonly proposeNewLanguageServerPopup: IPythonExtensionBanner
    ) {}

    public async start(_resource: Resource, _interpreter?: PythonInterpreter): Promise<void> {
        if (!isTestExecution()) {
            await this.proposeNewLanguageServerPopup.showBanner();
        }
    }

    // tslint:disable-next-line: no-empty
    public dispose(): void {}
    // tslint:disable-next-line: no-empty
    public activate(): void {}
    // tslint:disable-next-line: no-empty
    public deactivate(): void {}

    public provideRenameEdits(
        _document: TextDocument,
        _position: Position,
        _newName: string,
        _token: CancellationToken
    ): ProviderResult<WorkspaceEdit> {
        return null;
    }
    public provideDefinition(
        _document: TextDocument,
        _position: Position,
        _token: CancellationToken
    ): ProviderResult<Location | Location[] | LocationLink[]> {
        return null;
    }
    public provideHover(
        _document: TextDocument,
        _position: Position,
        _token: CancellationToken
    ): ProviderResult<Hover> {
        return null;
    }
    public provideReferences(
        _document: TextDocument,
        _position: Position,
        _context: ReferenceContext,
        _token: CancellationToken
    ): ProviderResult<Location[]> {
        return null;
    }
    public provideCompletionItems(
        _document: TextDocument,
        _position: Position,
        _token: CancellationToken,
        _context: CompletionContext
    ): ProviderResult<CompletionItem[] | CompletionList> {
        return null;
    }
    public provideCodeLenses(_document: TextDocument, _token: CancellationToken): ProviderResult<CodeLens[]> {
        return null;
    }
    public provideDocumentSymbols(
        _document: TextDocument,
        _token: CancellationToken
    ): ProviderResult<SymbolInformation[] | DocumentSymbol[]> {
        return null;
    }
    public provideSignatureHelp(
        _document: TextDocument,
        _position: Position,
        _token: CancellationToken,
        _context: SignatureHelpContext
    ): ProviderResult<SignatureHelp> {
        return null;
    }
}<|MERGE_RESOLUTION|>--- conflicted
+++ resolved
@@ -20,14 +20,9 @@
     TextDocument,
     WorkspaceEdit
 } from 'vscode';
-<<<<<<< HEAD
 import { isTestExecution } from '../../common/constants';
 import { BANNER_NAME_PROPOSE_LS_OVER_NONE, IPythonExtensionBanner, Resource } from '../../common/types';
-import { PythonInterpreter } from '../../interpreter/contracts';
-=======
-import { Resource } from '../../common/types';
 import { PythonInterpreter } from '../../pythonEnvironments/discovery/types';
->>>>>>> b9c0a63c
 import { ILanguageServerActivator } from '../types';
 
 /**
