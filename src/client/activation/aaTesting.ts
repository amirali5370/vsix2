--- conflicted
+++ resolved
@@ -4,11 +4,7 @@
 'use strict';
 
 import { inject, injectable } from 'inversify';
-<<<<<<< HEAD
-import { ValidateABTesting } from '../common/experiments/experimentGroups';
-=======
 import { ValidateABTesting } from '../common/experiments/groups';
->>>>>>> c01683f5
 import { IExperimentsManager } from '../common/types';
 import { IExtensionSingleActivationService } from './types';
 
