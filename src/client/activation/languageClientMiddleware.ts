// Copyright (c) Microsoft Corporation. All rights reserved.
// Licensed under the MIT License.
import * as path from 'path';
import {
    CancellationToken,
    CodeAction,
    CodeLens,
    Command,
    CompletionItem,
    CompletionList,
    Declaration as VDeclaration,
    Definition,
    DefinitionLink,
    Diagnostic,
    DocumentHighlight,
    DocumentLink,
    DocumentSymbol,
    Location,
    ProviderResult,
    Range,
    SymbolInformation,
    TextEdit,
    Uri,
    WorkspaceEdit,
} from 'vscode';
import {
    ConfigurationParams,
    ConfigurationRequest,
    HandleDiagnosticsSignature,
    LanguageClient,
    Middleware,
    ResponseError,
} from 'vscode-languageclient/node';
import { IJupyterExtensionDependencyManager, IVSCodeNotebook } from '../common/application/types';

import { HiddenFilePrefix, PYTHON_LANGUAGE } from '../common/constants';
import { IFileSystem } from '../common/platform/types';
import { IConfigurationService, IDisposableRegistry, IExtensions } from '../common/types';
import { isThenable } from '../common/utils/async';
import { StopWatch } from '../common/utils/stopWatch';
import { IEnvironmentVariablesProvider } from '../common/variables/types';
import { IServiceContainer } from '../ioc/types';
import { NotebookMiddlewareAddon } from '../jupyter/languageserver/notebookMiddlewareAddon';
import { sendTelemetryEvent } from '../telemetry';
import { EventName } from '../telemetry/constants';
import { LanguageServerType } from './types';

// Only send 100 events per hour.
const globalDebounce = 1000 * 60 * 60;
const globalLimit = 100;

// For calls that are more likely to happen during a session (hover, completion, document symbols).
const debounceFrequentCall = 1000 * 60 * 5;

// For calls that are less likely to happen during a session (go-to-def, workspace symbols).
const debounceRareCall = 1000 * 60;

export class LanguageClientMiddleware implements Middleware {
    // These are public so that the captureTelemetryForLSPMethod decorator can access them.
    public readonly eventName: EventName | undefined;
    public readonly lastCaptured = new Map<string, number>();
    public nextWindow: number = 0;
    public eventCount: number = 0;

    public workspace = {
        configuration: async (
            params: ConfigurationParams,
            token: CancellationToken,
            next: ConfigurationRequest.HandlerSignature,
        ) => {
            const configService = this.serviceContainer.get<IConfigurationService>(IConfigurationService);
            const envService = this.serviceContainer.get<IEnvironmentVariablesProvider>(IEnvironmentVariablesProvider);

            let settings = next(params, token);
            if (isThenable(settings)) {
                settings = await settings;
            }
            if (settings instanceof ResponseError) {
                return settings;
            }

            for (const [i, item] of params.items.entries()) {
                if (item.section === 'python') {
                    const uri = item.scopeUri ? Uri.parse(item.scopeUri) : undefined;
                    // For backwards compatibility, set python.pythonPath to the configured
                    // value as though it were in the user's settings.json file.
                    settings[i].pythonPath = configService.getSettings(uri).pythonPath;

                    const env = await envService.getEnvironmentVariables(uri);
                    const envPYTHONPATH = env.PYTHONPATH;
                    if (envPYTHONPATH) {
                        settings[i]._envPYTHONPATH = envPYTHONPATH;
                    }
                }
            }

            return settings;
        },
    };
    private notebookAddon: NotebookMiddlewareAddon | undefined;

    private connected = false; // Default to not forwarding to VS code.

    public constructor(
        readonly serviceContainer: IServiceContainer,
        serverType: LanguageServerType,
        getClient: () => LanguageClient | undefined,
        public readonly serverVersion?: string,
    ) {
        this.handleDiagnostics = this.handleDiagnostics.bind(this); // VS Code calls function without context.
        this.didOpen = this.didOpen.bind(this);
        this.didSave = this.didSave.bind(this);
        this.didChange = this.didChange.bind(this);
        this.didClose = this.didClose.bind(this);
        this.willSave = this.willSave.bind(this);
        this.willSaveWaitUntil = this.willSaveWaitUntil.bind(this);

        if (serverType === LanguageServerType.Microsoft) {
            this.eventName = EventName.PYTHON_LANGUAGE_SERVER_REQUEST;
        } else if (serverType === LanguageServerType.Node) {
            this.eventName = EventName.LANGUAGE_SERVER_REQUEST;
<<<<<<< HEAD
=======
            group = CollectNodeLSRequestTiming;
        } else if (serverType === LanguageServerType.JediLSP) {
            this.eventName = EventName.JEDI_LANGUAGE_SERVER_REQUEST;
>>>>>>> 04e01718
        } else {
            return;
        }

        const jupyterDependencyManager = this.serviceContainer.get<IJupyterExtensionDependencyManager>(
            IJupyterExtensionDependencyManager,
        );
        const notebookApi = this.serviceContainer.get<IVSCodeNotebook>(IVSCodeNotebook);
        const disposables = this.serviceContainer.get<IDisposableRegistry>(IDisposableRegistry) || [];
        const extensions = this.serviceContainer.get<IExtensions>(IExtensions);
        const fileSystem = this.serviceContainer.get<IFileSystem>(IFileSystem);

<<<<<<< HEAD
=======
        if (group && experimentsManager && !experimentsManager.inExperiment(group.experiment)) {
            this.eventName = undefined;
            experimentsManager.sendTelemetryIfInExperiment(group.control);
        }
>>>>>>> 04e01718
        // Enable notebook support if jupyter support is installed
        if (jupyterDependencyManager && jupyterDependencyManager.isJupyterExtensionInstalled) {
            this.notebookAddon = new NotebookMiddlewareAddon(
                notebookApi,
                getClient,
                fileSystem,
                PYTHON_LANGUAGE,
                /.*\.ipynb/m,
            );
        }
        disposables.push(
            extensions?.onDidChange(() => {
                if (jupyterDependencyManager) {
                    if (this.notebookAddon && !jupyterDependencyManager.isJupyterExtensionInstalled) {
                        this.notebookAddon = undefined;
                    } else if (!this.notebookAddon && jupyterDependencyManager.isJupyterExtensionInstalled) {
                        this.notebookAddon = new NotebookMiddlewareAddon(
                            notebookApi,
                            getClient,
                            fileSystem,
                            PYTHON_LANGUAGE,
                            /.*\.ipynb/m,
                        );
                    }
                }
            }),
        );
    }

    public connect() {
        this.connected = true;
    }

    public disconnect() {
        this.connected = false;
    }

    public didChange() {
        if (this.connected) {
            return this.callNext('didChange', arguments);
        }
    }

    public didOpen() {
        // Special case, open and close happen before we connect.
        return this.callNext('didOpen', arguments);
    }

    public didClose() {
        // Special case, open and close happen before we connect.
        return this.callNext('didClose', arguments);
    }

    public didSave() {
        if (this.connected) {
            return this.callNext('didSave', arguments);
        }
    }

    public willSave() {
        if (this.connected) {
            return this.callNext('willSave', arguments);
        }
    }

    public willSaveWaitUntil() {
        if (this.connected) {
            return this.callNext('willSaveWaitUntil', arguments);
        }
    }

    @captureTelemetryForLSPMethod(
        'textDocument/completion',
        debounceFrequentCall,
        LanguageClientMiddleware.completionLengthMeasure,
    )
    public provideCompletionItem() {
        if (this.connected) {
            return this.callNext('provideCompletionItem', arguments);
        }
    }

    private static completionLengthMeasure(
        _obj: LanguageClientMiddleware,
        result: CompletionItem[] | CompletionList,
    ): Record<string, number> {
        const resultLength = Array.isArray(result) ? result.length : result.items.length;
        return { resultLength };
    }

    @captureTelemetryForLSPMethod('textDocument/hover', debounceFrequentCall)
    public provideHover() {
        if (this.connected) {
            return this.callNext('provideHover', arguments);
        }
    }

    public handleDiagnostics(uri: Uri, _diagnostics: Diagnostic[], _next: HandleDiagnosticsSignature) {
        if (this.connected) {
            // Skip sending if this is a special file.
            const filePath = uri.fsPath;
            const baseName = filePath ? path.basename(filePath) : undefined;
            if (!baseName || !baseName.startsWith(HiddenFilePrefix)) {
                return this.callNext('handleDiagnostics', arguments);
            }
        }
    }

    @captureTelemetryForLSPMethod('completionItem/resolve', debounceFrequentCall)
    public resolveCompletionItem(): ProviderResult<CompletionItem> {
        if (this.connected) {
            return this.callNext('resolveCompletionItem', arguments);
        }
    }

    @captureTelemetryForLSPMethod('textDocument/signatureHelp', debounceFrequentCall)
    public provideSignatureHelp() {
        if (this.connected) {
            return this.callNext('provideSignatureHelp', arguments);
        }
    }

    @captureTelemetryForLSPMethod('textDocument/definition', debounceRareCall)
    public provideDefinition(): ProviderResult<Definition | DefinitionLink[]> {
        if (this.connected) {
            return this.callNext('provideDefinition', arguments);
        }
    }

    @captureTelemetryForLSPMethod('textDocument/references', debounceRareCall)
    public provideReferences(): ProviderResult<Location[]> {
        if (this.connected) {
            return this.callNext('provideReferences', arguments);
        }
    }

    public provideDocumentHighlights(): ProviderResult<DocumentHighlight[]> {
        if (this.connected) {
            return this.callNext('provideDocumentHighlights', arguments);
        }
    }

    @captureTelemetryForLSPMethod('textDocument/documentSymbol', debounceFrequentCall)
    public provideDocumentSymbols(): ProviderResult<SymbolInformation[] | DocumentSymbol[]> {
        if (this.connected) {
            return this.callNext('provideDocumentSymbols', arguments);
        }
    }

    @captureTelemetryForLSPMethod('workspace/symbol', debounceRareCall)
    public provideWorkspaceSymbols(): ProviderResult<SymbolInformation[]> {
        if (this.connected) {
            return this.callNext('provideWorkspaceSymbols', arguments);
        }
    }

    @captureTelemetryForLSPMethod('textDocument/codeAction', debounceFrequentCall)
    public provideCodeActions(): ProviderResult<(Command | CodeAction)[]> {
        if (this.connected) {
            return this.callNext('provideCodeActions', arguments);
        }
    }

    @captureTelemetryForLSPMethod('textDocument/codeLens', debounceFrequentCall)
    public provideCodeLenses(): ProviderResult<CodeLens[]> {
        if (this.connected) {
            return this.callNext('provideCodeLenses', arguments);
        }
    }

    @captureTelemetryForLSPMethod('codeLens/resolve', debounceFrequentCall)
    public resolveCodeLens(): ProviderResult<CodeLens> {
        if (this.connected) {
            return this.callNext('resolveCodeLens', arguments);
        }
    }

    public provideDocumentFormattingEdits(): ProviderResult<TextEdit[]> {
        if (this.connected) {
            return this.callNext('provideDocumentFormattingEdits', arguments);
        }
    }

    public provideDocumentRangeFormattingEdits(): ProviderResult<TextEdit[]> {
        if (this.connected) {
            return this.callNext('provideDocumentRangeFormattingEdits', arguments);
        }
    }

    public provideOnTypeFormattingEdits(): ProviderResult<TextEdit[]> {
        if (this.connected) {
            return this.callNext('provideOnTypeFormattingEdits', arguments);
        }
    }

    @captureTelemetryForLSPMethod('textDocument/rename', debounceRareCall)
    public provideRenameEdits(): ProviderResult<WorkspaceEdit> {
        if (this.connected) {
            return this.callNext('provideRenameEdits', arguments);
        }
    }

    @captureTelemetryForLSPMethod('textDocument/prepareRename', debounceRareCall)
    public prepareRename(): ProviderResult<
        | Range
        | {
              range: Range;
              placeholder: string;
          }
    > {
        if (this.connected) {
            return this.callNext('prepareRename', arguments);
        }
    }

    public provideDocumentLinks(): ProviderResult<DocumentLink[]> {
        if (this.connected) {
            return this.callNext('provideDocumentLinks', arguments);
        }
    }

    public resolveDocumentLink(): ProviderResult<DocumentLink> {
        if (this.connected) {
            return this.callNext('resolveDocumentLink', arguments);
        }
    }

    @captureTelemetryForLSPMethod('textDocument/declaration', debounceRareCall)
    public provideDeclaration(): ProviderResult<VDeclaration> {
        if (this.connected) {
            return this.callNext('provideDeclaration', arguments);
        }
    }

    private callNext(funcName: keyof NotebookMiddlewareAddon, args: IArguments) {
        // This function uses the last argument to call the 'next' item. If we're allowing notebook
        // middleware, it calls into the notebook middleware first.
        if (this.notebookAddon) {
            // It would be nice to use args.callee, but not supported in strict mode

            return (this.notebookAddon as any)[funcName](...args);
        } else {
            return args[args.length - 1](...args);
        }
    }
}

function captureTelemetryForLSPMethod(
    method: string,
    debounceMilliseconds: number,
    lazyMeasures?: (this_: any, result: any) => Record<string, number>,
) {
    return function (_target: Object, _propertyKey: string, descriptor: TypedPropertyDescriptor<any>) {
        const originalMethod = descriptor.value;

        descriptor.value = function (this: LanguageClientMiddleware, ...args: any[]) {
            const eventName = this.eventName;
            if (!eventName) {
                return originalMethod.apply(this, args);
            }

            const now = Date.now();

            if (now > this.nextWindow) {
                // Past the end of the last window, reset.
                this.nextWindow = now + globalDebounce;
                this.eventCount = 0;
            } else if (this.eventCount >= globalLimit) {
                // Sent too many events in this window, don't send.
                return originalMethod.apply(this, args);
            }

            const lastCapture = this.lastCaptured.get(method);
            if (lastCapture && now - lastCapture < debounceMilliseconds) {
                return originalMethod.apply(this, args);
            }

            this.lastCaptured.set(method, now);
            this.eventCount += 1;

            // Replace all slashes in the method name so it doesn't get scrubbed by vscode-extension-telemetry.
            const formattedMethod = method.replace(/\//g, '.');

            const properties = {
                lsVersion: this.serverVersion || 'unknown',
                method: formattedMethod,
            };

            const stopWatch = new StopWatch();
            const sendTelemetry = (result: any) => {
                let measures: number | Record<string, number> = stopWatch.elapsedTime;
                if (lazyMeasures) {
                    measures = {
                        duration: measures,
                        ...lazyMeasures(this, result),
                    };
                }
                sendTelemetryEvent(eventName, measures, properties);
            };

            let result = originalMethod.apply(this, args);

            if (isThenable<any>(result)) {
                return result.then(sendTelemetry);
            }

            sendTelemetry(result);

            return result;
        };

        return descriptor;
    };
}<|MERGE_RESOLUTION|>--- conflicted
+++ resolved
@@ -119,12 +119,8 @@
             this.eventName = EventName.PYTHON_LANGUAGE_SERVER_REQUEST;
         } else if (serverType === LanguageServerType.Node) {
             this.eventName = EventName.LANGUAGE_SERVER_REQUEST;
-<<<<<<< HEAD
-=======
-            group = CollectNodeLSRequestTiming;
         } else if (serverType === LanguageServerType.JediLSP) {
             this.eventName = EventName.JEDI_LANGUAGE_SERVER_REQUEST;
->>>>>>> 04e01718
         } else {
             return;
         }
@@ -137,13 +133,6 @@
         const extensions = this.serviceContainer.get<IExtensions>(IExtensions);
         const fileSystem = this.serviceContainer.get<IFileSystem>(IFileSystem);
 
-<<<<<<< HEAD
-=======
-        if (group && experimentsManager && !experimentsManager.inExperiment(group.experiment)) {
-            this.eventName = undefined;
-            experimentsManager.sendTelemetryIfInExperiment(group.control);
-        }
->>>>>>> 04e01718
         // Enable notebook support if jupyter support is installed
         if (jupyterDependencyManager && jupyterDependencyManager.isJupyterExtensionInstalled) {
             this.notebookAddon = new NotebookMiddlewareAddon(
