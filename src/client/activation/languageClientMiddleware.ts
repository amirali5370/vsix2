// Copyright (c) Microsoft Corporation. All rights reserved.
// Licensed under the MIT License.
import * as path from 'path';
import {
    CancellationToken,
    CodeAction,
    CodeActionContext,
    CodeLens,
    Command,
    CompletionContext,
    CompletionItem,
    Declaration as VDeclaration,
    Definition,
    DefinitionLink,
    Diagnostic,
    DocumentHighlight,
    DocumentLink,
    DocumentSymbol,
    FormattingOptions,
    Location,
    Position,
    Position as VPosition,
    ProviderResult,
    Range,
    SignatureHelp,
    SignatureHelpContext,
    SymbolInformation,
    TextDocument,
    TextEdit,
    Uri,
    WorkspaceEdit
} from 'vscode';
import {
    ConfigurationParams,
    ConfigurationRequest,
    HandleDiagnosticsSignature,
    HandlerResult,
    Middleware,
    PrepareRenameSignature,
    ProvideCodeActionsSignature,
    ProvideCodeLensesSignature,
    ProvideCompletionItemsSignature,
    ProvideDefinitionSignature,
    ProvideDocumentFormattingEditsSignature,
    ProvideDocumentHighlightsSignature,
    ProvideDocumentLinksSignature,
    ProvideDocumentRangeFormattingEditsSignature,
    ProvideDocumentSymbolsSignature,
    ProvideHoverSignature,
    ProvideOnTypeFormattingEditsSignature,
    ProvideReferencesSignature,
    ProvideRenameEditsSignature,
    ProvideSignatureHelpSignature,
    ProvideWorkspaceSymbolsSignature,
    ResolveCodeLensSignature,
    ResolveCompletionItemSignature,
    ResolveDocumentLinkSignature,
    ResponseError
} from 'vscode-languageclient/node';

import { ProvideDeclarationSignature } from 'vscode-languageclient/lib/common/declaration';
import { HiddenFilePrefix } from '../common/constants';
import { CollectLSRequestTiming, CollectNodeLSRequestTiming } from '../common/experiments/groups';
import { IConfigurationService, IExperimentsManager } from '../common/types';
import { StopWatch } from '../common/utils/stopWatch';
import { sendTelemetryEvent } from '../telemetry';
import { EventName } from '../telemetry/constants';
import { LanguageServerType } from './types';

// Only send 100 events per hour.
const globalDebounce = 1000 * 60 * 60;
const globalLimit = 100;

// For calls that are more likely to happen during a session (hover, completion, document symbols).
const debounceFrequentCall = 1000 * 60 * 5;

// For calls that are less likely to happen during a session (go-to-def, workspace symbols).
const debounceRareCall = 1000 * 60;

export class LanguageClientMiddleware implements Middleware {
    // These are public so that the captureTelemetryForLSPMethod decorator can access them.
    public readonly eventName: EventName | undefined;
    public readonly lastCaptured = new Map<string, number>();
    public nextWindow: number = 0;
    public eventCount: number = 0;

    public workspace = {
        // tslint:disable:no-any
        configuration: (
            params: ConfigurationParams,
            token: CancellationToken,
            next: ConfigurationRequest.HandlerSignature
        ): HandlerResult<any[], void> => {
            // Hand-collapse "Thenable<A> | Thenable<B> | Thenable<A|B>" into just "Thenable<A|B>" to make TS happy.
            const result: any[] | ResponseError<void> | Thenable<any[] | ResponseError<void>> = next(params, token);

            // For backwards compatibility, set python.pythonPath to the configured
            // value as though it were in the user's settings.json file.
            const addPythonPath = (settings: any[] | ResponseError<void>) => {
                if (settings instanceof ResponseError) {
                    return settings;
                }

                params.items.forEach((item, i) => {
                    if (item.section === 'python') {
                        const uri = item.scopeUri ? Uri.parse(item.scopeUri) : undefined;
                        settings[i].pythonPath = this.configService.getSettings(uri).pythonPath;
                    }
                });

                return settings;
            };

            if (isThenable(result)) {
                return result.then(addPythonPath);
            }

            return addPythonPath(result);
        }
        // tslint:enable:no-any
    };

    private connected = false; // Default to not forwarding to VS code.

    public constructor(
        experimentsManager: IExperimentsManager,
        private readonly configService: IConfigurationService,
        serverType: LanguageServerType,
        public readonly serverVersion?: string
    ) {
        this.handleDiagnostics = this.handleDiagnostics.bind(this); // VS Code calls function without context.

        let group: { experiment: string; control: string } | undefined;

        if (serverType === LanguageServerType.Microsoft) {
            this.eventName = EventName.PYTHON_LANGUAGE_SERVER_REQUEST;
            group = CollectLSRequestTiming;
        } else if (serverType === LanguageServerType.Node) {
            this.eventName = EventName.LANGUAGE_SERVER_REQUEST;
            group = CollectNodeLSRequestTiming;
        } else {
            return;
        }

        if (!experimentsManager.inExperiment(group.experiment)) {
            this.eventName = undefined;
            experimentsManager.sendTelemetryIfInExperiment(group.control);
        }
    }

    public connect() {
        this.connected = true;
    }

    public disconnect() {
        this.connected = false;
    }

    @captureTelemetryForLSPMethod('textDocument/completion', debounceFrequentCall)
    public provideCompletionItem(
        document: TextDocument,
        position: Position,
        context: CompletionContext,
        token: CancellationToken,
        next: ProvideCompletionItemsSignature
    ) {
        if (this.connected) {
<<<<<<< HEAD
            this.surveyBanner?.showBanner().ignoreErrors(); // NOSONAR
=======
>>>>>>> 9c582aa5
            return next(document, position, context, token);
        }
    }

    @captureTelemetryForLSPMethod('textDocument/hover', debounceFrequentCall)
    public provideHover(
        document: TextDocument,
        position: Position,
        token: CancellationToken,
        next: ProvideHoverSignature
    ) {
        if (this.connected) {
            return next(document, position, token);
        }
    }

    public handleDiagnostics(uri: Uri, diagnostics: Diagnostic[], next: HandleDiagnosticsSignature) {
        if (this.connected) {
            // Skip sending if this is a special file.
            const filePath = uri.fsPath;
            const baseName = filePath ? path.basename(filePath) : undefined;
            if (!baseName || !baseName.startsWith(HiddenFilePrefix)) {
                next(uri, diagnostics);
            }
        }
    }

    @captureTelemetryForLSPMethod('completionItem/resolve', debounceFrequentCall)
    public resolveCompletionItem(
        item: CompletionItem,
        token: CancellationToken,
        next: ResolveCompletionItemSignature
    ): ProviderResult<CompletionItem> {
        if (this.connected) {
            return next(item, token);
        }
    }

    @captureTelemetryForLSPMethod('textDocument/signatureHelp', debounceFrequentCall)
    public provideSignatureHelp(
        document: TextDocument,
        position: Position,
        context: SignatureHelpContext,
        token: CancellationToken,
        next: ProvideSignatureHelpSignature
    ): ProviderResult<SignatureHelp> {
        if (this.connected) {
            return next(document, position, context, token);
        }
    }

    @captureTelemetryForLSPMethod('textDocument/definition', debounceRareCall)
    public provideDefinition(
        document: TextDocument,
        position: Position,
        token: CancellationToken,
        next: ProvideDefinitionSignature
    ): ProviderResult<Definition | DefinitionLink[]> {
        if (this.connected) {
            return next(document, position, token);
        }
    }

    @captureTelemetryForLSPMethod('textDocument/references', debounceRareCall)
    public provideReferences(
        document: TextDocument,
        position: Position,
        options: {
            includeDeclaration: boolean;
        },
        token: CancellationToken,
        next: ProvideReferencesSignature
    ): ProviderResult<Location[]> {
        if (this.connected) {
            return next(document, position, options, token);
        }
    }

    public provideDocumentHighlights(
        document: TextDocument,
        position: Position,
        token: CancellationToken,
        next: ProvideDocumentHighlightsSignature
    ): ProviderResult<DocumentHighlight[]> {
        if (this.connected) {
            return next(document, position, token);
        }
    }

    @captureTelemetryForLSPMethod('textDocument/documentSymbol', debounceFrequentCall)
    public provideDocumentSymbols(
        document: TextDocument,
        token: CancellationToken,
        next: ProvideDocumentSymbolsSignature
    ): ProviderResult<SymbolInformation[] | DocumentSymbol[]> {
        if (this.connected) {
            return next(document, token);
        }
    }

    @captureTelemetryForLSPMethod('workspace/symbol', debounceRareCall)
    public provideWorkspaceSymbols(
        query: string,
        token: CancellationToken,
        next: ProvideWorkspaceSymbolsSignature
    ): ProviderResult<SymbolInformation[]> {
        if (this.connected) {
            return next(query, token);
        }
    }

    @captureTelemetryForLSPMethod('textDocument/codeAction', debounceFrequentCall)
    public provideCodeActions(
        document: TextDocument,
        range: Range,
        context: CodeActionContext,
        token: CancellationToken,
        next: ProvideCodeActionsSignature
    ): ProviderResult<(Command | CodeAction)[]> {
        if (this.connected) {
            return next(document, range, context, token);
        }
    }

    @captureTelemetryForLSPMethod('textDocument/codeLens', debounceFrequentCall)
    public provideCodeLenses(
        document: TextDocument,
        token: CancellationToken,
        next: ProvideCodeLensesSignature
    ): ProviderResult<CodeLens[]> {
        if (this.connected) {
            return next(document, token);
        }
    }

    @captureTelemetryForLSPMethod('codeLens/resolve', debounceFrequentCall)
    public resolveCodeLens(
        codeLens: CodeLens,
        token: CancellationToken,
        next: ResolveCodeLensSignature
    ): ProviderResult<CodeLens> {
        if (this.connected) {
            return next(codeLens, token);
        }
    }

    public provideDocumentFormattingEdits(
        document: TextDocument,
        options: FormattingOptions,
        token: CancellationToken,
        next: ProvideDocumentFormattingEditsSignature
    ): ProviderResult<TextEdit[]> {
        if (this.connected) {
            return next(document, options, token);
        }
    }

    public provideDocumentRangeFormattingEdits(
        document: TextDocument,
        range: Range,
        options: FormattingOptions,
        token: CancellationToken,
        next: ProvideDocumentRangeFormattingEditsSignature
    ): ProviderResult<TextEdit[]> {
        if (this.connected) {
            return next(document, range, options, token);
        }
    }

    public provideOnTypeFormattingEdits(
        document: TextDocument,
        position: Position,
        ch: string,
        options: FormattingOptions,
        token: CancellationToken,
        next: ProvideOnTypeFormattingEditsSignature
    ): ProviderResult<TextEdit[]> {
        if (this.connected) {
            return next(document, position, ch, options, token);
        }
    }

    @captureTelemetryForLSPMethod('textDocument/rename', debounceRareCall)
    public provideRenameEdits(
        document: TextDocument,
        position: Position,
        newName: string,
        token: CancellationToken,
        next: ProvideRenameEditsSignature
    ): ProviderResult<WorkspaceEdit> {
        if (this.connected) {
            return next(document, position, newName, token);
        }
    }

    @captureTelemetryForLSPMethod('textDocument/prepareRename', debounceRareCall)
    public prepareRename(
        document: TextDocument,
        position: Position,
        token: CancellationToken,
        next: PrepareRenameSignature
    ): ProviderResult<
        | Range
        | {
              range: Range;
              placeholder: string;
          }
    > {
        if (this.connected) {
            return next(document, position, token);
        }
    }

    public provideDocumentLinks(
        document: TextDocument,
        token: CancellationToken,
        next: ProvideDocumentLinksSignature
    ): ProviderResult<DocumentLink[]> {
        if (this.connected) {
            return next(document, token);
        }
    }

    public resolveDocumentLink(
        link: DocumentLink,
        token: CancellationToken,
        next: ResolveDocumentLinkSignature
    ): ProviderResult<DocumentLink> {
        if (this.connected) {
            return next(link, token);
        }
    }

    @captureTelemetryForLSPMethod('textDocument/declaration', debounceRareCall)
    public provideDeclaration(
        document: TextDocument,
        position: VPosition,
        token: CancellationToken,
        next: ProvideDeclarationSignature
    ): ProviderResult<VDeclaration> {
        if (this.connected) {
            return next(document, position, token);
        }
    }
}

function captureTelemetryForLSPMethod(method: string, debounceMilliseconds: number) {
    // tslint:disable-next-line:no-function-expression no-any
    return function (_target: Object, _propertyKey: string, descriptor: TypedPropertyDescriptor<any>) {
        const originalMethod = descriptor.value;

        // tslint:disable-next-line:no-any
        descriptor.value = function (this: LanguageClientMiddleware, ...args: any[]) {
            const eventName = this.eventName;
            if (!eventName) {
                return originalMethod.apply(this, args);
            }

            const now = Date.now();

            if (now > this.nextWindow) {
                // Past the end of the last window, reset.
                this.nextWindow = now + globalDebounce;
                this.eventCount = 0;
            } else if (this.eventCount >= globalLimit) {
                // Sent too many events in this window, don't send.
                return originalMethod.apply(this, args);
            }

            const lastCapture = this.lastCaptured.get(method);
            if (lastCapture && now - lastCapture < debounceMilliseconds) {
                return originalMethod.apply(this, args);
            }

            this.lastCaptured.set(method, now);
            this.eventCount += 1;

            // Replace all slashes in the method name so it doesn't get scrubbed by vscode-extension-telemetry.
            const formattedMethod = method.replace(/\//g, '.');

            const properties = {
                lsVersion: this.serverVersion || 'unknown',
                method: formattedMethod
            };

            const stopWatch = new StopWatch();
            // tslint:disable-next-line:no-unsafe-any
            const result = originalMethod.apply(this, args);

            // tslint:disable-next-line:no-unsafe-any
            if (result && isThenable<void>(result)) {
                result.then(() => {
                    sendTelemetryEvent(eventName, stopWatch.elapsedTime, properties);
                });
            } else {
                sendTelemetryEvent(eventName, stopWatch.elapsedTime, properties);
            }

            return result;
        };

        return descriptor;
    };
}

// tslint:disable-next-line: no-any
function isThenable<T>(v: any): v is Thenable<T> {
    return typeof v?.then === 'function';
}<|MERGE_RESOLUTION|>--- conflicted
+++ resolved
@@ -165,10 +165,6 @@
         next: ProvideCompletionItemsSignature
     ) {
         if (this.connected) {
-<<<<<<< HEAD
-            this.surveyBanner?.showBanner().ignoreErrors(); // NOSONAR
-=======
->>>>>>> 9c582aa5
             return next(document, position, context, token);
         }
     }
