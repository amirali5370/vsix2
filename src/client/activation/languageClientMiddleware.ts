--- conflicted
+++ resolved
@@ -123,10 +123,6 @@
     private connected = false; // Default to not forwarding to VS code.
 
     public constructor(
-<<<<<<< HEAD
-        private readonly surveyBanner: IPythonExtensionBanner | undefined,
-=======
->>>>>>> e0b2c90b
         experimentsManager: IExperimentsManager,
         private readonly configService: IConfigurationService,
         serverType: LanguageServerType,
@@ -169,12 +165,6 @@
         next: ProvideCompletionItemsSignature
     ) {
         if (this.connected) {
-<<<<<<< HEAD
-            if (this.surveyBanner) {
-                this.surveyBanner.showBanner().ignoreErrors();
-            }
-=======
->>>>>>> e0b2c90b
             return next(document, position, context, token);
         }
     }
