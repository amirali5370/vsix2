--- conflicted
+++ resolved
@@ -1,333 +1,306 @@
-// Copyright (c) Microsoft Corporation. All rights reserved.
-// Licensed under the MIT License.
-
-import { inject, injectable } from 'inversify';
-import * as path from 'path';
-import { OutputChannel, Uri } from 'vscode';
-import { Disposable, LanguageClient, LanguageClientOptions, ServerOptions } from 'vscode-languageclient';
-import { IApplicationShell, ICommandManager, IWorkspaceService } from '../common/application/types';
-import { PythonSettings } from '../common/configSettings';
-import { isTestExecution, STANDARD_OUTPUT_CHANNEL } from '../common/constants';
-import { createDeferred, Deferred } from '../common/helpers';
-import { IFileSystem, IPlatformService } from '../common/platform/types';
-import { StopWatch } from '../common/stopWatch';
-import { IConfigurationService, IExtensionContext, IOutputChannel } from '../common/types';
-import { IServiceContainer } from '../ioc/types';
-import {
-    PYTHON_ANALYSIS_ENGINE_DOWNLOADED,
-    PYTHON_ANALYSIS_ENGINE_ENABLED,
-    PYTHON_ANALYSIS_ENGINE_ERROR
-} from '../telemetry/constants';
-import { getTelemetryReporter } from '../telemetry/telemetry';
-import { AnalysisEngineDownloader } from './downloader';
-import { InterpreterData, InterpreterDataService } from './interpreterDataService';
-import { PlatformData } from './platformData';
-import { IExtensionActivator } from './types';
-
-const PYTHON = 'python';
-const dotNetCommand = 'dotnet';
-const languageClientName = 'Python Tools';
-const analysisEngineFolder = 'analysis';
-const loadExtensionCommand = 'python._loadLanguageServerExtension';
-
-@injectable()
-export class AnalysisExtensionActivator implements IExtensionActivator {
-    private readonly configuration: IConfigurationService;
-    private readonly appShell: IApplicationShell;
-    private readonly output: OutputChannel;
-    private readonly fs: IFileSystem;
-    private readonly sw = new StopWatch();
-    private readonly platformData: PlatformData;
-    private readonly startupCompleted: Deferred<void>;
-    private readonly disposables: Disposable[] = [];
-    private readonly context: IExtensionContext;
-    private readonly workspace: IWorkspaceService;
-    private readonly root: Uri | undefined;
-
-    private languageClient: LanguageClient | undefined;
-    private interpreterHash: string = '';
-    private excludedFiles: string[] = [];
-    private loadExtensionArgs: {} | undefined;
-
-    constructor(@inject(IServiceContainer) private readonly services: IServiceContainer) {
-        this.context = this.services.get<IExtensionContext>(IExtensionContext);
-        this.configuration = this.services.get<IConfigurationService>(IConfigurationService);
-        this.appShell = this.services.get<IApplicationShell>(IApplicationShell);
-        this.output = this.services.get<OutputChannel>(IOutputChannel, STANDARD_OUTPUT_CHANNEL);
-        this.fs = this.services.get<IFileSystem>(IFileSystem);
-        this.platformData = new PlatformData(services.get<IPlatformService>(IPlatformService), this.fs);
-        this.workspace = this.services.get<IWorkspaceService>(IWorkspaceService);
-
-        // Currently only a single root. Multi-root support is future.
-        this.root = this.workspace && this.workspace.hasWorkspaceFolders
-            ? this.workspace.workspaceFolders![0]!.uri : undefined;
-
-        this.startupCompleted = createDeferred<void>();
-        const commandManager = this.services.get<ICommandManager>(ICommandManager);
-
-        this.disposables.push(commandManager.registerCommand(loadExtensionCommand,
-            async (args) => {
-                if (this.languageClient) {
-                    await this.startupCompleted.promise;
-                    this.languageClient.sendRequest('python/loadExtension', args);
-                } else {
-                    this.loadExtensionArgs = args;
-                }
-            }
-        ));
-
-        (this.configuration.getSettings() as PythonSettings).addListener('change', this.onSettingsChanged);
-    }
-
-    public async activate(): Promise<boolean> {
-        this.sw.reset();
-        const clientOptions = await this.getAnalysisOptions();
-        if (!clientOptions) {
-            return false;
-        }
-        return this.startLanguageServer(clientOptions);
-    }
-
-    public async deactivate(): Promise<void> {
-        if (this.languageClient) {
-            // Do not await on this
-            this.languageClient.stop();
-        }
-        for (const d of this.disposables) {
-            d.dispose();
-        }
-        (this.configuration.getSettings() as PythonSettings).removeListener('change', this.onSettingsChanged);
-    }
-
-    private async startLanguageServer(clientOptions: LanguageClientOptions): Promise<boolean> {
-        // Determine if we are running MSIL/Universal via dotnet or self-contained app.
-
-        const reporter = getTelemetryReporter();
-        reporter.sendTelemetryEvent(PYTHON_ANALYSIS_ENGINE_ENABLED);
-
-        const settings = this.configuration.getSettings();
-        if (!settings.downloadCodeAnalysis) {
-            // Depends on .NET Runtime or SDK. Typically development-only case.
-            this.languageClient = this.createSimpleLanguageClient(clientOptions);
-            await this.startLanguageClient();
-            return true;
-        }
-
-        const mscorlib = path.join(this.context.extensionPath, analysisEngineFolder, 'mscorlib.dll');
-        if (!await this.fs.fileExists(mscorlib)) {
-            const downloader = new AnalysisEngineDownloader(this.services, analysisEngineFolder);
-            await downloader.downloadAnalysisEngine(this.context);
-            reporter.sendTelemetryEvent(PYTHON_ANALYSIS_ENGINE_DOWNLOADED);
-        }
-
-        const serverModule = path.join(this.context.extensionPath, analysisEngineFolder, this.platformData.getEngineExecutableName());
-        this.languageClient = this.createSelfContainedLanguageClient(serverModule, clientOptions);
-        try {
-            await this.startLanguageClient();
-            return true;
-        } catch (ex) {
-            this.appShell.showErrorMessage(`Language server failed to start. Error ${ex}`);
-            reporter.sendTelemetryEvent(PYTHON_ANALYSIS_ENGINE_ERROR, { error: 'Failed to start (platform)' });
-            return false;
-        }
-    }
-
-    private async startLanguageClient(): Promise<void> {
-        this.languageClient!.onReady()
-            .then(() => {
-                this.startupCompleted.resolve();
-                if (this.loadExtensionArgs) {
-                    this.languageClient!.sendRequest('python/loadExtension', this.loadExtensionArgs);
-                    this.loadExtensionArgs = undefined;
-                }
-            })
-            .catch(error => this.startupCompleted.reject(error));
-
-        this.context.subscriptions.push(this.languageClient!.start());
-        if (isTestExecution()) {
-            await this.startupCompleted.promise;
-        }
-    }
-
-    private createSimpleLanguageClient(clientOptions: LanguageClientOptions): LanguageClient {
-        const commandOptions = { stdio: 'pipe' };
-        const serverModule = path.join(this.context.extensionPath, analysisEngineFolder, this.platformData.getEngineDllName());
-        const serverOptions: ServerOptions = {
-            run: { command: dotNetCommand, args: [serverModule], options: commandOptions },
-            debug: { command: dotNetCommand, args: [serverModule, '--debug'], options: commandOptions }
-        };
-        return new LanguageClient(PYTHON, languageClientName, serverOptions, clientOptions);
-    }
-
-    private createSelfContainedLanguageClient(serverModule: string, clientOptions: LanguageClientOptions): LanguageClient {
-        const options = { stdio: 'pipe' };
-        const serverOptions: ServerOptions = {
-            run: { command: serverModule, rgs: [], options: options },
-            debug: { command: serverModule, args: ['--debug'], options }
-        };
-        return new LanguageClient(PYTHON, languageClientName, serverOptions, clientOptions);
-    }
-
-    private async getAnalysisOptions(): Promise<LanguageClientOptions | undefined> {
-        // tslint:disable-next-line:no-any
-        const properties = new Map<string, any>();
-        let interpreterData: InterpreterData | undefined;
-        let pythonPath = '';
-
-        try {
-            const interpreterDataService = new InterpreterDataService(this.context, this.services);
-            interpreterData = await interpreterDataService.getInterpreterData();
-        } catch (ex) {
-            this.appShell.showWarningMessage('Unable to determine path to the Python interpreter. IntelliSense will be limited.');
-        }
-
-        this.interpreterHash = interpreterData ? interpreterData.hash : '';
-        if (interpreterData) {
-            pythonPath = path.dirname(interpreterData.path);
-            // tslint:disable-next-line:no-string-literal
-            properties['InterpreterPath'] = interpreterData.path;
-            // tslint:disable-next-line:no-string-literal
-            properties['Version'] = interpreterData.version;
-            // tslint:disable-next-line:no-string-literal
-            properties['PrefixPath'] = interpreterData.prefix;
-        }
-
-<<<<<<< HEAD
-        // tslint:disable-next-line:no-string-literal
-        properties['DatabasePath'] = path.join(this.context.extensionPath, analysisEngineFolder);
-
-        let searchPaths = interpreterData ? interpreterData.searchPaths.split(path.delimiter) : [];
-=======
-        let searchPathsString = interpreterData ? interpreterData.searchPaths : '';
-        let typeshedPaths: string[] = [];
-
->>>>>>> b769f556
-        const settings = this.configuration.getSettings();
-        if (settings.autoComplete) {
-            const extraPaths = settings.autoComplete.extraPaths;
-            if (extraPaths && extraPaths.length > 0) {
-<<<<<<< HEAD
-                searchPaths.push(...extraPaths);
-=======
-                searchPathsString = `${searchPathsString};${extraPaths.join(';')}`;
->>>>>>> b769f556
-            }
-            typeshedPaths = settings.autoComplete.typeshedPaths;
-        }
-
-        // Make sure paths do not contain multiple slashes so file URIs
-        // in VS Code (Node.js) and in the language server (.NET) match.
-        // Note: for the language server paths separator is always ;
-<<<<<<< HEAD
-        searchPaths.push(pythonPath);
-        searchPaths = searchPaths.map(p => path.normalize(p));
-
-        const typeStubSearchPaths = settings.analysis.typeshedPaths && settings.analysis.typeshedPaths.length > 0
-            ? settings.analysis.typeshedPaths
-            : [path.join(this.context.extensionPath, 'typeshed')];
-=======
-        const searchPaths = searchPathsString.split(path.delimiter).map(p => path.normalize(p));
-        // tslint:disable-next-line:no-string-literal
-        properties['SearchPaths'] = `${searchPaths.join(';')};${pythonPath}`;
-
-        if (!typeshedPaths || typeshedPaths.length === 0) {
-            typeshedPaths = [path.join(this.context.extensionPath, 'typeshed')];
-        }
->>>>>>> b769f556
-
-        const selector = [{ language: PYTHON, scheme: 'file' }];
-        this.excludedFiles = this.getExcludedFiles();
-
-        // Options to control the language client
-        return {
-            // Register the server for Python documents
-            documentSelector: selector,
-            synchronize: {
-                configurationSection: PYTHON
-            },
-            outputChannel: this.output,
-            initializationOptions: {
-                interpreter: {
-                    properties
-                },
-                displayOptions: {
-                    preferredFormat: 1, // Markdown
-                    trimDocumentationLines: false,
-                    maxDocumentationLineLength: 0,
-                    trimDocumentationText: false,
-                    maxDocumentationTextLength: 0
-                },
-                searchPaths,
-<<<<<<< HEAD
-                typeStubSearchPaths,
-                excludeFiles: this.excludedFiles,
-=======
-                typeStubSearchPaths: typeshedPaths,
-                asyncStartup: true,
-                excludeFiles: excludeFiles,
->>>>>>> b769f556
-                testEnvironment: isTestExecution()
-            }
-        };
-    }
-
-    private getExcludedFiles(): string[] {
-        const list: string[] = ['**/Lib/**', '**/site-packages/**'];
-        this.getVsCodeExcludeSection('search.exclude', list);
-        this.getVsCodeExcludeSection('files.exclude', list);
-        this.getVsCodeExcludeSection('files.watcherExclude', list);
-        this.getPythonExcludeSection('linting.ignorePatterns', list);
-        this.getPythonExcludeSection('workspaceSymbols.exclusionPattern', list);
-        return list;
-    }
-
-    private getVsCodeExcludeSection(setting: string, list: string[]): void {
-        const states = this.workspace.getConfiguration(setting, this.root);
-        if (states) {
-            Object.keys(states)
-                .filter(k => (k.indexOf('*') >= 0 || k.indexOf('/') >= 0) && states[k])
-                .forEach(p => list.push(p));
-        }
-    }
-
-    private getPythonExcludeSection(setting: string, list: string[]): void {
-        const pythonSettings = this.configuration.getSettings(this.root);
-        const paths = pythonSettings && pythonSettings.linting ? pythonSettings.linting.ignorePatterns : undefined;
-        if (paths && Array.isArray(paths)) {
-            paths
-                .filter(p => p && p.length > 0)
-                .forEach(p => list.push(p));
-        }
-    }
-
-    private async onSettingsChanged(): Promise<void> {
-        const ids = new InterpreterDataService(this.context, this.services);
-        const idata = await ids.getInterpreterData();
-        if (!idata || idata.hash !== this.interpreterHash) {
-            this.interpreterHash = idata ? idata.hash : '';
-            await this.restartLanguageServer();
-            return;
-        }
-
-        const excludedFiles = this.getExcludedFiles();
-        if (this.excludedFiles.length !== excludedFiles.length) {
-            await this.restartLanguageServer();
-            return;
-        }
-
-        for (let i = 0; i < this.excludedFiles.length; i += 1) {
-            if (this.excludedFiles[i] !== excludedFiles[i]) {
-                await this.restartLanguageServer();
-                return;
-            }
-        }
-    }
-
-    private async restartLanguageServer(): Promise<void> {
-        if (!this.context) {
-            return;
-        }
-        await this.deactivate();
-        await this.activate();
-    }
-}
+// Copyright (c) Microsoft Corporation. All rights reserved.
+// Licensed under the MIT License.
+
+import { inject, injectable } from 'inversify';
+import * as path from 'path';
+import { OutputChannel, Uri } from 'vscode';
+import { Disposable, LanguageClient, LanguageClientOptions, ServerOptions } from 'vscode-languageclient';
+import { IApplicationShell, ICommandManager, IWorkspaceService } from '../common/application/types';
+import { PythonSettings } from '../common/configSettings';
+import { isTestExecution, STANDARD_OUTPUT_CHANNEL } from '../common/constants';
+import { createDeferred, Deferred } from '../common/helpers';
+import { IFileSystem, IPlatformService } from '../common/platform/types';
+import { StopWatch } from '../common/stopWatch';
+import { IConfigurationService, IExtensionContext, IOutputChannel } from '../common/types';
+import { IServiceContainer } from '../ioc/types';
+import {
+    PYTHON_ANALYSIS_ENGINE_DOWNLOADED,
+    PYTHON_ANALYSIS_ENGINE_ENABLED,
+    PYTHON_ANALYSIS_ENGINE_ERROR
+} from '../telemetry/constants';
+import { getTelemetryReporter } from '../telemetry/telemetry';
+import { AnalysisEngineDownloader } from './downloader';
+import { InterpreterData, InterpreterDataService } from './interpreterDataService';
+import { PlatformData } from './platformData';
+import { IExtensionActivator } from './types';
+
+const PYTHON = 'python';
+const dotNetCommand = 'dotnet';
+const languageClientName = 'Python Tools';
+const analysisEngineFolder = 'analysis';
+const loadExtensionCommand = 'python._loadLanguageServerExtension';
+
+@injectable()
+export class AnalysisExtensionActivator implements IExtensionActivator {
+    private readonly configuration: IConfigurationService;
+    private readonly appShell: IApplicationShell;
+    private readonly output: OutputChannel;
+    private readonly fs: IFileSystem;
+    private readonly sw = new StopWatch();
+    private readonly platformData: PlatformData;
+    private readonly startupCompleted: Deferred<void>;
+    private readonly disposables: Disposable[] = [];
+    private readonly context: IExtensionContext;
+    private readonly workspace: IWorkspaceService;
+    private readonly root: Uri | undefined;
+
+    private languageClient: LanguageClient | undefined;
+    private interpreterHash: string = '';
+    private excludedFiles: string[] = [];
+    private loadExtensionArgs: {} | undefined;
+
+    constructor(@inject(IServiceContainer) private readonly services: IServiceContainer) {
+        this.context = this.services.get<IExtensionContext>(IExtensionContext);
+        this.configuration = this.services.get<IConfigurationService>(IConfigurationService);
+        this.appShell = this.services.get<IApplicationShell>(IApplicationShell);
+        this.output = this.services.get<OutputChannel>(IOutputChannel, STANDARD_OUTPUT_CHANNEL);
+        this.fs = this.services.get<IFileSystem>(IFileSystem);
+        this.platformData = new PlatformData(services.get<IPlatformService>(IPlatformService), this.fs);
+        this.workspace = this.services.get<IWorkspaceService>(IWorkspaceService);
+
+        // Currently only a single root. Multi-root support is future.
+        this.root = this.workspace && this.workspace.hasWorkspaceFolders
+            ? this.workspace.workspaceFolders![0]!.uri : undefined;
+
+        this.startupCompleted = createDeferred<void>();
+        const commandManager = this.services.get<ICommandManager>(ICommandManager);
+
+        this.disposables.push(commandManager.registerCommand(loadExtensionCommand,
+            async (args) => {
+                if (this.languageClient) {
+                    await this.startupCompleted.promise;
+                    this.languageClient.sendRequest('python/loadExtension', args);
+                } else {
+                    this.loadExtensionArgs = args;
+                }
+            }
+        ));
+
+        (this.configuration.getSettings() as PythonSettings).addListener('change', this.onSettingsChanged);
+    }
+
+    public async activate(): Promise<boolean> {
+        this.sw.reset();
+        const clientOptions = await this.getAnalysisOptions();
+        if (!clientOptions) {
+            return false;
+        }
+        return this.startLanguageServer(clientOptions);
+    }
+
+    public async deactivate(): Promise<void> {
+        if (this.languageClient) {
+            // Do not await on this
+            this.languageClient.stop();
+        }
+        for (const d of this.disposables) {
+            d.dispose();
+        }
+        (this.configuration.getSettings() as PythonSettings).removeListener('change', this.onSettingsChanged);
+    }
+
+    private async startLanguageServer(clientOptions: LanguageClientOptions): Promise<boolean> {
+        // Determine if we are running MSIL/Universal via dotnet or self-contained app.
+
+        const reporter = getTelemetryReporter();
+        reporter.sendTelemetryEvent(PYTHON_ANALYSIS_ENGINE_ENABLED);
+
+        const settings = this.configuration.getSettings();
+        if (!settings.downloadCodeAnalysis) {
+            // Depends on .NET Runtime or SDK. Typically development-only case.
+            this.languageClient = this.createSimpleLanguageClient(clientOptions);
+            await this.startLanguageClient();
+            return true;
+        }
+
+        const mscorlib = path.join(this.context.extensionPath, analysisEngineFolder, 'mscorlib.dll');
+        if (!await this.fs.fileExists(mscorlib)) {
+            const downloader = new AnalysisEngineDownloader(this.services, analysisEngineFolder);
+            await downloader.downloadAnalysisEngine(this.context);
+            reporter.sendTelemetryEvent(PYTHON_ANALYSIS_ENGINE_DOWNLOADED);
+        }
+
+        const serverModule = path.join(this.context.extensionPath, analysisEngineFolder, this.platformData.getEngineExecutableName());
+        this.languageClient = this.createSelfContainedLanguageClient(serverModule, clientOptions);
+        try {
+            await this.startLanguageClient();
+            return true;
+        } catch (ex) {
+            this.appShell.showErrorMessage(`Language server failed to start. Error ${ex}`);
+            reporter.sendTelemetryEvent(PYTHON_ANALYSIS_ENGINE_ERROR, { error: 'Failed to start (platform)' });
+            return false;
+        }
+    }
+
+    private async startLanguageClient(): Promise<void> {
+        this.languageClient!.onReady()
+            .then(() => {
+                this.startupCompleted.resolve();
+                if (this.loadExtensionArgs) {
+                    this.languageClient!.sendRequest('python/loadExtension', this.loadExtensionArgs);
+                    this.loadExtensionArgs = undefined;
+                }
+            })
+            .catch(error => this.startupCompleted.reject(error));
+
+        this.context.subscriptions.push(this.languageClient!.start());
+        if (isTestExecution()) {
+            await this.startupCompleted.promise;
+        }
+    }
+
+    private createSimpleLanguageClient(clientOptions: LanguageClientOptions): LanguageClient {
+        const commandOptions = { stdio: 'pipe' };
+        const serverModule = path.join(this.context.extensionPath, analysisEngineFolder, this.platformData.getEngineDllName());
+        const serverOptions: ServerOptions = {
+            run: { command: dotNetCommand, args: [serverModule], options: commandOptions },
+            debug: { command: dotNetCommand, args: [serverModule, '--debug'], options: commandOptions }
+        };
+        return new LanguageClient(PYTHON, languageClientName, serverOptions, clientOptions);
+    }
+
+    private createSelfContainedLanguageClient(serverModule: string, clientOptions: LanguageClientOptions): LanguageClient {
+        const options = { stdio: 'pipe' };
+        const serverOptions: ServerOptions = {
+            run: { command: serverModule, rgs: [], options: options },
+            debug: { command: serverModule, args: ['--debug'], options }
+        };
+        return new LanguageClient(PYTHON, languageClientName, serverOptions, clientOptions);
+    }
+
+    private async getAnalysisOptions(): Promise<LanguageClientOptions | undefined> {
+        // tslint:disable-next-line:no-any
+        const properties = new Map<string, any>();
+        let interpreterData: InterpreterData | undefined;
+        let pythonPath = '';
+
+        try {
+            const interpreterDataService = new InterpreterDataService(this.context, this.services);
+            interpreterData = await interpreterDataService.getInterpreterData();
+        } catch (ex) {
+            this.appShell.showWarningMessage('Unable to determine path to the Python interpreter. IntelliSense will be limited.');
+        }
+
+        this.interpreterHash = interpreterData ? interpreterData.hash : '';
+        if (interpreterData) {
+            pythonPath = path.dirname(interpreterData.path);
+            // tslint:disable-next-line:no-string-literal
+            properties['InterpreterPath'] = interpreterData.path;
+            // tslint:disable-next-line:no-string-literal
+            properties['Version'] = interpreterData.version;
+            // tslint:disable-next-line:no-string-literal
+            properties['PrefixPath'] = interpreterData.prefix;
+        }
+
+        // tslint:disable-next-line:no-string-literal
+        properties['DatabasePath'] = path.join(this.context.extensionPath, analysisEngineFolder);
+
+        let searchPaths = interpreterData ? interpreterData.searchPaths.split(path.delimiter) : [];
+        const settings = this.configuration.getSettings();
+        if (settings.autoComplete) {
+            const extraPaths = settings.autoComplete.extraPaths;
+            if (extraPaths && extraPaths.length > 0) {
+                searchPaths.push(...extraPaths);
+            }
+        }
+
+        // Make sure paths do not contain multiple slashes so file URIs
+        // in VS Code (Node.js) and in the language server (.NET) match.
+        // Note: for the language server paths separator is always ;
+        searchPaths.push(pythonPath);
+        searchPaths = searchPaths.map(p => path.normalize(p));
+
+        const typeStubSearchPaths = settings.analysis.typeshedPaths && settings.analysis.typeshedPaths.length > 0
+            ? settings.analysis.typeshedPaths
+            : [path.join(this.context.extensionPath, 'typeshed')];
+
+        const selector = [{ language: PYTHON, scheme: 'file' }];
+        this.excludedFiles = this.getExcludedFiles();
+
+        // Options to control the language client
+        return {
+            // Register the server for Python documents
+            documentSelector: selector,
+            synchronize: {
+                configurationSection: PYTHON
+            },
+            outputChannel: this.output,
+            initializationOptions: {
+                interpreter: {
+                    properties
+                },
+                displayOptions: {
+                    preferredFormat: 1, // Markdown
+                    trimDocumentationLines: false,
+                    maxDocumentationLineLength: 0,
+                    trimDocumentationText: false,
+                    maxDocumentationTextLength: 0
+                },
+                searchPaths,
+                typeStubSearchPaths,
+                excludeFiles: this.excludedFiles,
+                testEnvironment: isTestExecution()
+            }
+        };
+    }
+
+    private getExcludedFiles(): string[] {
+        const list: string[] = ['**/Lib/**', '**/site-packages/**'];
+        this.getVsCodeExcludeSection('search.exclude', list);
+        this.getVsCodeExcludeSection('files.exclude', list);
+        this.getVsCodeExcludeSection('files.watcherExclude', list);
+        this.getPythonExcludeSection('linting.ignorePatterns', list);
+        this.getPythonExcludeSection('workspaceSymbols.exclusionPattern', list);
+        return list;
+    }
+
+    private getVsCodeExcludeSection(setting: string, list: string[]): void {
+        const states = this.workspace.getConfiguration(setting, this.root);
+        if (states) {
+            Object.keys(states)
+                .filter(k => (k.indexOf('*') >= 0 || k.indexOf('/') >= 0) && states[k])
+                .forEach(p => list.push(p));
+        }
+    }
+
+    private getPythonExcludeSection(setting: string, list: string[]): void {
+        const pythonSettings = this.configuration.getSettings(this.root);
+        const paths = pythonSettings && pythonSettings.linting ? pythonSettings.linting.ignorePatterns : undefined;
+        if (paths && Array.isArray(paths)) {
+            paths
+                .filter(p => p && p.length > 0)
+                .forEach(p => list.push(p));
+        }
+    }
+
+    private async onSettingsChanged(): Promise<void> {
+        const ids = new InterpreterDataService(this.context, this.services);
+        const idata = await ids.getInterpreterData();
+        if (!idata || idata.hash !== this.interpreterHash) {
+            this.interpreterHash = idata ? idata.hash : '';
+            await this.restartLanguageServer();
+            return;
+        }
+
+        const excludedFiles = this.getExcludedFiles();
+        if (this.excludedFiles.length !== excludedFiles.length) {
+            await this.restartLanguageServer();
+            return;
+        }
+
+        for (let i = 0; i < this.excludedFiles.length; i += 1) {
+            if (this.excludedFiles[i] !== excludedFiles[i]) {
+                await this.restartLanguageServer();
+                return;
+            }
+        }
+    }
+
+    private async restartLanguageServer(): Promise<void> {
+        if (!this.context) {
+            return;
+        }
+        await this.deactivate();
+        await this.activate();
+    }
+}