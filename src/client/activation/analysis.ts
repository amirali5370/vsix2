// Copyright (c) Microsoft Corporation. All rights reserved.
// Licensed under the MIT License.

import * as path from 'path';
import { ExtensionContext, OutputChannel } from 'vscode';
import { Message } from 'vscode-jsonrpc';
import { CloseAction, Disposable, ErrorAction, ErrorHandler, LanguageClient, LanguageClientOptions, ServerOptions } from 'vscode-languageclient';
import { IApplicationShell } from '../common/application/types';
import { isTestExecution, STANDARD_OUTPUT_CHANNEL } from '../common/constants';
import { createDeferred, Deferred } from '../common/helpers';
import { IFileSystem, IPlatformService } from '../common/platform/types';
import { IProcessService } from '../common/process/types';
import { StopWatch } from '../common/stopWatch';
import { IConfigurationService, IOutputChannel, IPythonSettings } from '../common/types';
import { IEnvironmentVariablesProvider } from '../common/variables/types';
import { IServiceContainer } from '../ioc/types';
import {
    PYTHON_ANALYSIS_ENGINE_DOWNLOADED,
    PYTHON_ANALYSIS_ENGINE_ENABLED,
    PYTHON_ANALYSIS_ENGINE_ERROR,
    PYTHON_ANALYSIS_ENGINE_STARTUP
} from '../telemetry/constants';
import { getTelemetryReporter } from '../telemetry/telemetry';
import { AnalysisEngineDownloader } from './downloader';
import { InterpreterDataService } from './interpreterDataService';
import { PlatformData } from './platformData';
import { IExtensionActivator } from './types';

const PYTHON = 'python';
const dotNetCommand = 'dotnet';
const languageClientName = 'Python Tools';
const analysisEngineFolder = 'analysis';

class LanguageServerStartupErrorHandler implements ErrorHandler {
    constructor(private readonly deferred: Deferred<void>) { }
    public error(error: Error, message: Message, count: number): ErrorAction {
        this.deferred.reject(error);
        return ErrorAction.Shutdown;
    }
    public closed(): CloseAction {
        this.deferred.reject();
        return CloseAction.DoNotRestart;
    }
}

export class AnalysisExtensionActivator implements IExtensionActivator {
    private readonly configuration: IConfigurationService;
    private readonly appShell: IApplicationShell;
    private readonly output: OutputChannel;
    private readonly fs: IFileSystem;
    private readonly sw = new StopWatch();
    private readonly platformData: PlatformData;
    private languageClient: LanguageClient | undefined;

    constructor(private readonly services: IServiceContainer, pythonSettings: IPythonSettings) {
        this.configuration = this.services.get<IConfigurationService>(IConfigurationService);
        this.appShell = this.services.get<IApplicationShell>(IApplicationShell);
        this.output = this.services.get<OutputChannel>(IOutputChannel, STANDARD_OUTPUT_CHANNEL);
        this.fs = this.services.get<IFileSystem>(IFileSystem);
        this.platformData = new PlatformData(services.get<IPlatformService>(IPlatformService), this.fs);
    }

    public async activate(context: ExtensionContext): Promise<boolean> {
        const clientOptions = await this.getAnalysisOptions(context);
        if (!clientOptions) {
            return false;
        }
        return this.startLanguageServer(context, clientOptions);
    }

    public async deactivate(): Promise<void> {
        if (this.languageClient) {
            await this.languageClient.stop();
        }
    }

    private async startLanguageServer(context: ExtensionContext, clientOptions: LanguageClientOptions): Promise<boolean> {
        // Determine if we are running MSIL/Universal via dotnet or self-contained app.
        const mscorlib = path.join(context.extensionPath, analysisEngineFolder, 'mscorlib.dll');
        let downloadPackage = false;

        const reporter = getTelemetryReporter();
        reporter.sendTelemetryEvent(PYTHON_ANALYSIS_ENGINE_ENABLED);

        if (!await this.fs.fileExistsAsync(mscorlib)) {
            // Depends on .NET Runtime or SDK
            this.languageClient = this.createSimpleLanguageClient(context, clientOptions);
            try {
                await this.tryStartLanguageClient(context, this.languageClient);
                return true;
            } catch (ex) {
                if (await this.isDotNetInstalled()) {
                    this.appShell.showErrorMessage(`.NET Runtime appears to be installed but the language server did not start. Error ${ex}`);
                    reporter.sendTelemetryEvent(PYTHON_ANALYSIS_ENGINE_ERROR, { error: 'Failed to start (MSIL)' });
                    return false;
                }
                // No .NET Runtime, no mscorlib - need to download self-contained package.
                downloadPackage = true;
            }
        }

        if (downloadPackage) {
            const downloader = new AnalysisEngineDownloader(this.services, analysisEngineFolder);
            await downloader.downloadAnalysisEngine(context);
            reporter.sendTelemetryEvent(PYTHON_ANALYSIS_ENGINE_DOWNLOADED);
        }

        const serverModule = path.join(context.extensionPath, analysisEngineFolder, this.platformData.getEngineExecutableName());
        // Now try to start self-contained app
        this.languageClient = this.createSelfContainedLanguageClient(context, serverModule, clientOptions);
        try {
            await this.tryStartLanguageClient(context, this.languageClient);
            return true;
        } catch (ex) {
            this.appShell.showErrorMessage(`Language server failed to start. Error ${ex}`);
            reporter.sendTelemetryEvent(PYTHON_ANALYSIS_ENGINE_ERROR, { error: 'Failed to start (platform)' });
            return false;
        }
    }

    private async tryStartLanguageClient(context: ExtensionContext, lc: LanguageClient): Promise<void> {
        let disposable: Disposable | undefined;
        const deferred = createDeferred<void>();
        try {
            const sw = new StopWatch();
            lc.clientOptions.errorHandler = new LanguageServerStartupErrorHandler(deferred);

            disposable = lc.start();
            lc.onReady()
                .then(() => deferred.resolve())
                .catch(deferred.reject);
            await deferred.promise;

            this.output.appendLine(`Language server ready: ${this.sw.elapsedTime} ms`);
            context.subscriptions.push(disposable);

            const reporter = getTelemetryReporter();
            reporter.sendTelemetryEvent(PYTHON_ANALYSIS_ENGINE_STARTUP, {}, { startup_time: sw.elapsedTime });
        } catch (ex) {
            if (disposable) {
                disposable.dispose();
            }
            throw ex;
        }
    }

    private createSimpleLanguageClient(context: ExtensionContext, clientOptions: LanguageClientOptions): LanguageClient {
        const commandOptions = { stdio: 'pipe' };
        const serverModule = path.join(context.extensionPath, analysisEngineFolder, this.platformData.getEngineDllName());
        const serverOptions: ServerOptions = {
            run: { command: dotNetCommand, args: [serverModule], options: commandOptions },
            debug: { command: dotNetCommand, args: [serverModule, '--debug'], options: commandOptions }
        };
        return new LanguageClient(PYTHON, languageClientName, serverOptions, clientOptions);
    }

    private createSelfContainedLanguageClient(context: ExtensionContext, serverModule: string, clientOptions: LanguageClientOptions): LanguageClient {
        const options = { stdio: 'pipe' };
        const serverOptions: ServerOptions = {
            run: { command: serverModule, rgs: [], options: options },
            debug: { command: serverModule, args: ['--debug'], options }
        };
        return new LanguageClient(PYTHON, languageClientName, serverOptions, clientOptions);
    }

    private async getAnalysisOptions(context: ExtensionContext): Promise<LanguageClientOptions | undefined> {
        // tslint:disable-next-line:no-any
        const properties = new Map<string, any>();

        // Microsoft Python code analysis engine needs full path to the interpreter
        const interpreterDataService = new InterpreterDataService(context, this.services);
        const interpreterData = await interpreterDataService.getInterpreterData();
        if (!interpreterData) {
            const appShell = this.services.get<IApplicationShell>(IApplicationShell);
            appShell.showErrorMessage('Unable to determine path to Python interpreter.');
            return;
        }

        // tslint:disable-next-line:no-string-literal
        properties['InterpreterPath'] = interpreterData.path;
        // tslint:disable-next-line:no-string-literal
        properties['Version'] = interpreterData.version;
        // tslint:disable-next-line:no-string-literal
        properties['PrefixPath'] = interpreterData.prefix;
        // tslint:disable-next-line:no-string-literal
        properties['DatabasePath'] = path.join(context.extensionPath, analysisEngineFolder);

        let searchPaths = interpreterData.searchPaths;
        const settings = this.configuration.getSettings();
        if (settings.autoComplete) {
            const extraPaths = settings.autoComplete.extraPaths;
            if (extraPaths && extraPaths.length > 0) {
                searchPaths = `${searchPaths};${extraPaths.join(';')}`;
            }
        }

        const envProvider = this.services.get<IEnvironmentVariablesProvider>(IEnvironmentVariablesProvider);
        const pythonPath = (await envProvider.getEnvironmentVariables()).PYTHONPATH;

        // tslint:disable-next-line:no-string-literal
        properties['SearchPaths'] = `${searchPaths};${pythonPath ? pythonPath : ''}`;

        const selector: string[] = [PYTHON];

        // Options to control the language client
        return {
            // Register the server for Python documents
            documentSelector: selector,
            synchronize: {
                configurationSection: PYTHON
            },
            outputChannel: this.output,
            initializationOptions: {
                interpreter: {
                    properties
                },
                displayOptions: {
<<<<<<< HEAD
                    preferredFormat: 1, // Markdown
=======
                    preferredFormat: 1, // markdown
>>>>>>> d420c348
                    trimDocumentationLines: false,
                    maxDocumentationLineLength: 0,
                    trimDocumentationText: false,
                    maxDocumentationTextLength: 0
                },
                asyncStartup: true,
                testEnvironment: isTestExecution()
            }
        };
    }

    private async isDotNetInstalled(): Promise<boolean> {
        const ps = this.services.get<IProcessService>(IProcessService);
        const result = await ps.exec('dotnet', ['--version']).catch(() => { return { stdout: '' }; });
        return result.stdout.trim().startsWith('2.');
    }
}
<|MERGE_RESOLUTION|>--- conflicted
+++ resolved
@@ -1,239 +1,236 @@
-// Copyright (c) Microsoft Corporation. All rights reserved.
-// Licensed under the MIT License.
-
-import * as path from 'path';
-import { ExtensionContext, OutputChannel } from 'vscode';
-import { Message } from 'vscode-jsonrpc';
-import { CloseAction, Disposable, ErrorAction, ErrorHandler, LanguageClient, LanguageClientOptions, ServerOptions } from 'vscode-languageclient';
-import { IApplicationShell } from '../common/application/types';
-import { isTestExecution, STANDARD_OUTPUT_CHANNEL } from '../common/constants';
-import { createDeferred, Deferred } from '../common/helpers';
-import { IFileSystem, IPlatformService } from '../common/platform/types';
-import { IProcessService } from '../common/process/types';
-import { StopWatch } from '../common/stopWatch';
-import { IConfigurationService, IOutputChannel, IPythonSettings } from '../common/types';
-import { IEnvironmentVariablesProvider } from '../common/variables/types';
-import { IServiceContainer } from '../ioc/types';
-import {
-    PYTHON_ANALYSIS_ENGINE_DOWNLOADED,
-    PYTHON_ANALYSIS_ENGINE_ENABLED,
-    PYTHON_ANALYSIS_ENGINE_ERROR,
-    PYTHON_ANALYSIS_ENGINE_STARTUP
-} from '../telemetry/constants';
-import { getTelemetryReporter } from '../telemetry/telemetry';
-import { AnalysisEngineDownloader } from './downloader';
-import { InterpreterDataService } from './interpreterDataService';
-import { PlatformData } from './platformData';
-import { IExtensionActivator } from './types';
-
-const PYTHON = 'python';
-const dotNetCommand = 'dotnet';
-const languageClientName = 'Python Tools';
-const analysisEngineFolder = 'analysis';
-
-class LanguageServerStartupErrorHandler implements ErrorHandler {
-    constructor(private readonly deferred: Deferred<void>) { }
-    public error(error: Error, message: Message, count: number): ErrorAction {
-        this.deferred.reject(error);
-        return ErrorAction.Shutdown;
-    }
-    public closed(): CloseAction {
-        this.deferred.reject();
-        return CloseAction.DoNotRestart;
-    }
-}
-
-export class AnalysisExtensionActivator implements IExtensionActivator {
-    private readonly configuration: IConfigurationService;
-    private readonly appShell: IApplicationShell;
-    private readonly output: OutputChannel;
-    private readonly fs: IFileSystem;
-    private readonly sw = new StopWatch();
-    private readonly platformData: PlatformData;
-    private languageClient: LanguageClient | undefined;
-
-    constructor(private readonly services: IServiceContainer, pythonSettings: IPythonSettings) {
-        this.configuration = this.services.get<IConfigurationService>(IConfigurationService);
-        this.appShell = this.services.get<IApplicationShell>(IApplicationShell);
-        this.output = this.services.get<OutputChannel>(IOutputChannel, STANDARD_OUTPUT_CHANNEL);
-        this.fs = this.services.get<IFileSystem>(IFileSystem);
-        this.platformData = new PlatformData(services.get<IPlatformService>(IPlatformService), this.fs);
-    }
-
-    public async activate(context: ExtensionContext): Promise<boolean> {
-        const clientOptions = await this.getAnalysisOptions(context);
-        if (!clientOptions) {
-            return false;
-        }
-        return this.startLanguageServer(context, clientOptions);
-    }
-
-    public async deactivate(): Promise<void> {
-        if (this.languageClient) {
-            await this.languageClient.stop();
-        }
-    }
-
-    private async startLanguageServer(context: ExtensionContext, clientOptions: LanguageClientOptions): Promise<boolean> {
-        // Determine if we are running MSIL/Universal via dotnet or self-contained app.
-        const mscorlib = path.join(context.extensionPath, analysisEngineFolder, 'mscorlib.dll');
-        let downloadPackage = false;
-
-        const reporter = getTelemetryReporter();
-        reporter.sendTelemetryEvent(PYTHON_ANALYSIS_ENGINE_ENABLED);
-
-        if (!await this.fs.fileExistsAsync(mscorlib)) {
-            // Depends on .NET Runtime or SDK
-            this.languageClient = this.createSimpleLanguageClient(context, clientOptions);
-            try {
-                await this.tryStartLanguageClient(context, this.languageClient);
-                return true;
-            } catch (ex) {
-                if (await this.isDotNetInstalled()) {
-                    this.appShell.showErrorMessage(`.NET Runtime appears to be installed but the language server did not start. Error ${ex}`);
-                    reporter.sendTelemetryEvent(PYTHON_ANALYSIS_ENGINE_ERROR, { error: 'Failed to start (MSIL)' });
-                    return false;
-                }
-                // No .NET Runtime, no mscorlib - need to download self-contained package.
-                downloadPackage = true;
-            }
-        }
-
-        if (downloadPackage) {
-            const downloader = new AnalysisEngineDownloader(this.services, analysisEngineFolder);
-            await downloader.downloadAnalysisEngine(context);
-            reporter.sendTelemetryEvent(PYTHON_ANALYSIS_ENGINE_DOWNLOADED);
-        }
-
-        const serverModule = path.join(context.extensionPath, analysisEngineFolder, this.platformData.getEngineExecutableName());
-        // Now try to start self-contained app
-        this.languageClient = this.createSelfContainedLanguageClient(context, serverModule, clientOptions);
-        try {
-            await this.tryStartLanguageClient(context, this.languageClient);
-            return true;
-        } catch (ex) {
-            this.appShell.showErrorMessage(`Language server failed to start. Error ${ex}`);
-            reporter.sendTelemetryEvent(PYTHON_ANALYSIS_ENGINE_ERROR, { error: 'Failed to start (platform)' });
-            return false;
-        }
-    }
-
-    private async tryStartLanguageClient(context: ExtensionContext, lc: LanguageClient): Promise<void> {
-        let disposable: Disposable | undefined;
-        const deferred = createDeferred<void>();
-        try {
-            const sw = new StopWatch();
-            lc.clientOptions.errorHandler = new LanguageServerStartupErrorHandler(deferred);
-
-            disposable = lc.start();
-            lc.onReady()
-                .then(() => deferred.resolve())
-                .catch(deferred.reject);
-            await deferred.promise;
-
-            this.output.appendLine(`Language server ready: ${this.sw.elapsedTime} ms`);
-            context.subscriptions.push(disposable);
-
-            const reporter = getTelemetryReporter();
-            reporter.sendTelemetryEvent(PYTHON_ANALYSIS_ENGINE_STARTUP, {}, { startup_time: sw.elapsedTime });
-        } catch (ex) {
-            if (disposable) {
-                disposable.dispose();
-            }
-            throw ex;
-        }
-    }
-
-    private createSimpleLanguageClient(context: ExtensionContext, clientOptions: LanguageClientOptions): LanguageClient {
-        const commandOptions = { stdio: 'pipe' };
-        const serverModule = path.join(context.extensionPath, analysisEngineFolder, this.platformData.getEngineDllName());
-        const serverOptions: ServerOptions = {
-            run: { command: dotNetCommand, args: [serverModule], options: commandOptions },
-            debug: { command: dotNetCommand, args: [serverModule, '--debug'], options: commandOptions }
-        };
-        return new LanguageClient(PYTHON, languageClientName, serverOptions, clientOptions);
-    }
-
-    private createSelfContainedLanguageClient(context: ExtensionContext, serverModule: string, clientOptions: LanguageClientOptions): LanguageClient {
-        const options = { stdio: 'pipe' };
-        const serverOptions: ServerOptions = {
-            run: { command: serverModule, rgs: [], options: options },
-            debug: { command: serverModule, args: ['--debug'], options }
-        };
-        return new LanguageClient(PYTHON, languageClientName, serverOptions, clientOptions);
-    }
-
-    private async getAnalysisOptions(context: ExtensionContext): Promise<LanguageClientOptions | undefined> {
-        // tslint:disable-next-line:no-any
-        const properties = new Map<string, any>();
-
-        // Microsoft Python code analysis engine needs full path to the interpreter
-        const interpreterDataService = new InterpreterDataService(context, this.services);
-        const interpreterData = await interpreterDataService.getInterpreterData();
-        if (!interpreterData) {
-            const appShell = this.services.get<IApplicationShell>(IApplicationShell);
-            appShell.showErrorMessage('Unable to determine path to Python interpreter.');
-            return;
-        }
-
-        // tslint:disable-next-line:no-string-literal
-        properties['InterpreterPath'] = interpreterData.path;
-        // tslint:disable-next-line:no-string-literal
-        properties['Version'] = interpreterData.version;
-        // tslint:disable-next-line:no-string-literal
-        properties['PrefixPath'] = interpreterData.prefix;
-        // tslint:disable-next-line:no-string-literal
-        properties['DatabasePath'] = path.join(context.extensionPath, analysisEngineFolder);
-
-        let searchPaths = interpreterData.searchPaths;
-        const settings = this.configuration.getSettings();
-        if (settings.autoComplete) {
-            const extraPaths = settings.autoComplete.extraPaths;
-            if (extraPaths && extraPaths.length > 0) {
-                searchPaths = `${searchPaths};${extraPaths.join(';')}`;
-            }
-        }
-
-        const envProvider = this.services.get<IEnvironmentVariablesProvider>(IEnvironmentVariablesProvider);
-        const pythonPath = (await envProvider.getEnvironmentVariables()).PYTHONPATH;
-
-        // tslint:disable-next-line:no-string-literal
-        properties['SearchPaths'] = `${searchPaths};${pythonPath ? pythonPath : ''}`;
-
-        const selector: string[] = [PYTHON];
-
-        // Options to control the language client
-        return {
-            // Register the server for Python documents
-            documentSelector: selector,
-            synchronize: {
-                configurationSection: PYTHON
-            },
-            outputChannel: this.output,
-            initializationOptions: {
-                interpreter: {
-                    properties
-                },
-                displayOptions: {
-<<<<<<< HEAD
-                    preferredFormat: 1, // Markdown
-=======
-                    preferredFormat: 1, // markdown
->>>>>>> d420c348
-                    trimDocumentationLines: false,
-                    maxDocumentationLineLength: 0,
-                    trimDocumentationText: false,
-                    maxDocumentationTextLength: 0
-                },
-                asyncStartup: true,
-                testEnvironment: isTestExecution()
-            }
-        };
-    }
-
-    private async isDotNetInstalled(): Promise<boolean> {
-        const ps = this.services.get<IProcessService>(IProcessService);
-        const result = await ps.exec('dotnet', ['--version']).catch(() => { return { stdout: '' }; });
-        return result.stdout.trim().startsWith('2.');
-    }
-}
+// Copyright (c) Microsoft Corporation. All rights reserved.
+// Licensed under the MIT License.
+
+import * as path from 'path';
+import { ExtensionContext, OutputChannel } from 'vscode';
+import { Message } from 'vscode-jsonrpc';
+import { CloseAction, Disposable, ErrorAction, ErrorHandler, LanguageClient, LanguageClientOptions, ServerOptions } from 'vscode-languageclient';
+import { IApplicationShell } from '../common/application/types';
+import { isTestExecution, STANDARD_OUTPUT_CHANNEL } from '../common/constants';
+import { createDeferred, Deferred } from '../common/helpers';
+import { IFileSystem, IPlatformService } from '../common/platform/types';
+import { IProcessService } from '../common/process/types';
+import { StopWatch } from '../common/stopWatch';
+import { IConfigurationService, IOutputChannel, IPythonSettings } from '../common/types';
+import { IEnvironmentVariablesProvider } from '../common/variables/types';
+import { IServiceContainer } from '../ioc/types';
+import {
+    PYTHON_ANALYSIS_ENGINE_DOWNLOADED,
+    PYTHON_ANALYSIS_ENGINE_ENABLED,
+    PYTHON_ANALYSIS_ENGINE_ERROR,
+    PYTHON_ANALYSIS_ENGINE_STARTUP
+} from '../telemetry/constants';
+import { getTelemetryReporter } from '../telemetry/telemetry';
+import { AnalysisEngineDownloader } from './downloader';
+import { InterpreterDataService } from './interpreterDataService';
+import { PlatformData } from './platformData';
+import { IExtensionActivator } from './types';
+
+const PYTHON = 'python';
+const dotNetCommand = 'dotnet';
+const languageClientName = 'Python Tools';
+const analysisEngineFolder = 'analysis';
+
+class LanguageServerStartupErrorHandler implements ErrorHandler {
+    constructor(private readonly deferred: Deferred<void>) { }
+    public error(error: Error, message: Message, count: number): ErrorAction {
+        this.deferred.reject(error);
+        return ErrorAction.Shutdown;
+    }
+    public closed(): CloseAction {
+        this.deferred.reject();
+        return CloseAction.DoNotRestart;
+    }
+}
+
+export class AnalysisExtensionActivator implements IExtensionActivator {
+    private readonly configuration: IConfigurationService;
+    private readonly appShell: IApplicationShell;
+    private readonly output: OutputChannel;
+    private readonly fs: IFileSystem;
+    private readonly sw = new StopWatch();
+    private readonly platformData: PlatformData;
+    private languageClient: LanguageClient | undefined;
+
+    constructor(private readonly services: IServiceContainer, pythonSettings: IPythonSettings) {
+        this.configuration = this.services.get<IConfigurationService>(IConfigurationService);
+        this.appShell = this.services.get<IApplicationShell>(IApplicationShell);
+        this.output = this.services.get<OutputChannel>(IOutputChannel, STANDARD_OUTPUT_CHANNEL);
+        this.fs = this.services.get<IFileSystem>(IFileSystem);
+        this.platformData = new PlatformData(services.get<IPlatformService>(IPlatformService), this.fs);
+    }
+
+    public async activate(context: ExtensionContext): Promise<boolean> {
+        const clientOptions = await this.getAnalysisOptions(context);
+        if (!clientOptions) {
+            return false;
+        }
+        return this.startLanguageServer(context, clientOptions);
+    }
+
+    public async deactivate(): Promise<void> {
+        if (this.languageClient) {
+            await this.languageClient.stop();
+        }
+    }
+
+    private async startLanguageServer(context: ExtensionContext, clientOptions: LanguageClientOptions): Promise<boolean> {
+        // Determine if we are running MSIL/Universal via dotnet or self-contained app.
+        const mscorlib = path.join(context.extensionPath, analysisEngineFolder, 'mscorlib.dll');
+        let downloadPackage = false;
+
+        const reporter = getTelemetryReporter();
+        reporter.sendTelemetryEvent(PYTHON_ANALYSIS_ENGINE_ENABLED);
+
+        if (!await this.fs.fileExistsAsync(mscorlib)) {
+            // Depends on .NET Runtime or SDK
+            this.languageClient = this.createSimpleLanguageClient(context, clientOptions);
+            try {
+                await this.tryStartLanguageClient(context, this.languageClient);
+                return true;
+            } catch (ex) {
+                if (await this.isDotNetInstalled()) {
+                    this.appShell.showErrorMessage(`.NET Runtime appears to be installed but the language server did not start. Error ${ex}`);
+                    reporter.sendTelemetryEvent(PYTHON_ANALYSIS_ENGINE_ERROR, { error: 'Failed to start (MSIL)' });
+                    return false;
+                }
+                // No .NET Runtime, no mscorlib - need to download self-contained package.
+                downloadPackage = true;
+            }
+        }
+
+        if (downloadPackage) {
+            const downloader = new AnalysisEngineDownloader(this.services, analysisEngineFolder);
+            await downloader.downloadAnalysisEngine(context);
+            reporter.sendTelemetryEvent(PYTHON_ANALYSIS_ENGINE_DOWNLOADED);
+        }
+
+        const serverModule = path.join(context.extensionPath, analysisEngineFolder, this.platformData.getEngineExecutableName());
+        // Now try to start self-contained app
+        this.languageClient = this.createSelfContainedLanguageClient(context, serverModule, clientOptions);
+        try {
+            await this.tryStartLanguageClient(context, this.languageClient);
+            return true;
+        } catch (ex) {
+            this.appShell.showErrorMessage(`Language server failed to start. Error ${ex}`);
+            reporter.sendTelemetryEvent(PYTHON_ANALYSIS_ENGINE_ERROR, { error: 'Failed to start (platform)' });
+            return false;
+        }
+    }
+
+    private async tryStartLanguageClient(context: ExtensionContext, lc: LanguageClient): Promise<void> {
+        let disposable: Disposable | undefined;
+        const deferred = createDeferred<void>();
+        try {
+            const sw = new StopWatch();
+            lc.clientOptions.errorHandler = new LanguageServerStartupErrorHandler(deferred);
+
+            disposable = lc.start();
+            lc.onReady()
+                .then(() => deferred.resolve())
+                .catch(deferred.reject);
+            await deferred.promise;
+
+            this.output.appendLine(`Language server ready: ${this.sw.elapsedTime} ms`);
+            context.subscriptions.push(disposable);
+
+            const reporter = getTelemetryReporter();
+            reporter.sendTelemetryEvent(PYTHON_ANALYSIS_ENGINE_STARTUP, {}, { startup_time: sw.elapsedTime });
+        } catch (ex) {
+            if (disposable) {
+                disposable.dispose();
+            }
+            throw ex;
+        }
+    }
+
+    private createSimpleLanguageClient(context: ExtensionContext, clientOptions: LanguageClientOptions): LanguageClient {
+        const commandOptions = { stdio: 'pipe' };
+        const serverModule = path.join(context.extensionPath, analysisEngineFolder, this.platformData.getEngineDllName());
+        const serverOptions: ServerOptions = {
+            run: { command: dotNetCommand, args: [serverModule], options: commandOptions },
+            debug: { command: dotNetCommand, args: [serverModule, '--debug'], options: commandOptions }
+        };
+        return new LanguageClient(PYTHON, languageClientName, serverOptions, clientOptions);
+    }
+
+    private createSelfContainedLanguageClient(context: ExtensionContext, serverModule: string, clientOptions: LanguageClientOptions): LanguageClient {
+        const options = { stdio: 'pipe' };
+        const serverOptions: ServerOptions = {
+            run: { command: serverModule, rgs: [], options: options },
+            debug: { command: serverModule, args: ['--debug'], options }
+        };
+        return new LanguageClient(PYTHON, languageClientName, serverOptions, clientOptions);
+    }
+
+    private async getAnalysisOptions(context: ExtensionContext): Promise<LanguageClientOptions | undefined> {
+        // tslint:disable-next-line:no-any
+        const properties = new Map<string, any>();
+
+        // Microsoft Python code analysis engine needs full path to the interpreter
+        const interpreterDataService = new InterpreterDataService(context, this.services);
+        const interpreterData = await interpreterDataService.getInterpreterData();
+        if (!interpreterData) {
+            const appShell = this.services.get<IApplicationShell>(IApplicationShell);
+            appShell.showErrorMessage('Unable to determine path to Python interpreter.');
+            return;
+        }
+
+        // tslint:disable-next-line:no-string-literal
+        properties['InterpreterPath'] = interpreterData.path;
+        // tslint:disable-next-line:no-string-literal
+        properties['Version'] = interpreterData.version;
+        // tslint:disable-next-line:no-string-literal
+        properties['PrefixPath'] = interpreterData.prefix;
+        // tslint:disable-next-line:no-string-literal
+        properties['DatabasePath'] = path.join(context.extensionPath, analysisEngineFolder);
+
+        let searchPaths = interpreterData.searchPaths;
+        const settings = this.configuration.getSettings();
+        if (settings.autoComplete) {
+            const extraPaths = settings.autoComplete.extraPaths;
+            if (extraPaths && extraPaths.length > 0) {
+                searchPaths = `${searchPaths};${extraPaths.join(';')}`;
+            }
+        }
+
+        const envProvider = this.services.get<IEnvironmentVariablesProvider>(IEnvironmentVariablesProvider);
+        const pythonPath = (await envProvider.getEnvironmentVariables()).PYTHONPATH;
+
+        // tslint:disable-next-line:no-string-literal
+        properties['SearchPaths'] = `${searchPaths};${pythonPath ? pythonPath : ''}`;
+
+        const selector: string[] = [PYTHON];
+
+        // Options to control the language client
+        return {
+            // Register the server for Python documents
+            documentSelector: selector,
+            synchronize: {
+                configurationSection: PYTHON
+            },
+            outputChannel: this.output,
+            initializationOptions: {
+                interpreter: {
+                    properties
+                },
+                displayOptions: {
+                    preferredFormat: 1, // Markdown
+                    trimDocumentationLines: false,
+                    maxDocumentationLineLength: 0,
+                    trimDocumentationText: false,
+                    maxDocumentationTextLength: 0
+                },
+                asyncStartup: true,
+                pythiaEnabled: settings.pythiaEnabled,
+                testEnvironment: isTestExecution()
+            }
+        };
+    }
+
+    private async isDotNetInstalled(): Promise<boolean> {
+        const ps = this.services.get<IProcessService>(IProcessService);
+        const result = await ps.exec('dotnet', ['--version']).catch(() => { return { stdout: '' }; });
+        return result.stdout.trim().startsWith('2.');
+    }
+}