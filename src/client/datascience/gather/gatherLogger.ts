import { inject, injectable } from 'inversify';
// tslint:disable-next-line: no-require-imports
import cloneDeep = require('lodash/cloneDeep');
import { extensions } from 'vscode';
<<<<<<< HEAD
import { concatMultilineString } from '../../../datascience-ui/common';
=======
import { concatMultilineStringInput } from '../../../datascience-ui/common';
>>>>>>> a664e3f0
import { traceError, traceInfo } from '../../common/logger';
import { IConfigurationService } from '../../common/types';
import { noop } from '../../common/utils/misc';
import { sendTelemetryEvent } from '../../telemetry';
import { CellMatcher } from '../cellMatcher';
import { GatherExtension, Telemetry } from '../constants';
import { ICell as IVscCell, IGatherLogger, IGatherProvider } from '../types';

@injectable()
export class GatherLogger implements IGatherLogger {
    private gather: IGatherProvider | undefined;
    constructor(@inject(IConfigurationService) private configService: IConfigurationService) {
        this.initGatherExtension().ignoreErrors();
    }

    public dispose() {
        noop();
    }
    public onKernelRestarted() {
        noop();
    }

    public async preExecute(_vscCell: IVscCell, _silent: boolean): Promise<void> {
        // This function is just implemented here for compliance with the INotebookExecutionLogger interface
        noop();
    }

    public async postExecute(vscCell: IVscCell, _silent: boolean): Promise<void> {
        if (this.gather) {
            // Don't log if vscCell.data.source is an empty string or if it was
            // silently executed. Original Jupyter extension also does this.
            if (vscCell.data.source !== '' && !_silent) {
                // First make a copy of this cell, as we are going to modify it
                const cloneCell: IVscCell = cloneDeep(vscCell);

                // Strip first line marker. We can't do this at JupyterServer.executeCodeObservable because it messes up hashing
                const cellMatcher = new CellMatcher(this.configService.getSettings().datascience);
                cloneCell.data.source = cellMatcher.stripFirstMarker(concatMultilineString(vscCell.data.source));

                try {
                    this.gather.logExecution(cloneCell);
                } catch (e) {
                    traceError('Gather: Exception at Log Execution', e);
                    sendTelemetryEvent(Telemetry.GatherException, undefined, { exceptionType: 'log' });
                }
            }
        }
    }

    public getGatherProvider(): IGatherProvider | undefined {
        return this.gather;
    }

    private async initGatherExtension() {
        const ext = extensions.getExtension(GatherExtension);
        if (ext) {
            sendTelemetryEvent(Telemetry.GatherIsInstalled);
            if (!ext.isActive) {
                try {
                    await ext.activate();
                } catch (e) {
                    traceError('Gather: Exception at Activate', e);
                    sendTelemetryEvent(Telemetry.GatherException, undefined, { exceptionType: 'activate' });
                }
            }
            const api = ext.exports;
            try {
                this.gather = api.getGatherProvider();
            } catch {
                traceInfo(`Gather not installed`);
            }
        }
    }
}<|MERGE_RESOLUTION|>--- conflicted
+++ resolved
@@ -2,11 +2,7 @@
 // tslint:disable-next-line: no-require-imports
 import cloneDeep = require('lodash/cloneDeep');
 import { extensions } from 'vscode';
-<<<<<<< HEAD
 import { concatMultilineString } from '../../../datascience-ui/common';
-=======
-import { concatMultilineStringInput } from '../../../datascience-ui/common';
->>>>>>> a664e3f0
 import { traceError, traceInfo } from '../../common/logger';
 import { IConfigurationService } from '../../common/types';
 import { noop } from '../../common/utils/misc';
@@ -14,7 +10,7 @@
 import { CellMatcher } from '../cellMatcher';
 import { GatherExtension, Telemetry } from '../constants';
 import { ICell as IVscCell, IGatherLogger, IGatherProvider } from '../types';
-
+concatMultilineString
 @injectable()
 export class GatherLogger implements IGatherLogger {
     private gather: IGatherProvider | undefined;
