import * as ppa from '@msrvida/python-program-analysis';
import { inject, injectable } from 'inversify';
import * as uuid from 'uuid/v4';
import { IApplicationShell, ICommandManager } from '../../common/application/types';
import { traceInfo } from '../../common/logger';
import { IConfigurationService, IDisposableRegistry } from '../../common/types';
import * as localize from '../../common/utils/localize';
// tslint:disable-next-line: no-duplicate-imports
import { Common } from '../../common/utils/localize';
import { Identifiers } from '../constants';
import { CellState, ICell as IVscCell, IGatherProvider } from '../types';

/**
 * An adapter class to wrap the code gathering functionality from [microsoft/python-program-analysis](https://www.npmjs.com/package/@msrvida/python-program-analysis).
 */
@injectable()
export class GatherProvider implements IGatherProvider {
    private _executionSlicer: ppa.ExecutionLogSlicer<ppa.Cell>;
    private dataflowAnalyzer: ppa.DataflowAnalyzer;
    private _enabled: boolean;

    constructor(
        @inject(IConfigurationService) private configService: IConfigurationService,
        @inject(IApplicationShell) private applicationShell: IApplicationShell,
        @inject(IDisposableRegistry) private disposables: IDisposableRegistry,
        @inject(ICommandManager) private commandManager: ICommandManager
    ) {
        this._enabled = this.configService.getSettings().datascience.enableGather ? true : false;

        this.dataflowAnalyzer = new ppa.DataflowAnalyzer();
        this._executionSlicer = new ppa.ExecutionLogSlicer(this.dataflowAnalyzer);

        if (this._enabled) {
            this.disposables.push(
                this.configService.getSettings(undefined).onDidChange(e => this.updateEnableGather(e))
            );
        }

        traceInfo('Gathering tools have been activated');
    }
    public logExecution(vscCell: IVscCell): void {
        const gatherCell = convertVscToGatherCell(vscCell);

        if (gatherCell) {
            this._executionSlicer.logExecution(gatherCell);
        }
    }

    public async resetLog(): Promise<void> {
        this._executionSlicer.reset();
    }

    /**
     * For a given code cell, returns a string representing a program containing all the code it depends on.
     */
    public gatherCode(vscCell: IVscCell): string {
        const gatherCell = convertVscToGatherCell(vscCell);
        if (!gatherCell) {
            return '';
        }

        // Get the default cell marker as we need to replace #%% with it.
        const defaultCellMarker =
            this.configService.getSettings().datascience.defaultCellMarker || Identifiers.DefaultCodeCellMarker;

        // Call internal slice method
<<<<<<< HEAD
        const slice = this._executionSlicer.sliceLatestExecution(gatherCell.persistentId);
        const program = slice.cellSlices.reduce(concat, '').replace(/#%%/g, defaultCellMarker);
=======
        const slices = this._executionSlicer.sliceAllExecutions(gatherCell.persistentId);
        const program =
            slices.length > 0 ? slices[0].cellSlices.reduce(concat, '').replace(/#%%/g, defaultCellMarker) : '';
>>>>>>> d084c470

        // Add a comment at the top of the file explaining what gather does
        const descriptor = localize.DataScience.gatheredScriptDescription();
        return descriptor.concat(program);
    }

    public get executionSlicer() {
        return this._executionSlicer;
    }

    public get enabled() {
        return this._enabled;
    }

    public set enabled(enabled: boolean) {
        this._enabled = enabled;
    }

    public async updateEnableGather(_e: void) {
        if (this.enabled !== this.configService.getSettings().datascience.enableGather) {
            this.enabled = this.configService.getSettings().datascience.enableGather ? true : false;
            const item = await this.applicationShell.showInformationMessage(
                localize.DataScience.reloadRequired(),
                Common.reload()
            );
            if (!item) {
                return;
            }
            if (item === 'Reload') {
                this.commandManager.executeCommand('workbench.action.reloadWindow');
            }
        }
    }
}

/**
 * Accumulator to concatenate cell slices for a sliced program, preserving cell structures.
 */
function concat(existingText: string, newText: ppa.CellSlice): string {
    // Include our cell marker so that cell slices are preserved
    return `${existingText}#%%\n${newText.textSliceLines}\n`;
}

/**
 * This is called to convert VS Code ICells to Gather ICells for logging.
 * @param cell A cell object conforming to the VS Code cell interface
 */
function convertVscToGatherCell(cell: IVscCell): ppa.Cell | undefined {
    // This should always be true since we only want to log code cells. Putting this here so types match for outputs property
    if (cell.data.cell_type === 'code') {
        const result: ppa.Cell = {
            // tslint:disable-next-line no-unnecessary-local-variable
            text: cell.data.source,

            executionCount: cell.data.execution_count,
            executionEventId: uuid(),

            persistentId: cell.id,
            hasError: cell.state === CellState.error
            // tslint:disable-next-line: no-any
        } as any;
        return result;
    }
}<|MERGE_RESOLUTION|>--- conflicted
+++ resolved
@@ -64,14 +64,8 @@
             this.configService.getSettings().datascience.defaultCellMarker || Identifiers.DefaultCodeCellMarker;
 
         // Call internal slice method
-<<<<<<< HEAD
         const slice = this._executionSlicer.sliceLatestExecution(gatherCell.persistentId);
         const program = slice.cellSlices.reduce(concat, '').replace(/#%%/g, defaultCellMarker);
-=======
-        const slices = this._executionSlicer.sliceAllExecutions(gatherCell.persistentId);
-        const program =
-            slices.length > 0 ? slices[0].cellSlices.reduce(concat, '').replace(/#%%/g, defaultCellMarker) : '';
->>>>>>> d084c470
 
         // Add a comment at the top of the file explaining what gather does
         const descriptor = localize.DataScience.gatheredScriptDescription();
