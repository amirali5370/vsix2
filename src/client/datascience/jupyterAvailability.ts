// Copyright (c) Microsoft Corporation. All rights reserved.
// Licensed under the MIT License.
'use strict';
import { inject, injectable } from 'inversify';

import { IPythonExecutionFactory } from '../common/process/types';
<<<<<<< HEAD
import { IJupyterExecution } from './types';
import { ExecutionResult, ObservableExecutionResult, SpawnOptions } from '../common/process/types';
import { IPlatformService } from '../common/platform/types';
import { IConfigurationService } from '../common/types';
import { ICondaService } from '../interpreter/contracts';
=======
import { ILogger } from '../common/types';
import { IJupyterAvailability } from './types';
>>>>>>> 25100615

@injectable()
export class JupyterExecution implements IJupyterExecution {

<<<<<<< HEAD
    constructor(@inject(IPythonExecutionFactory) private executionFactory: IPythonExecutionFactory,
                @inject(IPlatformService) private platformService: IPlatformService,
                @inject(IConfigurationService) private configuration: IConfigurationService,
                @inject(ICondaService) private condaService: ICondaService) {
    }
=======
    constructor(
        @inject(IPythonExecutionFactory) private executionFactory: IPythonExecutionFactory,
        @inject(ILogger) private logger : ILogger) {
>>>>>>> 25100615

    public execModuleObservable = async (args: string[], options: SpawnOptions): Promise<ObservableExecutionResult<string>> => {
        const newOptions = await this.fixupCondaEnv(options);
        const pythonService = await this.executionFactory.create({});
        return pythonService.execModuleObservable('jupyter', args, newOptions);
    }
    public execModule = async (args: string[], options: SpawnOptions): Promise<ExecutionResult<string>> => {
        const newOptions = await this.fixupCondaEnv(options);
        const pythonService = await this.executionFactory.create({});
        return pythonService.execModule('jupyter', args, newOptions);
    }

    public isNotebookSupported = async (): Promise<boolean> => {
        // Spawn jupyter notebook --version and see if it returns something
        try {
            const result = await this.execModule(['notebook', '--version'], { throwOnStdErr: true, encoding: 'utf8' });
            return (!result.stderr);
        } catch (err) {
            this.logger.logWarning(err);
            return false;
        }
    }

    public isImportSupported = async (): Promise<boolean> => {
        // Spawn jupyter nbconvert --version and see if it returns something
        try {
            const result = await this.execModule(['nbconvert', '--version'], { throwOnStdErr: true, encoding: 'utf8' });
            return (!result.stderr);
        } catch (err) {
            this.logger.logWarning(err);
            return false;
        }
    }

    private fixupCondaEnv = async (inputOptions: SpawnOptions): Promise<SpawnOptions> => {
        const settings = this.configuration.getSettings();
        const condaEnv = await this.condaService.getCondaEnvironment(settings.pythonPath);
        if (condaEnv) {
            if (this.platformService.isWindows) {
                const scriptsPath = condaEnv.path.concat('\\Scripts\\;');
                let newOptions = {...inputOptions};
                if (newOptions.env && newOptions.env.Path) {
                    newOptions.env.Path = scriptsPath.concat(newOptions.env.Path); 
                } else {
                    newOptions.env = process.env;
                    newOptions.env.Path = scriptsPath.concat(newOptions.env.Path); 
                }
                return newOptions;
            }
        }
        return inputOptions;
    }
}
<|MERGE_RESOLUTION|>--- conflicted
+++ resolved
@@ -1,84 +1,72 @@
-// Copyright (c) Microsoft Corporation. All rights reserved.
-// Licensed under the MIT License.
-'use strict';
-import { inject, injectable } from 'inversify';
-
-import { IPythonExecutionFactory } from '../common/process/types';
-<<<<<<< HEAD
-import { IJupyterExecution } from './types';
-import { ExecutionResult, ObservableExecutionResult, SpawnOptions } from '../common/process/types';
-import { IPlatformService } from '../common/platform/types';
-import { IConfigurationService } from '../common/types';
-import { ICondaService } from '../interpreter/contracts';
-=======
-import { ILogger } from '../common/types';
-import { IJupyterAvailability } from './types';
->>>>>>> 25100615
-
-@injectable()
-export class JupyterExecution implements IJupyterExecution {
-
-<<<<<<< HEAD
-    constructor(@inject(IPythonExecutionFactory) private executionFactory: IPythonExecutionFactory,
-                @inject(IPlatformService) private platformService: IPlatformService,
-                @inject(IConfigurationService) private configuration: IConfigurationService,
-                @inject(ICondaService) private condaService: ICondaService) {
-    }
-=======
-    constructor(
-        @inject(IPythonExecutionFactory) private executionFactory: IPythonExecutionFactory,
-        @inject(ILogger) private logger : ILogger) {
->>>>>>> 25100615
-
-    public execModuleObservable = async (args: string[], options: SpawnOptions): Promise<ObservableExecutionResult<string>> => {
-        const newOptions = await this.fixupCondaEnv(options);
-        const pythonService = await this.executionFactory.create({});
-        return pythonService.execModuleObservable('jupyter', args, newOptions);
-    }
-    public execModule = async (args: string[], options: SpawnOptions): Promise<ExecutionResult<string>> => {
-        const newOptions = await this.fixupCondaEnv(options);
-        const pythonService = await this.executionFactory.create({});
-        return pythonService.execModule('jupyter', args, newOptions);
-    }
-
-    public isNotebookSupported = async (): Promise<boolean> => {
-        // Spawn jupyter notebook --version and see if it returns something
-        try {
-            const result = await this.execModule(['notebook', '--version'], { throwOnStdErr: true, encoding: 'utf8' });
-            return (!result.stderr);
-        } catch (err) {
-            this.logger.logWarning(err);
-            return false;
-        }
-    }
-
-    public isImportSupported = async (): Promise<boolean> => {
-        // Spawn jupyter nbconvert --version and see if it returns something
-        try {
-            const result = await this.execModule(['nbconvert', '--version'], { throwOnStdErr: true, encoding: 'utf8' });
-            return (!result.stderr);
-        } catch (err) {
-            this.logger.logWarning(err);
-            return false;
-        }
-    }
-
-    private fixupCondaEnv = async (inputOptions: SpawnOptions): Promise<SpawnOptions> => {
-        const settings = this.configuration.getSettings();
-        const condaEnv = await this.condaService.getCondaEnvironment(settings.pythonPath);
-        if (condaEnv) {
-            if (this.platformService.isWindows) {
-                const scriptsPath = condaEnv.path.concat('\\Scripts\\;');
-                let newOptions = {...inputOptions};
-                if (newOptions.env && newOptions.env.Path) {
-                    newOptions.env.Path = scriptsPath.concat(newOptions.env.Path); 
-                } else {
-                    newOptions.env = process.env;
-                    newOptions.env.Path = scriptsPath.concat(newOptions.env.Path); 
-                }
-                return newOptions;
-            }
-        }
-        return inputOptions;
-    }
-}
+// Copyright (c) Microsoft Corporation. All rights reserved.
+// Licensed under the MIT License.
+'use strict';
+import { inject, injectable } from 'inversify';
+
+import { IPlatformService } from '../common/platform/types';
+import { ExecutionResult, IPythonExecutionFactory, ObservableExecutionResult, SpawnOptions } from '../common/process/types';
+import { IConfigurationService, ILogger } from '../common/types';
+import { ICondaService } from '../interpreter/contracts';
+import { IJupyterExecution } from './types';
+
+@injectable()
+export class JupyterExecution implements IJupyterExecution {
+    constructor(@inject(IPythonExecutionFactory) private executionFactory: IPythonExecutionFactory,
+                @inject(IPlatformService) private platformService: IPlatformService,
+                @inject(IConfigurationService) private configuration: IConfigurationService,
+                @inject(ICondaService) private condaService: ICondaService,
+                @inject(ILogger) private logger: ILogger) {
+    }
+
+    public execModuleObservable = async (args: string[], options: SpawnOptions): Promise<ObservableExecutionResult<string>> => {
+        const newOptions = await this.fixupCondaEnv(options);
+        const pythonService = await this.executionFactory.create({});
+        return pythonService.execModuleObservable('jupyter', args, newOptions);
+    }
+    public execModule = async (args: string[], options: SpawnOptions): Promise<ExecutionResult<string>> => {
+        const newOptions = await this.fixupCondaEnv(options);
+        const pythonService = await this.executionFactory.create({});
+        return pythonService.execModule('jupyter', args, newOptions);
+    }
+
+    public isNotebookSupported = async (): Promise<boolean> => {
+        // Spawn jupyter notebook --version and see if it returns something
+        try {
+            const result = await this.execModule(['notebook', '--version'], { throwOnStdErr: true, encoding: 'utf8' });
+            return (!result.stderr);
+        } catch (err) {
+            this.logger.logWarning(err);
+            return false;
+        }
+    }
+
+    public isImportSupported = async (): Promise<boolean> => {
+        // Spawn jupyter nbconvert --version and see if it returns something
+        try {
+            const result = await this.execModule(['nbconvert', '--version'], { throwOnStdErr: true, encoding: 'utf8' });
+            return (!result.stderr);
+        } catch (err) {
+            this.logger.logWarning(err);
+            return false;
+        }
+    }
+
+    private fixupCondaEnv = async (inputOptions: SpawnOptions): Promise<SpawnOptions> => {
+        const settings = this.configuration.getSettings();
+        const condaEnv = await this.condaService.getCondaEnvironment(settings.pythonPath);
+        if (condaEnv) {
+            if (this.platformService.isWindows) {
+                const scriptsPath = condaEnv.path.concat('\\Scripts\\;');
+                const newOptions = {...inputOptions};
+                if (newOptions.env && newOptions.env.Path) {
+                    newOptions.env.Path = scriptsPath.concat(newOptions.env.Path);
+                } else {
+                    newOptions.env = process.env;
+                    newOptions.env.Path = scriptsPath.concat(newOptions.env.Path);
+                }
+                return newOptions;
+            }
+        }
+        return inputOptions;
+    }
+}