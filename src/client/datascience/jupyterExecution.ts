// Copyright (c) Microsoft Corporation. All rights reserved.
// Licensed under the MIT License.
'use strict';
import { Kernel, Session } from '@jupyterlab/services';
import * as fs from 'fs-extra';
import { inject, injectable } from 'inversify';
import * as path from 'path';
<<<<<<< HEAD

import { ExecutionResult, IPythonExecutionFactory, ObservableExecutionResult, SpawnOptions } from '../common/process/types';
import { ILogger } from '../common/types';
import { EXTENSION_ROOT_DIR } from '../constants';
import { ICondaService, IInterpreterService, InterpreterType } from '../interpreter/contracts';
import { IJupyterExecution, JupyterServerInfo } from './types';
=======
import * as uuid from 'uuid/v4';

import { ExecutionResult, IPythonExecutionFactory, ObservableExecutionResult, SpawnOptions } from '../common/process/types';
import { ILogger } from '../common/types';
import * as localize from '../common/utils/localize';
import { ICondaService, IInterpreterService, InterpreterType } from '../interpreter/contracts';
import { IJupyterExecution, IJupyterKernelSpec } from './types';

class JupyterKernelSpec implements IJupyterKernelSpec {
    public name: string;
    public language: string;
    public path: string;
    constructor(specModel : Kernel.ISpecModel) {
        this.name = specModel.name;
        this.language = specModel.language;
        this.path = specModel.argv.length > 0 ? specModel.argv[0] : '';
    }
}
>>>>>>> d2a5e21e

@injectable()
export class JupyterExecution implements IJupyterExecution {
    constructor(@inject(IPythonExecutionFactory) private executionFactory: IPythonExecutionFactory,
                @inject(ICondaService) private condaService: ICondaService,
                @inject(IInterpreterService) private interpreterService: IInterpreterService,
                @inject(ILogger) private logger: ILogger) {
    }

<<<<<<< HEAD
    public getJupyterServerInfo = async () : Promise<JupyterServerInfo[]> => {
        const newOptions: SpawnOptions = {mergeStdOutErr: true};
        newOptions.env = await this.fixupCondaEnv(newOptions.env);

        // We have a small python file here that we will execute to get the server info from all running Jupyter instances
        const pythonService = await this.executionFactory.create({});
        const file = path.join(EXTENSION_ROOT_DIR, 'pythonFiles', 'datascience', 'getServerInfo.py');
        const serverInfoString = await pythonService.exec([file], newOptions);

        let serverInfos: JupyterServerInfo[];
        try {
            // Parse out our results, return undefined if we can't suss it out
            serverInfos = JSON.parse(serverInfoString.stdout.trim()) as JupyterServerInfo[];
        } catch (err) {
            return undefined;
        }
        return serverInfos;
    }

    public execModuleObservable = async (args: string[], options: SpawnOptions): Promise<ObservableExecutionResult<string>> => {
=======
    public execModuleObservable = async (module: string, args: string[], options: SpawnOptions): Promise<ObservableExecutionResult<string>> => {
>>>>>>> d2a5e21e
        const newOptions = {...options};
        newOptions.env = await this.fixupCondaEnv(newOptions.env);
        const pythonService = await this.executionFactory.create({});
        return pythonService.execModuleObservable(module, args, newOptions);
    }
    public execModule = async (module: string, args: string[], options: SpawnOptions): Promise<ExecutionResult<string>> => {
        const newOptions = {...options};
        newOptions.env = await this.fixupCondaEnv(newOptions.env);
        const pythonService = await this.executionFactory.create({});
        return pythonService.execModule(module, args, newOptions);
    }

    public isNotebookSupported = async (): Promise<boolean> => {
        // Spawn jupyter notebook --version and see if it returns something
        try {
            const result = await this.execModule('jupyter', ['notebook', '--version'], { throwOnStdErr: true, encoding: 'utf8' });
            return (!result.stderr);
        } catch (err) {
            this.logger.logWarning(err);
            return false;
        }
    }

    public isImportSupported = async (): Promise<boolean> => {
        // Spawn jupyter nbconvert --version and see if it returns something
        try {
            const result = await this.execModule('jupyter', ['nbconvert', '--version'], { throwOnStdErr: true, encoding: 'utf8' });
            return (!result.stderr);
        } catch (err) {
            this.logger.logWarning(err);
            return false;
        }
    }

    public isipykernelSupported = async (): Promise<boolean> => {
        // Spawn ipykernel --version and see if it returns something
        try {
            const result = await this.execModule('ipykernel', ['--version'], { throwOnStdErr: true, encoding: 'utf8' });
            return (!result.stderr);
        } catch (err) {
            this.logger.logWarning(err);
            return false;
        }
    }

    public isKernelSpecSupported = async (): Promise<boolean> => {
        // Spawn jupyter kernelspec --version and see if it returns something
        try {
            const result = await this.execModule('jupyter', ['kernelspec', '--version'], { throwOnStdErr: true, encoding: 'utf8' });
            return (!result.stderr);
        } catch (err) {
            this.logger.logWarning(err);
            return false;
        }
    }

    public async getMatchingKernelSpec(sessionManager?: Session.IManager) : Promise<IJupyterKernelSpec | undefined> {

        // If not using the session manager, check on disk
        if (!sessionManager) {
            // Enumerate our kernel specs that jupyter will know about and see if
            // one of them already matches based on path
            if (!await this.hasSpecPathMatch()) {
                // Nobody matches on path, so generate a new kernel spec
                if (await this.isipykernelSupported()) {
                    const displayName = localize.DataScience.historyTitle();
                    try {
                        // If this fails, then we just skip this spec
                        await this.execModule('ipykernel', ['install', '--user', '--name', uuid(), '--display-name', `'${displayName}'`], { throwOnStdErr: true, encoding: 'utf8' });
                    } catch (err) {
                        this.logger.logError(err);
                    }
                }
            }
        }

        // Now enumerate them again
        const enumerator = sessionManager ? () => this.getSessionManagerSpecs(sessionManager) : this.enumerateSpecs;

        // Then find our match
        return this.findSpecMatch(enumerator);
    }

    /**
     * Conda needs specific paths and env vars set to be happy. Call this function to fix up
     * (or created if not present) our environment to run jupyter
     */
    // Base Node.js SpawnOptions uses any for environment, so use that here as well
    // tslint:disable-next-line:no-any
    private fixupCondaEnv = async (inputEnv: any | undefined): Promise<any> => {
        if (!inputEnv) {
            inputEnv = process.env;
        }
        const interpreter = await this.interpreterService.getActiveInterpreter();
        if (interpreter && interpreter.type === InterpreterType.Conda) {
            return this.condaService.getActivatedCondaEnvironment(interpreter, inputEnv);
        }

        return inputEnv;
    }

    private hasSpecPathMatch = async () : Promise<boolean> => {
        // First get our current python path
        const pythonService = await this.executionFactory.create({});
        const info = await pythonService.getInterpreterInformation();

        // Then enumerate our specs
        const specs = await this.enumerateSpecs();

        // See if any of their paths match
        return specs.findIndex(s => info && s.path === info.path) >= 0;
    }

    //tslint:disable-next-line:cyclomatic-complexity
    private findSpecMatch = async (enumerator: () => Promise<IJupyterKernelSpec[]>) : Promise<IJupyterKernelSpec | undefined> => {
        // Extract our current python information that the user has picked.
        // We'll match against this.
        const pythonService = await this.executionFactory.create({});
        const info = await pythonService.getInterpreterInformation();
        let bestScore = 0;
        let bestSpec : IJupyterKernelSpec | undefined;

        // Then enumerate our specs
        const specs = await enumerator();

        for (let i = 0; specs && i < specs.length; i += 1) {
            const spec = specs[i];
            let score = 0;

            if (spec.path.length > 0 && info && spec.path === info.path) {
                // Path match
                score += 10;
            }
            if (spec.language.toLocaleLowerCase() === 'python') {
                // Language match
                score += 1;

                // See if the version is the same
                if (info && info.version_info && spec.path.length > 0 && await fs.pathExists(spec.path)) {
                    const details = await this.interpreterService.getInterpreterDetails(spec.path);
                    if (details && details.version_info) {
                        if (details.version_info[0] === info.version_info[0]) {
                            // Major version match
                            score += 4;

                            if (details.version_info[1] === info.version_info[1]) {
                                // Minor version match
                                score += 2;

                                if (details.version_info[2] === info.version_info[2]) {
                                    // Minor version match
                                    score += 1;
                                }
                            }
                        }
                    }
                } else if (info && info.version_info && spec.path.toLocaleLowerCase() === 'python') {
                    // This should be our current python.

                    // Search for a digit on the end of the name. It should match our major version
                    const match = /\D+(\d+)/.exec(spec.name);
                    if (match && match !== null && match.length > 0) {
                        // See if the version number matches
                        const nameVersion = parseInt(match[0], 10);
                        if (nameVersion && nameVersion === info.version_info[0]) {
                            score += 4;
                        }
                    }
                }
            }

            // Update high score
            if (score > bestScore) {
                bestScore = score;
                bestSpec = spec;
            }
        }

        // If still not set, at least pick the first one
        if (!bestSpec && specs && specs.length > 0) {
            bestSpec = specs[0];
        }

        return bestSpec;
    }

    private getSessionManagerSpecs = async (manager?: Session.IManager) : Promise<IJupyterKernelSpec[]> => {
        // Ask the session manager to refresh its list of kernel specs.
        await manager.refreshSpecs();

        // Enumerate all of the kernel specs, turning each into a JupyterKernelSpec
        const kernelspecs = manager.specs && manager.specs.kernelspecs ? manager.specs.kernelspecs : {};
        const keys = Object.keys(kernelspecs);
        return keys.map(k => {
            const spec = kernelspecs[k];
            return new JupyterKernelSpec(spec);
        });
    }

    private enumerateSpecs = async () : Promise<IJupyterKernelSpec[]> => {
        if (await this.isKernelSpecSupported()) {
            // Ask for our current list.
            const list = await this.execModule('jupyter', ['kernelspec', 'list'], { throwOnStdErr: true, encoding: 'utf8' });

            // This should give us back a key value pair we can parse
            const result: IJupyterKernelSpec[] = [];
            const lines = list.stdout.splitLines({ trim: false, removeEmptyEntries: true });
            for (let i = 0; i < lines.length; i += 1) {
                const match = /^\s+(\S+)\s*(\S+)$/.exec(lines[i]);
                if (match && match !== null && match.length > 2) {
                    // Second match should be our path to the kernel spec
                    const file = path.join(match[2], 'kernel.json');
                    if (await fs.pathExists(file)) {
                        // Turn this into a IJupyterKernelSpec
                        const model = await fs.readJSON(file, { encoding: 'utf8' });
                        model.name = match[1];
                        result.push(new JupyterKernelSpec(model));
                    }
                }
            }

            return result;
        }

        return [];
    }

}
<|MERGE_RESOLUTION|>--- conflicted
+++ resolved
@@ -1,295 +1,283 @@
-// Copyright (c) Microsoft Corporation. All rights reserved.
-// Licensed under the MIT License.
-'use strict';
-import { Kernel, Session } from '@jupyterlab/services';
-import * as fs from 'fs-extra';
-import { inject, injectable } from 'inversify';
-import * as path from 'path';
-<<<<<<< HEAD
-
-import { ExecutionResult, IPythonExecutionFactory, ObservableExecutionResult, SpawnOptions } from '../common/process/types';
-import { ILogger } from '../common/types';
-import { EXTENSION_ROOT_DIR } from '../constants';
-import { ICondaService, IInterpreterService, InterpreterType } from '../interpreter/contracts';
-import { IJupyterExecution, JupyterServerInfo } from './types';
-=======
-import * as uuid from 'uuid/v4';
-
-import { ExecutionResult, IPythonExecutionFactory, ObservableExecutionResult, SpawnOptions } from '../common/process/types';
-import { ILogger } from '../common/types';
-import * as localize from '../common/utils/localize';
-import { ICondaService, IInterpreterService, InterpreterType } from '../interpreter/contracts';
-import { IJupyterExecution, IJupyterKernelSpec } from './types';
-
-class JupyterKernelSpec implements IJupyterKernelSpec {
-    public name: string;
-    public language: string;
-    public path: string;
-    constructor(specModel : Kernel.ISpecModel) {
-        this.name = specModel.name;
-        this.language = specModel.language;
-        this.path = specModel.argv.length > 0 ? specModel.argv[0] : '';
-    }
-}
->>>>>>> d2a5e21e
-
-@injectable()
-export class JupyterExecution implements IJupyterExecution {
-    constructor(@inject(IPythonExecutionFactory) private executionFactory: IPythonExecutionFactory,
-                @inject(ICondaService) private condaService: ICondaService,
-                @inject(IInterpreterService) private interpreterService: IInterpreterService,
-                @inject(ILogger) private logger: ILogger) {
-    }
-
-<<<<<<< HEAD
-    public getJupyterServerInfo = async () : Promise<JupyterServerInfo[]> => {
-        const newOptions: SpawnOptions = {mergeStdOutErr: true};
-        newOptions.env = await this.fixupCondaEnv(newOptions.env);
-
-        // We have a small python file here that we will execute to get the server info from all running Jupyter instances
-        const pythonService = await this.executionFactory.create({});
-        const file = path.join(EXTENSION_ROOT_DIR, 'pythonFiles', 'datascience', 'getServerInfo.py');
-        const serverInfoString = await pythonService.exec([file], newOptions);
-
-        let serverInfos: JupyterServerInfo[];
-        try {
-            // Parse out our results, return undefined if we can't suss it out
-            serverInfos = JSON.parse(serverInfoString.stdout.trim()) as JupyterServerInfo[];
-        } catch (err) {
-            return undefined;
-        }
-        return serverInfos;
-    }
-
-    public execModuleObservable = async (args: string[], options: SpawnOptions): Promise<ObservableExecutionResult<string>> => {
-=======
-    public execModuleObservable = async (module: string, args: string[], options: SpawnOptions): Promise<ObservableExecutionResult<string>> => {
->>>>>>> d2a5e21e
-        const newOptions = {...options};
-        newOptions.env = await this.fixupCondaEnv(newOptions.env);
-        const pythonService = await this.executionFactory.create({});
-        return pythonService.execModuleObservable(module, args, newOptions);
-    }
-    public execModule = async (module: string, args: string[], options: SpawnOptions): Promise<ExecutionResult<string>> => {
-        const newOptions = {...options};
-        newOptions.env = await this.fixupCondaEnv(newOptions.env);
-        const pythonService = await this.executionFactory.create({});
-        return pythonService.execModule(module, args, newOptions);
-    }
-
-    public isNotebookSupported = async (): Promise<boolean> => {
-        // Spawn jupyter notebook --version and see if it returns something
-        try {
-            const result = await this.execModule('jupyter', ['notebook', '--version'], { throwOnStdErr: true, encoding: 'utf8' });
-            return (!result.stderr);
-        } catch (err) {
-            this.logger.logWarning(err);
-            return false;
-        }
-    }
-
-    public isImportSupported = async (): Promise<boolean> => {
-        // Spawn jupyter nbconvert --version and see if it returns something
-        try {
-            const result = await this.execModule('jupyter', ['nbconvert', '--version'], { throwOnStdErr: true, encoding: 'utf8' });
-            return (!result.stderr);
-        } catch (err) {
-            this.logger.logWarning(err);
-            return false;
-        }
-    }
-
-    public isipykernelSupported = async (): Promise<boolean> => {
-        // Spawn ipykernel --version and see if it returns something
-        try {
-            const result = await this.execModule('ipykernel', ['--version'], { throwOnStdErr: true, encoding: 'utf8' });
-            return (!result.stderr);
-        } catch (err) {
-            this.logger.logWarning(err);
-            return false;
-        }
-    }
-
-    public isKernelSpecSupported = async (): Promise<boolean> => {
-        // Spawn jupyter kernelspec --version and see if it returns something
-        try {
-            const result = await this.execModule('jupyter', ['kernelspec', '--version'], { throwOnStdErr: true, encoding: 'utf8' });
-            return (!result.stderr);
-        } catch (err) {
-            this.logger.logWarning(err);
-            return false;
-        }
-    }
-
-    public async getMatchingKernelSpec(sessionManager?: Session.IManager) : Promise<IJupyterKernelSpec | undefined> {
-
-        // If not using the session manager, check on disk
-        if (!sessionManager) {
-            // Enumerate our kernel specs that jupyter will know about and see if
-            // one of them already matches based on path
-            if (!await this.hasSpecPathMatch()) {
-                // Nobody matches on path, so generate a new kernel spec
-                if (await this.isipykernelSupported()) {
-                    const displayName = localize.DataScience.historyTitle();
-                    try {
-                        // If this fails, then we just skip this spec
-                        await this.execModule('ipykernel', ['install', '--user', '--name', uuid(), '--display-name', `'${displayName}'`], { throwOnStdErr: true, encoding: 'utf8' });
-                    } catch (err) {
-                        this.logger.logError(err);
-                    }
-                }
-            }
-        }
-
-        // Now enumerate them again
-        const enumerator = sessionManager ? () => this.getSessionManagerSpecs(sessionManager) : this.enumerateSpecs;
-
-        // Then find our match
-        return this.findSpecMatch(enumerator);
-    }
-
-    /**
-     * Conda needs specific paths and env vars set to be happy. Call this function to fix up
-     * (or created if not present) our environment to run jupyter
-     */
-    // Base Node.js SpawnOptions uses any for environment, so use that here as well
-    // tslint:disable-next-line:no-any
-    private fixupCondaEnv = async (inputEnv: any | undefined): Promise<any> => {
-        if (!inputEnv) {
-            inputEnv = process.env;
-        }
-        const interpreter = await this.interpreterService.getActiveInterpreter();
-        if (interpreter && interpreter.type === InterpreterType.Conda) {
-            return this.condaService.getActivatedCondaEnvironment(interpreter, inputEnv);
-        }
-
-        return inputEnv;
-    }
-
-    private hasSpecPathMatch = async () : Promise<boolean> => {
-        // First get our current python path
-        const pythonService = await this.executionFactory.create({});
-        const info = await pythonService.getInterpreterInformation();
-
-        // Then enumerate our specs
-        const specs = await this.enumerateSpecs();
-
-        // See if any of their paths match
-        return specs.findIndex(s => info && s.path === info.path) >= 0;
-    }
-
-    //tslint:disable-next-line:cyclomatic-complexity
-    private findSpecMatch = async (enumerator: () => Promise<IJupyterKernelSpec[]>) : Promise<IJupyterKernelSpec | undefined> => {
-        // Extract our current python information that the user has picked.
-        // We'll match against this.
-        const pythonService = await this.executionFactory.create({});
-        const info = await pythonService.getInterpreterInformation();
-        let bestScore = 0;
-        let bestSpec : IJupyterKernelSpec | undefined;
-
-        // Then enumerate our specs
-        const specs = await enumerator();
-
-        for (let i = 0; specs && i < specs.length; i += 1) {
-            const spec = specs[i];
-            let score = 0;
-
-            if (spec.path.length > 0 && info && spec.path === info.path) {
-                // Path match
-                score += 10;
-            }
-            if (spec.language.toLocaleLowerCase() === 'python') {
-                // Language match
-                score += 1;
-
-                // See if the version is the same
-                if (info && info.version_info && spec.path.length > 0 && await fs.pathExists(spec.path)) {
-                    const details = await this.interpreterService.getInterpreterDetails(spec.path);
-                    if (details && details.version_info) {
-                        if (details.version_info[0] === info.version_info[0]) {
-                            // Major version match
-                            score += 4;
-
-                            if (details.version_info[1] === info.version_info[1]) {
-                                // Minor version match
-                                score += 2;
-
-                                if (details.version_info[2] === info.version_info[2]) {
-                                    // Minor version match
-                                    score += 1;
-                                }
-                            }
-                        }
-                    }
-                } else if (info && info.version_info && spec.path.toLocaleLowerCase() === 'python') {
-                    // This should be our current python.
-
-                    // Search for a digit on the end of the name. It should match our major version
-                    const match = /\D+(\d+)/.exec(spec.name);
-                    if (match && match !== null && match.length > 0) {
-                        // See if the version number matches
-                        const nameVersion = parseInt(match[0], 10);
-                        if (nameVersion && nameVersion === info.version_info[0]) {
-                            score += 4;
-                        }
-                    }
-                }
-            }
-
-            // Update high score
-            if (score > bestScore) {
-                bestScore = score;
-                bestSpec = spec;
-            }
-        }
-
-        // If still not set, at least pick the first one
-        if (!bestSpec && specs && specs.length > 0) {
-            bestSpec = specs[0];
-        }
-
-        return bestSpec;
-    }
-
-    private getSessionManagerSpecs = async (manager?: Session.IManager) : Promise<IJupyterKernelSpec[]> => {
-        // Ask the session manager to refresh its list of kernel specs.
-        await manager.refreshSpecs();
-
-        // Enumerate all of the kernel specs, turning each into a JupyterKernelSpec
-        const kernelspecs = manager.specs && manager.specs.kernelspecs ? manager.specs.kernelspecs : {};
-        const keys = Object.keys(kernelspecs);
-        return keys.map(k => {
-            const spec = kernelspecs[k];
-            return new JupyterKernelSpec(spec);
-        });
-    }
-
-    private enumerateSpecs = async () : Promise<IJupyterKernelSpec[]> => {
-        if (await this.isKernelSpecSupported()) {
-            // Ask for our current list.
-            const list = await this.execModule('jupyter', ['kernelspec', 'list'], { throwOnStdErr: true, encoding: 'utf8' });
-
-            // This should give us back a key value pair we can parse
-            const result: IJupyterKernelSpec[] = [];
-            const lines = list.stdout.splitLines({ trim: false, removeEmptyEntries: true });
-            for (let i = 0; i < lines.length; i += 1) {
-                const match = /^\s+(\S+)\s*(\S+)$/.exec(lines[i]);
-                if (match && match !== null && match.length > 2) {
-                    // Second match should be our path to the kernel spec
-                    const file = path.join(match[2], 'kernel.json');
-                    if (await fs.pathExists(file)) {
-                        // Turn this into a IJupyterKernelSpec
-                        const model = await fs.readJSON(file, { encoding: 'utf8' });
-                        model.name = match[1];
-                        result.push(new JupyterKernelSpec(model));
-                    }
-                }
-            }
-
-            return result;
-        }
-
-        return [];
-    }
-
-}
+// Copyright (c) Microsoft Corporation. All rights reserved.
+// Licensed under the MIT License.
+'use strict';
+import { Kernel, Session } from '@jupyterlab/services';
+import * as fs from 'fs-extra';
+import { inject, injectable } from 'inversify';
+import * as path from 'path';
+import * as uuid from 'uuid/v4';
+
+import { ExecutionResult, IPythonExecutionFactory, ObservableExecutionResult, SpawnOptions } from '../common/process/types';
+import { ILogger } from '../common/types';
+import * as localize from '../common/utils/localize';
+import { EXTENSION_ROOT_DIR } from '../constants';
+import { ICondaService, IInterpreterService, InterpreterType } from '../interpreter/contracts';
+import { IJupyterExecution, IJupyterKernelSpec, JupyterServerInfo } from './types';
+
+class JupyterKernelSpec implements IJupyterKernelSpec {
+    public name: string;
+    public language: string;
+    public path: string;
+    constructor(specModel : Kernel.ISpecModel) {
+        this.name = specModel.name;
+        this.language = specModel.language;
+        this.path = specModel.argv.length > 0 ? specModel.argv[0] : '';
+    }
+}
+
+@injectable()
+export class JupyterExecution implements IJupyterExecution {
+    constructor(@inject(IPythonExecutionFactory) private executionFactory: IPythonExecutionFactory,
+                @inject(ICondaService) private condaService: ICondaService,
+                @inject(IInterpreterService) private interpreterService: IInterpreterService,
+                @inject(ILogger) private logger: ILogger) {
+    }
+
+    public getJupyterServerInfo = async () : Promise<JupyterServerInfo[]> => {
+        const newOptions: SpawnOptions = {mergeStdOutErr: true};
+        newOptions.env = await this.fixupCondaEnv(newOptions.env);
+
+        // We have a small python file here that we will execute to get the server info from all running Jupyter instances
+        const pythonService = await this.executionFactory.create({});
+        const file = path.join(EXTENSION_ROOT_DIR, 'pythonFiles', 'datascience', 'getServerInfo.py');
+        const serverInfoString = await pythonService.exec([file], newOptions);
+
+        let serverInfos: JupyterServerInfo[];
+        try {
+            // Parse out our results, return undefined if we can't suss it out
+            serverInfos = JSON.parse(serverInfoString.stdout.trim()) as JupyterServerInfo[];
+        } catch (err) {
+            return undefined;
+        }
+        return serverInfos;
+    }
+
+    public execModuleObservable = async (module: string, args: string[], options: SpawnOptions): Promise<ObservableExecutionResult<string>> => {
+        const newOptions = {...options};
+        newOptions.env = await this.fixupCondaEnv(newOptions.env);
+        const pythonService = await this.executionFactory.create({});
+        return pythonService.execModuleObservable(module, args, newOptions);
+    }
+    public execModule = async (module: string, args: string[], options: SpawnOptions): Promise<ExecutionResult<string>> => {
+        const newOptions = {...options};
+        newOptions.env = await this.fixupCondaEnv(newOptions.env);
+        const pythonService = await this.executionFactory.create({});
+        return pythonService.execModule(module, args, newOptions);
+    }
+
+    public isNotebookSupported = async (): Promise<boolean> => {
+        // Spawn jupyter notebook --version and see if it returns something
+        try {
+            const result = await this.execModule('jupyter', ['notebook', '--version'], { throwOnStdErr: true, encoding: 'utf8' });
+            return (!result.stderr);
+        } catch (err) {
+            this.logger.logWarning(err);
+            return false;
+        }
+    }
+
+    public isImportSupported = async (): Promise<boolean> => {
+        // Spawn jupyter nbconvert --version and see if it returns something
+        try {
+            const result = await this.execModule('jupyter', ['nbconvert', '--version'], { throwOnStdErr: true, encoding: 'utf8' });
+            return (!result.stderr);
+        } catch (err) {
+            this.logger.logWarning(err);
+            return false;
+        }
+    }
+
+    public isipykernelSupported = async (): Promise<boolean> => {
+        // Spawn ipykernel --version and see if it returns something
+        try {
+            const result = await this.execModule('ipykernel', ['--version'], { throwOnStdErr: true, encoding: 'utf8' });
+            return (!result.stderr);
+        } catch (err) {
+            this.logger.logWarning(err);
+            return false;
+        }
+    }
+
+    public isKernelSpecSupported = async (): Promise<boolean> => {
+        // Spawn jupyter kernelspec --version and see if it returns something
+        try {
+            const result = await this.execModule('jupyter', ['kernelspec', '--version'], { throwOnStdErr: true, encoding: 'utf8' });
+            return (!result.stderr);
+        } catch (err) {
+            this.logger.logWarning(err);
+            return false;
+        }
+    }
+
+    public async getMatchingKernelSpec(sessionManager?: Session.IManager) : Promise<IJupyterKernelSpec | undefined> {
+
+        // If not using the session manager, check on disk
+        if (!sessionManager) {
+            // Enumerate our kernel specs that jupyter will know about and see if
+            // one of them already matches based on path
+            if (!await this.hasSpecPathMatch()) {
+                // Nobody matches on path, so generate a new kernel spec
+                if (await this.isipykernelSupported()) {
+                    const displayName = localize.DataScience.historyTitle();
+                    try {
+                        // If this fails, then we just skip this spec
+                        await this.execModule('ipykernel', ['install', '--user', '--name', uuid(), '--display-name', `'${displayName}'`], { throwOnStdErr: true, encoding: 'utf8' });
+                    } catch (err) {
+                        this.logger.logError(err);
+                    }
+                }
+            }
+        }
+
+        // Now enumerate them again
+        const enumerator = sessionManager ? () => this.getSessionManagerSpecs(sessionManager) : this.enumerateSpecs;
+
+        // Then find our match
+        return this.findSpecMatch(enumerator);
+    }
+
+    /**
+     * Conda needs specific paths and env vars set to be happy. Call this function to fix up
+     * (or created if not present) our environment to run jupyter
+     */
+    // Base Node.js SpawnOptions uses any for environment, so use that here as well
+    // tslint:disable-next-line:no-any
+    private fixupCondaEnv = async (inputEnv: any | undefined): Promise<any> => {
+        if (!inputEnv) {
+            inputEnv = process.env;
+        }
+        const interpreter = await this.interpreterService.getActiveInterpreter();
+        if (interpreter && interpreter.type === InterpreterType.Conda) {
+            return this.condaService.getActivatedCondaEnvironment(interpreter, inputEnv);
+        }
+
+        return inputEnv;
+    }
+
+    private hasSpecPathMatch = async () : Promise<boolean> => {
+        // First get our current python path
+        const pythonService = await this.executionFactory.create({});
+        const info = await pythonService.getInterpreterInformation();
+
+        // Then enumerate our specs
+        const specs = await this.enumerateSpecs();
+
+        // See if any of their paths match
+        return specs.findIndex(s => info && s.path === info.path) >= 0;
+    }
+
+    //tslint:disable-next-line:cyclomatic-complexity
+    private findSpecMatch = async (enumerator: () => Promise<IJupyterKernelSpec[]>) : Promise<IJupyterKernelSpec | undefined> => {
+        // Extract our current python information that the user has picked.
+        // We'll match against this.
+        const pythonService = await this.executionFactory.create({});
+        const info = await pythonService.getInterpreterInformation();
+        let bestScore = 0;
+        let bestSpec : IJupyterKernelSpec | undefined;
+
+        // Then enumerate our specs
+        const specs = await enumerator();
+
+        for (let i = 0; specs && i < specs.length; i += 1) {
+            const spec = specs[i];
+            let score = 0;
+
+            if (spec.path.length > 0 && info && spec.path === info.path) {
+                // Path match
+                score += 10;
+            }
+            if (spec.language.toLocaleLowerCase() === 'python') {
+                // Language match
+                score += 1;
+
+                // See if the version is the same
+                if (info && info.version_info && spec.path.length > 0 && await fs.pathExists(spec.path)) {
+                    const details = await this.interpreterService.getInterpreterDetails(spec.path);
+                    if (details && details.version_info) {
+                        if (details.version_info[0] === info.version_info[0]) {
+                            // Major version match
+                            score += 4;
+
+                            if (details.version_info[1] === info.version_info[1]) {
+                                // Minor version match
+                                score += 2;
+
+                                if (details.version_info[2] === info.version_info[2]) {
+                                    // Minor version match
+                                    score += 1;
+                                }
+                            }
+                        }
+                    }
+                } else if (info && info.version_info && spec.path.toLocaleLowerCase() === 'python') {
+                    // This should be our current python.
+
+                    // Search for a digit on the end of the name. It should match our major version
+                    const match = /\D+(\d+)/.exec(spec.name);
+                    if (match && match !== null && match.length > 0) {
+                        // See if the version number matches
+                        const nameVersion = parseInt(match[0], 10);
+                        if (nameVersion && nameVersion === info.version_info[0]) {
+                            score += 4;
+                        }
+                    }
+                }
+            }
+
+            // Update high score
+            if (score > bestScore) {
+                bestScore = score;
+                bestSpec = spec;
+            }
+        }
+
+        // If still not set, at least pick the first one
+        if (!bestSpec && specs && specs.length > 0) {
+            bestSpec = specs[0];
+        }
+
+        return bestSpec;
+    }
+
+    private getSessionManagerSpecs = async (manager?: Session.IManager) : Promise<IJupyterKernelSpec[]> => {
+        // Ask the session manager to refresh its list of kernel specs.
+        await manager.refreshSpecs();
+
+        // Enumerate all of the kernel specs, turning each into a JupyterKernelSpec
+        const kernelspecs = manager.specs && manager.specs.kernelspecs ? manager.specs.kernelspecs : {};
+        const keys = Object.keys(kernelspecs);
+        return keys.map(k => {
+            const spec = kernelspecs[k];
+            return new JupyterKernelSpec(spec);
+        });
+    }
+
+    private enumerateSpecs = async () : Promise<IJupyterKernelSpec[]> => {
+        if (await this.isKernelSpecSupported()) {
+            // Ask for our current list.
+            const list = await this.execModule('jupyter', ['kernelspec', 'list'], { throwOnStdErr: true, encoding: 'utf8' });
+
+            // This should give us back a key value pair we can parse
+            const result: IJupyterKernelSpec[] = [];
+            const lines = list.stdout.splitLines({ trim: false, removeEmptyEntries: true });
+            for (let i = 0; i < lines.length; i += 1) {
+                const match = /^\s+(\S+)\s*(\S+)$/.exec(lines[i]);
+                if (match && match !== null && match.length > 2) {
+                    // Second match should be our path to the kernel spec
+                    const file = path.join(match[2], 'kernel.json');
+                    if (await fs.pathExists(file)) {
+                        // Turn this into a IJupyterKernelSpec
+                        const model = await fs.readJSON(file, { encoding: 'utf8' });
+                        model.name = match[1];
+                        result.push(new JupyterKernelSpec(model));
+                    }
+                }
+            }
+
+            return result;
+        }
+
+        return [];
+    }
+
+}