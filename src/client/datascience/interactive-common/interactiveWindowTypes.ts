--- conflicted
+++ resolved
@@ -4,19 +4,13 @@
 import * as monacoEditor from 'monaco-editor/esm/vs/editor/editor.api';
 import { Uri } from 'vscode';
 import { IServerState } from '../../../datascience-ui/interactive-common/mainState';
-<<<<<<< HEAD
-import { IAddCellAction } from '../../../datascience-ui/interactive-common/redux/reducers/types';
+import { CommonActionType, IAddCellAction } from '../../../datascience-ui/interactive-common/redux/reducers/types';
 import { PythonInterpreter } from '../../interpreter/contracts';
 import { LiveKernelModel } from '../jupyter/kernels/types';
-import { CssMessages, IGetCssRequest, IGetCssResponse, IGetMonacoThemeRequest } from '../messages';
-import { ICell, IInteractiveWindowInfo, IJupyterKernelSpec, IJupyterVariable, IJupyterVariablesRequest, IJupyterVariablesResponse } from '../types';
-=======
-import { CommonActionType, IAddCellAction, ICellAction } from '../../../datascience-ui/interactive-common/redux/reducers/types';
 import { CssMessages, IGetCssRequest, IGetCssResponse, IGetMonacoThemeRequest, SharedMessages } from '../messages';
 import { IGetMonacoThemeResponse } from '../monacoMessages';
-import { ICell, IInteractiveWindowInfo, IJupyterVariable, IJupyterVariablesRequest, IJupyterVariablesResponse } from '../types';
+import { ICell, IInteractiveWindowInfo, IJupyterKernelSpec, IJupyterVariable, IJupyterVariablesRequest, IJupyterVariablesResponse } from '../types';
 import { BaseReduxActionPayload } from './types';
->>>>>>> ba907338
 
 export enum InteractiveWindowMessages {
     StartCell = 'start_cell',
@@ -63,15 +57,7 @@
     ResolveCompletionItemRequest = 'resolve_completion_item_request',
     CancelResolveCompletionItemRequest = 'cancel_resolve_completion_item_request',
     ResolveCompletionItemResponse = 'resolve_completion_item_response',
-<<<<<<< HEAD
-=======
-    AddCell = 'add_cell',
-    EditCell = 'edit_cell',
-    RemoveCell = 'remove_cell',
-    SwapCells = 'swap_cells',
     Sync = 'sync_message_used_to_broadcast_and_sync_editors',
-    InsertCell = 'insert_cell',
->>>>>>> ba907338
     LoadOnigasmAssemblyRequest = 'load_onigasm_assembly_request',
     LoadOnigasmAssemblyResponse = 'load_onigasm_assembly_response',
     LoadTmLanguageRequest = 'load_tmlanguage_request',
@@ -455,10 +441,6 @@
     public [InteractiveWindowMessages.Export]: ICell[];
     public [InteractiveWindowMessages.GetAllCells]: never | undefined;
     public [InteractiveWindowMessages.ReturnAllCells]: ICell[];
-<<<<<<< HEAD
-=======
-    public [InteractiveWindowMessages.DeleteCell]: ICellAction;
->>>>>>> ba907338
     public [InteractiveWindowMessages.DeleteAllCells]: IAddCellAction;
     public [InteractiveWindowMessages.Undo]: never | undefined;
     public [InteractiveWindowMessages.Redo]: never | undefined;
@@ -526,13 +508,9 @@
     public [InteractiveWindowMessages.UnfocusedCellEditor]: never | undefined;
     public [InteractiveWindowMessages.MonacoReady]: never | undefined;
     public [InteractiveWindowMessages.ClearAllOutputs]: never | undefined;
-<<<<<<< HEAD
     public [InteractiveWindowMessages.UpdateKernel]: IServerState | undefined;
     public [InteractiveWindowMessages.UpdateModel]: NotebookModelChange;
     public [InteractiveWindowMessages.ReceivedUpdateModel]: never | undefined;
-=======
-    public [InteractiveWindowMessages.UpdateKernel]: IServerState;
     public [SharedMessages.UpdateSettings]: string;
     public [SharedMessages.LocInit]: string;
->>>>>>> ba907338
 }