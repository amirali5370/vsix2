// Copyright (c) Microsoft Corporation. All rights reserved.
// Licensed under the MIT License.
'use strict';
import * as monacoEditor from 'monaco-editor/esm/vs/editor/editor.api';
import { Uri } from 'vscode';
import { IServerState } from '../../../datascience-ui/interactive-common/mainState';

import type { KernelMessage } from '@jupyterlab/services';
import {
    CommonActionType,
    IAddCellAction,
<<<<<<< HEAD
    ILoadIPyWidgetClassFailureAction
=======
    ILoadIPyWidgetClassFailureAction,
    LoadIPyWidgetClassDisabledAction,
    LoadIPyWidgetClassLoadAction
>>>>>>> d96be50d
} from '../../../datascience-ui/interactive-common/redux/reducers/types';
import { PythonInterpreter } from '../../interpreter/contracts';
import { WidgetScriptSource } from '../ipywidgets/types';
import { LiveKernelModel } from '../jupyter/kernels/types';
import { CssMessages, IGetCssRequest, IGetCssResponse, IGetMonacoThemeRequest, SharedMessages } from '../messages';
import { IGetMonacoThemeResponse } from '../monacoMessages';
import {
    ICell,
    IInteractiveWindowInfo,
    IJupyterKernelSpec,
    IJupyterVariable,
    IJupyterVariablesRequest,
    IJupyterVariablesResponse,
    KernelSocketOptions
} from '../types';
import { BaseReduxActionPayload } from './types';

export enum InteractiveWindowMessages {
    StartCell = 'start_cell',
    FinishCell = 'finish_cell',
    UpdateCellWithExecutionResults = 'UpdateCellWithExecutionResults',
    GotoCodeCell = 'gotocell_code',
    CopyCodeCell = 'copycell_code',
    NotebookExecutionActivated = 'notebook_execution_activated',
    RestartKernel = 'restart_kernel',
    Export = 'export_to_ipynb',
    GetAllCells = 'get_all_cells',
    ReturnAllCells = 'return_all_cells',
    DeleteAllCells = 'delete_all_cells',
    Undo = 'undo',
    Redo = 'redo',
    ExpandAll = 'expand_all',
    CollapseAll = 'collapse_all',
    StartProgress = 'start_progress',
    StopProgress = 'stop_progress',
    Interrupt = 'interrupt',
    SubmitNewCell = 'submit_new_cell',
    SettingsUpdated = 'settings_updated',
    // Message sent to React component from extension asking it to save the notebook.
    DoSave = 'DoSave',
    SendInfo = 'send_info',
    Started = 'started',
    ConvertUriForUseInWebViewRequest = 'ConvertUriForUseInWebViewRequest',
    ConvertUriForUseInWebViewResponse = 'ConvertUriForUseInWebViewResponse',
    AddedSysInfo = 'added_sys_info',
    RemoteAddCode = 'remote_add_code',
    RemoteReexecuteCode = 'remote_reexecute_code',
    Activate = 'activate',
    ShowDataViewer = 'show_data_explorer',
    GetVariablesRequest = 'get_variables_request',
    GetVariablesResponse = 'get_variables_response',
    VariableExplorerToggle = 'variable_explorer_toggle',
    ProvideCompletionItemsRequest = 'provide_completion_items_request',
    CancelCompletionItemsRequest = 'cancel_completion_items_request',
    ProvideCompletionItemsResponse = 'provide_completion_items_response',
    ProvideHoverRequest = 'provide_hover_request',
    CancelHoverRequest = 'cancel_hover_request',
    ProvideHoverResponse = 'provide_hover_response',
    ProvideSignatureHelpRequest = 'provide_signature_help_request',
    CancelSignatureHelpRequest = 'cancel_signature_help_request',
    ProvideSignatureHelpResponse = 'provide_signature_help_response',
    ResolveCompletionItemRequest = 'resolve_completion_item_request',
    CancelResolveCompletionItemRequest = 'cancel_resolve_completion_item_request',
    ResolveCompletionItemResponse = 'resolve_completion_item_response',
    Sync = 'sync_message_used_to_broadcast_and_sync_editors',
    LoadOnigasmAssemblyRequest = 'load_onigasm_assembly_request',
    LoadOnigasmAssemblyResponse = 'load_onigasm_assembly_response',
    LoadTmLanguageRequest = 'load_tmlanguage_request',
    LoadTmLanguageResponse = 'load_tmlanguage_response',
    OpenLink = 'open_link',
    ShowPlot = 'show_plot',
    SavePng = 'save_png',
    StartDebugging = 'start_debugging',
    StopDebugging = 'stop_debugging',
    GatherCodeRequest = 'gather_code',
    LoadAllCells = 'load_all_cells',
    LoadAllCellsComplete = 'load_all_cells_complete',
    ScrollToCell = 'scroll_to_cell',
    ReExecuteCells = 'reexecute_cells',
    NotebookIdentity = 'identity',
    NotebookDirty = 'dirty',
    NotebookClean = 'clean',
    SaveAll = 'save_all',
    NativeCommand = 'native_command',
    VariablesComplete = 'variables_complete',
    NotebookRunAllCells = 'notebook_run_all_cells',
    NotebookRunSelectedCell = 'notebook_run_selected_cell',
    NotebookAddCellBelow = 'notebook_add_cell_below',
    ExecutionRendered = 'rendered_execution',
    FocusedCellEditor = 'focused_cell_editor',
    UnfocusedCellEditor = 'unfocused_cell_editor',
    MonacoReady = 'monaco_ready',
    ClearAllOutputs = 'clear_all_outputs',
    SelectKernel = 'select_kernel',
    UpdateKernel = 'update_kernel',
    SelectJupyterServer = 'select_jupyter_server',
    UpdateModel = 'update_model',
    ReceivedUpdateModel = 'received_update_model',
    OpenSettings = 'open_settings',
    UpdateDisplayData = 'update_display_data',
<<<<<<< HEAD
    IPyWidgetLoadFailure = 'ipywidget_load_failure'
=======
    IPyWidgetLoadSuccess = 'ipywidget_load_success',
    IPyWidgetLoadFailure = 'ipywidget_load_failure',
    IPyWidgetLoadDisabled = 'ipywidget_load_disabled',
    IPyWidgetRenderFailure = 'ipywidget_render_failure'
>>>>>>> d96be50d
}

export enum IPyWidgetMessages {
    IPyWidgets_Ready = 'IPyWidgets_Ready',
    IPyWidgets_onRestartKernel = 'IPyWidgets_onRestartKernel',
    IPyWidgets_onKernelChanged = 'IPyWidgets_onKernelChanged',
    IPyWidgets_updateRequireConfig = 'IPyWidgets_updateRequireConfig',
    /**
     * UI sends a request to extension to determine whether we have the source for any of the widgets.
     */
    IPyWidgets_WidgetScriptSourceRequest = 'IPyWidgets_WidgetScriptSourceRequest',
    /**
     * Extension sends response to the request with yes/no.
     */
    IPyWidgets_WidgetScriptSourceResponse = 'IPyWidgets_WidgetScriptSourceResponse',
    IPyWidgets_msg = 'IPyWidgets_msg',
    IPyWidgets_binary_msg = 'IPyWidgets_binary_msg',
    IPyWidgets_msg_handled = 'IPyWidgets_msg_handled',
    IPyWidgets_kernelOptions = 'IPyWidgets_kernelOptions',
    IPyWidgets_registerCommTarget = 'IPyWidgets_registerCommTarget',
    IPyWidgets_RegisterMessageHook = 'IPyWidgets_RegisterMessageHook',
    IPyWidgets_RemoveMessageHook = 'IPyWidgets_RemoveMessageHook',
    IPyWidgets_MessageHookCall = 'IPyWidgets_MessageHookCall',
    IPyWidgets_MessageHookResult = 'IPyWidgets_MessageHookResult',
    IPyWidgets_mirror_execute = 'IPyWidgets_mirror_execute'
}
export enum NativeCommandType {
    AddToEnd = 0,
    ArrowDown,
    ArrowUp,
    ChangeToCode,
    ChangeToMarkdown,
    CollapseInput,
    CollapseOutput,
    DeleteCell,
    Save,
    InsertAbove,
    InsertBelow,
    MoveCellDown,
    MoveCellUp,
    Redo,
    Run,
    RunAbove,
    RunAll,
    RunAndAdd,
    RunAndMove,
    RunBelow,
    SelectKernel,
    SelectServer,
    ToggleLineNumbers,
    ToggleOutput,
    ToggleVariableExplorer,
    Undo,
    Unfocus
}

// These are the messages that will mirror'd to guest/hosts in
// a live share session
export const InteractiveWindowRemoteMessages: string[] = [
    InteractiveWindowMessages.AddedSysInfo.toString(),
    InteractiveWindowMessages.RemoteAddCode.toString(),
    InteractiveWindowMessages.RemoteReexecuteCode.toString()
];

export interface IGotoCode {
    file: string;
    line: number;
}

export interface ICopyCode {
    source: string;
}

export enum SysInfoReason {
    Start,
    Restart,
    Interrupt,
    New,
    Connect
}

export interface IAddedSysInfo {
    type: SysInfoReason;
    id: string;
    sysInfoCell: ICell;
}

export interface IExecuteInfo {
    code: string;
    id: string;
    file: string;
    line: number;
    debug: boolean;
}

export interface IRemoteAddCode extends IExecuteInfo {
    originator: string;
}

export interface IRemoteReexecuteCode extends IExecuteInfo {
    originator: string;
}

export interface ISubmitNewCell {
    code: string;
    id: string;
}

export interface IReExecuteCells {
    cellIds: string[];
}

export interface IProvideCompletionItemsRequest {
    position: monacoEditor.Position;
    context: monacoEditor.languages.CompletionContext;
    requestId: string;
    cellId: string;
}

export interface IProvideHoverRequest {
    position: monacoEditor.Position;
    requestId: string;
    cellId: string;
}

export interface IProvideSignatureHelpRequest {
    position: monacoEditor.Position;
    context: monacoEditor.languages.SignatureHelpContext;
    requestId: string;
    cellId: string;
}

export interface ICancelIntellisenseRequest {
    requestId: string;
}

export interface IResolveCompletionItemRequest {
    position: monacoEditor.Position;
    item: monacoEditor.languages.CompletionItem;
    requestId: string;
    cellId: string;
}

export interface IProvideCompletionItemsResponse {
    list: monacoEditor.languages.CompletionList;
    requestId: string;
}

export interface IProvideHoverResponse {
    hover: monacoEditor.languages.Hover;
    requestId: string;
}

export interface IProvideSignatureHelpResponse {
    signatureHelp: monacoEditor.languages.SignatureHelp;
    requestId: string;
}

export interface IResolveCompletionItemResponse {
    item: monacoEditor.languages.CompletionItem;
    requestId: string;
}

export interface IPosition {
    line: number;
    ch: number;
}

export interface IEditCell {
    changes: monacoEditor.editor.IModelContentChange[];
    id: string;
}

export interface IAddCell {
    fullText: string;
    currentText: string;
    cell: ICell;
}

export interface IRemoveCell {
    id: string;
}

export interface ISwapCells {
    firstCellId: string;
    secondCellId: string;
}

export interface IInsertCell {
    cell: ICell;
    code: string;
    index: number;
    codeCellAboveId: string | undefined;
}

export interface IShowDataViewer {
    variable: IJupyterVariable;
    columnSize: number;
}

export interface IRefreshVariablesRequest {
    newExecutionCount?: number;
}

export interface ILoadAllCells {
    cells: ICell[];
}

export interface IScrollToCell {
    id: string;
}

export interface INotebookIdentity {
    resource: string;
}

export interface ISaveAll {
    cells: ICell[];
}

export interface INativeCommand {
    command: NativeCommandType;
    source: 'keyboard' | 'mouse';
}

export interface IRenderComplete {
    ids: string[];
}

export interface IFocusedCellEditor {
    cellId: string;
}

export interface INotebookModelChange {
    oldDirty: boolean;
    newDirty: boolean;
    source: 'undo' | 'user' | 'redo';
}

export interface INotebookModelRemoveAllChange extends INotebookModelChange {
    kind: 'remove_all';
    oldCells: ICell[];
    newCellId: string;
}
export interface INotebookModelModifyChange extends INotebookModelChange {
    kind: 'modify';
    newCells: ICell[];
    oldCells: ICell[];
}

export interface INotebookModelClearChange extends INotebookModelChange {
    kind: 'clear';
    oldCells: ICell[];
}

export interface INotebookModelSwapChange extends INotebookModelChange {
    kind: 'swap';
    firstCellId: string;
    secondCellId: string;
}

export interface INotebookModelRemoveChange extends INotebookModelChange {
    kind: 'remove';
    cell: ICell;
    index: number;
}

export interface INotebookModelInsertChange extends INotebookModelChange {
    kind: 'insert';
    cell: ICell;
    index: number;
    codeCellAboveId?: string;
}

export interface INotebookModelAddChange extends INotebookModelChange {
    kind: 'add';
    cell: ICell;
    fullText: string;
    currentText: string;
}

export interface INotebookModelChangeTypeChange extends INotebookModelChange {
    kind: 'changeCellType';
    cell: ICell;
}

export interface IEditorPosition {
    /**
     * line number (starts at 1)
     */
    readonly lineNumber: number;
    /**
     * column (the first character in a line is between column 1 and column 2)
     */
    readonly column: number;
}

export interface IEditorRange {
    /**
     * Line number on which the range starts (starts at 1).
     */
    readonly startLineNumber: number;
    /**
     * Column on which the range starts in line `startLineNumber` (starts at 1).
     */
    readonly startColumn: number;
    /**
     * Line number on which the range ends.
     */
    readonly endLineNumber: number;
    /**
     * Column on which the range ends in line `endLineNumber`.
     */
    readonly endColumn: number;
}

export interface IEditorContentChange {
    /**
     * The range that got replaced.
     */
    readonly range: IEditorRange;
    /**
     * The offset of the range that got replaced.
     */
    readonly rangeOffset: number;
    /**
     * The length of the range that got replaced.
     */
    readonly rangeLength: number;
    /**
     * The new text for the range.
     */
    readonly text: string;
    /**
     * The cursor position to be set after the change
     */
    readonly position: IEditorPosition;
}

export interface INotebookModelEditChange extends INotebookModelChange {
    kind: 'edit';
    forward: IEditorContentChange[];
    reverse: IEditorContentChange[];
    id: string;
}

export interface INotebookModelVersionChange extends INotebookModelChange {
    kind: 'version';
    interpreter: PythonInterpreter | undefined;
    kernelSpec: IJupyterKernelSpec | LiveKernelModel | undefined;
}

export interface INotebookModelFileChange extends INotebookModelChange {
    kind: 'file';
    newFile: Uri;
    oldFile: Uri;
}

export type NotebookModelChange =
    | INotebookModelModifyChange
    | INotebookModelRemoveAllChange
    | INotebookModelClearChange
    | INotebookModelSwapChange
    | INotebookModelRemoveChange
    | INotebookModelInsertChange
    | INotebookModelAddChange
    | INotebookModelEditChange
    | INotebookModelVersionChange
    | INotebookModelFileChange
    | INotebookModelChangeTypeChange;

// Map all messages to specific payloads
export class IInteractiveWindowMapping {
    public [IPyWidgetMessages.IPyWidgets_kernelOptions]: KernelSocketOptions;
    public [IPyWidgetMessages.IPyWidgets_WidgetScriptSourceRequest]: { moduleName: string; moduleVersion: string };
    public [IPyWidgetMessages.IPyWidgets_WidgetScriptSourceResponse]: WidgetScriptSource;
    public [IPyWidgetMessages.IPyWidgets_Ready]: never | undefined;
    public [IPyWidgetMessages.IPyWidgets_onRestartKernel]: never | undefined;
    public [IPyWidgetMessages.IPyWidgets_onKernelChanged]: never | undefined;
    public [IPyWidgetMessages.IPyWidgets_registerCommTarget]: string;
    // tslint:disable-next-line: no-any
    public [IPyWidgetMessages.IPyWidgets_binary_msg]: { id: string; data: any };
    public [IPyWidgetMessages.IPyWidgets_msg]: { id: string; data: string };
    public [IPyWidgetMessages.IPyWidgets_msg_handled]: { id: string };
    public [IPyWidgetMessages.IPyWidgets_RegisterMessageHook]: string;
    public [IPyWidgetMessages.IPyWidgets_RemoveMessageHook]: { hookMsgId: string; lastHookedMsgId: string | undefined };
    public [IPyWidgetMessages.IPyWidgets_MessageHookCall]: {
        requestId: string;
        parentId: string;
        msg: KernelMessage.IIOPubMessage;
    };
    public [IPyWidgetMessages.IPyWidgets_MessageHookResult]: {
        requestId: string;
        parentId: string;
        msgType: string;
        result: boolean;
    };
    public [IPyWidgetMessages.IPyWidgets_mirror_execute]: { id: string; msg: KernelMessage.IExecuteRequestMsg };
    public [InteractiveWindowMessages.StartCell]: ICell;
    public [InteractiveWindowMessages.FinishCell]: ICell;
    public [InteractiveWindowMessages.UpdateCellWithExecutionResults]: ICell;
    public [InteractiveWindowMessages.GotoCodeCell]: IGotoCode;
    public [InteractiveWindowMessages.CopyCodeCell]: ICopyCode;
    public [InteractiveWindowMessages.NotebookExecutionActivated]: string;
    public [InteractiveWindowMessages.RestartKernel]: never | undefined;
    public [InteractiveWindowMessages.SelectKernel]: IServerState | undefined;
    public [InteractiveWindowMessages.SelectJupyterServer]: never | undefined;
    public [InteractiveWindowMessages.OpenSettings]: string | undefined;
    public [InteractiveWindowMessages.Export]: ICell[];
    public [InteractiveWindowMessages.GetAllCells]: never | undefined;
    public [InteractiveWindowMessages.ReturnAllCells]: ICell[];
    public [InteractiveWindowMessages.DeleteAllCells]: IAddCellAction;
    public [InteractiveWindowMessages.Undo]: never | undefined;
    public [InteractiveWindowMessages.Redo]: never | undefined;
    public [InteractiveWindowMessages.ExpandAll]: never | undefined;
    public [InteractiveWindowMessages.CollapseAll]: never | undefined;
    public [InteractiveWindowMessages.StartProgress]: never | undefined;
    public [InteractiveWindowMessages.StopProgress]: never | undefined;
    public [InteractiveWindowMessages.Interrupt]: never | undefined;
    public [InteractiveWindowMessages.SettingsUpdated]: string;
    public [InteractiveWindowMessages.SubmitNewCell]: ISubmitNewCell;
    public [InteractiveWindowMessages.SendInfo]: IInteractiveWindowInfo;
    public [InteractiveWindowMessages.Started]: never | undefined;
    public [InteractiveWindowMessages.AddedSysInfo]: IAddedSysInfo;
    public [InteractiveWindowMessages.RemoteAddCode]: IRemoteAddCode;
    public [InteractiveWindowMessages.RemoteReexecuteCode]: IRemoteReexecuteCode;
    public [InteractiveWindowMessages.Activate]: never | undefined;
    public [InteractiveWindowMessages.ShowDataViewer]: IShowDataViewer;
    public [InteractiveWindowMessages.GetVariablesRequest]: IJupyterVariablesRequest;
    public [InteractiveWindowMessages.GetVariablesResponse]: IJupyterVariablesResponse;
    public [InteractiveWindowMessages.VariableExplorerToggle]: boolean;
    public [CssMessages.GetCssRequest]: IGetCssRequest;
    public [CssMessages.GetCssResponse]: IGetCssResponse;
    public [CssMessages.GetMonacoThemeRequest]: IGetMonacoThemeRequest;
    public [CssMessages.GetMonacoThemeResponse]: IGetMonacoThemeResponse;
    public [InteractiveWindowMessages.ProvideCompletionItemsRequest]: IProvideCompletionItemsRequest;
    public [InteractiveWindowMessages.CancelCompletionItemsRequest]: ICancelIntellisenseRequest;
    public [InteractiveWindowMessages.ProvideCompletionItemsResponse]: IProvideCompletionItemsResponse;
    public [InteractiveWindowMessages.ProvideHoverRequest]: IProvideHoverRequest;
    public [InteractiveWindowMessages.CancelHoverRequest]: ICancelIntellisenseRequest;
    public [InteractiveWindowMessages.ProvideHoverResponse]: IProvideHoverResponse;
    public [InteractiveWindowMessages.ProvideSignatureHelpRequest]: IProvideSignatureHelpRequest;
    public [InteractiveWindowMessages.CancelSignatureHelpRequest]: ICancelIntellisenseRequest;
    public [InteractiveWindowMessages.ProvideSignatureHelpResponse]: IProvideSignatureHelpResponse;
    public [InteractiveWindowMessages.ResolveCompletionItemRequest]: IResolveCompletionItemRequest;
    public [InteractiveWindowMessages.CancelResolveCompletionItemRequest]: ICancelIntellisenseRequest;
    public [InteractiveWindowMessages.ResolveCompletionItemResponse]: IResolveCompletionItemResponse;
    public [InteractiveWindowMessages.LoadOnigasmAssemblyRequest]: never | undefined;
    public [InteractiveWindowMessages.LoadOnigasmAssemblyResponse]: Buffer;
    public [InteractiveWindowMessages.LoadTmLanguageRequest]: never | undefined;
    public [InteractiveWindowMessages.LoadTmLanguageResponse]: string | undefined;
    public [InteractiveWindowMessages.OpenLink]: string | undefined;
    public [InteractiveWindowMessages.ShowPlot]: string | undefined;
    public [InteractiveWindowMessages.SavePng]: string | undefined;
    public [InteractiveWindowMessages.StartDebugging]: never | undefined;
    public [InteractiveWindowMessages.StopDebugging]: never | undefined;
    public [InteractiveWindowMessages.GatherCodeRequest]: ICell;
    public [InteractiveWindowMessages.LoadAllCells]: ILoadAllCells;
    public [InteractiveWindowMessages.LoadAllCellsComplete]: ILoadAllCells;
    public [InteractiveWindowMessages.ScrollToCell]: IScrollToCell;
    public [InteractiveWindowMessages.ReExecuteCells]: IReExecuteCells;
    public [InteractiveWindowMessages.NotebookIdentity]: INotebookIdentity;
    public [InteractiveWindowMessages.NotebookDirty]: never | undefined;
    public [InteractiveWindowMessages.NotebookClean]: never | undefined;
    public [InteractiveWindowMessages.SaveAll]: ISaveAll;
    public [InteractiveWindowMessages.Sync]: {
        type: InteractiveWindowMessages | SharedMessages | CommonActionType;
        // tslint:disable-next-line: no-any
        payload: BaseReduxActionPayload<any>;
    };
    public [InteractiveWindowMessages.NativeCommand]: INativeCommand;
    public [InteractiveWindowMessages.VariablesComplete]: never | undefined;
    public [InteractiveWindowMessages.NotebookRunAllCells]: never | undefined;
    public [InteractiveWindowMessages.NotebookRunSelectedCell]: never | undefined;
    public [InteractiveWindowMessages.NotebookAddCellBelow]: IAddCellAction;
    public [InteractiveWindowMessages.DoSave]: never | undefined;
    public [InteractiveWindowMessages.ExecutionRendered]: IRenderComplete;
    public [InteractiveWindowMessages.FocusedCellEditor]: IFocusedCellEditor;
    public [InteractiveWindowMessages.UnfocusedCellEditor]: never | undefined;
    public [InteractiveWindowMessages.MonacoReady]: never | undefined;
    public [InteractiveWindowMessages.ClearAllOutputs]: never | undefined;
    public [InteractiveWindowMessages.UpdateKernel]: IServerState | undefined;
    public [InteractiveWindowMessages.UpdateModel]: NotebookModelChange;
    public [InteractiveWindowMessages.ReceivedUpdateModel]: never | undefined;
    public [SharedMessages.UpdateSettings]: string;
    public [SharedMessages.LocInit]: string;
    public [InteractiveWindowMessages.UpdateDisplayData]: KernelMessage.IUpdateDisplayDataMsg;
    public [InteractiveWindowMessages.IPyWidgetLoadSuccess]: LoadIPyWidgetClassLoadAction;
    public [InteractiveWindowMessages.IPyWidgetLoadFailure]: ILoadIPyWidgetClassFailureAction;
<<<<<<< HEAD
    public [InteractiveWindowMessages.ConvertUriForUseInWebViewRequest]: Uri;
    public [InteractiveWindowMessages.ConvertUriForUseInWebViewResponse]: { request: Uri; response: Uri };
=======
    public [InteractiveWindowMessages.IPyWidgetLoadDisabled]: LoadIPyWidgetClassDisabledAction;
    public [InteractiveWindowMessages.IPyWidgetRenderFailure]: Error;
>>>>>>> d96be50d
}<|MERGE_RESOLUTION|>--- conflicted
+++ resolved
@@ -9,13 +9,8 @@
 import {
     CommonActionType,
     IAddCellAction,
-<<<<<<< HEAD
-    ILoadIPyWidgetClassFailureAction
-=======
     ILoadIPyWidgetClassFailureAction,
-    LoadIPyWidgetClassDisabledAction,
     LoadIPyWidgetClassLoadAction
->>>>>>> d96be50d
 } from '../../../datascience-ui/interactive-common/redux/reducers/types';
 import { PythonInterpreter } from '../../interpreter/contracts';
 import { WidgetScriptSource } from '../ipywidgets/types';
@@ -116,14 +111,9 @@
     ReceivedUpdateModel = 'received_update_model',
     OpenSettings = 'open_settings',
     UpdateDisplayData = 'update_display_data',
-<<<<<<< HEAD
-    IPyWidgetLoadFailure = 'ipywidget_load_failure'
-=======
     IPyWidgetLoadSuccess = 'ipywidget_load_success',
     IPyWidgetLoadFailure = 'ipywidget_load_failure',
-    IPyWidgetLoadDisabled = 'ipywidget_load_disabled',
     IPyWidgetRenderFailure = 'ipywidget_render_failure'
->>>>>>> d96be50d
 }
 
 export enum IPyWidgetMessages {
@@ -613,11 +603,7 @@
     public [InteractiveWindowMessages.UpdateDisplayData]: KernelMessage.IUpdateDisplayDataMsg;
     public [InteractiveWindowMessages.IPyWidgetLoadSuccess]: LoadIPyWidgetClassLoadAction;
     public [InteractiveWindowMessages.IPyWidgetLoadFailure]: ILoadIPyWidgetClassFailureAction;
-<<<<<<< HEAD
     public [InteractiveWindowMessages.ConvertUriForUseInWebViewRequest]: Uri;
     public [InteractiveWindowMessages.ConvertUriForUseInWebViewResponse]: { request: Uri; response: Uri };
-=======
-    public [InteractiveWindowMessages.IPyWidgetLoadDisabled]: LoadIPyWidgetClassDisabledAction;
     public [InteractiveWindowMessages.IPyWidgetRenderFailure]: Error;
->>>>>>> d96be50d
 }