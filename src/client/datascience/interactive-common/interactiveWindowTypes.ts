// Copyright (c) Microsoft Corporation. All rights reserved.
// Licensed under the MIT License.
'use strict';
import * as monacoEditor from 'monaco-editor/esm/vs/editor/editor.api';

<<<<<<< HEAD
import { CssMessages, IGetCssRequest, IGetCssResponse, IGetMonacoThemeRequest } from '../messages';
import { IGetMonacoThemeResponse } from '../monacoMessages';
import { ICell, IInteractiveWindowInfo, IJupyterVariable, IJupyterVariablesResponse } from '../types';

export enum InteractiveWindowMessages {
    StartCell = 'start_cell',
    FinishCell = 'finish_cell',
    UpdateCell = 'update_cell',
    GotoCodeCell = 'gotocell_code',
    CopyCodeCell = 'copycell_code',
    RestartKernel = 'restart_kernel',
    Export = 'export_to_ipynb',
    GetAllCells = 'get_all_cells',
    ReturnAllCells = 'return_all_cells',
    DeleteCell = 'delete_cell',
    DeleteAllCells = 'delete_all_cells',
    Undo = 'undo',
    Redo = 'redo',
    ExpandAll = 'expand_all',
    CollapseAll = 'collapse_all',
    StartProgress = 'start_progress',
    StopProgress = 'stop_progress',
    Interrupt = 'interrupt',
    SubmitNewCell = 'submit_new_cell',
    UpdateSettings = 'update_settings',
    // Message sent to React component from extension asking it to save the notebook.
    DoSave = 'DoSave',
    SendInfo = 'send_info',
    Started = 'started',
    AddedSysInfo = 'added_sys_info',
    RemoteAddCode = 'remote_add_code',
    RemoteReexecuteCode = 'remote_reexecute_code',
    Activate = 'activate',
    ShowDataViewer = 'show_data_explorer',
    GetVariablesRequest = 'get_variables_request',
    GetVariablesResponse = 'get_variables_response',
    GetVariableValueRequest = 'get_variable_value_request',
    GetVariableValueResponse = 'get_variable_value_response',
    VariableExplorerToggle = 'variable_explorer_toggle',
    ProvideCompletionItemsRequest = 'provide_completion_items_request',
    CancelCompletionItemsRequest = 'cancel_completion_items_request',
    ProvideCompletionItemsResponse = 'provide_completion_items_response',
    ProvideHoverRequest = 'provide_hover_request',
    CancelHoverRequest = 'cancel_hover_request',
    ProvideHoverResponse = 'provide_hover_response',
    ProvideSignatureHelpRequest = 'provide_signature_help_request',
    CancelSignatureHelpRequest = 'cancel_signature_help_request',
    ProvideSignatureHelpResponse = 'provide_signature_help_response',
    AddCell = 'add_cell',
    EditCell = 'edit_cell',
    RemoveCell = 'remove_cell',
    SwapCells = 'swap_cells',
    InsertCell = 'insert_cell',
    LoadOnigasmAssemblyRequest = 'load_onigasm_assembly_request',
    LoadOnigasmAssemblyResponse = 'load_onigasm_assembly_response',
    LoadTmLanguageRequest = 'load_tmlanguage_request',
    LoadTmLanguageResponse = 'load_tmlanguage_response',
    OpenLink = 'open_link',
    ShowPlot = 'show_plot',
    StartDebugging = 'start_debugging',
    StopDebugging = 'stop_debugging',
    GatherCode = 'gather_code',
    LoadAllCells = 'load_all_cells',
    LoadAllCellsComplete = 'load_all_cells_complete',
    ScrollToCell = 'scroll_to_cell',
    ReExecuteCell = 'reexecute_cell',
    NotebookIdentity = 'identity',
    NotebookDirty = 'dirty',
    NotebookClean = 'clean',
    SaveAll = 'save_all',
    NativeCommand = 'native_command',
    VariablesComplete = 'variables_complete',
    NotebookRunAllCells = 'notebook_run_all_cells',
    NotebookRunSelectedCell = 'notebook_run_selected_cell',
    NotebookAddCellBelow = 'notebook_add_cell_below',
    RenderComplete = 'finished_rendering_cells',
    FocusedCellEditor = 'focused_cell_editor',
    MonacoReady = 'monaco_ready'
=======
import { Uri } from 'vscode';
import { CssMessages, IGetCssRequest, IGetCssResponse, SharedMessages } from '../messages';
import { ICell, IInteractiveWindowInfo, IJupyterVariable, IJupyterVariablesResponse } from '../types';

export namespace InteractiveWindowMessages {
    export const StartCell = 'start_cell';
    export const FinishCell = 'finish_cell';
    export const UpdateCell = 'update_cell';
    export const GotoCodeCell = 'gotocell_code';
    export const CopyCodeCell = 'copycell_code';
    export const NotebookExecutionActivated = 'notebook_execution_activated';
    export const RestartKernel = 'restart_kernel';
    export const Export = 'export_to_ipynb';
    export const GetAllCells = 'get_all_cells';
    export const ReturnAllCells = 'return_all_cells';
    export const DeleteCell = 'delete_cell';
    export const DeleteAllCells = 'delete_all_cells';
    export const Undo = 'undo';
    export const Redo = 'redo';
    export const ExpandAll = 'expand_all';
    export const CollapseAll = 'collapse_all';
    export const StartProgress = 'start_progress';
    export const StopProgress = 'stop_progress';
    export const Interrupt = 'interrupt';
    export const SubmitNewCell = 'submit_new_cell';
    export const UpdateSettings = SharedMessages.UpdateSettings;
    // Message sent to React component from extension asking it to save the notebook.
    export const DoSave = 'DoSave';
    export const SendInfo = 'send_info';
    export const Started = SharedMessages.Started;
    export const AddedSysInfo = 'added_sys_info';
    export const RemoteAddCode = 'remote_add_code';
    export const RemoteReexecuteCode = 'remote_reexecute_code';
    export const Activate = 'activate';
    export const ShowDataViewer = 'show_data_explorer';
    export const GetVariablesRequest = 'get_variables_request';
    export const GetVariablesResponse = 'get_variables_response';
    export const GetVariableValueRequest = 'get_variable_value_request';
    export const GetVariableValueResponse = 'get_variable_value_response';
    export const VariableExplorerToggle = 'variable_explorer_toggle';
    export const ProvideCompletionItemsRequest = 'provide_completion_items_request';
    export const CancelCompletionItemsRequest = 'cancel_completion_items_request';
    export const ProvideCompletionItemsResponse = 'provide_completion_items_response';
    export const ProvideHoverRequest = 'provide_hover_request';
    export const CancelHoverRequest = 'cancel_hover_request';
    export const ProvideHoverResponse = 'provide_hover_response';
    export const ProvideSignatureHelpRequest = 'provide_signature_help_request';
    export const CancelSignatureHelpRequest = 'cancel_signature_help_request';
    export const ProvideSignatureHelpResponse = 'provide_signature_help_response';
    export const AddCell = 'add_cell';
    export const EditCell = 'edit_cell';
    export const RemoveCell = 'remove_cell';
    export const SwapCells = 'swap_cells';
    export const InsertCell = 'insert_cell';
    export const LoadOnigasmAssemblyRequest = 'load_onigasm_assembly_request';
    export const LoadOnigasmAssemblyResponse = 'load_onigasm_assembly_response';
    export const LoadTmLanguageRequest = 'load_tmlanguage_request';
    export const LoadTmLanguageResponse = 'load_tmlanguage_response';
    export const OpenLink = 'open_link';
    export const ShowPlot = 'show_plot';
    export const StartDebugging = 'start_debugging';
    export const StopDebugging = 'stop_debugging';
    export const GatherCodeRequest = 'gather_code';
    export const LoadAllCells = 'load_all_cells';
    export const LoadAllCellsComplete = 'load_all_cells_complete';
    export const ScrollToCell = 'scroll_to_cell';
    export const ReExecuteCell = 'reexecute_cell';
    export const NotebookIdentity = 'identity';
    export const NotebookDirty = 'dirty';
    export const NotebookClean = 'clean';
    export const SaveAll = 'save_all';
    export const NativeCommand = 'native_command';
    export const VariablesComplete = 'variables_complete';
    export const NotebookRunAllCells = 'notebook_run_all_cells';
    export const NotebookRunSelectedCell = 'notebook_run_selected_cell';
    export const NotebookAddCellBelow = 'notebook_add_cell_below';
    export const RenderComplete = 'finished_rendering_cells';
    export const FocusedCellEditor = 'focused_cell_editor';
>>>>>>> 93e7bd9a
}

export enum NativeCommandType {
    AddToEnd = 0,
    ArrowDown,
    ArrowUp,
    ChangeToCode,
    ChangeToMarkdown,
    CollapseInput,
    CollapseOutput,
    DeleteCell,
    Save,
    InsertAbove,
    InsertBelow,
    MoveCellDown,
    MoveCellUp,
    Run,
    RunAbove,
    RunAll,
    RunAndAdd,
    RunAndMove,
    RunBelow,
    ToggleLineNumbers,
    ToggleOutput,
    ToggleVariableExplorer,
    Undo,
    Unfocus
}

// These are the messages that will mirror'd to guest/hosts in
// a live share session
export const InteractiveWindowRemoteMessages: string[] = [
    InteractiveWindowMessages.AddedSysInfo.toString(),
    InteractiveWindowMessages.RemoteAddCode.toString(),
    InteractiveWindowMessages.RemoteReexecuteCode.toString()
];

export interface IGotoCode {
    file: string;
    line: number;
}

export interface ICopyCode {
    source: string;
}

export enum SysInfoReason {
    Start,
    Restart,
    Interrupt,
    New
}

export interface IAddedSysInfo {
    type: SysInfoReason;
    id: string;
    sysInfoCell: ICell;
}

export interface IExecuteInfo {
    code: string;
    id: string;
    file: string;
    line: number;
    debug: boolean;
}

export interface IRemoteAddCode extends IExecuteInfo {
    originator: string;
}

export interface IRemoteReexecuteCode extends IExecuteInfo {
    originator: string;
}

export interface ISubmitNewCell {
    code: string;
    id: string;
}

export interface IProvideCompletionItemsRequest {
    position: monacoEditor.Position;
    context: monacoEditor.languages.CompletionContext;
    requestId: string;
    cellId: string;
}

export interface IProvideHoverRequest {
    position: monacoEditor.Position;
    requestId: string;
    cellId: string;
}

export interface IProvideSignatureHelpRequest {
    position: monacoEditor.Position;
    context: monacoEditor.languages.SignatureHelpContext;
    requestId: string;
    cellId: string;
}

export interface ICancelIntellisenseRequest {
    requestId: string;
}

export interface IProvideCompletionItemsResponse {
    list: monacoEditor.languages.CompletionList;
    requestId: string;
}

export interface IProvideHoverResponse {
    hover: monacoEditor.languages.Hover;
    requestId: string;
}

export interface IProvideSignatureHelpResponse {
    signatureHelp: monacoEditor.languages.SignatureHelp;
    requestId: string;
}

export interface IPosition {
    line: number;
    ch: number;
}

export interface IEditCell {
    changes: monacoEditor.editor.IModelContentChange[];
    id: string;
}

export interface IAddCell {
    fullText: string;
    currentText: string;
    cell: ICell;
}

export interface IRemoveCell {
    id: string;
}

export interface ISwapCells {
    firstCellId: string;
    secondCellId: string;
}

export interface IInsertCell {
    cell: ICell;
    code: string;
    index: number;
    codeCellAboveId: string | undefined;
}

export interface IShowDataViewer {
    variableName: string;
    columnSize: number;
}

export interface IRefreshVariablesRequest {
    newExecutionCount?: number;
}

export interface ILoadAllCells {
    cells: ICell[];
}

export interface IScrollToCell {
    id: string;
}

export interface INotebookIdentity {
    resource: string;
}

export interface ISaveAll {
    cells: ICell[];
}

export interface INativeCommand {
    command: NativeCommandType;
    source: 'keyboard' | 'mouse';
}

export interface IRenderComplete {
    ids: string[];
}

export interface IFocusedCellEditor {
    cellId: string;
}

// Map all messages to specific payloads
export class IInteractiveWindowMapping {
    public [InteractiveWindowMessages.StartCell]: ICell;
    public [InteractiveWindowMessages.FinishCell]: ICell;
    public [InteractiveWindowMessages.UpdateCell]: ICell;
    public [InteractiveWindowMessages.GotoCodeCell]: IGotoCode;
    public [InteractiveWindowMessages.CopyCodeCell]: ICopyCode;
    public [InteractiveWindowMessages.NotebookExecutionActivated]: Uri;
    public [InteractiveWindowMessages.RestartKernel]: never | undefined;
    public [InteractiveWindowMessages.Export]: ICell[];
    public [InteractiveWindowMessages.GetAllCells]: ICell;
    public [InteractiveWindowMessages.ReturnAllCells]: ICell[];
    public [InteractiveWindowMessages.DeleteCell]: never | undefined;
    public [InteractiveWindowMessages.DeleteAllCells]: never | undefined;
    public [InteractiveWindowMessages.Undo]: never | undefined;
    public [InteractiveWindowMessages.Redo]: never | undefined;
    public [InteractiveWindowMessages.ExpandAll]: never | undefined;
    public [InteractiveWindowMessages.CollapseAll]: never | undefined;
    public [InteractiveWindowMessages.StartProgress]: never | undefined;
    public [InteractiveWindowMessages.StopProgress]: never | undefined;
    public [InteractiveWindowMessages.Interrupt]: never | undefined;
    public [InteractiveWindowMessages.UpdateSettings]: string;
    public [InteractiveWindowMessages.SubmitNewCell]: ISubmitNewCell;
    public [InteractiveWindowMessages.SendInfo]: IInteractiveWindowInfo;
    public [InteractiveWindowMessages.Started]: never | undefined;
    public [InteractiveWindowMessages.AddedSysInfo]: IAddedSysInfo;
    public [InteractiveWindowMessages.RemoteAddCode]: IRemoteAddCode;
    public [InteractiveWindowMessages.RemoteReexecuteCode]: IRemoteReexecuteCode;
    public [InteractiveWindowMessages.Activate]: never | undefined;
    public [InteractiveWindowMessages.ShowDataViewer]: IShowDataViewer;
    public [InteractiveWindowMessages.GetVariablesRequest]: number;
    public [InteractiveWindowMessages.GetVariablesResponse]: IJupyterVariablesResponse;
    public [InteractiveWindowMessages.GetVariableValueRequest]: IJupyterVariable;
    public [InteractiveWindowMessages.GetVariableValueResponse]: IJupyterVariable;
    public [InteractiveWindowMessages.VariableExplorerToggle]: boolean;
    public [CssMessages.GetCssRequest]: IGetCssRequest;
    public [CssMessages.GetCssResponse]: IGetCssResponse;
    public [CssMessages.GetMonacoThemeRequest]: IGetMonacoThemeRequest;
    public [CssMessages.GetMonacoThemeResponse]: IGetMonacoThemeResponse;
    public [InteractiveWindowMessages.ProvideCompletionItemsRequest]: IProvideCompletionItemsRequest;
    public [InteractiveWindowMessages.CancelCompletionItemsRequest]: ICancelIntellisenseRequest;
    public [InteractiveWindowMessages.ProvideCompletionItemsResponse]: IProvideCompletionItemsResponse;
    public [InteractiveWindowMessages.ProvideHoverRequest]: IProvideHoverRequest;
    public [InteractiveWindowMessages.CancelHoverRequest]: ICancelIntellisenseRequest;
    public [InteractiveWindowMessages.ProvideHoverResponse]: IProvideHoverResponse;
    public [InteractiveWindowMessages.ProvideSignatureHelpRequest]: IProvideSignatureHelpRequest;
    public [InteractiveWindowMessages.CancelSignatureHelpRequest]: ICancelIntellisenseRequest;
    public [InteractiveWindowMessages.ProvideSignatureHelpResponse]: IProvideSignatureHelpResponse;
    public [InteractiveWindowMessages.AddCell]: IAddCell;
    public [InteractiveWindowMessages.EditCell]: IEditCell;
    public [InteractiveWindowMessages.RemoveCell]: IRemoveCell;
    public [InteractiveWindowMessages.SwapCells]: ISwapCells;
    public [InteractiveWindowMessages.InsertCell]: IInsertCell;
    public [InteractiveWindowMessages.LoadOnigasmAssemblyRequest]: never | undefined;
    public [InteractiveWindowMessages.LoadOnigasmAssemblyResponse]: Buffer;
    public [InteractiveWindowMessages.LoadTmLanguageRequest]: never | undefined;
    public [InteractiveWindowMessages.LoadTmLanguageResponse]: string | undefined;
    public [InteractiveWindowMessages.OpenLink]: string | undefined;
    public [InteractiveWindowMessages.ShowPlot]: string | undefined;
    public [InteractiveWindowMessages.StartDebugging]: never | undefined;
    public [InteractiveWindowMessages.StopDebugging]: never | undefined;
    public [InteractiveWindowMessages.GatherCodeRequest]: ICell;
    public [InteractiveWindowMessages.LoadAllCells]: ILoadAllCells;
    public [InteractiveWindowMessages.LoadAllCellsComplete]: ILoadAllCells;
    public [InteractiveWindowMessages.ScrollToCell]: IScrollToCell;
    public [InteractiveWindowMessages.ReExecuteCell]: ISubmitNewCell;
    public [InteractiveWindowMessages.NotebookIdentity]: INotebookIdentity;
    public [InteractiveWindowMessages.NotebookDirty]: never | undefined;
    public [InteractiveWindowMessages.NotebookClean]: never | undefined;
    public [InteractiveWindowMessages.SaveAll]: ISaveAll;
    public [InteractiveWindowMessages.NativeCommand]: INativeCommand;
    public [InteractiveWindowMessages.VariablesComplete]: never | undefined;
    public [InteractiveWindowMessages.NotebookRunAllCells]: never | undefined;
    public [InteractiveWindowMessages.NotebookRunSelectedCell]: never | undefined;
    public [InteractiveWindowMessages.NotebookAddCellBelow]: never | undefined;
    public [InteractiveWindowMessages.RenderComplete]: IRenderComplete;
    public [InteractiveWindowMessages.FocusedCellEditor]: IFocusedCellEditor;
    public [InteractiveWindowMessages.MonacoReady]: never | undefined;
}<|MERGE_RESOLUTION|>--- conflicted
+++ resolved
@@ -3,7 +3,6 @@
 'use strict';
 import * as monacoEditor from 'monaco-editor/esm/vs/editor/editor.api';
 
-<<<<<<< HEAD
 import { CssMessages, IGetCssRequest, IGetCssResponse, IGetMonacoThemeRequest } from '../messages';
 import { IGetMonacoThemeResponse } from '../monacoMessages';
 import { ICell, IInteractiveWindowInfo, IJupyterVariable, IJupyterVariablesResponse } from '../types';
@@ -82,86 +81,6 @@
     RenderComplete = 'finished_rendering_cells',
     FocusedCellEditor = 'focused_cell_editor',
     MonacoReady = 'monaco_ready'
-=======
-import { Uri } from 'vscode';
-import { CssMessages, IGetCssRequest, IGetCssResponse, SharedMessages } from '../messages';
-import { ICell, IInteractiveWindowInfo, IJupyterVariable, IJupyterVariablesResponse } from '../types';
-
-export namespace InteractiveWindowMessages {
-    export const StartCell = 'start_cell';
-    export const FinishCell = 'finish_cell';
-    export const UpdateCell = 'update_cell';
-    export const GotoCodeCell = 'gotocell_code';
-    export const CopyCodeCell = 'copycell_code';
-    export const NotebookExecutionActivated = 'notebook_execution_activated';
-    export const RestartKernel = 'restart_kernel';
-    export const Export = 'export_to_ipynb';
-    export const GetAllCells = 'get_all_cells';
-    export const ReturnAllCells = 'return_all_cells';
-    export const DeleteCell = 'delete_cell';
-    export const DeleteAllCells = 'delete_all_cells';
-    export const Undo = 'undo';
-    export const Redo = 'redo';
-    export const ExpandAll = 'expand_all';
-    export const CollapseAll = 'collapse_all';
-    export const StartProgress = 'start_progress';
-    export const StopProgress = 'stop_progress';
-    export const Interrupt = 'interrupt';
-    export const SubmitNewCell = 'submit_new_cell';
-    export const UpdateSettings = SharedMessages.UpdateSettings;
-    // Message sent to React component from extension asking it to save the notebook.
-    export const DoSave = 'DoSave';
-    export const SendInfo = 'send_info';
-    export const Started = SharedMessages.Started;
-    export const AddedSysInfo = 'added_sys_info';
-    export const RemoteAddCode = 'remote_add_code';
-    export const RemoteReexecuteCode = 'remote_reexecute_code';
-    export const Activate = 'activate';
-    export const ShowDataViewer = 'show_data_explorer';
-    export const GetVariablesRequest = 'get_variables_request';
-    export const GetVariablesResponse = 'get_variables_response';
-    export const GetVariableValueRequest = 'get_variable_value_request';
-    export const GetVariableValueResponse = 'get_variable_value_response';
-    export const VariableExplorerToggle = 'variable_explorer_toggle';
-    export const ProvideCompletionItemsRequest = 'provide_completion_items_request';
-    export const CancelCompletionItemsRequest = 'cancel_completion_items_request';
-    export const ProvideCompletionItemsResponse = 'provide_completion_items_response';
-    export const ProvideHoverRequest = 'provide_hover_request';
-    export const CancelHoverRequest = 'cancel_hover_request';
-    export const ProvideHoverResponse = 'provide_hover_response';
-    export const ProvideSignatureHelpRequest = 'provide_signature_help_request';
-    export const CancelSignatureHelpRequest = 'cancel_signature_help_request';
-    export const ProvideSignatureHelpResponse = 'provide_signature_help_response';
-    export const AddCell = 'add_cell';
-    export const EditCell = 'edit_cell';
-    export const RemoveCell = 'remove_cell';
-    export const SwapCells = 'swap_cells';
-    export const InsertCell = 'insert_cell';
-    export const LoadOnigasmAssemblyRequest = 'load_onigasm_assembly_request';
-    export const LoadOnigasmAssemblyResponse = 'load_onigasm_assembly_response';
-    export const LoadTmLanguageRequest = 'load_tmlanguage_request';
-    export const LoadTmLanguageResponse = 'load_tmlanguage_response';
-    export const OpenLink = 'open_link';
-    export const ShowPlot = 'show_plot';
-    export const StartDebugging = 'start_debugging';
-    export const StopDebugging = 'stop_debugging';
-    export const GatherCodeRequest = 'gather_code';
-    export const LoadAllCells = 'load_all_cells';
-    export const LoadAllCellsComplete = 'load_all_cells_complete';
-    export const ScrollToCell = 'scroll_to_cell';
-    export const ReExecuteCell = 'reexecute_cell';
-    export const NotebookIdentity = 'identity';
-    export const NotebookDirty = 'dirty';
-    export const NotebookClean = 'clean';
-    export const SaveAll = 'save_all';
-    export const NativeCommand = 'native_command';
-    export const VariablesComplete = 'variables_complete';
-    export const NotebookRunAllCells = 'notebook_run_all_cells';
-    export const NotebookRunSelectedCell = 'notebook_run_selected_cell';
-    export const NotebookAddCellBelow = 'notebook_add_cell_below';
-    export const RenderComplete = 'finished_rendering_cells';
-    export const FocusedCellEditor = 'focused_cell_editor';
->>>>>>> 93e7bd9a
 }
 
 export enum NativeCommandType {
