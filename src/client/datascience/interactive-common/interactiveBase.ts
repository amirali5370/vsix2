--- conflicted
+++ resolved
@@ -119,11 +119,7 @@
         return this.readyEvent.event;
     }
 
-<<<<<<< HEAD
     protected abstract get notebookMetadata(): INotebookMetadataLive | undefined;
-=======
-    protected abstract get notebookMetadata(): nbformat.INotebookMetadata | undefined;
->>>>>>> 6c998598
 
     protected abstract get notebookIdentity(): INotebookIdentity;
 
@@ -1090,14 +1086,6 @@
 
     private selectNewKernel() {
         // This is handled by a command.
-<<<<<<< HEAD
-        this.commandManager.executeCommand(
-            Commands.SwitchJupyterKernel,
-            this.notebookIdentity.resource,
-            this.owningResource,
-            this.notebookMetadata?.kernelspec?.display_name || this.notebookMetadata?.kernelspec?.name
-        );
-=======
         this.commandManager.executeCommand(Commands.SwitchJupyterKernel, {
             identity: this.notebookIdentity.resource,
             resource: this.owningResource,
@@ -1107,7 +1095,6 @@
                 this._notebook?.getKernelSpec()?.display_name ||
                 this._notebook?.getKernelSpec()?.name
         });
->>>>>>> 6c998598
     }
 
     private async createNotebook(serverConnection: INotebookProviderConnection): Promise<INotebook> {
@@ -1241,12 +1228,6 @@
 
             // Update our model
             this.updateNotebookOptions(specOrModel, data.kernel.interpreter).ignoreErrors();
-<<<<<<< HEAD
-
-            // Try creating a notebook again with this new kernel.
-            this.ensureConnectionAndNotebook().ignoreErrors();
-=======
->>>>>>> 6c998598
         }
     }
 
