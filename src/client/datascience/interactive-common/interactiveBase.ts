// Copyright (c) Microsoft Corporation. All rights reserved.
// Licensed under the MIT License.
'use strict';
import '../../common/extensions';

import { injectable, unmanaged } from 'inversify';
import * as os from 'os';
import * as path from 'path';
import * as uuid from 'uuid/v4';
import { CancellationToken, ConfigurationTarget, Event, EventEmitter, Memento, Position, Range, Selection, TextEditor, Uri, ViewColumn } from 'vscode';
import { Disposable } from 'vscode-jsonrpc';

import { ServerStatus } from '../../../datascience-ui/interactive-common/mainState';
import { IApplicationShell, ICommandManager, IDocumentManager, ILiveShareApi, IWebPanelProvider, IWorkspaceService } from '../../common/application/types';
import { CancellationError } from '../../common/cancellation';
import { EXTENSION_ROOT_DIR, PYTHON_LANGUAGE } from '../../common/constants';
import { traceError, traceInfo, traceWarning } from '../../common/logger';
import { IFileSystem } from '../../common/platform/types';
import { IConfigurationService, IDisposableRegistry } from '../../common/types';
import { createDeferred, Deferred } from '../../common/utils/async';
import * as localize from '../../common/utils/localize';
import { IInterpreterService, PythonInterpreter } from '../../interpreter/contracts';
import { captureTelemetry, sendTelemetryEvent } from '../../telemetry';
import { generateCellRangesFromDocument } from '../cellFactory';
import { CellMatcher } from '../cellMatcher';
import { addToUriList } from '../common';
import { Commands, Identifiers, Telemetry } from '../constants';
import { ColumnWarningSize } from '../data-viewing/types';
import {
    IAddedSysInfo,
    ICopyCode,
    IGotoCode,
    IInteractiveWindowMapping,
    InteractiveWindowMessages,
    IRemoteAddCode,
    IRemoteReexecuteCode,
    IShowDataViewer,
    ISubmitNewCell,
    SysInfoReason
} from '../interactive-common/interactiveWindowTypes';
import { JupyterInstallError } from '../jupyter/jupyterInstallError';
import { JupyterSelfCertsError } from '../jupyter/jupyterSelfCertsError';
import { JupyterKernelPromiseFailedError } from '../jupyter/kernels/jupyterKernelPromiseFailedError';
import { LiveKernelModel } from '../jupyter/kernels/types';
import { CssMessages } from '../messages';
import { ProgressReporter } from '../progress/progressReporter';
import {
    CellState,
    ICell,
    ICodeCssGenerator,
    IConnection,
    IDataScienceErrorHandler,
    IDataViewerProvider,
    IInteractiveBase,
    IInteractiveWindowInfo,
    IInteractiveWindowListener,
    IJupyterDebugger,
    IJupyterExecution,
    IJupyterKernelSpec,
    IJupyterVariables,
    IJupyterVariablesRequest,
    IJupyterVariablesResponse,
    IMessageCell,
    INotebook,
    INotebookEditorProvider,
    INotebookExporter,
    INotebookServer,
    INotebookServerOptions,
    InterruptResult,
    IStatusProvider,
    IThemeFinder
} from '../types';
import { WebViewHost } from '../webViewHost';
import { InteractiveWindowMessageListener } from './interactiveWindowMessageListener';

@injectable()
export abstract class InteractiveBase extends WebViewHost<IInteractiveWindowMapping> implements IInteractiveBase {
    private unfinishedCells: ICell[] = [];
    private restartingKernel: boolean = false;
    private potentiallyUnfinishedStatus: Disposable[] = [];
    private addSysInfoPromise: Deferred<boolean> | undefined;
    private _notebook: INotebook | undefined;
    private _id: string;
    private executeEvent: EventEmitter<string> = new EventEmitter<string>();
    private serverAndNotebookPromise: Promise<void> | undefined;
    private setDarkPromise: Deferred<boolean> | undefined;
    public get notebook(): INotebook | undefined {
        return this._notebook;
    }

    constructor(
        @unmanaged() private readonly progressReporter: ProgressReporter,
        @unmanaged() private readonly listeners: IInteractiveWindowListener[],
        @unmanaged() liveShare: ILiveShareApi,
        @unmanaged() protected applicationShell: IApplicationShell,
        @unmanaged() protected documentManager: IDocumentManager,
        @unmanaged() private interpreterService: IInterpreterService,
        @unmanaged() provider: IWebPanelProvider,
        @unmanaged() private disposables: IDisposableRegistry,
        @unmanaged() cssGenerator: ICodeCssGenerator,
        @unmanaged() themeFinder: IThemeFinder,
        @unmanaged() private statusProvider: IStatusProvider,
        @unmanaged() protected jupyterExecution: IJupyterExecution,
        @unmanaged() protected fileSystem: IFileSystem,
        @unmanaged() protected configuration: IConfigurationService,
        @unmanaged() protected jupyterExporter: INotebookExporter,
        @unmanaged() workspaceService: IWorkspaceService,
        @unmanaged() private dataExplorerProvider: IDataViewerProvider,
        @unmanaged() private jupyterVariables: IJupyterVariables,
        @unmanaged() private jupyterDebugger: IJupyterDebugger,
        @unmanaged() protected ipynbProvider: INotebookEditorProvider,
        @unmanaged() protected errorHandler: IDataScienceErrorHandler,
        @unmanaged() protected readonly commandManager: ICommandManager,
        @unmanaged() protected globalStorage: Memento,
        @unmanaged() rootPath: string,
        @unmanaged() scripts: string[],
        @unmanaged() title: string,
        @unmanaged() viewColumn: ViewColumn
    ) {
        super(
            configuration,
            provider,
            cssGenerator,
            themeFinder,
            workspaceService,
            (c, v, d) => new InteractiveWindowMessageListener(liveShare, c, v, d),
            rootPath,
            scripts,
            title,
            viewColumn
        );

        // Create our unique id. We use this to skip messages we send to other interactive windows
        this._id = uuid();

        // Listen for active text editor changes. This is the only way we can tell that we might be needing to gain focus
        const handler = this.documentManager.onDidChangeActiveTextEditor(() => this.activating());
        this.disposables.push(handler);

        // If our execution changes its liveshare session, we need to close our server
        this.jupyterExecution.sessionChanged(() => this.reloadAfterShutdown());

        // For each listener sign up for their post events
        this.listeners.forEach(l => l.postMessage(e => this.postMessageInternal(e.message, e.payload)));

        // Tell each listener our identity. Can't do it here though as were in the constructor for the base class
        setTimeout(() => {
            this.getNotebookIdentity()
                .then(uri => this.listeners.forEach(l => l.onMessage(InteractiveWindowMessages.NotebookIdentity, { resource: uri.toString() })))
                .ignoreErrors();
        }, 0);

        // When a server starts, make sure we create a notebook if the server matches
        jupyterExecution.serverStarted(this.checkForServerStart.bind(this));
    }

    public get id(): string {
        return this._id;
    }

    public async show(): Promise<void> {
        // Verify a server that matches us hasn't started already
        this.checkForServerStart().ignoreErrors();

        // Show our web panel.
        return super.show(true);
    }

    public get onExecutedCode(): Event<string> {
        return this.executeEvent.event;
    }

    // tslint:disable-next-line: no-any no-empty cyclomatic-complexity max-func-body-length
    public onMessage(message: string, payload: any) {
        switch (message) {
            case InteractiveWindowMessages.GotoCodeCell:
                this.handleMessage(message, payload, this.gotoCode);
                break;

            case InteractiveWindowMessages.CopyCodeCell:
                this.handleMessage(message, payload, this.copyCode);
                break;

            case InteractiveWindowMessages.RestartKernel:
                this.restartKernel().ignoreErrors();
                break;

            case InteractiveWindowMessages.Interrupt:
                this.interruptKernel().ignoreErrors();
                break;

            case InteractiveWindowMessages.SendInfo:
                this.handleMessage(message, payload, this.updateContexts);
                break;

            case InteractiveWindowMessages.SubmitNewCell:
                this.handleMessage(message, payload, this.submitNewCell);
                break;

            case InteractiveWindowMessages.ReExecuteCell:
                this.handleMessage(message, payload, this.reexecuteCell);
                break;

            case InteractiveWindowMessages.DeleteAllCells:
                this.logTelemetry(Telemetry.DeleteAllCells);
                break;

            case InteractiveWindowMessages.DeleteCell:
                this.logTelemetry(Telemetry.DeleteCell);
                break;

            case InteractiveWindowMessages.Undo:
                this.logTelemetry(Telemetry.Undo);
                break;

            case InteractiveWindowMessages.Redo:
                this.logTelemetry(Telemetry.Redo);
                break;

            case InteractiveWindowMessages.ExpandAll:
                this.logTelemetry(Telemetry.ExpandAll);
                break;

            case InteractiveWindowMessages.CollapseAll:
                this.logTelemetry(Telemetry.CollapseAll);
                break;

            case InteractiveWindowMessages.VariableExplorerToggle:
                if (this.variableExplorerToggle) {
                    this.variableExplorerToggle(payload);
                }
                break;

            case InteractiveWindowMessages.AddedSysInfo:
                this.handleMessage(message, payload, this.onAddedSysInfo);
                break;

            case InteractiveWindowMessages.RemoteAddCode:
                this.handleMessage(message, payload, this.onRemoteAddedCode);
                break;

            case InteractiveWindowMessages.RemoteReexecuteCode:
                this.handleMessage(message, payload, this.onRemoteReexecuteCode);
                break;

            case InteractiveWindowMessages.ShowDataViewer:
                this.handleMessage(message, payload, this.showDataViewer);
                break;

            case InteractiveWindowMessages.GetVariablesRequest:
                this.handleMessage(message, payload, this.requestVariables);
                break;

            case InteractiveWindowMessages.LoadTmLanguageRequest:
                this.handleMessage(message, payload, this.requestTmLanguage);
                break;

            case InteractiveWindowMessages.LoadOnigasmAssemblyRequest:
                this.handleMessage(message, payload, this.requestOnigasm);
                break;

            case InteractiveWindowMessages.SelectKernel:
                this.handleMessage(message, payload, this.selectKernel);
                break;

            case InteractiveWindowMessages.SelectJupyterServer:
                this.handleMessage(message, payload, this.selectServer);
                break;

            default:
                break;
        }

        // Let our listeners handle the message too
        this.postMessageToListeners(message, payload);

        // Pass onto our base class.
        super.onMessage(message, payload);

        // After our base class handles some stuff, handle it ourselves too.
        switch (message) {
            case CssMessages.GetCssRequest:
                // Update the notebook if we have one:
                if (this._notebook) {
                    this.isDark()
                        .then(d => (this._notebook ? this._notebook.setMatplotLibStyle(d) : Promise.resolve()))
                        .ignoreErrors();
                }
                break;

            default:
                break;
        }
    }

    public dispose() {
        super.dispose();
        this.listeners.forEach(l => l.dispose());
        this.updateContexts(undefined);
    }

    public startProgress() {
        this.postMessage(InteractiveWindowMessages.StartProgress).ignoreErrors();
    }

    public stopProgress() {
        this.postMessage(InteractiveWindowMessages.StopProgress).ignoreErrors();
    }

    @captureTelemetry(Telemetry.Undo)
    public undoCells() {
        this.postMessage(InteractiveWindowMessages.Undo).ignoreErrors();
    }

    @captureTelemetry(Telemetry.Redo)
    public redoCells() {
        this.postMessage(InteractiveWindowMessages.Redo).ignoreErrors();
    }

    @captureTelemetry(Telemetry.DeleteAllCells)
    public removeAllCells() {
        this.postMessage(InteractiveWindowMessages.DeleteAllCells).ignoreErrors();
    }

    @captureTelemetry(Telemetry.RestartKernel)
    public async restartKernel(): Promise<void> {
        if (this._notebook && !this.restartingKernel) {
            if (this.shouldAskForRestart()) {
                // Ask the user if they want us to restart or not.
                const message = localize.DataScience.restartKernelMessage();
                const yes = localize.DataScience.restartKernelMessageYes();
                const dontAskAgain = localize.DataScience.restartKernelMessageDontAskAgain();
                const no = localize.DataScience.restartKernelMessageNo();

                const v = await this.applicationShell.showInformationMessage(message, yes, dontAskAgain, no);
                if (v === dontAskAgain) {
                    this.disableAskForRestart();
                    await this.restartKernelInternal();
                } else if (v === yes) {
                    await this.restartKernelInternal();
                }
            } else {
                await this.restartKernelInternal();
            }
        }
    }

    @captureTelemetry(Telemetry.Interrupt)
    public async interruptKernel(): Promise<void> {
        if (this._notebook && !this.restartingKernel) {
            const status = this.statusProvider.set(localize.DataScience.interruptKernelStatus(), true, undefined, undefined, this);

            const settings = this.configuration.getSettings();
            const interruptTimeout = settings.datascience.jupyterInterruptTimeout;

            try {
                const result = await this._notebook.interruptKernel(interruptTimeout);
                status.dispose();

                // We timed out, ask the user if they want to restart instead.
                if (result === InterruptResult.TimedOut) {
                    const message = localize.DataScience.restartKernelAfterInterruptMessage();
                    const yes = localize.DataScience.restartKernelMessageYes();
                    const no = localize.DataScience.restartKernelMessageNo();
                    const v = await this.applicationShell.showInformationMessage(message, yes, no);
                    if (v === yes) {
                        await this.restartKernelInternal();
                    }
                } else if (result === InterruptResult.Restarted) {
                    // Uh-oh, keyboard interrupt crashed the kernel.
                    this.addSysInfo(SysInfoReason.Interrupt).ignoreErrors();
                }
            } catch (err) {
                status.dispose();
                traceError(err);
                this.applicationShell.showErrorMessage(err);
            }
        }
    }

    @captureTelemetry(Telemetry.CopySourceCode, undefined, false)
    public copyCode(args: ICopyCode) {
        this.copyCodeInternal(args.source).catch(err => {
            this.applicationShell.showErrorMessage(err);
        });
    }

    protected onViewStateChanged(_visible: boolean, active: boolean) {
        // Only activate if the active editor is empty. This means that
        // vscode thinks we are actually supposed to have focus. It would be
        // nice if they would more accurrately tell us this, but this works for now.
        // Essentially the problem is the webPanel.active state doesn't track
        // if the focus is supposed to be in the webPanel or not. It only tracks if
        // it's been activated. However if there's no active text editor and we're active, we
        // can safely attempt to give ourselves focus. This won't actually give us focus if we aren't
        // allowed to have it.
        if (active && !this.viewState.active) {
            this.activating().ignoreErrors();
        }
    }

    protected async activating() {
        // Only activate if the active editor is empty. This means that
        // vscode thinks we are actually supposed to have focus. It would be
        // nice if they would more accurrately tell us this, but this works for now.
        // Essentially the problem is the webPanel.active state doesn't track
        // if the focus is supposed to be in the webPanel or not. It only tracks if
        // it's been activated. However if there's no active text editor and we're active, we
        // can safely attempt to give ourselves focus. This won't actually give us focus if we aren't
        // allowed to have it.
        if (this.viewState.active && !this.documentManager.activeTextEditor) {
            // Force the webpanel to reveal and take focus.
            await super.show(false);

            // Send this to the react control
            await this.postMessage(InteractiveWindowMessages.Activate);
        }
    }

    // Submits a new cell to the window
    protected abstract submitNewCell(info: ISubmitNewCell): void;

    // Re-executes a cell already in the window
    protected reexecuteCell(_info: ISubmitNewCell): void {
        // Default is not to do anything. This only works in the native editor
    }

    // Starts a server for this window
    protected abstract getNotebookOptions(): Promise<INotebookServerOptions>;

    protected abstract updateContexts(info: IInteractiveWindowInfo | undefined): void;

    protected abstract getNotebookIdentity(): Promise<Uri>;

    protected abstract closeBecauseOfFailure(exc: Error): Promise<void>;

    protected async clearResult(id: string): Promise<void> {
        if (this._notebook) {
            this._notebook.clear(id);
        }
    }

    protected async setLaunchingFile(file: string): Promise<void> {
        if (file !== Identifiers.EmptyFileName && this._notebook) {
            await this._notebook.setLaunchingFile(file);
        }
    }

    protected getNotebook(): INotebook | undefined {
        return this._notebook;
    }

    // tslint:disable-next-line: max-func-body-length
    protected async submitCode(code: string, file: string, line: number, id?: string, _editor?: TextEditor, debug?: boolean): Promise<boolean> {
        traceInfo(`Submitting code for ${this.id}`);
        let result = true;

        // Do not execute or render empty code cells
        const cellMatcher = new CellMatcher(this.configService.getSettings().datascience);
        if (cellMatcher.stripFirstMarker(code).length === 0) {
            return result;
        }

        // Start a status item
        const status = this.setStatus(localize.DataScience.executingCode(), false);

        // Transmit this submission to all other listeners (in a live share session)
        if (!id) {
            id = uuid();
            this.shareMessage(InteractiveWindowMessages.RemoteAddCode, { code, file, line, id, originator: this.id, debug: debug !== undefined ? debug : false });
        }

        // Create a deferred object that will wait until the status is disposed
        const finishedAddingCode = createDeferred<void>();
        const actualDispose = status.dispose.bind(status);
        status.dispose = () => {
            finishedAddingCode.resolve();
            actualDispose();
        };

        try {
            // Make sure we're loaded first.
            await this.ensureServerAndNotebook();

            // Make sure we set the dark setting
            await this.ensureDarkSet();

            // Then show our webpanel
            await this.show();

            // Add our sys info if necessary
            if (file !== Identifiers.EmptyFileName) {
                await this.addSysInfo(SysInfoReason.Start);
            }

            if (this._notebook) {
                // Before we try to execute code make sure that we have an initial directory set
                // Normally set via the workspace, but we might not have one here if loading a single loose file
                await this.setLaunchingFile(file);

                if (debug) {
                    // Attach our debugger
                    await this.jupyterDebugger.startDebugging(this._notebook);
                }

                // If the file isn't unknown, set the active kernel's __file__ variable to point to that same file.
                if (file !== Identifiers.EmptyFileName) {
                    await this._notebook.execute(`__file__ = '${file.replace(/\\/g, '\\\\')}'`, file, line, uuid(), undefined, true);
                }

                const observable = this._notebook.executeObservable(code, file, line, id, false);

                // Indicate we executed some code
                this.executeEvent.fire(code);

                // Sign up for cell changes
                observable.subscribe(
                    (cells: ICell[]) => {
                        this.sendCellsToWebView(cells);

                        // Any errors will move our result to false (if allowed)
                        if (this.configuration.getSettings().datascience.stopOnError) {
                            result = result && cells.find(c => c.state === CellState.error) === undefined;
                        }
                    },
                    error => {
                        status.dispose();
                        if (!(error instanceof CancellationError)) {
                            this.applicationShell.showErrorMessage(error.toString());
                        }
                    },
                    () => {
                        // Indicate executing until this cell is done.
                        status.dispose();
                    }
                );

                // Wait for the cell to finish
                await finishedAddingCode.promise;
                traceInfo(`Finished execution for ${id}`);
            }
        } finally {
            status.dispose();

            if (debug) {
                if (this._notebook) {
                    await this.jupyterDebugger.stopDebugging(this._notebook);
                }
            }
        }

        return result;
    }

    protected addMessageImpl(message: string): void {
        const cell: ICell = {
            id: uuid(),
            file: Identifiers.EmptyFileName,
            line: 0,
            state: CellState.finished,
            data: {
                cell_type: 'messages',
                messages: [message],
                source: [],
                metadata: {}
            }
        };

        // Do the same thing that happens when new code is added.
        this.sendCellsToWebView([cell]);
    }

    protected sendCellsToWebView(cells: ICell[]) {
        // Send each cell to the other side
        cells.forEach((cell: ICell) => {
            switch (cell.state) {
                case CellState.init:
                    // Tell the react controls we have a new cell
                    this.postMessage(InteractiveWindowMessages.StartCell, cell).ignoreErrors();

                    // Keep track of this unfinished cell so if we restart we can finish right away.
                    this.unfinishedCells.push(cell);
                    break;

                case CellState.executing:
                    // Tell the react controls we have an update
                    this.postMessage(InteractiveWindowMessages.UpdateCell, cell).ignoreErrors();
                    break;

                case CellState.error:
                case CellState.finished:
                    // Tell the react controls we're done
                    this.postMessage(InteractiveWindowMessages.FinishCell, cell).ignoreErrors();

                    // Remove from the list of unfinished cells
                    this.unfinishedCells = this.unfinishedCells.filter(c => c.id !== cell.id);
                    break;

                default:
                    break; // might want to do a progress bar or something
            }
        });
    }

    protected postMessage<M extends IInteractiveWindowMapping, T extends keyof M>(type: T, payload?: M[T]): Promise<void> {
        // First send to our listeners
        this.postMessageToListeners(type.toString(), payload);

        // Then send it to the webview
        return super.postMessage(type, payload);
    }

    // tslint:disable-next-line:no-any
    protected handleMessage<M extends IInteractiveWindowMapping, T extends keyof M>(_message: T, payload: any, handler: (args: M[T]) => void) {
        const args = payload as M[T];
        handler.bind(this)(args);
    }

    protected exportToFile = async (cells: ICell[], file: string) => {
        // Take the list of cells, convert them to a notebook json format and write to disk
        if (this._notebook) {
            let directoryChange;
            const settings = this.configuration.getSettings();
            if (settings.datascience.changeDirOnImportExport) {
                directoryChange = file;
            }

            const notebook = await this.jupyterExporter.translateToNotebook(cells, directoryChange);

            try {
                // tslint:disable-next-line: no-any
                const contents = JSON.stringify(notebook);
                await this.fileSystem.writeFile(file, contents, { encoding: 'utf8', flag: 'w' });
                const openQuestion1 = localize.DataScience.exportOpenQuestion1();
                const openQuestion2 = (await this.jupyterExecution.isSpawnSupported()) ? localize.DataScience.exportOpenQuestion() : undefined;
                this.showInformationMessage(localize.DataScience.exportDialogComplete().format(file), openQuestion1, openQuestion2).then(async (str: string | undefined) => {
                    try {
                        if (str === openQuestion2 && openQuestion2 && this._notebook) {
                            // If the user wants to, open the notebook they just generated.
                            await this.jupyterExecution.spawnNotebook(file);
                        } else if (str === openQuestion1) {
                            await this.ipynbProvider.open(Uri.file(file), contents);
                        }
                    } catch (e) {
                        await this.errorHandler.handleError(e);
                    }
                });
            } catch (exc) {
                traceError('Error in exporting notebook file');
                this.applicationShell.showInformationMessage(localize.DataScience.exportDialogFailed().format(exc));
            }
        }
    };

    protected setStatus = (message: string, showInWebView: boolean): Disposable => {
        const result = this.statusProvider.set(message, showInWebView, undefined, undefined, this);
        this.potentiallyUnfinishedStatus.push(result);
        return result;
    };

    protected async addSysInfo(reason: SysInfoReason): Promise<void> {
        if (!this.addSysInfoPromise || reason !== SysInfoReason.Start) {
            traceInfo(`Adding sys info for ${this.id} ${reason}`);
            const deferred = createDeferred<boolean>();
            this.addSysInfoPromise = deferred;

            // Generate a new sys info cell and send it to the web panel.
            const sysInfo = await this.generateSysInfoCell(reason);
            if (sysInfo) {
                this.sendCellsToWebView([sysInfo]);
            }

            // For anything but start, tell the other sides of a live share session
            if (reason !== SysInfoReason.Start && sysInfo) {
                this.shareMessage(InteractiveWindowMessages.AddedSysInfo, { type: reason, sysInfoCell: sysInfo, id: this.id });
            }

            // For a restart, tell our window to reset
            if (reason === SysInfoReason.Restart || reason === SysInfoReason.New) {
                this.postMessage(InteractiveWindowMessages.RestartKernel).ignoreErrors();
                if (this._notebook) {
                    this.jupyterDebugger.onRestart(this._notebook);
                }
            }

            traceInfo(`Sys info for ${this.id} ${reason} complete`);
            deferred.resolve(true);
        } else if (this.addSysInfoPromise) {
            traceInfo(`Wait for sys info for ${this.id} ${reason}`);
            await this.addSysInfoPromise.promise;
        }
    }

    protected async ensureServerAndNotebook(): Promise<void> {
        if (!this.serverAndNotebookPromise) {
            this.serverAndNotebookPromise = this.ensureServerAndNotebookImpl();
        }
        try {
            await this.serverAndNotebookPromise;
        } catch (e) {
            // Reset the load promise. Don't want to keep hitting the same error
            this.serverAndNotebookPromise = undefined;
            throw e;
        }
    }

    private async ensureServerAndNotebookImpl(): Promise<void> {
        // Make sure we're loaded first.
        try {
            traceInfo('Waiting for jupyter server and web panel ...');
            const server = await this.startServer();
            if (server) {
                await this.ensureNotebook(server);
            }
        } catch (exc) {
            // We should dispose ourselves if the load fails. Othewise the user
            // updates their install and we just fail again because the load promise is the same.
            await this.closeBecauseOfFailure(exc);

            // Also tell jupyter execution to reset its search. Otherwise we've just cached
            // the failure there too
            await this.jupyterExecution.refreshCommands();

            // Finally throw the exception so the user can do something about it.
            throw exc;
        }
    }

    // tslint:disable-next-line: no-any
    private postMessageToListeners(message: string, payload: any) {
        if (this.listeners) {
            this.listeners.forEach(l => l.onMessage(message, payload));
        }
    }

    private async startServer(): Promise<INotebookServer | undefined> {
        // Status depends upon if we're about to connect to existing server or not.
        const progressReporter = (await this.jupyterExecution.getServer(await this.getNotebookOptions()))
            ? this.progressReporter.createProgressIndicator(localize.DataScience.connectingToJupyter())
            : this.progressReporter.createProgressIndicator(localize.DataScience.startingJupyter());

        // Check to see if we support ipykernel or not
        try {
            const usable = await this.checkUsable();
            if (!usable) {
                // Indicate failing.
                throw new JupyterInstallError(
                    localize.DataScience.jupyterNotSupported().format(await this.jupyterExecution.getNotebookError()),
                    localize.DataScience.pythonInteractiveHelpLink()
                );
            }
            // Then load the jupyter server
            return this.connectToServer(progressReporter.token);
        } catch (e) {
            progressReporter.dispose();
            // If user cancelled, then do nothing.
            if (progressReporter.token.isCancellationRequested && e instanceof CancellationError) {
                return;
            }
            if (e instanceof JupyterSelfCertsError) {
                // On a self cert error, warn the user and ask if they want to change the setting
                const enableOption: string = localize.DataScience.jupyterSelfCertEnable();
                const closeOption: string = localize.DataScience.jupyterSelfCertClose();
                this.applicationShell.showErrorMessage(localize.DataScience.jupyterSelfCertFail().format(e.message), enableOption, closeOption).then(value => {
                    if (value === enableOption) {
                        sendTelemetryEvent(Telemetry.SelfCertsMessageEnabled);
                        this.configuration.updateSetting('dataScience.allowUnauthorizedRemoteConnection', true, undefined, ConfigurationTarget.Workspace).ignoreErrors();
                    } else if (value === closeOption) {
                        sendTelemetryEvent(Telemetry.SelfCertsMessageClose);
                    }
                    // Don't leave our Interactive Window open in a non-connected state
                    this.closeBecauseOfFailure(e).ignoreErrors();
                });
                throw e;
            } else {
                throw e;
            }
        } finally {
            progressReporter.dispose();
        }
    }

    private shouldAskForRestart(): boolean {
        const settings = this.configuration.getSettings();
        return settings && settings.datascience && settings.datascience.askForKernelRestart === true;
    }

    private disableAskForRestart() {
        const settings = this.configuration.getSettings();
        if (settings && settings.datascience) {
            settings.datascience.askForKernelRestart = false;
            this.configuration.updateSetting('dataScience.askForKernelRestart', false, undefined, ConfigurationTarget.Global).ignoreErrors();
        }
    }

    private shouldAskForLargeData(): boolean {
        const settings = this.configuration.getSettings();
        return settings && settings.datascience && settings.datascience.askForLargeDataFrames === true;
    }

    private disableAskForLargeData() {
        const settings = this.configuration.getSettings();
        if (settings && settings.datascience) {
            settings.datascience.askForLargeDataFrames = false;
            this.configuration.updateSetting('dataScience.askForLargeDataFrames', false, undefined, ConfigurationTarget.Global).ignoreErrors();
        }
    }

    private async checkColumnSize(columnSize: number): Promise<boolean> {
        if (columnSize > ColumnWarningSize && this.shouldAskForLargeData()) {
            const message = localize.DataScience.tooManyColumnsMessage();
            const yes = localize.DataScience.tooManyColumnsYes();
            const no = localize.DataScience.tooManyColumnsNo();
            const dontAskAgain = localize.DataScience.tooManyColumnsDontAskAgain();

            const result = await this.applicationShell.showWarningMessage(message, yes, no, dontAskAgain);
            if (result === dontAskAgain) {
                this.disableAskForLargeData();
            }
            return result === yes;
        }
        return true;
    }

    private async showDataViewer(request: IShowDataViewer): Promise<void> {
        try {
            if (await this.checkColumnSize(request.columnSize)) {
                await this.dataExplorerProvider.create(request.variable, this._notebook!);
            }
        } catch (e) {
            this.applicationShell.showErrorMessage(e.toString());
        }
    }

    // tslint:disable-next-line:no-any
    private onAddedSysInfo(sysInfo: IAddedSysInfo) {
        // See if this is from us or not.
        if (sysInfo.id !== this.id) {
            // Not from us, must come from a different interactive window. Add to our
            // own to keep in sync
            if (sysInfo.sysInfoCell) {
                this.sendCellsToWebView([sysInfo.sysInfoCell]);
            }
        }
    }

    private async onRemoteReexecuteCode(args: IRemoteReexecuteCode) {
        // Make sure this is valid
        if (args && args.id && args.file && args.originator !== this.id) {
            try {
                // On a reexecute clear the previous execution
                if (this._notebook) {
                    this._notebook.clear(args.id);
                }

                // Indicate this in our telemetry.
                // Add new telemetry type
                sendTelemetryEvent(Telemetry.RemoteReexecuteCode);

                // Submit this item as new code.
                this.submitCode(args.code, args.file, args.line, args.id, undefined, args.debug).ignoreErrors();
            } catch (exc) {
                this.errorHandler.handleError(exc).ignoreErrors();
            }
        }
    }

    // tslint:disable-next-line:no-any
    private async onRemoteAddedCode(args: IRemoteAddCode) {
        // Make sure this is valid
        if (args && args.id && args.file && args.originator !== this.id) {
            try {
                // Indicate this in our telemetry.
                sendTelemetryEvent(Telemetry.RemoteAddCode);

                // Submit this item as new code.
                await this.submitCode(args.code, args.file, args.line, args.id, undefined, args.debug);
            } catch (exc) {
                this.errorHandler.handleError(exc).ignoreErrors();
            }
        }
    }

    private finishOutstandingCells() {
        this.unfinishedCells.forEach(c => {
            c.state = CellState.error;
            this.postMessage(InteractiveWindowMessages.FinishCell, c).ignoreErrors();
        });
        this.unfinishedCells = [];
        this.potentiallyUnfinishedStatus.forEach(s => s.dispose());
        this.potentiallyUnfinishedStatus = [];
    }

    private async restartKernelInternal(): Promise<void> {
        this.restartingKernel = true;

        // First we need to finish all outstanding cells.
        this.finishOutstandingCells();

        // Set our status
        const status = this.statusProvider.set(localize.DataScience.restartingKernelStatus(), true, undefined, undefined, this);

        try {
            if (this._notebook) {
                await this._notebook.restartKernel(this.generateDataScienceExtraSettings().jupyterInterruptTimeout);
                await this.addSysInfo(SysInfoReason.Restart);

                // Compute if dark or not.
                const knownDark = await this.isDark();

                // Before we run any cells, update the dark setting
                await this._notebook.setMatplotLibStyle(knownDark);
            }
        } catch (exc) {
            // If we get a kernel promise failure, then restarting timed out. Just shutdown and restart the entire server
            if (exc instanceof JupyterKernelPromiseFailedError && this._notebook) {
                await this._notebook.dispose();
                await this.ensureServerAndNotebook();
                await this.addSysInfo(SysInfoReason.Restart);
            } else {
                // Show the error message
                this.applicationShell.showErrorMessage(exc);
                traceError(exc);
            }
        } finally {
            status.dispose();
            this.restartingKernel = false;
        }
    }

    private logTelemetry = (event: Telemetry) => {
        sendTelemetryEvent(event);
    };

    private async stopServer(): Promise<void> {
        if (this.serverAndNotebookPromise) {
            await this.serverAndNotebookPromise;
            this.serverAndNotebookPromise = undefined;
            if (this._notebook) {
                const server = this._notebook;
                this._notebook = undefined;
                await server.dispose();
            }
        }
    }

    private async ensureNotebook(server: INotebookServer): Promise<void> {
        // Create a new notebook if we need to.
        if (!this._notebook) {
            this._notebook = await server.createNotebook(await this.getNotebookIdentity());
            if (this._notebook) {
                const uri: Uri = await this.getNotebookIdentity();
                this.postMessage(InteractiveWindowMessages.NotebookExecutionActivated, uri.toString()).ignoreErrors();

                const statusChangeHandler = async (status: ServerStatus) => {
                    if (this._notebook) {
                        const kernelSpec = this._notebook.getKernelSpec();

                        if (kernelSpec) {
                            const connectionInfo = this._notebook.server.getConnectionInfo();
                            let localizedUri = '';

                            // Determine the connection URI of the connected server to display
                            if (connectionInfo) {
                                if (connectionInfo.localLaunch) {
                                    localizedUri = localize.DataScience.localJupyterServer();
                                } else {
                                    if (connectionInfo.token) {
                                        localizedUri = `${connectionInfo.baseUrl}?token=${connectionInfo.token}`;
                                    } else {
                                        localizedUri = connectionInfo.baseUrl;
                                    }

                                    // Log this remote URI into our MRU list
                                    addToUriList(this.globalStorage, localizedUri, Date.now());
                                }
                            }

                            const name = kernelSpec.display_name || kernelSpec.name;

                            await this.postMessage(InteractiveWindowMessages.UpdateKernel, {
                                jupyterServerStatus: status,
                                localizedUri,
                                displayName: name
                            });
                        }
                    }
                };
                this._notebook.onSessionStatusChanged(statusChangeHandler);
                this._notebook.onKernelChanged(this.kernelChangeHandler);

                // Fire the status changed handler at least once (might have already been running and so won't show a status update)
                statusChangeHandler(this._notebook.status).ignoreErrors();
            }
        }
    }

    private async checkForServerStart(): Promise<void> {
        // See if the options match
        const options = await this.getNotebookOptions();
        const server = await this.jupyterExecution.getServer(options);

        // This means a server that matches our options has started already. Use
        // it to ensure we have a notebook to run.
        if (server) {
            await this.ensureNotebook(server);
        }
    }

    private async reloadAfterShutdown(): Promise<void> {
        try {
            this.stopServer().ignoreErrors();
        } catch {
            // We just switched from host to guest mode. Don't really care
            // if closing the host server kills it.
            this._notebook = undefined;
        } finally {
            this.serverAndNotebookPromise = undefined;
        }
        await this.ensureServerAndNotebook();
    }

    @captureTelemetry(Telemetry.GotoSourceCode, undefined, false)
    private gotoCode(args: IGotoCode) {
        this.gotoCodeInternal(args.file, args.line).catch(err => {
            this.applicationShell.showErrorMessage(err);
        });
    }

    private async gotoCodeInternal(file: string, line: number) {
        let editor: TextEditor | undefined;

        if (await this.fileSystem.fileExists(file)) {
            editor = await this.documentManager.showTextDocument(Uri.file(file), { viewColumn: ViewColumn.One });
        } else {
            // File URI isn't going to work. Look through the active text documents
            editor = this.documentManager.visibleTextEditors.find(te => te.document.fileName === file);
            if (editor) {
                editor.show();
            }
        }

        // If we found the editor change its selection
        if (editor) {
            editor.revealRange(new Range(line, 0, line, 0));
            editor.selection = new Selection(new Position(line, 0), new Position(line, 0));
        }
    }

    private async copyCodeInternal(source: string) {
        let editor = this.documentManager.activeTextEditor;
        if (!editor || editor.document.languageId !== PYTHON_LANGUAGE) {
            // Find the first visible python editor
            const pythonEditors = this.documentManager.visibleTextEditors.filter(e => e.document.languageId === PYTHON_LANGUAGE || e.document.isUntitled);

            if (pythonEditors.length > 0) {
                editor = pythonEditors[0];
            }
        }
        if (editor && (editor.document.languageId === PYTHON_LANGUAGE || editor.document.isUntitled)) {
            // Figure out if any cells in this document already.
            const ranges = generateCellRangesFromDocument(editor.document, this.generateDataScienceExtraSettings());
            const hasCellsAlready = ranges.length > 0;
            const line = editor.selection.start.line;
            const revealLine = line + 1;
            const defaultCellMarker = this.configService.getSettings().datascience.defaultCellMarker || Identifiers.DefaultCodeCellMarker;
            let newCode = `${source}${os.EOL}`;
            if (hasCellsAlready) {
                // See if inside of a range or not.
                const matchingRange = ranges.find(r => r.range.start.line <= line && r.range.end.line >= line);

                // If in the middle, wrap the new code
                if (matchingRange && matchingRange.range.start.line < line && line < editor.document.lineCount - 1) {
                    newCode = `${defaultCellMarker}${os.EOL}${source}${os.EOL}${defaultCellMarker}${os.EOL}`;
                } else {
                    newCode = `${defaultCellMarker}${os.EOL}${source}${os.EOL}`;
                }
            } else if (editor.document.lineCount <= 0 || editor.document.isUntitled) {
                // No lines in the document at all, just insert new code
                newCode = `${defaultCellMarker}${os.EOL}${source}${os.EOL}`;
            }

            await editor.edit(editBuilder => {
                editBuilder.insert(new Position(line, 0), newCode);
            });
            editor.revealRange(new Range(revealLine, 0, revealLine + source.split('\n').length + 3, 0));

            // Move selection to just beyond the text we input so that the next
            // paste will be right after
            const selectionLine = line + newCode.split('\n').length - 1;
            editor.selection = new Selection(new Position(selectionLine, 0), new Position(selectionLine, 0));
        }
    }

    private showInformationMessage(message: string, question1: string, question2?: string): Thenable<string | undefined> {
        if (question2) {
            return this.applicationShell.showInformationMessage(message, question1, question2);
        } else {
            return this.applicationShell.showInformationMessage(message, question1);
        }
    }

    private async ensureDarkSet(): Promise<void> {
        if (!this.setDarkPromise) {
            this.setDarkPromise = createDeferred<boolean>();

            // Wait for the web panel to get the isDark setting
            const knownDark = await this.isDark();

            // Before we run any cells, update the dark setting
            if (this._notebook) {
                await this._notebook.setMatplotLibStyle(knownDark);
            }

            this.setDarkPromise.resolve(true);
        } else {
            await this.setDarkPromise.promise;
        }
    }

    private async connectToServer(token?: CancellationToken): Promise<INotebookServer | undefined> {
        traceInfo('Getting jupyter server options ...');

        // Extract our options
        const options = await this.getNotebookOptions();

        traceInfo('Connecting to jupyter server ...');

<<<<<<< HEAD
        // Now try to create a notebook server. We should get an event when it finishes.
        const result = await this.jupyterExecution.connectToNotebookServer(options, token);
=======
        // Now try to create a notebook server
        const server = await this.jupyterExecution.connectToNotebookServer(options, token);

        // Then create a new notebook
        if (server) {
            this._notebook = await server.createNotebook(await this.getNotebookIdentity(), token);
        }

        if (this._notebook) {
            const uri: Uri = await this.getNotebookIdentity();
            this.postMessage(InteractiveWindowMessages.NotebookExecutionActivated, uri.toString()).ignoreErrors();

            const statusChangeHandler = async (status: ServerStatus) => {
                if (this._notebook) {
                    const kernelSpec = this._notebook.getKernelSpec();

                    if (kernelSpec) {
                        const connectionInfo = this._notebook.server.getConnectionInfo();
                        let localizedUri = '';

                        // Determine the connection URI of the connected server to display
                        if (connectionInfo) {
                            if (connectionInfo.localLaunch) {
                                localizedUri = localize.DataScience.localJupyterServer();
                            } else {
                                if (connectionInfo.token) {
                                    localizedUri = `${connectionInfo.baseUrl}?token=${connectionInfo.token}`;
                                } else {
                                    localizedUri = connectionInfo.baseUrl;
                                }

                                // Log this remote URI into our MRU list
                                addToUriList(this.globalStorage, localizedUri, Date.now());
                            }
                        }

                        const name = kernelSpec.display_name || kernelSpec.name;

                        await this.postMessage(InteractiveWindowMessages.UpdateKernel, {
                            jupyterServerStatus: status,
                            localizedUri,
                            displayName: name
                        });
                    }
                }
            };
            this._notebook.onSessionStatusChanged(statusChangeHandler);
            this.disposables.push(this._notebook.onKernelChanged(this.kernelChangeHandler, this));
        }
>>>>>>> 9e893bf8

        traceInfo('Connected to jupyter server.');

        return result;
    }

    private generateSysInfoCell = async (reason: SysInfoReason): Promise<ICell | undefined> => {
        // Execute the code 'import sys\r\nsys.version' and 'import sys\r\nsys.executable' to get our
        // version and executable
        if (this._notebook) {
            const message = await this.generateSysInfoMessage(reason);

            // The server handles getting this data.
            const sysInfo = await this._notebook.getSysInfo();
            if (sysInfo) {
                // Connection string only for our initial start, not restart or interrupt
                let connectionString: string = '';
                if (reason === SysInfoReason.Start) {
                    connectionString = this.generateConnectionInfoString(this._notebook.server.getConnectionInfo());
                }

                // Update our sys info with our locally applied data.
                const cell = sysInfo.data as IMessageCell;
                if (cell) {
                    cell.messages.unshift(message);
                    if (connectionString && connectionString.length) {
                        cell.messages.unshift(connectionString);
                    }
                }

                return sysInfo;
            }
        }
    };

    private async generateSysInfoMessage(reason: SysInfoReason): Promise<string> {
        switch (reason) {
            case SysInfoReason.Start:
                return localize.DataScience.pythonVersionHeader();
                break;
            case SysInfoReason.Restart:
                return localize.DataScience.pythonRestartHeader();
                break;
            case SysInfoReason.Interrupt:
                return localize.DataScience.pythonInterruptFailedHeader();
                break;
            case SysInfoReason.New:
                return localize.DataScience.pythonNewHeader();
                break;
            default:
                traceError('Invalid SysInfoReason');
                return '';
                break;
        }
    }

    private generateConnectionInfoString(connInfo: IConnection | undefined): string {
        if (!connInfo) {
            return '';
        }

        const tokenString = connInfo.token.length > 0 ? `?token=${connInfo.token}` : '';
        const urlString = `${connInfo.baseUrl}${tokenString}`;

        return `${localize.DataScience.sysInfoURILabel()}${urlString}`;
    }

    private async checkUsable(): Promise<boolean> {
        let activeInterpreter: PythonInterpreter | undefined;
        try {
            const options = await this.getNotebookOptions();
            if (options && !options.uri) {
                activeInterpreter = await this.interpreterService.getActiveInterpreter();
                const usableInterpreter = await this.jupyterExecution.getUsableJupyterPython();
                return usableInterpreter ? true : false;
            } else {
                return true;
            }
        } catch (e) {
            // Can't find a usable interpreter, show the error.
            if (activeInterpreter) {
                const displayName = activeInterpreter.displayName ? activeInterpreter.displayName : activeInterpreter.path;
                throw new Error(localize.DataScience.jupyterNotSupportedBecauseOfEnvironment().format(displayName, e.toString()));
            } else {
                throw new JupyterInstallError(
                    localize.DataScience.jupyterNotSupported().format(await this.jupyterExecution.getNotebookError()),
                    localize.DataScience.pythonInteractiveHelpLink()
                );
            }
        }
    }

    private async requestVariables(args: IJupyterVariablesRequest): Promise<void> {
        // Request our new list of variables
        const response: IJupyterVariablesResponse = this._notebook
            ? await this.jupyterVariables.getVariables(this._notebook, args)
            : { totalCount: 0, pageResponse: [], pageStartIndex: args.startIndex, executionCount: args.executionCount };

        this.postMessage(InteractiveWindowMessages.GetVariablesResponse, response).ignoreErrors();
        sendTelemetryEvent(Telemetry.VariableExplorerVariableCount, undefined, { variableCount: response.totalCount });
    }

    // tslint:disable-next-line: no-any
    private variableExplorerToggle = (payload?: any) => {
        // Direct undefined check as false boolean will skip code
        if (payload !== undefined) {
            const openValue = payload as boolean;

            // Log the state in our Telemetry
            sendTelemetryEvent(Telemetry.VariableExplorerToggled, undefined, { open: openValue });
        }
    };

    private requestTmLanguage() {
        // Get the contents of the appropriate tmLanguage file.
        traceInfo('Request for tmlanguage file.');
        this.themeFinder
            .findTmLanguage(PYTHON_LANGUAGE)
            .then(s => {
                this.postMessage(InteractiveWindowMessages.LoadTmLanguageResponse, s).ignoreErrors();
            })
            .catch(_e => {
                this.postMessage(InteractiveWindowMessages.LoadTmLanguageResponse, undefined).ignoreErrors();
            });
    }

    private async requestOnigasm(): Promise<void> {
        // Look for the file next or our current file (this is where it's installed in the vsix)
        let filePath = path.join(__dirname, 'node_modules', 'onigasm', 'lib', 'onigasm.wasm');
        traceInfo(`Request for onigasm file at ${filePath}`);
        if (this.fileSystem) {
            if (await this.fileSystem.fileExists(filePath)) {
                const contents = await this.fileSystem.readData(filePath);
                this.postMessage(InteractiveWindowMessages.LoadOnigasmAssemblyResponse, contents).ignoreErrors();
            } else {
                // During development it's actually in the node_modules folder
                filePath = path.join(EXTENSION_ROOT_DIR, 'node_modules', 'onigasm', 'lib', 'onigasm.wasm');
                traceInfo(`Backup request for onigasm file at ${filePath}`);
                if (await this.fileSystem.fileExists(filePath)) {
                    const contents = await this.fileSystem.readData(filePath);
                    this.postMessage(InteractiveWindowMessages.LoadOnigasmAssemblyResponse, contents).ignoreErrors();
                } else {
                    traceWarning('Onigasm file not found. Colorization will not be available.');
                    this.postMessage(InteractiveWindowMessages.LoadOnigasmAssemblyResponse, undefined).ignoreErrors();
                }
            }
        } else {
            // This happens during testing. Onigasm not needed as we're not testing colorization.
            traceWarning('File system not found. Colorization will not be available.');
            this.postMessage(InteractiveWindowMessages.LoadOnigasmAssemblyResponse, undefined).ignoreErrors();
        }
    }

    private async selectServer() {
        await this.commandManager.executeCommand(Commands.SelectJupyterURI);
    }

    private async selectKernel() {
        if (!this._notebook) {
            return;
        }
        await this.commandManager.executeCommand(Commands.SwitchJupyterKernel, this._notebook);
    }
    private async kernelChangeHandler(_kernel: IJupyterKernelSpec | LiveKernelModel) {
        await this.addSysInfo(SysInfoReason.New);
    }
}<|MERGE_RESOLUTION|>--- conflicted
+++ resolved
@@ -987,7 +987,7 @@
                     }
                 };
                 this._notebook.onSessionStatusChanged(statusChangeHandler);
-                this._notebook.onKernelChanged(this.kernelChangeHandler);
+                this.disposables.push(this._notebook.onKernelChanged(this.kernelChangeHandler.bind(this)));
 
                 // Fire the status changed handler at least once (might have already been running and so won't show a status update)
                 statusChangeHandler(this._notebook.status).ignoreErrors();
@@ -1126,60 +1126,8 @@
 
         traceInfo('Connecting to jupyter server ...');
 
-<<<<<<< HEAD
         // Now try to create a notebook server. We should get an event when it finishes.
         const result = await this.jupyterExecution.connectToNotebookServer(options, token);
-=======
-        // Now try to create a notebook server
-        const server = await this.jupyterExecution.connectToNotebookServer(options, token);
-
-        // Then create a new notebook
-        if (server) {
-            this._notebook = await server.createNotebook(await this.getNotebookIdentity(), token);
-        }
-
-        if (this._notebook) {
-            const uri: Uri = await this.getNotebookIdentity();
-            this.postMessage(InteractiveWindowMessages.NotebookExecutionActivated, uri.toString()).ignoreErrors();
-
-            const statusChangeHandler = async (status: ServerStatus) => {
-                if (this._notebook) {
-                    const kernelSpec = this._notebook.getKernelSpec();
-
-                    if (kernelSpec) {
-                        const connectionInfo = this._notebook.server.getConnectionInfo();
-                        let localizedUri = '';
-
-                        // Determine the connection URI of the connected server to display
-                        if (connectionInfo) {
-                            if (connectionInfo.localLaunch) {
-                                localizedUri = localize.DataScience.localJupyterServer();
-                            } else {
-                                if (connectionInfo.token) {
-                                    localizedUri = `${connectionInfo.baseUrl}?token=${connectionInfo.token}`;
-                                } else {
-                                    localizedUri = connectionInfo.baseUrl;
-                                }
-
-                                // Log this remote URI into our MRU list
-                                addToUriList(this.globalStorage, localizedUri, Date.now());
-                            }
-                        }
-
-                        const name = kernelSpec.display_name || kernelSpec.name;
-
-                        await this.postMessage(InteractiveWindowMessages.UpdateKernel, {
-                            jupyterServerStatus: status,
-                            localizedUri,
-                            displayName: name
-                        });
-                    }
-                }
-            };
-            this._notebook.onSessionStatusChanged(statusChangeHandler);
-            this.disposables.push(this._notebook.onKernelChanged(this.kernelChangeHandler, this));
-        }
->>>>>>> 9e893bf8
 
         traceInfo('Connected to jupyter server.');
 
