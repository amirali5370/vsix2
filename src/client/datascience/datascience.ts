--- conflicted
+++ resolved
@@ -256,7 +256,6 @@
         }
     }
 
-<<<<<<< HEAD
     private async runCurrentCellAndAddBelow(): Promise<void> {
         this.dataScienceSurveyBanner.showBanner().ignoreErrors();
 
@@ -268,8 +267,6 @@
         }
     }
 
-=======
->>>>>>> 98dd5e66
     private getCurrentCodeLens(): vscode.CodeLens | undefined {
         const activeEditor = this.documentManager.activeTextEditor;
         const activeCodeWatcher = this.getCurrentCodeWatcher();
@@ -456,4 +453,4 @@
             traceError(err);
         }
     }
-}
+}