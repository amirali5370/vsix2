--- conflicted
+++ resolved
@@ -9,35 +9,26 @@
 import { PYTHON } from '../common/constants';
 import { IDisposableRegistry, IExtensionContext } from '../common/types';
 import { IServiceContainer } from '../ioc/types';
-<<<<<<< HEAD
 import { Commands } from './constants';
-import { ICodeWatcher, IDataScience, IDataScienceCodeLensProvider } from './types';
-=======
-import { IDataScience, IDataScienceCommandListener } from './types';
->>>>>>> 4becf227
+import { ICodeWatcher, IDataScience, , IDataScienceCodeLensProvider, IDataScienceCommandListener } from './types';
+
 
 @injectable()
 export class DataScience implements IDataScience {
     private readonly appShell: IApplicationShell;
     private readonly commandManager: ICommandManager;
     private readonly disposableRegistry: IDisposableRegistry;
-<<<<<<< HEAD
     private readonly extensionContext: IExtensionContext;
     private readonly dataScienceCodeLensProvider: IDataScienceCodeLensProvider;
-=======
     private readonly commandListeners: IDataScienceCommandListener[];
->>>>>>> 4becf227
     constructor(@inject(IServiceContainer) private serviceContainer: IServiceContainer)
     {
         this.appShell = this.serviceContainer.get<IApplicationShell>(IApplicationShell);
         this.commandManager = this.serviceContainer.get<ICommandManager>(ICommandManager);
         this.disposableRegistry = this.serviceContainer.get<IDisposableRegistry>(IDisposableRegistry);
-<<<<<<< HEAD
         this.extensionContext = this.serviceContainer.get<IExtensionContext>(IExtensionContext);
         this.dataScienceCodeLensProvider = this.serviceContainer.get<IDataScienceCodeLensProvider>(IDataScienceCodeLensProvider);
-=======
         this.commandListeners = this.serviceContainer.getAll<IDataScienceCommandListener>(IDataScienceCommandListener);
->>>>>>> 4becf227
     }
 
     public async activate(): Promise<void> {
@@ -50,7 +41,6 @@
         );
     }
 
-<<<<<<< HEAD
     public async executeDataScience(): Promise<void> {
        await this.appShell.showInformationMessage('Hello Data Science');
     }
@@ -65,11 +55,8 @@
         this.disposableRegistry.push(disposable);
         disposable = this.commandManager.registerCommand(Commands.RunCell, this.runCell, this);
         this.disposableRegistry.push(disposable);
-=======
-    private registerCommands(): void {
         this.commandListeners.forEach((listener: IDataScienceCommandListener) => {
             listener.register(this.commandManager);
         })
->>>>>>> 4becf227
     }
 }