// Copyright (c) Microsoft Corporation. All rights reserved.
// Licensed under the MIT License.
'use strict';
import '../../common/extensions';

import { inject, injectable } from 'inversify';
import * as path from 'path';
import { ViewColumn } from 'vscode';

import { IWebPanel, IWebPanelProvider, IWorkspaceService } from '../../common/application/types';
import { EXTENSION_ROOT_DIR } from '../../common/constants';
import { IAsyncDisposable, IConfigurationService, IDisposable, ILogger } from '../../common/types';
import { createDeferred, Deferred } from '../../common/utils/async';
import * as localize from '../../common/utils/localize';
import { sendTelemetryEvent } from '../../telemetry';
import { Telemetry } from '../constants';
import { ICodeCssGenerator, IDataExplorer, IDataScienceExtraSettings, IJupyterVariable } from '../types';
import { DataExplorerMessageListener } from './dataExplorerMessageListener';
import { DataExplorerMessages, IDataExplorerMapping } from './types';

@injectable()
export class DataExplorer implements IDataExplorer, IAsyncDisposable {
    private disposed: boolean = false;
    private webPanel: IWebPanel | undefined;
    private webPanelInit: Deferred<void>;
    private loadPromise: Promise<void>;
    private messageListener : DataExplorerMessageListener;
    private changeHandler: IDisposable | undefined;
    private viewState : { visible: boolean; active: boolean } = { visible: false, active: false };

    constructor(
        @inject(IWebPanelProvider) private provider: IWebPanelProvider,
        @inject(IConfigurationService) private configuration: IConfigurationService,
        @inject(ICodeCssGenerator) private cssGenerator: ICodeCssGenerator,
        @inject(IWorkspaceService) private workspaceService: IWorkspaceService,
        @inject(ILogger) private logger: ILogger
        ) {
        this.changeHandler = this.configuration.getSettings().onDidChange(this.onSettingsChanged.bind(this));

        // Create a message listener to listen to messages from our webpanel (or remote session)
        this.messageListener = new DataExplorerMessageListener(this.onMessage, this.onViewStateChanged, this.dispose);

        // Setup our init promise for the web panel. We use this to make sure we're in sync with our
        // react control.
        this.webPanelInit = createDeferred();

        // Load on a background thread.
        this.loadPromise = this.loadWebPanel();
    }

    public get ready() : Promise<void> {
        // We need this to ensure the history window is up and ready to receive messages.
        return this.loadPromise;
    }

<<<<<<< HEAD
    public async show(variable: IJupyterVariable): Promise<void> {
=======
    public async show(_rows: IDataExplorerRow[]): Promise<void> {
>>>>>>> 9b148e19
        if (!this.disposed) {
            // Make sure we're loaded first
            await this.loadPromise;

            // Then show our web panel. Eventually we need to consume the data
            if (this.webPanel) {
                await this.webPanel.show(true);

                // Send telemetry when it works.
                sendTelemetryEvent(Telemetry.ShowDataExplorer);
            }
        }
    }

    public dispose = async () => {
        if (!this.disposed) {
            this.disposed = true;
            if (this.webPanel) {
                this.webPanel.close();
                this.webPanel = undefined;
            }
            if (this.changeHandler) {
                this.changeHandler.dispose();
                this.changeHandler = undefined;
            }
        }
    }

    private async postMessage<M extends IDataExplorerMapping, T extends keyof M>(type: T, payload?: M[T]) : Promise<void> {
        if (this.webPanel) {
            // Make sure the webpanel is up before we send it anything.
            await this.webPanelInit.promise;

            // Then send it the message
            this.webPanel.postMessage({ type: type.toString(), payload: payload });
        }
    }

    // tslint:disable-next-line: no-any no-empty
    private onMessage = (message: string, _payload: any) => {
        switch (message) {
            case DataExplorerMessages.Started:
                this.webPanelRendered();
                break;

            default:
                break;
        }
    }

    private onViewStateChanged = (webPanel: IWebPanel) => {
        this.viewState.active = webPanel.isActive();
        this.viewState.visible = webPanel.isVisible();
    }

    // tslint:disable-next-line:no-any
    private webPanelRendered() {
        if (!this.webPanelInit.resolved) {
            this.webPanelInit.resolve();
        }
    }

    // Post a message to our webpanel and update our new datascience settings
    private onSettingsChanged = () => {
        // Stringify our settings to send over to the panel
        const dsSettings = JSON.stringify(this.generateDataScienceExtraSettings());
        this.postMessage(DataExplorerMessages.UpdateSettings, dsSettings).ignoreErrors();
    }

    private generateDataScienceExtraSettings() : IDataScienceExtraSettings {
        const terminal = this.workspaceService.getConfiguration('terminal');
        const terminalCursor = terminal ? terminal.get<string>('integrated.cursorStyle', 'block') : 'block';
        return {
            ...this.configuration.getSettings().datascience,
            extraSettings: {
                terminalCursor: terminalCursor
            }
        };
    }

    private loadWebPanel = async (): Promise<void> => {
        this.logger.logInformation(`Loading web panel. Panel is ${this.webPanel ? 'set' : 'notset'}`);

        // Create our web panel (it's the UI that shows up for the history)
        if (this.webPanel === undefined) {
            // Figure out the name of our main bundle. Should be in our output directory
            const mainScriptPath = path.join(EXTENSION_ROOT_DIR, 'out', 'datascience-ui', 'data-explorer', 'index_bundle.js');

            this.logger.logInformation('Generating CSS...');
            // Generate a css to put into the webpanel for viewing code
            const css = await this.cssGenerator.generateThemeCss();

            // Get our settings to pass along to the react control
            const settings = this.generateDataScienceExtraSettings();

            this.logger.logInformation('Loading web view...');
            // Use this script to create our web view panel. It should contain all of the necessary
            // script to communicate with this class.
            this.webPanel = this.provider.create(ViewColumn.One, this.messageListener, localize.DataScience.dataExplorerTitle(), mainScriptPath, css, settings);

            this.logger.logInformation('Web view created.');
        }
    }
}
<|MERGE_RESOLUTION|>--- conflicted
+++ resolved
@@ -1,164 +1,160 @@
-// Copyright (c) Microsoft Corporation. All rights reserved.
-// Licensed under the MIT License.
-'use strict';
-import '../../common/extensions';
-
-import { inject, injectable } from 'inversify';
-import * as path from 'path';
-import { ViewColumn } from 'vscode';
-
-import { IWebPanel, IWebPanelProvider, IWorkspaceService } from '../../common/application/types';
-import { EXTENSION_ROOT_DIR } from '../../common/constants';
-import { IAsyncDisposable, IConfigurationService, IDisposable, ILogger } from '../../common/types';
-import { createDeferred, Deferred } from '../../common/utils/async';
-import * as localize from '../../common/utils/localize';
-import { sendTelemetryEvent } from '../../telemetry';
-import { Telemetry } from '../constants';
-import { ICodeCssGenerator, IDataExplorer, IDataScienceExtraSettings, IJupyterVariable } from '../types';
-import { DataExplorerMessageListener } from './dataExplorerMessageListener';
-import { DataExplorerMessages, IDataExplorerMapping } from './types';
-
-@injectable()
-export class DataExplorer implements IDataExplorer, IAsyncDisposable {
-    private disposed: boolean = false;
-    private webPanel: IWebPanel | undefined;
-    private webPanelInit: Deferred<void>;
-    private loadPromise: Promise<void>;
-    private messageListener : DataExplorerMessageListener;
-    private changeHandler: IDisposable | undefined;
-    private viewState : { visible: boolean; active: boolean } = { visible: false, active: false };
-
-    constructor(
-        @inject(IWebPanelProvider) private provider: IWebPanelProvider,
-        @inject(IConfigurationService) private configuration: IConfigurationService,
-        @inject(ICodeCssGenerator) private cssGenerator: ICodeCssGenerator,
-        @inject(IWorkspaceService) private workspaceService: IWorkspaceService,
-        @inject(ILogger) private logger: ILogger
-        ) {
-        this.changeHandler = this.configuration.getSettings().onDidChange(this.onSettingsChanged.bind(this));
-
-        // Create a message listener to listen to messages from our webpanel (or remote session)
-        this.messageListener = new DataExplorerMessageListener(this.onMessage, this.onViewStateChanged, this.dispose);
-
-        // Setup our init promise for the web panel. We use this to make sure we're in sync with our
-        // react control.
-        this.webPanelInit = createDeferred();
-
-        // Load on a background thread.
-        this.loadPromise = this.loadWebPanel();
-    }
-
-    public get ready() : Promise<void> {
-        // We need this to ensure the history window is up and ready to receive messages.
-        return this.loadPromise;
-    }
-
-<<<<<<< HEAD
-    public async show(variable: IJupyterVariable): Promise<void> {
-=======
-    public async show(_rows: IDataExplorerRow[]): Promise<void> {
->>>>>>> 9b148e19
-        if (!this.disposed) {
-            // Make sure we're loaded first
-            await this.loadPromise;
-
-            // Then show our web panel. Eventually we need to consume the data
-            if (this.webPanel) {
-                await this.webPanel.show(true);
-
-                // Send telemetry when it works.
-                sendTelemetryEvent(Telemetry.ShowDataExplorer);
-            }
-        }
-    }
-
-    public dispose = async () => {
-        if (!this.disposed) {
-            this.disposed = true;
-            if (this.webPanel) {
-                this.webPanel.close();
-                this.webPanel = undefined;
-            }
-            if (this.changeHandler) {
-                this.changeHandler.dispose();
-                this.changeHandler = undefined;
-            }
-        }
-    }
-
-    private async postMessage<M extends IDataExplorerMapping, T extends keyof M>(type: T, payload?: M[T]) : Promise<void> {
-        if (this.webPanel) {
-            // Make sure the webpanel is up before we send it anything.
-            await this.webPanelInit.promise;
-
-            // Then send it the message
-            this.webPanel.postMessage({ type: type.toString(), payload: payload });
-        }
-    }
-
-    // tslint:disable-next-line: no-any no-empty
-    private onMessage = (message: string, _payload: any) => {
-        switch (message) {
-            case DataExplorerMessages.Started:
-                this.webPanelRendered();
-                break;
-
-            default:
-                break;
-        }
-    }
-
-    private onViewStateChanged = (webPanel: IWebPanel) => {
-        this.viewState.active = webPanel.isActive();
-        this.viewState.visible = webPanel.isVisible();
-    }
-
-    // tslint:disable-next-line:no-any
-    private webPanelRendered() {
-        if (!this.webPanelInit.resolved) {
-            this.webPanelInit.resolve();
-        }
-    }
-
-    // Post a message to our webpanel and update our new datascience settings
-    private onSettingsChanged = () => {
-        // Stringify our settings to send over to the panel
-        const dsSettings = JSON.stringify(this.generateDataScienceExtraSettings());
-        this.postMessage(DataExplorerMessages.UpdateSettings, dsSettings).ignoreErrors();
-    }
-
-    private generateDataScienceExtraSettings() : IDataScienceExtraSettings {
-        const terminal = this.workspaceService.getConfiguration('terminal');
-        const terminalCursor = terminal ? terminal.get<string>('integrated.cursorStyle', 'block') : 'block';
-        return {
-            ...this.configuration.getSettings().datascience,
-            extraSettings: {
-                terminalCursor: terminalCursor
-            }
-        };
-    }
-
-    private loadWebPanel = async (): Promise<void> => {
-        this.logger.logInformation(`Loading web panel. Panel is ${this.webPanel ? 'set' : 'notset'}`);
-
-        // Create our web panel (it's the UI that shows up for the history)
-        if (this.webPanel === undefined) {
-            // Figure out the name of our main bundle. Should be in our output directory
-            const mainScriptPath = path.join(EXTENSION_ROOT_DIR, 'out', 'datascience-ui', 'data-explorer', 'index_bundle.js');
-
-            this.logger.logInformation('Generating CSS...');
-            // Generate a css to put into the webpanel for viewing code
-            const css = await this.cssGenerator.generateThemeCss();
-
-            // Get our settings to pass along to the react control
-            const settings = this.generateDataScienceExtraSettings();
-
-            this.logger.logInformation('Loading web view...');
-            // Use this script to create our web view panel. It should contain all of the necessary
-            // script to communicate with this class.
-            this.webPanel = this.provider.create(ViewColumn.One, this.messageListener, localize.DataScience.dataExplorerTitle(), mainScriptPath, css, settings);
-
-            this.logger.logInformation('Web view created.');
-        }
-    }
-}
+// Copyright (c) Microsoft Corporation. All rights reserved.
+// Licensed under the MIT License.
+'use strict';
+import '../../common/extensions';
+
+import { inject, injectable } from 'inversify';
+import * as path from 'path';
+import { ViewColumn } from 'vscode';
+
+import { IWebPanel, IWebPanelProvider, IWorkspaceService } from '../../common/application/types';
+import { EXTENSION_ROOT_DIR } from '../../common/constants';
+import { IAsyncDisposable, IConfigurationService, IDisposable, ILogger } from '../../common/types';
+import { createDeferred, Deferred } from '../../common/utils/async';
+import * as localize from '../../common/utils/localize';
+import { sendTelemetryEvent } from '../../telemetry';
+import { Telemetry } from '../constants';
+import { ICodeCssGenerator, IDataExplorer, IDataScienceExtraSettings, IJupyterVariable } from '../types';
+import { DataExplorerMessageListener } from './dataExplorerMessageListener';
+import { DataExplorerMessages, IDataExplorerMapping } from './types';
+
+@injectable()
+export class DataExplorer implements IDataExplorer, IAsyncDisposable {
+    private disposed: boolean = false;
+    private webPanel: IWebPanel | undefined;
+    private webPanelInit: Deferred<void>;
+    private loadPromise: Promise<void>;
+    private messageListener : DataExplorerMessageListener;
+    private changeHandler: IDisposable | undefined;
+    private viewState : { visible: boolean; active: boolean } = { visible: false, active: false };
+
+    constructor(
+        @inject(IWebPanelProvider) private provider: IWebPanelProvider,
+        @inject(IConfigurationService) private configuration: IConfigurationService,
+        @inject(ICodeCssGenerator) private cssGenerator: ICodeCssGenerator,
+        @inject(IWorkspaceService) private workspaceService: IWorkspaceService,
+        @inject(ILogger) private logger: ILogger
+        ) {
+        this.changeHandler = this.configuration.getSettings().onDidChange(this.onSettingsChanged.bind(this));
+
+        // Create a message listener to listen to messages from our webpanel (or remote session)
+        this.messageListener = new DataExplorerMessageListener(this.onMessage, this.onViewStateChanged, this.dispose);
+
+        // Setup our init promise for the web panel. We use this to make sure we're in sync with our
+        // react control.
+        this.webPanelInit = createDeferred();
+
+        // Load on a background thread.
+        this.loadPromise = this.loadWebPanel();
+    }
+
+    public get ready() : Promise<void> {
+        // We need this to ensure the history window is up and ready to receive messages.
+        return this.loadPromise;
+    }
+
+    public async show(variable: IJupyterVariable): Promise<void> {
+        if (!this.disposed) {
+            // Make sure we're loaded first
+            await this.loadPromise;
+
+            // Then show our web panel. Eventually we need to consume the data
+            if (this.webPanel) {
+                await this.webPanel.show(true);
+
+                // Send telemetry when it works.
+                sendTelemetryEvent(Telemetry.ShowDataExplorer);
+            }
+        }
+    }
+
+    public dispose = async () => {
+        if (!this.disposed) {
+            this.disposed = true;
+            if (this.webPanel) {
+                this.webPanel.close();
+                this.webPanel = undefined;
+            }
+            if (this.changeHandler) {
+                this.changeHandler.dispose();
+                this.changeHandler = undefined;
+            }
+        }
+    }
+
+    private async postMessage<M extends IDataExplorerMapping, T extends keyof M>(type: T, payload?: M[T]) : Promise<void> {
+        if (this.webPanel) {
+            // Make sure the webpanel is up before we send it anything.
+            await this.webPanelInit.promise;
+
+            // Then send it the message
+            this.webPanel.postMessage({ type: type.toString(), payload: payload });
+        }
+    }
+
+    // tslint:disable-next-line: no-any no-empty
+    private onMessage = (message: string, _payload: any) => {
+        switch (message) {
+            case DataExplorerMessages.Started:
+                this.webPanelRendered();
+                break;
+
+            default:
+                break;
+        }
+    }
+
+    private onViewStateChanged = (webPanel: IWebPanel) => {
+        this.viewState.active = webPanel.isActive();
+        this.viewState.visible = webPanel.isVisible();
+    }
+
+    // tslint:disable-next-line:no-any
+    private webPanelRendered() {
+        if (!this.webPanelInit.resolved) {
+            this.webPanelInit.resolve();
+        }
+    }
+
+    // Post a message to our webpanel and update our new datascience settings
+    private onSettingsChanged = () => {
+        // Stringify our settings to send over to the panel
+        const dsSettings = JSON.stringify(this.generateDataScienceExtraSettings());
+        this.postMessage(DataExplorerMessages.UpdateSettings, dsSettings).ignoreErrors();
+    }
+
+    private generateDataScienceExtraSettings() : IDataScienceExtraSettings {
+        const terminal = this.workspaceService.getConfiguration('terminal');
+        const terminalCursor = terminal ? terminal.get<string>('integrated.cursorStyle', 'block') : 'block';
+        return {
+            ...this.configuration.getSettings().datascience,
+            extraSettings: {
+                terminalCursor: terminalCursor
+            }
+        };
+    }
+
+    private loadWebPanel = async (): Promise<void> => {
+        this.logger.logInformation(`Loading web panel. Panel is ${this.webPanel ? 'set' : 'notset'}`);
+
+        // Create our web panel (it's the UI that shows up for the history)
+        if (this.webPanel === undefined) {
+            // Figure out the name of our main bundle. Should be in our output directory
+            const mainScriptPath = path.join(EXTENSION_ROOT_DIR, 'out', 'datascience-ui', 'data-explorer', 'index_bundle.js');
+
+            this.logger.logInformation('Generating CSS...');
+            // Generate a css to put into the webpanel for viewing code
+            const css = await this.cssGenerator.generateThemeCss();
+
+            // Get our settings to pass along to the react control
+            const settings = this.generateDataScienceExtraSettings();
+
+            this.logger.logInformation('Loading web view...');
+            // Use this script to create our web view panel. It should contain all of the necessary
+            // script to communicate with this class.
+            this.webPanel = this.provider.create(ViewColumn.One, this.messageListener, localize.DataScience.dataExplorerTitle(), mainScriptPath, css, settings);
+
+            this.logger.logInformation('Web view created.');
+        }
+    }
+}