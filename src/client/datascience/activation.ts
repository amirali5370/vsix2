// Copyright (c) Microsoft Corporation. All rights reserved.
// Licensed under the MIT License.

'use strict';

import { inject, injectable } from 'inversify';
import { IExtensionSingleActivationService } from '../activation/types';
import '../common/extensions';
import { IPythonDaemonExecutionService, IPythonExecutionFactory } from '../common/process/types';
import { IDisposableRegistry } from '../common/types';
import { debounceAsync, swallowExceptions } from '../common/utils/decorators';
import { sendTelemetryEvent } from '../telemetry';
import { JupyterDaemonModule, Telemetry } from './constants';
import { ActiveEditorContextService } from './context/activeEditorContext';
import { JupyterInterpreterService } from './jupyter/interpreter/jupyterInterpreterService';
<<<<<<< HEAD
import { KernelDaemonPool } from './kernel-launcher/kernelDaemonPool';
import { INotebookEditor, INotebookEditorProvider } from './types';
=======
import { INotebookAndInteractiveWindowUsageTracker, INotebookEditor, INotebookEditorProvider } from './types';
>>>>>>> 6de7c721

@injectable()
export class Activation implements IExtensionSingleActivationService {
    private notebookOpened = false;
    constructor(
        @inject(INotebookEditorProvider) private readonly notebookEditorProvider: INotebookEditorProvider,
        @inject(JupyterInterpreterService) private readonly jupyterInterpreterService: JupyterInterpreterService,
        @inject(IPythonExecutionFactory) private readonly factory: IPythonExecutionFactory,
        @inject(IDisposableRegistry) private readonly disposables: IDisposableRegistry,
        @inject(ActiveEditorContextService) private readonly contextService: ActiveEditorContextService,
<<<<<<< HEAD
        @inject(KernelDaemonPool) private readonly daemonPool: KernelDaemonPool
=======
        @inject(INotebookAndInteractiveWindowUsageTracker)
        private readonly tracker: INotebookAndInteractiveWindowUsageTracker
>>>>>>> 6de7c721
    ) {}
    public async activate(): Promise<void> {
        this.disposables.push(this.notebookEditorProvider.onDidOpenNotebookEditor(this.onDidOpenNotebookEditor, this));
        this.disposables.push(this.jupyterInterpreterService.onDidChangeInterpreter(this.onDidChangeInterpreter, this));
        this.contextService.activate().ignoreErrors();
<<<<<<< HEAD
        this.daemonPool.preWarmKernelDaemons().ignoreErrors();
=======
        this.tracker.startTracking();
>>>>>>> 6de7c721
    }

    private onDidOpenNotebookEditor(_: INotebookEditor) {
        this.notebookOpened = true;
        this.PreWarmDaemonPool().ignoreErrors();
        sendTelemetryEvent(Telemetry.OpenNotebookAll);
        // Warm up our selected interpreter for the extension
        this.jupyterInterpreterService.setInitialInterpreter().ignoreErrors();
    }

    private onDidChangeInterpreter() {
        if (this.notebookOpened) {
            // Warm up our selected interpreter for the extension
            this.jupyterInterpreterService.setInitialInterpreter().ignoreErrors();
            this.PreWarmDaemonPool().ignoreErrors();
        }
    }

    @debounceAsync(500)
    @swallowExceptions('Failed to pre-warm daemon pool')
    private async PreWarmDaemonPool() {
        const interpreter = await this.jupyterInterpreterService.getSelectedInterpreter();
        if (!interpreter) {
            return;
        }
        await this.factory.createDaemon<IPythonDaemonExecutionService>({
            daemonModule: JupyterDaemonModule,
            pythonPath: interpreter.path
        });
    }
}<|MERGE_RESOLUTION|>--- conflicted
+++ resolved
@@ -13,12 +13,8 @@
 import { JupyterDaemonModule, Telemetry } from './constants';
 import { ActiveEditorContextService } from './context/activeEditorContext';
 import { JupyterInterpreterService } from './jupyter/interpreter/jupyterInterpreterService';
-<<<<<<< HEAD
 import { KernelDaemonPool } from './kernel-launcher/kernelDaemonPool';
-import { INotebookEditor, INotebookEditorProvider } from './types';
-=======
 import { INotebookAndInteractiveWindowUsageTracker, INotebookEditor, INotebookEditorProvider } from './types';
->>>>>>> 6de7c721
 
 @injectable()
 export class Activation implements IExtensionSingleActivationService {
@@ -29,22 +25,16 @@
         @inject(IPythonExecutionFactory) private readonly factory: IPythonExecutionFactory,
         @inject(IDisposableRegistry) private readonly disposables: IDisposableRegistry,
         @inject(ActiveEditorContextService) private readonly contextService: ActiveEditorContextService,
-<<<<<<< HEAD
         @inject(KernelDaemonPool) private readonly daemonPool: KernelDaemonPool
-=======
         @inject(INotebookAndInteractiveWindowUsageTracker)
         private readonly tracker: INotebookAndInteractiveWindowUsageTracker
->>>>>>> 6de7c721
     ) {}
     public async activate(): Promise<void> {
         this.disposables.push(this.notebookEditorProvider.onDidOpenNotebookEditor(this.onDidOpenNotebookEditor, this));
         this.disposables.push(this.jupyterInterpreterService.onDidChangeInterpreter(this.onDidChangeInterpreter, this));
         this.contextService.activate().ignoreErrors();
-<<<<<<< HEAD
         this.daemonPool.preWarmKernelDaemons().ignoreErrors();
-=======
         this.tracker.startTracking();
->>>>>>> 6de7c721
     }
 
     private onDidOpenNotebookEditor(_: INotebookEditor) {
