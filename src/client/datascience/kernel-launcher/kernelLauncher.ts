--- conflicted
+++ resolved
@@ -7,13 +7,9 @@
 import { promisify } from 'util';
 import * as uuid from 'uuid/v4';
 import { IFileSystem } from '../../common/platform/types';
-<<<<<<< HEAD
 import { IProcessServiceFactory } from '../../common/process/types';
-=======
-import { IProcessServiceFactory, IPythonExecutionFactory } from '../../common/process/types';
 import { Resource } from '../../common/types';
 import { PythonInterpreter } from '../../interpreter/contracts';
->>>>>>> 96da8f1b
 import { captureTelemetry } from '../../telemetry';
 import { Telemetry } from '../constants';
 import { IJupyterKernelSpec } from '../types';
