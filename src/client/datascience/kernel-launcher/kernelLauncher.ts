--- conflicted
+++ resolved
@@ -15,14 +15,9 @@
 import { createDeferred, Deferred } from '../../common/utils/async';
 import * as localize from '../../common/utils/localize';
 import { noop } from '../../common/utils/misc';
-<<<<<<< HEAD
-import { IInterpreterService } from '../../interpreter/contracts';
-import { JUPYTER_OUTPUT_CHANNEL } from '../constants';
-=======
 import { IInterpreterService, PythonInterpreter } from '../../interpreter/contracts';
 import { captureTelemetry } from '../../telemetry';
-import { Telemetry } from '../constants';
->>>>>>> 2e4314f4
+import { JUPYTER_OUTPUT_CHANNEL, Telemetry } from '../constants';
 import { IJupyterKernelSpec } from '../types';
 import { getKernelInterpreter } from './helpers';
 import { findIndexOfConnectionFile } from './kernelFinder';
