--- conflicted
+++ resolved
@@ -219,18 +219,14 @@
             path: this.activeInterpreter?.path!,
             display_name: this.activeInterpreter?.displayName ? this.activeInterpreter.displayName : 'Python 3',
             metadata: {},
-<<<<<<< HEAD
-            argv: [this.activeInterpreter?.path || 'python', '-m', 'ipykernel_launcher', '-f', '<connection_file>'],
-            env: {}
-=======
             argv: [
                 this.activeInterpreter?.path || 'python',
                 '-m',
                 'ipykernel_launcher',
                 '-f',
                 connectionFilePlaceholder
-            ]
->>>>>>> f95171ee
+            ],
+            env: {}
         };
 
         this.cache.push(defaultSpec);
