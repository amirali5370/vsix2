// Copyright (c) Microsoft Corporation. All rights reserved.
// Licensed under the MIT License.
'use strict';
import '../common/extensions';

import { inject, injectable } from 'inversify';
import * as tk from 'tree-kill';
import { URL } from 'url';

import { IFileSystem } from '../common/platform/types';
import { ExecutionResult, IPythonExecutionFactory, ObservableExecutionResult, Output, PythonVersionInfo } from '../common/process/types';
import { IConfigurationService, ILogger} from '../common/types';
import { createDeferred, Deferred } from '../common/utils/async';
import * as localize from '../common/utils/localize';
import { IJupyterExecution, INotebookProcess, JupyterServerInfo } from './types';

export interface IConnectionInfo {
    baseUrl: string;
    token: string;
}

// This class communicates with an instance of jupyter that's running in the background
@injectable()
export class JupyterProcess implements INotebookProcess {
<<<<<<< HEAD
    private static urlPattern = /(https?:\/\/[^\s]+)/g;
    private static forbiddenPattern = /Forbidden/g;
    private static httpPattern = /https?:\/\//;
=======
    private static urlPattern = /http:\/\/localhost:[0-9]+\/\?token=[a-z0-9]+/;
    private static forbiddenPattern = /Forbidden/;
>>>>>>> d2a5e21e
    public isDisposed: boolean = false;
    private startPromise: Deferred<IConnectionInfo> | undefined;
    private startObservable: ObservableExecutionResult<string> | undefined;
    private launchTimeout: NodeJS.Timer;

    private notebook_dir: string;
    private urlFound: boolean;

    constructor(
        @inject(IPythonExecutionFactory) private executionFactory: IPythonExecutionFactory,
        @inject(IConfigurationService) private configService: IConfigurationService,
        @inject(IJupyterExecution) private jupyterExecution : IJupyterExecution,
        @inject(IFileSystem) private fileSystem: IFileSystem,
        @inject(ILogger) private logger: ILogger) {
    }

    public start = async (notebookdir: string) : Promise<void> => {
        // Compute args based on if inside a workspace or not
        const args: string [] = ['notebook', '--no-browser', `--notebook-dir=${notebookdir}`];

        // Setup our start promise
        this.startPromise = createDeferred<IConnectionInfo>();

        // Use the IPythonExecutionService to find Jupyter
<<<<<<< HEAD
        this.startObservable = await this.jupyterExecution.execModuleObservable(args, { throwOnStdErr: false, encoding: 'utf8'});
        // Save our notebook dir as we will use this to verify when we started up
        this.notebook_dir = notebookdir;
        // There can be multiple lines with urls in the output, so keep tabs on when we have found a URL to stop looking
        this.urlFound = false;

        // We want to reject our Jupyter connection after a specific timeout
        const settings = this.configService.getSettings();
        const jupyterLaunchTimeout = settings.datascience.jupyterLaunchTimeout;

        if (this.launchTimeout) {
            clearTimeout(this.launchTimeout);
        }
        this.launchTimeout = setTimeout(() => {
            this.launchTimedOut();
        }, jupyterLaunchTimeout);
=======
        this.startObservable = await this.jupyterExecution.execModuleObservable('jupyter', args, { throwOnStdErr: false, encoding: 'utf8'});
>>>>>>> d2a5e21e

        // Listen on stderr for its connection information
        this.startObservable.out.subscribe((output : Output<string>) => {
            if (output.source === 'stderr') {
                this.extractConnectionInformation(output.out);
            } else {
                this.output(output.out);
            }
        });
    }

    public shutdown = async () : Promise<void> => {
        clearTimeout(this.launchTimeout);
        if (this.startObservable && this.startObservable.proc) {
            if (!this.startObservable.proc.killed) {
                tk(this.startObservable.proc.pid);
            }
            this.startObservable = undefined;
        }
    }

    public spawn = async (notebookFile: string) : Promise<ExecutionResult<string>> => {
        // Compute args for the file
        const args: string [] = ['notebook', `--NotebookApp.file_to_run=${notebookFile}`];

        // Use the IPythonExecutionService to find Jupyter
        return this.jupyterExecution.execModule('jupyter', args, {throwOnStdErr: true, encoding: 'utf8'});
    }

    public async waitForPythonVersionString() : Promise<string> {
        const pythonService = await this.executionFactory.create({});
        const info = await pythonService.getInterpreterInformation();
        return info ? info.version : '3';
    }

    public async waitForPythonVersion() : Promise<PythonVersionInfo | undefined> {
        const pythonService = await this.executionFactory.create({});
        const info = await pythonService.getInterpreterInformation();
        return info ? info.version_info : undefined;
    }

    public async waitForPythonPath() : Promise<string | undefined> {
        const pythonService = await this.executionFactory.create({});
        const info = await pythonService.getInterpreterInformation();
        return info ? info.path : undefined;
    }

    // Returns the information necessary to talk to this instance
    public waitForConnectionInformation() : Promise<IConnectionInfo> {
        if (this.startPromise) {
            return this.startPromise!.promise;
        }

        clearTimeout(this.launchTimeout);
        return Promise.resolve({ baseUrl: '', token: ''});
    }

    public dispose() {
        if (!this.isDisposed) {
            this.isDisposed = true;
            this.shutdown().ignoreErrors();
        }
    }

    // tslint:disable-next-line:no-any
    private output = (data: any) => {
        if (this.logger) {
            this.logger.logInformation(data.toString('utf8'));
        }
    }

    // From a list of jupyter server infos try to find the matching jupyter that we launched
    // tslint:disable-next-line:no-any
<<<<<<< HEAD
    private getJupyterURL(serverInfos: JupyterServerInfo[], data: any) {
        if (serverInfos && !this.urlFound) {
            const matchInfo = serverInfos.find(info => this.fileSystem.arePathsSame(this.notebook_dir, info['notebook_dir']));
            if (matchInfo) {
                const url = matchInfo['url'];
                const token = matchInfo['token'];

                this.urlFound = true;
                clearTimeout(this.launchTimeout);
                this.startPromise.resolve({ baseUrl: url, token: token });
            }
        }

        // At this point we failed to get the server info or a matching server via the python code, so fall back to
        // our URL parse
        if (!this.urlFound) {
            this.getJupyterURLFromString(data);
        }
    }
=======
    private extractConnectionInformation = (data: any) => {
        this.output(data);
>>>>>>> d2a5e21e

    // tslint:disable-next-line:no-any
    private getJupyterURLFromString(data: any) {
        const urlMatch = JupyterProcess.urlPattern.exec(data);
        if (urlMatch && !this.urlFound) {
            let url: URL;
            try {
                url = new URL(urlMatch[0]);
            } catch (err) {
                // Failed to parse the url either via server infos or the string
                clearTimeout(this.launchTimeout);
                this.startPromise.reject(localize.DataScience.jupyterLaunchNoURL);
                return;
            }

            // Here we parsed the URL correctly
            this.urlFound = true;
            clearTimeout(this.launchTimeout);
            this.startPromise.resolve({ baseUrl: `${url.protocol}//${url.host}${url.pathname}`, token: `${url.searchParams.get('token')}`});
        }
    }

    // tslint:disable-next-line:no-any
    private extractConnectionInformation(data: any) {
        this.output(data);

        const httpMatch = JupyterProcess.httpPattern.exec(data);

        if (httpMatch && this.notebook_dir && !this.urlFound && this.startPromise) {
            // .then so that we can keep from pushing aync up to the subscribed observable function
            this.jupyterExecution.getJupyterServerInfo().then(serverInfos => {
                this.getJupyterURL(serverInfos, data);
            }).ignoreErrors();
        }

        // Look for 'Forbidden' in the result
        const forbiddenMatch = JupyterProcess.forbiddenPattern.exec(data);
        if (forbiddenMatch && this.startPromise && !this.startPromise.resolved) {
            clearTimeout(this.launchTimeout);
            this.startPromise.reject(new Error(data.toString('utf8')));
        }
    }

    private launchTimedOut = () => {
        if (!this.startPromise.completed) {
            this.startPromise.reject(localize.DataScience.jupyterLaunchTimedOut());
        }
    }
}
<|MERGE_RESOLUTION|>--- conflicted
+++ resolved
@@ -1,222 +1,208 @@
-// Copyright (c) Microsoft Corporation. All rights reserved.
-// Licensed under the MIT License.
-'use strict';
-import '../common/extensions';
-
-import { inject, injectable } from 'inversify';
-import * as tk from 'tree-kill';
-import { URL } from 'url';
-
-import { IFileSystem } from '../common/platform/types';
-import { ExecutionResult, IPythonExecutionFactory, ObservableExecutionResult, Output, PythonVersionInfo } from '../common/process/types';
-import { IConfigurationService, ILogger} from '../common/types';
-import { createDeferred, Deferred } from '../common/utils/async';
-import * as localize from '../common/utils/localize';
-import { IJupyterExecution, INotebookProcess, JupyterServerInfo } from './types';
-
-export interface IConnectionInfo {
-    baseUrl: string;
-    token: string;
-}
-
-// This class communicates with an instance of jupyter that's running in the background
-@injectable()
-export class JupyterProcess implements INotebookProcess {
-<<<<<<< HEAD
-    private static urlPattern = /(https?:\/\/[^\s]+)/g;
-    private static forbiddenPattern = /Forbidden/g;
-    private static httpPattern = /https?:\/\//;
-=======
-    private static urlPattern = /http:\/\/localhost:[0-9]+\/\?token=[a-z0-9]+/;
-    private static forbiddenPattern = /Forbidden/;
->>>>>>> d2a5e21e
-    public isDisposed: boolean = false;
-    private startPromise: Deferred<IConnectionInfo> | undefined;
-    private startObservable: ObservableExecutionResult<string> | undefined;
-    private launchTimeout: NodeJS.Timer;
-
-    private notebook_dir: string;
-    private urlFound: boolean;
-
-    constructor(
-        @inject(IPythonExecutionFactory) private executionFactory: IPythonExecutionFactory,
-        @inject(IConfigurationService) private configService: IConfigurationService,
-        @inject(IJupyterExecution) private jupyterExecution : IJupyterExecution,
-        @inject(IFileSystem) private fileSystem: IFileSystem,
-        @inject(ILogger) private logger: ILogger) {
-    }
-
-    public start = async (notebookdir: string) : Promise<void> => {
-        // Compute args based on if inside a workspace or not
-        const args: string [] = ['notebook', '--no-browser', `--notebook-dir=${notebookdir}`];
-
-        // Setup our start promise
-        this.startPromise = createDeferred<IConnectionInfo>();
-
-        // Use the IPythonExecutionService to find Jupyter
-<<<<<<< HEAD
-        this.startObservable = await this.jupyterExecution.execModuleObservable(args, { throwOnStdErr: false, encoding: 'utf8'});
-        // Save our notebook dir as we will use this to verify when we started up
-        this.notebook_dir = notebookdir;
-        // There can be multiple lines with urls in the output, so keep tabs on when we have found a URL to stop looking
-        this.urlFound = false;
-
-        // We want to reject our Jupyter connection after a specific timeout
-        const settings = this.configService.getSettings();
-        const jupyterLaunchTimeout = settings.datascience.jupyterLaunchTimeout;
-
-        if (this.launchTimeout) {
-            clearTimeout(this.launchTimeout);
-        }
-        this.launchTimeout = setTimeout(() => {
-            this.launchTimedOut();
-        }, jupyterLaunchTimeout);
-=======
-        this.startObservable = await this.jupyterExecution.execModuleObservable('jupyter', args, { throwOnStdErr: false, encoding: 'utf8'});
->>>>>>> d2a5e21e
-
-        // Listen on stderr for its connection information
-        this.startObservable.out.subscribe((output : Output<string>) => {
-            if (output.source === 'stderr') {
-                this.extractConnectionInformation(output.out);
-            } else {
-                this.output(output.out);
-            }
-        });
-    }
-
-    public shutdown = async () : Promise<void> => {
-        clearTimeout(this.launchTimeout);
-        if (this.startObservable && this.startObservable.proc) {
-            if (!this.startObservable.proc.killed) {
-                tk(this.startObservable.proc.pid);
-            }
-            this.startObservable = undefined;
-        }
-    }
-
-    public spawn = async (notebookFile: string) : Promise<ExecutionResult<string>> => {
-        // Compute args for the file
-        const args: string [] = ['notebook', `--NotebookApp.file_to_run=${notebookFile}`];
-
-        // Use the IPythonExecutionService to find Jupyter
-        return this.jupyterExecution.execModule('jupyter', args, {throwOnStdErr: true, encoding: 'utf8'});
-    }
-
-    public async waitForPythonVersionString() : Promise<string> {
-        const pythonService = await this.executionFactory.create({});
-        const info = await pythonService.getInterpreterInformation();
-        return info ? info.version : '3';
-    }
-
-    public async waitForPythonVersion() : Promise<PythonVersionInfo | undefined> {
-        const pythonService = await this.executionFactory.create({});
-        const info = await pythonService.getInterpreterInformation();
-        return info ? info.version_info : undefined;
-    }
-
-    public async waitForPythonPath() : Promise<string | undefined> {
-        const pythonService = await this.executionFactory.create({});
-        const info = await pythonService.getInterpreterInformation();
-        return info ? info.path : undefined;
-    }
-
-    // Returns the information necessary to talk to this instance
-    public waitForConnectionInformation() : Promise<IConnectionInfo> {
-        if (this.startPromise) {
-            return this.startPromise!.promise;
-        }
-
-        clearTimeout(this.launchTimeout);
-        return Promise.resolve({ baseUrl: '', token: ''});
-    }
-
-    public dispose() {
-        if (!this.isDisposed) {
-            this.isDisposed = true;
-            this.shutdown().ignoreErrors();
-        }
-    }
-
-    // tslint:disable-next-line:no-any
-    private output = (data: any) => {
-        if (this.logger) {
-            this.logger.logInformation(data.toString('utf8'));
-        }
-    }
-
-    // From a list of jupyter server infos try to find the matching jupyter that we launched
-    // tslint:disable-next-line:no-any
-<<<<<<< HEAD
-    private getJupyterURL(serverInfos: JupyterServerInfo[], data: any) {
-        if (serverInfos && !this.urlFound) {
-            const matchInfo = serverInfos.find(info => this.fileSystem.arePathsSame(this.notebook_dir, info['notebook_dir']));
-            if (matchInfo) {
-                const url = matchInfo['url'];
-                const token = matchInfo['token'];
-
-                this.urlFound = true;
-                clearTimeout(this.launchTimeout);
-                this.startPromise.resolve({ baseUrl: url, token: token });
-            }
-        }
-
-        // At this point we failed to get the server info or a matching server via the python code, so fall back to
-        // our URL parse
-        if (!this.urlFound) {
-            this.getJupyterURLFromString(data);
-        }
-    }
-=======
-    private extractConnectionInformation = (data: any) => {
-        this.output(data);
->>>>>>> d2a5e21e
-
-    // tslint:disable-next-line:no-any
-    private getJupyterURLFromString(data: any) {
-        const urlMatch = JupyterProcess.urlPattern.exec(data);
-        if (urlMatch && !this.urlFound) {
-            let url: URL;
-            try {
-                url = new URL(urlMatch[0]);
-            } catch (err) {
-                // Failed to parse the url either via server infos or the string
-                clearTimeout(this.launchTimeout);
-                this.startPromise.reject(localize.DataScience.jupyterLaunchNoURL);
-                return;
-            }
-
-            // Here we parsed the URL correctly
-            this.urlFound = true;
-            clearTimeout(this.launchTimeout);
-            this.startPromise.resolve({ baseUrl: `${url.protocol}//${url.host}${url.pathname}`, token: `${url.searchParams.get('token')}`});
-        }
-    }
-
-    // tslint:disable-next-line:no-any
-    private extractConnectionInformation(data: any) {
-        this.output(data);
-
-        const httpMatch = JupyterProcess.httpPattern.exec(data);
-
-        if (httpMatch && this.notebook_dir && !this.urlFound && this.startPromise) {
-            // .then so that we can keep from pushing aync up to the subscribed observable function
-            this.jupyterExecution.getJupyterServerInfo().then(serverInfos => {
-                this.getJupyterURL(serverInfos, data);
-            }).ignoreErrors();
-        }
-
-        // Look for 'Forbidden' in the result
-        const forbiddenMatch = JupyterProcess.forbiddenPattern.exec(data);
-        if (forbiddenMatch && this.startPromise && !this.startPromise.resolved) {
-            clearTimeout(this.launchTimeout);
-            this.startPromise.reject(new Error(data.toString('utf8')));
-        }
-    }
-
-    private launchTimedOut = () => {
-        if (!this.startPromise.completed) {
-            this.startPromise.reject(localize.DataScience.jupyterLaunchTimedOut());
-        }
-    }
-}
+// Copyright (c) Microsoft Corporation. All rights reserved.
+// Licensed under the MIT License.
+'use strict';
+import '../common/extensions';
+
+import { inject, injectable } from 'inversify';
+import * as tk from 'tree-kill';
+import { URL } from 'url';
+
+import { IFileSystem } from '../common/platform/types';
+import { ExecutionResult, IPythonExecutionFactory, ObservableExecutionResult, Output, PythonVersionInfo } from '../common/process/types';
+import { IConfigurationService, ILogger} from '../common/types';
+import { createDeferred, Deferred } from '../common/utils/async';
+import * as localize from '../common/utils/localize';
+import { IJupyterExecution, INotebookProcess, JupyterServerInfo } from './types';
+
+export interface IConnectionInfo {
+    baseUrl: string;
+    token: string;
+}
+
+// This class communicates with an instance of jupyter that's running in the background
+@injectable()
+export class JupyterProcess implements INotebookProcess {
+    private static urlPattern = /(https?:\/\/[^\s]+)/;
+    private static forbiddenPattern = /Forbidden/;
+    private static httpPattern = /https?:\/\//;
+    public isDisposed: boolean = false;
+    private startPromise: Deferred<IConnectionInfo> | undefined;
+    private startObservable: ObservableExecutionResult<string> | undefined;
+    private launchTimeout: NodeJS.Timer;
+
+    private notebook_dir: string;
+    private urlFound: boolean;
+
+    constructor(
+        @inject(IPythonExecutionFactory) private executionFactory: IPythonExecutionFactory,
+        @inject(IConfigurationService) private configService: IConfigurationService,
+        @inject(IJupyterExecution) private jupyterExecution : IJupyterExecution,
+        @inject(IFileSystem) private fileSystem: IFileSystem,
+        @inject(ILogger) private logger: ILogger) {
+    }
+
+    public start = async (notebookdir: string) : Promise<void> => {
+        // Compute args based on if inside a workspace or not
+        const args: string [] = ['notebook', '--no-browser', `--notebook-dir=${notebookdir}`];
+
+        // Setup our start promise
+        this.startPromise = createDeferred<IConnectionInfo>();
+
+        // Use the IPythonExecutionService to find Jupyter
+        this.startObservable = await this.jupyterExecution.execModuleObservable('jupyter', args, { throwOnStdErr: false, encoding: 'utf8'});
+        // Save our notebook dir as we will use this to verify when we started up
+        this.notebook_dir = notebookdir;
+        // There can be multiple lines with urls in the output, so keep tabs on when we have found a URL to stop looking
+        this.urlFound = false;
+
+        // We want to reject our Jupyter connection after a specific timeout
+        const settings = this.configService.getSettings();
+        const jupyterLaunchTimeout = settings.datascience.jupyterLaunchTimeout;
+
+        if (this.launchTimeout) {
+            clearTimeout(this.launchTimeout);
+        }
+        this.launchTimeout = setTimeout(() => {
+            this.launchTimedOut();
+        }, jupyterLaunchTimeout);
+
+        // Listen on stderr for its connection information
+        this.startObservable.out.subscribe((output : Output<string>) => {
+            if (output.source === 'stderr') {
+                this.extractConnectionInformation(output.out);
+            } else {
+                this.output(output.out);
+            }
+        });
+    }
+
+    public shutdown = async () : Promise<void> => {
+        clearTimeout(this.launchTimeout);
+        if (this.startObservable && this.startObservable.proc) {
+            if (!this.startObservable.proc.killed) {
+                tk(this.startObservable.proc.pid);
+            }
+            this.startObservable = undefined;
+        }
+    }
+
+    public spawn = async (notebookFile: string) : Promise<ExecutionResult<string>> => {
+        // Compute args for the file
+        const args: string [] = ['notebook', `--NotebookApp.file_to_run=${notebookFile}`];
+
+        // Use the IPythonExecutionService to find Jupyter
+        return this.jupyterExecution.execModule('jupyter', args, {throwOnStdErr: true, encoding: 'utf8'});
+    }
+
+    public async waitForPythonVersionString() : Promise<string> {
+        const pythonService = await this.executionFactory.create({});
+        const info = await pythonService.getInterpreterInformation();
+        return info ? info.version : '3';
+    }
+
+    public async waitForPythonVersion() : Promise<PythonVersionInfo | undefined> {
+        const pythonService = await this.executionFactory.create({});
+        const info = await pythonService.getInterpreterInformation();
+        return info ? info.version_info : undefined;
+    }
+
+    public async waitForPythonPath() : Promise<string | undefined> {
+        const pythonService = await this.executionFactory.create({});
+        const info = await pythonService.getInterpreterInformation();
+        return info ? info.path : undefined;
+    }
+
+    // Returns the information necessary to talk to this instance
+    public waitForConnectionInformation() : Promise<IConnectionInfo> {
+        if (this.startPromise) {
+            return this.startPromise!.promise;
+        }
+
+        clearTimeout(this.launchTimeout);
+        return Promise.resolve({ baseUrl: '', token: ''});
+    }
+
+    public dispose() {
+        if (!this.isDisposed) {
+            this.isDisposed = true;
+            this.shutdown().ignoreErrors();
+        }
+    }
+
+    // tslint:disable-next-line:no-any
+    private output = (data: any) => {
+        if (this.logger) {
+            this.logger.logInformation(data.toString('utf8'));
+        }
+    }
+
+    // From a list of jupyter server infos try to find the matching jupyter that we launched
+    // tslint:disable-next-line:no-any
+    private getJupyterURL(serverInfos: JupyterServerInfo[], data: any) {
+        if (serverInfos && !this.urlFound) {
+            const matchInfo = serverInfos.find(info => this.fileSystem.arePathsSame(this.notebook_dir, info['notebook_dir']));
+            if (matchInfo) {
+                const url = matchInfo['url'];
+                const token = matchInfo['token'];
+
+                this.urlFound = true;
+                clearTimeout(this.launchTimeout);
+                this.startPromise.resolve({ baseUrl: url, token: token });
+            }
+        }
+
+        // At this point we failed to get the server info or a matching server via the python code, so fall back to
+        // our URL parse
+        if (!this.urlFound) {
+            this.getJupyterURLFromString(data);
+        }
+    }
+
+    // tslint:disable-next-line:no-any
+    private getJupyterURLFromString(data: any) {
+        const urlMatch = JupyterProcess.urlPattern.exec(data);
+        if (urlMatch && !this.urlFound) {
+            let url: URL;
+            try {
+                url = new URL(urlMatch[0]);
+            } catch (err) {
+                // Failed to parse the url either via server infos or the string
+                clearTimeout(this.launchTimeout);
+                this.startPromise.reject(localize.DataScience.jupyterLaunchNoURL);
+                return;
+            }
+
+            // Here we parsed the URL correctly
+            this.urlFound = true;
+            clearTimeout(this.launchTimeout);
+            this.startPromise.resolve({ baseUrl: `${url.protocol}//${url.host}${url.pathname}`, token: `${url.searchParams.get('token')}`});
+        }
+    }
+
+    // tslint:disable-next-line:no-any
+    private extractConnectionInformation = (data: any) => {
+        this.output(data);
+
+        const httpMatch = JupyterProcess.httpPattern.exec(data);
+
+        if (httpMatch && this.notebook_dir && !this.urlFound && this.startPromise) {
+            // .then so that we can keep from pushing aync up to the subscribed observable function
+            this.jupyterExecution.getJupyterServerInfo().then(serverInfos => {
+                this.getJupyterURL(serverInfos, data);
+            }).ignoreErrors();
+        }
+
+        // Look for 'Forbidden' in the result
+        const forbiddenMatch = JupyterProcess.forbiddenPattern.exec(data);
+        if (forbiddenMatch && this.startPromise && !this.startPromise.resolved) {
+            clearTimeout(this.launchTimeout);
+            this.startPromise.reject(new Error(data.toString('utf8')));
+        }
+    }
+
+    private launchTimedOut = () => {
+        if (!this.startPromise.completed) {
+            this.startPromise.reject(localize.DataScience.jupyterLaunchTimedOut());
+        }
+    }
+}