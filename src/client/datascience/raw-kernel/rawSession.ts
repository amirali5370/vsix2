// Copyright (c) Microsoft Corporation. All rights reserved.
// Licensed under the MIT License.
import type { Kernel, KernelMessage, ServerConnection, Session } from '@jupyterlab/services';
import type { ISignal, Signal } from '@phosphor/signaling';
import * as uuid from 'uuid/v4';
import { noop } from '../../common/utils/misc';
import { IKernelProcess } from '../kernel-launcher/types';
import { IJMPConnection } from '../types';
import { RawKernel } from './rawKernel';

/*
RawSession class implements a jupyterlab ISession object
This provides enough of the ISession interface so that our direct
ZMQ Kernel connection can pretend to be a jupyterlab Session
*/
export class RawSession implements Session.ISession {
    public isDisposed: boolean = false;

    // Note, ID is the ID of this session
    // ClientID is the ID that we pass in messages to the kernel
    // and is also the clientID of the active kernel
    private _id: string;
    private _clientID: string;
    private _kernel: RawKernel;
<<<<<<< HEAD
    private _statusChanged = new Signal<this, Kernel.Status>(this);
=======
    private readonly _statusChanged: Signal<this, Kernel.Status>;

>>>>>>> 82656708
    // RawSession owns the lifetime of the kernel process and will dispose it
    constructor(connection: IJMPConnection, private kernelProcess: IKernelProcess) {
        // tslint:disable-next-line: no-require-imports
        const singalling = require('@phosphor/signaling') as typeof import('@phosphor/signaling');
        this._statusChanged = new singalling.Signal<this, Kernel.Status>(this);
        // Unique ID for this session instance
        this._id = uuid();

        // ID for our client JMP connection
        this._clientID = uuid();

        // Connect our kernel and hook up status changes
        this._kernel = new RawKernel(connection, this._clientID, this.kernelProcess.interrupt.bind(this.kernelProcess));
        this._kernel.statusChanged.connect(this.onKernelStatus, this);
    }

    public dispose() {
        if (!this.isDisposed) {
            this._kernel.dispose();
            this.kernelProcess.dispose().catch(noop);
        }
        this.isDisposed = true;
    }

    // Return the ID, this is session's ID, not clientID for messages
    get id(): string {
        return this._id;
    }

    // Return the current kernel for this session
    get kernel(): Kernel.IKernelConnection {
        return this._kernel;
    }

    // Provide status changes for the attached kernel
    get statusChanged(): ISignal<this, Kernel.Status> {
        return this._statusChanged;
    }

    // Shutdown our session and kernel
    public async shutdown(): Promise<void> {
        await this.kernelProcess.dispose().catch(noop);
        this.dispose();
        // Normally the server session has to shutdown here with an await on a rest call
        // but we just have a local connection, so dispose and resolve
        return Promise.resolve();
    }

    // Not Implemented ISession
    get terminated(): ISignal<this, void> {
        throw new Error('Not yet implemented');
    }
    get kernelChanged(): ISignal<this, Session.IKernelChangedArgs> {
        throw new Error('Not yet implemented');
    }
    get propertyChanged(): ISignal<this, 'path' | 'name' | 'type'> {
        throw new Error('Not yet implemented');
    }
    get iopubMessage(): ISignal<this, KernelMessage.IIOPubMessage> {
        throw new Error('Not yet implemented');
    }
    get unhandledMessage(): ISignal<this, KernelMessage.IMessage> {
        throw new Error('Not yet implemented');
    }
    get anyMessage(): ISignal<this, Kernel.IAnyMessageArgs> {
        throw new Error('Not yet implemented');
    }
    get path(): string {
        throw new Error('Not yet implemented');
    }
    get name(): string {
        throw new Error('Not yet implemented');
    }
    get type(): string {
        throw new Error('Not yet implemented');
    }
    get serverSettings(): ServerConnection.ISettings {
        throw new Error('Not yet implemented');
    }
    get model(): Session.IModel {
        throw new Error('Not yet implemented');
    }
    get status(): Kernel.Status {
        throw new Error('Not yet implemented');
    }
    public setPath(_path: string): Promise<void> {
        throw new Error('Not yet implemented');
    }
    public setName(_name: string): Promise<void> {
        throw new Error('Not yet implemented');
    }
    public setType(_type: string): Promise<void> {
        throw new Error('Not yet implemented');
    }
    public changeKernel(_options: Partial<Kernel.IModel>): Promise<Kernel.IKernelConnection> {
        throw new Error('Not yet implemented');
    }

    // Private
    // Send out a message when our kernel changes state
    private onKernelStatus(_sender: Kernel.IKernelConnection, state: Kernel.Status) {
        this._statusChanged.emit(state);
    }
}<|MERGE_RESOLUTION|>--- conflicted
+++ resolved
@@ -22,12 +22,8 @@
     private _id: string;
     private _clientID: string;
     private _kernel: RawKernel;
-<<<<<<< HEAD
-    private _statusChanged = new Signal<this, Kernel.Status>(this);
-=======
     private readonly _statusChanged: Signal<this, Kernel.Status>;
 
->>>>>>> 82656708
     // RawSession owns the lifetime of the kernel process and will dispose it
     constructor(connection: IJMPConnection, private kernelProcess: IKernelProcess) {
         // tslint:disable-next-line: no-require-imports
