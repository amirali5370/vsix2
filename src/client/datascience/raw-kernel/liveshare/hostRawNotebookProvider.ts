// Copyright (c) Microsoft Corporation. All rights reserved.
// Licensed under the MIT License.
'use strict';
import '../../../common/extensions';

import * as vscode from 'vscode';
import { CancellationToken } from 'vscode-jsonrpc';
import * as vsls from 'vsls/vscode';

import type { nbformat } from '@jupyterlab/coreutils';
import { IApplicationShell, ILiveShareApi, IWorkspaceService } from '../../../common/application/types';
import { traceError, traceInfo } from '../../../common/logger';
import { IFileSystem } from '../../../common/platform/types';
import {
    IAsyncDisposableRegistry,
    IConfigurationService,
    IDisposableRegistry,
    IOutputChannel,
    Resource
} from '../../../common/types';
import { createDeferred } from '../../../common/utils/async';
import * as localize from '../../../common/utils/localize';
import { IServiceContainer } from '../../../ioc/types';
import { Identifiers, LiveShare, Settings } from '../../constants';
import { KernelSelector } from '../../jupyter/kernels/kernelSelector';
import { HostJupyterNotebook } from '../../jupyter/liveshare/hostJupyterNotebook';
import { LiveShareParticipantHost } from '../../jupyter/liveshare/liveShareParticipantMixin';
import { IRoleBasedObject } from '../../jupyter/liveshare/roleBasedFactory';
import { IKernelFinder, IKernelLauncher } from '../../kernel-launcher/types';
import { ProgressReporter } from '../../progress/progressReporter';
import {
    IJupyterKernelSpec,
    INotebook,
    INotebookExecutionInfo,
    INotebookExecutionLogger,
    IRawNotebookProvider
} from '../../types';
import { calculateWorkingDirectory } from '../../utils';
import { RawJupyterSession } from '../rawJupyterSession';
import { RawNotebookProviderBase } from '../rawNotebookProvider';

// tslint:disable-next-line: no-require-imports
// tslint:disable:no-any

export class HostRawNotebookProvider
    extends LiveShareParticipantHost(RawNotebookProviderBase, LiveShare.RawNotebookProviderService)
    implements IRoleBasedObject, IRawNotebookProvider {
    private disposed = false;
    constructor(
        private liveShare: ILiveShareApi,
        private disposableRegistry: IDisposableRegistry,
        asyncRegistry: IAsyncDisposableRegistry,
        private configService: IConfigurationService,
        private workspaceService: IWorkspaceService,
        private appShell: IApplicationShell,
        private fs: IFileSystem,
        private serviceContainer: IServiceContainer,
        private kernelLauncher: IKernelLauncher,
        private kernelFinder: IKernelFinder,
        private kernelSelector: KernelSelector,
        private progressReporter: ProgressReporter,
        private outputChannel: IOutputChannel
    ) {
        super(liveShare, asyncRegistry);
    }

    public async dispose(): Promise<void> {
        if (!this.disposed) {
            this.disposed = true;
            await super.dispose();
        }
    }

    public async onAttach(_api: vsls.LiveShare | null): Promise<void> {
        // Not implemented yet
    }

    public async onSessionChange(_api: vsls.LiveShare | null): Promise<void> {
        // Not implemented yet
    }

    public async onDetach(_api: vsls.LiveShare | null): Promise<void> {
        // Not implemented yet
    }

    public async waitForServiceName(): Promise<string> {
        return 'Not implemented';
    }

    protected async createNotebookInstance(
        resource: Resource,
        identity: vscode.Uri,
        disableUI?: boolean,
        notebookMetadata?: nbformat.INotebookMetadata,
        cancelToken?: CancellationToken
    ): Promise<INotebook> {
        const notebookPromise = createDeferred<INotebook>();
        this.setNotebook(identity, notebookPromise.promise);

        const progressReporter = !disableUI
            ? this.progressReporter.createProgressIndicator(localize.DataScience.connectingIPyKernel())
            : undefined;

<<<<<<< HEAD
        const rawSession = new RawJupyterSession(
            this.kernelLauncher,
            this.serviceContainer,
            this.kernelSelector,
            resource
        );
=======
        const rawSession = new RawJupyterSession(this.kernelLauncher, this.kernelSelector, this.outputChannel);
>>>>>>> dd82fc30
        try {
            const launchTimeout = this.configService.getSettings().datascience.jupyterLaunchTimeout;

            // Before we try to connect we need to find a kernel and install ipykernel
            const kernelSpec = await this.kernelFinder.findKernelSpec(
                resource,
                notebookMetadata?.kernelspec?.name,
                cancelToken
            );

            await rawSession.connect(kernelSpec, launchTimeout, cancelToken);

            // Get the execution info for our notebook
            const info = await this.getExecutionInfo(kernelSpec);

            if (rawSession.isConnected) {
                // Create our notebook
                const notebook = new HostJupyterNotebook(
                    this.liveShare,
                    rawSession,
                    this.configService,
                    this.disposableRegistry,
                    info,
                    this.serviceContainer.getAll<INotebookExecutionLogger>(INotebookExecutionLogger),
                    resource,
                    identity,
                    this.getDisposedError.bind(this),
                    this.workspaceService,
                    this.appShell,
                    this.fs
                );

                // Run initial setup
                await notebook.initialize(cancelToken);

                traceInfo(`Finished connecting ${this.id}`);

                notebookPromise.resolve(notebook);
            } else {
                notebookPromise.reject(this.getDisposedError());
            }
        } catch (ex) {
            // Make sure we shut down our session in case we started a process
            rawSession.dispose().catch((error) => {
                traceError(`Failed to dispose of raw session on launch error: ${error} `);
            });
            // If there's an error, then reject the promise that is returned.
            // This original promise must be rejected as it is cached (check `setNotebook`).
            notebookPromise.reject(ex);
        } finally {
            progressReporter?.dispose(); // NOSONAR
        }

        return notebookPromise.promise;
    }

    // Get the notebook execution info for this raw session instance
    private async getExecutionInfo(kernelSpec?: IJupyterKernelSpec): Promise<INotebookExecutionInfo> {
        return {
            connectionInfo: this.getConnection(),
            uri: Settings.JupyterServerLocalLaunch,
            interpreter: undefined,
            kernelSpec: kernelSpec,
            workingDir: await calculateWorkingDirectory(this.configService, this.workspaceService, this.fs),
            purpose: Identifiers.RawPurpose
        };
    }
}<|MERGE_RESOLUTION|>--- conflicted
+++ resolved
@@ -101,16 +101,12 @@
             ? this.progressReporter.createProgressIndicator(localize.DataScience.connectingIPyKernel())
             : undefined;
 
-<<<<<<< HEAD
         const rawSession = new RawJupyterSession(
             this.kernelLauncher,
-            this.serviceContainer,
             this.kernelSelector,
-            resource
+            resource,
+            this.outputChannel
         );
-=======
-        const rawSession = new RawJupyterSession(this.kernelLauncher, this.kernelSelector, this.outputChannel);
->>>>>>> dd82fc30
         try {
             const launchTimeout = this.configService.getSettings().datascience.jupyterLaunchTimeout;
 
