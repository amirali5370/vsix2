--- conflicted
+++ resolved
@@ -7,17 +7,13 @@
 export class EnchannelJMPConnection implements IJMPConnection {
     private mainChannel: Channels | undefined;
 
-    public async connect(connectInfo: IJMPConnectionInfo, sessionID: string): Promise<void> {
+    public async connect(connectInfo: IJMPConnectionInfo): Promise<void> {
         // zmq may not load, so do it dynamically
         // tslint:disable-next-line: no-require-imports
         const enchannelZmq6 = (await require('./enchannel-zmq-backend-6/index')) as typeof import('./enchannel-zmq-backend-6/index');
 
-<<<<<<< HEAD
-    public async connect(_connectInfo: IJMPConnectionInfo): Promise<void> {
-=======
->>>>>>> 01e1a64b
         // tslint:disable-next-line:no-any
-        this.mainChannel = await enchannelZmq6.createMainChannel(connectInfo as any, undefined, sessionID);
+        this.mainChannel = await enchannelZmq6.createMainChannel(connectInfo as any);
     }
     public sendMessage(message: KernelMessage.IMessage): void {
         if (this.mainChannel) {
