--- conflicted
+++ resolved
@@ -4,21 +4,13 @@
 import { CancellationToken } from 'vscode-jsonrpc';
 import { CancellationError, createPromiseFromCancellation } from '../../common/cancellation';
 import { traceError, traceInfo } from '../../common/logger';
-<<<<<<< HEAD
 import { IDisposable, IOutputChannel, Resource } from '../../common/types';
 import { waitForPromise } from '../../common/utils/async';
 import * as localize from '../../common/utils/localize';
 import { noop } from '../../common/utils/misc';
+import { captureTelemetry, sendTelemetryEvent } from '../../telemetry';
 import { BaseJupyterSession } from '../baseJupyterSession';
-import { Identifiers } from '../constants';
-=======
-import { waitForPromise } from '../../common/utils/async';
-import * as localize from '../../common/utils/localize';
-import { IServiceContainer } from '../../ioc/types';
-import { captureTelemetry, sendTelemetryEvent } from '../../telemetry';
-import { BaseJupyterSession, ISession } from '../baseJupyterSession';
-import { Telemetry } from '../constants';
->>>>>>> 2e4314f4
+import { Identifiers, Telemetry } from '../constants';
 import { KernelSelector } from '../jupyter/kernels/kernelSelector';
 import { LiveKernelModel } from '../jupyter/kernels/types';
 import { IKernelLauncher } from '../kernel-launcher/types';
@@ -35,12 +27,8 @@
 jupyterlabs interface as well as starting up and connecting to a raw session
 */
 export class RawJupyterSession extends BaseJupyterSession {
-<<<<<<< HEAD
-    private resource?: Resource;
     private processExitHandler: IDisposable | undefined;
 
-=======
->>>>>>> 2e4314f4
     constructor(
         private readonly kernelLauncher: IKernelLauncher,
         kernelSelector: KernelSelector,
@@ -54,7 +42,6 @@
         // RawKernels are good to go right away
     }
 
-<<<<<<< HEAD
     public shutdown(): Promise<void> {
         if (this.processExitHandler) {
             this.processExitHandler.dispose();
@@ -63,22 +50,15 @@
         return super.shutdown();
     }
 
-=======
     // Connect to the given kernelspec, which should already have ipykernel installed into its interpreter
     @captureTelemetry(Telemetry.RawKernelSessionConnect, undefined, true)
->>>>>>> 2e4314f4
     public async connect(
         kernelSpec: IJupyterKernelSpec,
         timeout: number,
         cancelToken?: CancellationToken
-<<<<<<< HEAD
     ): Promise<IJupyterKernelSpec | undefined> {
         // Save the resource that we connect with
-        this.resource = resource;
         let newSession: RawSession | null | CancellationError = null;
-=======
-    ): Promise<void> {
->>>>>>> 2e4314f4
         try {
             // Try to start up our raw session, allow for cancellation or timeout
             // Notebook Provider level will handle the thrown error
@@ -123,33 +103,21 @@
         this.startRestartSession();
 
         this.connected = true;
-<<<<<<< HEAD
         return (newSession as RawSession).kernelProcess.kernelSpec;
-=======
->>>>>>> 2e4314f4
     }
 
     public async createNewKernelSession(
         kernel: IJupyterKernelSpec | LiveKernelModel,
         _timeoutMS: number
-<<<<<<< HEAD
     ): Promise<ISessionWithSocket> {
-        if (!this.resource || !kernel || 'session' in kernel) {
-=======
-    ): Promise<ISession> {
         if (!kernel || 'session' in kernel) {
->>>>>>> 2e4314f4
             // Don't allow for connecting to a LiveKernelModel
             throw new Error(localize.DataScience.sessionDisposed());
         }
 
-<<<<<<< HEAD
         this.outputChannel.appendLine(localize.DataScience.kernelStarted().format(kernel.display_name || kernel.name));
 
-        return this.startRawSession(this.resource, kernel);
-=======
         return this.startRawSession(kernel);
->>>>>>> 2e4314f4
     }
 
     protected setSession(session: ISessionWithSocket | undefined) {
@@ -180,17 +148,10 @@
     }
     protected async createRestartSession(
         kernelSpec: IJupyterKernelSpec | LiveKernelModel | undefined,
-<<<<<<< HEAD
         _session: ISessionWithSocket,
-        _cancelToken?: CancellationToken
+        cancelToken?: CancellationToken
     ): Promise<ISessionWithSocket> {
-        if (!this.resource || !kernelSpec || 'session' in kernelSpec) {
-=======
-        _session: ISession,
-        cancelToken?: CancellationToken
-    ): Promise<ISession> {
         if (!kernelSpec || 'session' in kernelSpec) {
->>>>>>> 2e4314f4
             // Need to have connected before restarting and can't use a LiveKernelModel
             throw new Error(localize.DataScience.sessionDisposed());
         }
@@ -201,19 +162,12 @@
         });
     }
 
-<<<<<<< HEAD
-    private async startRawSession(resource: Resource, kernelName?: string | IJupyterKernelSpec): Promise<RawSession> {
-        const process = await this.kernelLauncher.launch(resource, kernelName);
-
-        if (!process.connection) {
-            traceError('KernelProcess launched without connection info');
-            throw new Error(localize.DataScience.sessionDisposed());
-        }
-=======
     @captureTelemetry(Telemetry.RawKernelStartRawSession, undefined, true)
-    private async startRawSession(kernelSpec: IJupyterKernelSpec, _cancelToken?: CancellationToken): Promise<ISession> {
+    private async startRawSession(
+        kernelSpec: IJupyterKernelSpec,
+        _cancelToken?: CancellationToken
+    ): Promise<RawSession> {
         const process = await this.kernelLauncher.launch(kernelSpec);
->>>>>>> 2e4314f4
 
         // Wait for the process to actually be ready to connect to
         await process.ready;
