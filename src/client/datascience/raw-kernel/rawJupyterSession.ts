--- conflicted
+++ resolved
@@ -6,28 +6,16 @@
 import { CancellationToken } from 'vscode-jsonrpc';
 import { CancellationError, createPromiseFromCancellation } from '../../common/cancellation';
 import { traceError, traceInfo } from '../../common/logger';
-<<<<<<< HEAD
-import { IDisposable } from '../../common/types';
+import { IDisposable, IOutputChannel, Resource } from '../../common/types';
 import { createDeferred, waitForPromise } from '../../common/utils/async';
 import * as localize from '../../common/utils/localize';
 import { noop } from '../../common/utils/misc';
-import { IServiceContainer } from '../../ioc/types';
-=======
-import { IDisposable, IOutputChannel, Resource } from '../../common/types';
-import { waitForPromise } from '../../common/utils/async';
-import * as localize from '../../common/utils/localize';
-import { noop } from '../../common/utils/misc';
->>>>>>> 62184333
 import { captureTelemetry, sendTelemetryEvent } from '../../telemetry';
 import { BaseJupyterSession } from '../baseJupyterSession';
 import { Identifiers, Telemetry } from '../constants';
 import { KernelSelector } from '../jupyter/kernels/kernelSelector';
 import { LiveKernelModel } from '../jupyter/kernels/types';
-<<<<<<< HEAD
-import { IKernelConnection, IKernelLauncher, IKernelProcess } from '../kernel-launcher/types';
-=======
 import { IKernelLauncher } from '../kernel-launcher/types';
->>>>>>> 62184333
 import { reportAction } from '../progress/decorator';
 import { ReportableAction } from '../progress/types';
 import { RawSession } from '../raw-kernel/rawSession';
@@ -41,12 +29,8 @@
 jupyterlabs interface as well as starting up and connecting to a raw session
 */
 export class RawJupyterSession extends BaseJupyterSession {
-<<<<<<< HEAD
+    private processExitHandler: IDisposable | undefined;
     private _disposables: IDisposable[] = [];
-=======
-    private processExitHandler: IDisposable | undefined;
-
->>>>>>> 62184333
     constructor(
         private readonly kernelLauncher: IKernelLauncher,
         kernelSelector: KernelSelector,
@@ -60,12 +44,10 @@
     public async waitForIdle(_timeout: number): Promise<void> {
         // RawKernels are good to go right away
     }
-<<<<<<< HEAD
     public async dispose(): Promise<void> {
         this._disposables.forEach((d) => d.dispose());
         await super.dispose();
     }
-=======
 
     public shutdown(): Promise<void> {
         if (this.processExitHandler) {
@@ -75,7 +57,6 @@
         return super.shutdown();
     }
 
->>>>>>> 62184333
     // Connect to the given kernelspec, which should already have ipykernel installed into its interpreter
     @captureTelemetry(Telemetry.RawKernelSessionConnect, undefined, true)
     public async connect(
@@ -200,8 +181,10 @@
     }
 
     @captureTelemetry(Telemetry.RawKernelStartRawSession, undefined, true)
-<<<<<<< HEAD
-    private async startRawSession(kernelSpec: IJupyterKernelSpec, cancelToken?: CancellationToken): Promise<ISession> {
+    private async startRawSession(
+        kernelSpec: IJupyterKernelSpec,
+        cancelToken?: CancellationToken
+    ): Promise<RawSession> {
         const cancellationPromise = createPromiseFromCancellation({
             cancelAction: 'reject',
             defaultValue: undefined,
@@ -209,11 +192,14 @@
         }) as Promise<never>;
         cancellationPromise.catch(noop);
 
-        const process = await Promise.race([this.kernelLauncher.launch(kernelSpec), cancellationPromise]);
+        const process = await Promise.race([
+            this.kernelLauncher.launch(kernelSpec, this.resource),
+            cancellationPromise
+        ]);
         const processExited = createDeferred<{ exitCode?: number; reason?: string }>();
         const exitedHandler = process.exited((e) => processExited.resolve(e));
         this._disposables.push(exitedHandler);
-        let sessionCreated = false;
+        const sessionCreated = false;
 
         const throwErrorIfProcessExited = async () => {
             const exitInfo = await new Promise<{
@@ -237,49 +223,25 @@
         processExitedPromise.catch(noop);
 
         try {
-            const connectPromise = this.jmpConnection(process.connection, process);
-            const promise = Promise.race([connectPromise, processExitedPromise, cancellationPromise]);
-            // Track whether we created a session.
-            promise.then(() => (sessionCreated = true)).catch(noop);
-            // Safe as `connectPromise` when resolved will only return a session.
-            // tslint:disable-next-line: no-any
-            return promise as any;
+            // Create our raw session, it will own the process lifetime
+            const result = new RawSession(process);
+
+            // So that we don't have problems with ipywidgets, always register the default ipywidgets comm target.
+            // Restart sessions and retries might make this hard to do correctly otherwise.
+            result.kernel.registerCommTarget(Identifiers.DefaultCommTarget, noop);
+
+            // const connectPromise = this.jmpConnection(process.connection, process);
+            // const promise = Promise.race([connectPromise, processExitedPromise, cancellationPromise]);
+            // // Track whether we created a session.
+            // promise.then(() => (sessionCreated = true)).catch(noop);
+            // // Safe as `connectPromise` when resolved will only return a session.
+            // // tslint:disable-next-line: no-any
+            // return promise as any;
+            return result;
         } catch (ex) {
             // If there is an error in connecting to the kernel, then ensure we dispose the kernel.
-            await process.dispose();
+            // await process.dispose();
             throw ex;
         }
     }
-
-    // Create and connect our JMP (Jupyter Messaging Protocol) for talking to the raw kernel
-    private async jmpConnection(kernelConnection: IKernelConnection, process: IKernelProcess) {
-        const connection = this.serviceContainer.get<IJMPConnection>(IJMPConnection);
-=======
-    private async startRawSession(
-        kernelSpec: IJupyterKernelSpec,
-        _cancelToken?: CancellationToken
-    ): Promise<RawSession> {
-        const process = await this.kernelLauncher.launch(kernelSpec, this.resource);
-
-        // Wait for the process to actually be ready to connect to
-        await process.ready;
-
-        // Create our raw session, it will own the process lifetime
-        const result = new RawSession(process);
->>>>>>> 62184333
-
-        // So that we don't have problems with ipywidgets, always register the default ipywidgets comm target.
-        // Restart sessions and retries might make this hard to do correctly otherwise.
-        result.kernel.registerCommTarget(Identifiers.DefaultCommTarget, noop);
-
-<<<<<<< HEAD
-        // Create our raw session, it will own the process lifetime
-        const session: ISession = new RawSession(connection, process);
-        session.isRemoteSession = false;
-        session.process = process;
-        return session;
-=======
-        return result;
->>>>>>> 62184333
-    }
 }