// Copyright (c) Microsoft Corporation. All rights reserved.
// Licensed under the MIT License.

'use strict';

import { inject, injectable } from 'inversify';
import { Event, EventEmitter, Uri } from 'vscode';
import {
    ILoadIPyWidgetClassFailureAction,
    LoadIPyWidgetClassDisabledAction
} from '../../../datascience-ui/interactive-common/redux/reducers/types';
import { EnableIPyWidgets } from '../../common/experimentGroups';
import { traceError } from '../../common/logger';
import { IDisposableRegistry, IExperimentsManager } from '../../common/types';
import { sendTelemetryEvent } from '../../telemetry';
import { Telemetry } from '../constants';
import { INotebookIdentity, InteractiveWindowMessages } from '../interactive-common/interactiveWindowTypes';
import { IInteractiveWindowListener, INotebookProvider } from '../types';
import { IPyWidgetMessageDispatcherFactory } from './ipyWidgetMessageDispatcherFactory';
import { IIPyWidgetMessageDispatcher } from './types';

/**
 * This class handles all of the ipywidgets communication with the notebook
 */
@injectable()
//
export class IPyWidgetHandler implements IInteractiveWindowListener {
    // tslint:disable-next-line: no-any
    public get postMessage(): Event<{ message: string; payload: any }> {
        return this.postEmitter.event;
    }
    private ipyWidgetMessageDispatcher?: IIPyWidgetMessageDispatcher;
    private notebookIdentity: Uri | undefined;
    // tslint:disable-next-line: no-any
    private postEmitter: EventEmitter<{ message: string; payload: any }> = new EventEmitter<{
        message: string;
        // tslint:disable-next-line: no-any
        payload: any;
    }>();
    // tslint:disable-next-line: no-require-imports
    private hashFn = require('hash.js').sha256;
    private enabled = false;

    constructor(
        @inject(INotebookProvider) notebookProvider: INotebookProvider,
        @inject(IDisposableRegistry) private readonly disposables: IDisposableRegistry,
<<<<<<< HEAD
        @inject(IPyWidgetMessageDispatcherFactory) private readonly widgetMessageDispatcherFactory: IPyWidgetMessageDispatcherFactory
=======
        @inject(IPyWidgetMessageDispatcherFactory) private readonly factory: IPyWidgetMessageDispatcherFactory,
        @inject(IExperimentsManager) readonly experimentsManager: IExperimentsManager
>>>>>>> 8cd1485f
    ) {
        disposables.push(
            notebookProvider.onNotebookCreated(async (e) => {
                if (e.identity.toString() === this.notebookIdentity?.toString()) {
                    await this.initialize();
                }
            })
        );

        this.enabled = experimentsManager.inExperiment(EnableIPyWidgets.experiment);
    }

    public dispose() {
        this.ipyWidgetMessageDispatcher?.dispose(); // NOSONAR
    }

    // tslint:disable-next-line: no-any
    public onMessage(message: string, payload?: any): void {
        if (message === InteractiveWindowMessages.NotebookIdentity) {
            this.saveIdentity(payload).catch((ex) => traceError('Failed to initialize ipywidgetHandler', ex));
        } else if (message === InteractiveWindowMessages.IPyWidgetLoadFailure) {
            this.sendLoadFailureTelemetry(payload);
        } else if (message === InteractiveWindowMessages.IPyWidgetLoadDisabled) {
            this.sendLoadDisabledTelemetry(payload);
        }
        // tslint:disable-next-line: no-any
        this.getIPyWidgetMessageDispatcher()?.receiveMessage({ message: message as any, payload }); // NOSONAR
    }

    private sendLoadFailureTelemetry(payload: ILoadIPyWidgetClassFailureAction) {
        try {
            sendTelemetryEvent(Telemetry.IPyWidgetLoadFailure, 0, {
                isOnline: payload.isOnline,
                moduleHash: this.hashFn(payload.moduleName),
                moduleVersion: payload.moduleVersion
            });
        } catch {
            // do nothing on failure
        }
    }
    private sendLoadDisabledTelemetry(payload: LoadIPyWidgetClassDisabledAction) {
        try {
            sendTelemetryEvent(Telemetry.IPyWidgetLoadDisabled, 0, {
                moduleHash: this.hashFn(payload.moduleName),
                moduleVersion: payload.moduleVersion
            });
        } catch {
            // do nothing on failure
        }
    }
    private getIPyWidgetMessageDispatcher() {
        if (!this.notebookIdentity || !this.enabled) {
            return;
        }
        this.ipyWidgetMessageDispatcher = this.widgetMessageDispatcherFactory.create(this.notebookIdentity);
        return this.ipyWidgetMessageDispatcher;
    }

    private async saveIdentity(args: INotebookIdentity) {
        this.notebookIdentity = Uri.parse(args.resource);

        const dispatcher = this.getIPyWidgetMessageDispatcher();
        if (dispatcher) {
            this.disposables.push(dispatcher.postMessage((msg) => this.postEmitter.fire(msg)));
        }

        await this.initialize();
    }

    private async initialize() {
        if (!this.notebookIdentity) {
            return;
        }
        const dispatcher = this.getIPyWidgetMessageDispatcher();
        if (dispatcher) {
            await dispatcher.initialize();
        }
    }
}<|MERGE_RESOLUTION|>--- conflicted
+++ resolved
@@ -44,12 +44,9 @@
     constructor(
         @inject(INotebookProvider) notebookProvider: INotebookProvider,
         @inject(IDisposableRegistry) private readonly disposables: IDisposableRegistry,
-<<<<<<< HEAD
-        @inject(IPyWidgetMessageDispatcherFactory) private readonly widgetMessageDispatcherFactory: IPyWidgetMessageDispatcherFactory
-=======
-        @inject(IPyWidgetMessageDispatcherFactory) private readonly factory: IPyWidgetMessageDispatcherFactory,
+        @inject(IPyWidgetMessageDispatcherFactory)
+        private readonly widgetMessageDispatcherFactory: IPyWidgetMessageDispatcherFactory,
         @inject(IExperimentsManager) readonly experimentsManager: IExperimentsManager
->>>>>>> 8cd1485f
     ) {
         disposables.push(
             notebookProvider.onNotebookCreated(async (e) => {
