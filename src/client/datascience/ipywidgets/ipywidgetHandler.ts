--- conflicted
+++ resolved
@@ -4,19 +4,10 @@
 'use strict';
 
 import { inject, injectable } from 'inversify';
-import * as uuid from 'uuid/v4';
 import { Event, EventEmitter, Uri } from 'vscode';
-<<<<<<< HEAD
-import { traceInfo } from '../../common/logger';
-import { IDisposableRegistry } from '../../common/types';
-import { createDeferred, Deferred } from '../../common/utils/async';
-import { noop } from '../../common/utils/misc';
-=======
 import { traceError } from '../../common/logger';
 import { IDisposableRegistry } from '../../common/types';
->>>>>>> f5cef34a
 import {
-    IInteractiveWindowMapping,
     INotebookIdentity,
     InteractiveWindowMessages,
     IPyWidgetMessages
@@ -37,11 +28,7 @@
     }
     private ipyWidgetMessageDispatcher?: IIPyWidgetMessageDispatcher;
     private notebookIdentity: Uri | undefined;
-<<<<<<< HEAD
-    private notebookInitializedForIpyWidgets: boolean = false;
-    private notebook: INotebook | undefined;
-=======
->>>>>>> f5cef34a
+    private ipywigetMessages = Object.keys(IPyWidgetMessages);
 
     // tslint:disable-next-line: no-any
     private postEmitter: EventEmitter<{ message: string; payload: any }> = new EventEmitter<{
@@ -49,11 +36,6 @@
         // tslint:disable-next-line: no-any
         payload: any;
     }>();
-    private messageHooks = new Map<string, (msg: KernelMessage.IIOPubMessage) => boolean | PromiseLike<boolean>>();
-    private messageHookRequests = new Map<string, Deferred<boolean>>();
-    private pendingReplies = new Map<string, Deferred<void>>();
-    private pendingShellMessages = new Set<string>();
-
     constructor(
         @inject(INotebookProvider) notebookProvider: INotebookProvider,
         @inject(IDisposableRegistry) private readonly disposables: IDisposableRegistry,
@@ -74,266 +56,20 @@
 
     // tslint:disable-next-line: no-any
     public onMessage(message: string, payload?: any): void {
-        if (message.includes('IPyWidgets')) {
-            traceInfo(`IPyWidget message: ${message}`);
-        }
-        switch (message) {
-            case InteractiveWindowMessages.NotebookIdentity:
-                this.saveIdentity(payload).catch(ex => traceError('Failed to initialize ipywidgetHandler', ex));
-                break;
-
-            case IPyWidgetMessages.IPyWidgets_ShellSend:
-                this.getIPyWidgetMulticaster()
-                    ?.sendIPythonShellMsg(payload)
-                    .catch(ex => traceError('Failed to send ipython Shell Message', ex));
-                break;
-
-            case IPyWidgetMessages.IPyWidgets_registerCommTarget:
-                this.getIPyWidgetMulticaster()
-                    ?.registerCommTarget(payload)
-                    .catch(ex => traceError('Failed to register Comm Target', ex));
-                break;
-
-            case IPyWidgetMessages.IPyWidgets_RequestCommInfo_request:
-                this.handleMessage(message, payload, this.requestCommInfo);
-                break;
-
-            case IPyWidgetMessages.IPyWidgets_RegisterMessageHook:
-                this.handleMessage(message, payload, this.registerMessageHook);
-                break;
-
-            case IPyWidgetMessages.IPyWidgets_RemoveMessageHook:
-                this.handleMessage(message, payload, this.removeMessageHook);
-                break;
-
-            case IPyWidgetMessages.IPyWidgets_MessageHookResponse:
-                this.handleMessage(message, payload, this.handleMessageHookResponse);
-                break;
-
-            case IPyWidgetMessages.IPyWidgets_comm_msg_reply:
-                this.handleMessage(message, payload, this.handlePendingReply);
-                break;
-
-            default:
-                break;
+        if (message === InteractiveWindowMessages.NotebookIdentity) {
+            this.saveIdentity(payload).catch(ex => traceError('Failed to initialize ipywidgetHandler', ex));
+        } else if (this.ipywigetMessages.includes(message)) {
+            // tslint:disable-next-line: no-any
+            this.getIPyWidgetMulticaster()?.receiveMessage({ message: message as any, payload });
         }
     }
 
-    private async requestCommInfo(args: { requestId: string; msg: KernelMessage.ICommInfoRequestMsg['content'] }) {
-        const notebook = await this.getNotebook();
-        if (notebook) {
-            this.notebook = notebook;
-            const result = await notebook.requestCommInfo(args.msg);
-            if (result) {
-                this.postMessageToWebView(IPyWidgetMessages.IPyWidgets_RequestCommInfo_reply, {
-                    requestId: args.requestId,
-                    msg: result
-                });
-            }
-        }
-    }
-
-    private registerMessageHook(msgId: string) {
-        // This has to be synchronous or we don't register the hook fast enough
-        if (this.notebook && !this.messageHooks.has(msgId)) {
-            const callback = this.messageHookCallback.bind(this);
-            this.messageHooks.set(msgId, callback);
-            this.notebook.registerMessageHook(msgId, callback);
-        }
-    }
-
-    private removeMessageHook(msgId: string) {
-        if (this.notebook && this.messageHooks.has(msgId)) {
-            const callback = this.messageHooks.get(msgId);
-            this.messageHooks.delete(msgId);
-            this.notebook.removeMessageHook(msgId, callback!);
-        }
-    }
-
-    private async messageHookCallback(msg: KernelMessage.IIOPubMessage): Promise<boolean> {
-        const promise = createDeferred<boolean>();
-        const requestId = uuid();
-        // tslint:disable-next-line: no-any
-        const parentId = (msg.parent_header as any).msg_id;
-        if (this.messageHooks.has(parentId)) {
-            this.messageHookRequests.set(requestId, promise);
-            this.postMessageToWebView(IPyWidgetMessages.IPyWidgets_MessageHookCall, { requestId, parentId, msg });
-        } else {
-            promise.resolve(true);
-        }
-        return promise.promise;
-    }
-
-    private async handleMessageHookResponse(args: { requestId: string; parentId: string; result: boolean }) {
-        const promise = this.messageHookRequests.get(args.requestId);
-        if (promise) {
-            this.messageHookRequests.delete(args.requestId);
-
-            // During a shell message, make sure all messages come out.
-            promise.resolve(this.pendingShellMessages.has(args.parentId) ? true : args.result);
-        }
-    }
-
-    private handlePendingReply(msgId: string) {
-        if (this.pendingReplies.has(msgId)) {
-            const promise = this.pendingReplies.get(msgId);
-            promise!.resolve();
-            this.pendingReplies.delete(msgId);
-        }
-    }
-
-    private postMessageToWebView<M extends IInteractiveWindowMapping, T extends keyof M>(type: T, payload?: M[T]) {
-        // First send to our listeners
-        this.postEmitter.fire({ message: type.toString(), payload });
-    }
-<<<<<<< HEAD
-
-    private async attemptToRegisterCommTarget(targetName: string) {
-        const notebook = await this.getNotebook();
-        if (!notebook) {
-            this.pendingTargetNames.push(targetName);
-        } else {
-            this.registerCommTargets(notebook, [...this.pendingTargetNames, targetName]);
-            this.pendingTargetNames = [];
-        }
-    }
-
-    private registerCommTargets(notebook: INotebook, targetNames: string[]) {
-        targetNames.forEach(t => notebook.registerCommTarget(t, this.onCommTargetCallback.bind(this)));
-    }
-
-    private onCommTargetCallback(_comm: Kernel.IComm, msg: KernelMessage.ICommOpenMsg) {
-        // tslint:disable-next-line: no-any
-        const newMsg = this.serializeDataViews(msg as any);
-        this.postMessageToWebView(IPyWidgetMessages.IPyWidgets_comm_open, newMsg as KernelMessage.ICommOpenMsg);
-    }
-
-    private serializeDataViews(msg: KernelMessage.IIOPubMessage): KernelMessage.IIOPubMessage {
-        if (!Array.isArray(msg.buffers) || msg.buffers.length === 0) {
-            return msg;
-        }
-        // tslint:disable-next-line: no-any
-        const newBufferView: any[] = [];
-        // tslint:disable-next-line: prefer-for-of
-        for (let i = 0; i < msg.buffers.length; i += 1) {
-            const item = msg.buffers[i];
-            if ('buffer' in item && 'byteOffset' in item) {
-                // It is an ArrayBufferView
-                // tslint:disable-next-line: no-any
-                const buffer = Array.apply(null, new Uint8Array(item.buffer as any) as any);
-                newBufferView.push({
-                    ...item,
-                    byteLength: item.byteLength,
-                    byteOffset: item.byteOffset,
-                    buffer
-                    // tslint:disable-next-line: no-any
-                } as any);
-            } else {
-                // tslint:disable-next-line: no-any
-                newBufferView.push(Array.apply(null, new Uint8Array(item as any) as any) as any);
-            }
-        }
-
-        return {
-            ...msg,
-            buffers: newBufferView
-        };
-    }
-
-    private async sendIPythonShellMsg(payload: {
-        // tslint:disable: no-any
-        data: any;
-        metadata: any;
-        commId: string;
-        requestId: string;
-        buffers?: any;
-        msgType: string;
-        targetName?: string;
-    }) {
-        const notebook = await this.getNotebook();
-        if (notebook) {
-            this.pendingShellMessages.add(payload.requestId);
-            const future = notebook.sendCommMessage(
-                this.restoreBuffers(payload.buffers),
-                { data: payload.data, comm_id: payload.commId, target_name: payload.targetName },
-                payload.metadata,
-                payload.requestId
-            );
-            const requestId = payload.requestId;
-            future.done
-                .then(reply => {
-                    this.postMessageToWebView(IPyWidgetMessages.IPyWidgets_ShellSend_resolve, {
-                        requestId,
-                        msg: reply
-                    });
-                    this.pendingShellMessages.delete(requestId);
-                    future.dispose();
-                })
-                .catch(ex => {
-                    this.postMessageToWebView(IPyWidgetMessages.IPyWidgets_ShellSend_reject, { requestId, msg: ex });
-                });
-
-            future.onIOPub = (msg: KernelMessage.IIOPubMessage) => {
-                this.postMessageToWebView(IPyWidgetMessages.IPyWidgets_ShellSend_onIOPub, { requestId, msg });
-                return this.postCommMessage(msg as KernelMessage.ICommMsgMsg);
-            };
-            future.onReply = (reply: KernelMessage.IShellMessage) => {
-                this.postMessageToWebView(IPyWidgetMessages.IPyWidgets_ShellSend_reply, { requestId, msg: reply });
-            };
-        }
-    }
-
-    private async postCommMessage(msg: KernelMessage.ICommMsgMsg) {
-        const promise = createDeferred<void>();
-        if (KernelMessage.isCommMsgMsg(msg)) {
-            this.pendingReplies.set(msg.header.msg_id, promise);
-            this.postMessageToWebView(IPyWidgetMessages.IPyWidgets_comm_msg, msg);
-        } else {
-            promise.resolve();
-        }
-        return promise.promise;
-    }
-
-    private restoreBuffers(buffers?: (ArrayBuffer | ArrayBufferView)[] | undefined) {
-        if (!buffers || !Array.isArray(buffers) || buffers.length === 0) {
-            return buffers || [];
-        }
-        // tslint:disable-next-line: prefer-for-of no-any
-        const newBuffers: any[] = [];
-        // tslint:disable-next-line: prefer-for-of no-any
-        for (let i = 0; i < buffers.length; i += 1) {
-            const item = buffers[i];
-            if ('buffer' in item && 'byteOffset' in item) {
-                const buffer = new Uint8Array(item.buffer).buffer;
-                // It is an ArrayBufferView
-                // tslint:disable-next-line: no-any
-                const bufferView = new DataView(buffer, item.byteOffset, item.byteLength);
-                newBuffers.push(bufferView);
-            } else {
-                const buffer = new Uint8Array(item).buffer;
-                // tslint:disable-next-line: no-any
-                newBuffers.push(buffer);
-            }
-        }
-        return newBuffers;
-    }
-
-    private async getNotebook(): Promise<INotebook | undefined> {
-        if (this.notebookIdentity && !this.notebook) {
-            this.notebook = await this.notebookProvider.getOrCreateNotebook({
-                identity: this.notebookIdentity,
-                getOnly: true
-            });
-        }
-        return this.notebook;
-=======
     private getIPyWidgetMulticaster() {
         if (!this.notebookIdentity) {
             return;
         }
         this.ipyWidgetMessageDispatcher = this.factory.create(this.notebookIdentity);
         return this.ipyWidgetMessageDispatcher;
->>>>>>> f5cef34a
     }
 
     private async saveIdentity(args: INotebookIdentity) {
@@ -342,8 +78,8 @@
         const ipywidgetMulticaster = this.getIPyWidgetMulticaster();
 
         this.disposables.push(
-            ipywidgetMulticaster!.onMessage(msg => {
-                this.postMessageToWebView(msg.message, msg.payload);
+            ipywidgetMulticaster!.postMessage(msg => {
+                this.postEmitter.fire(msg);
             })
         );
 
@@ -354,35 +90,9 @@
         if (!this.notebookIdentity) {
             return;
         }
-<<<<<<< HEAD
-
-        this.notebookInitializedForIpyWidgets = true;
-
-        if (this.pendingTargetNames.length > 0) {
-            this.registerCommTargets(notebook, this.pendingTargetNames);
-            this.pendingTargetNames = [];
-        }
-
-        // Sign up for io pub messages (could probably do a better job here. Do we want all display data messages?)
-        notebook.registerIOPubListener(this.handleOnIOPub.bind(this));
-    }
-
-    private async handleOnIOPub(msg: KernelMessage.IIOPubMessage): Promise<void> {
-        if (KernelMessage.isDisplayDataMsg(msg)) {
-            this.postMessageToWebView(IPyWidgetMessages.IPyWidgets_display_data_msg, msg);
-        } else if (KernelMessage.isStatusMsg(msg)) {
-            // Do nothing.
-        } else if (KernelMessage.isCommOpenMsg(msg)) {
-            // Do nothing, handled in the place we have registered for a target.
-        } else if (KernelMessage.isCommMsgMsg(msg)) {
-            // tslint:disable-next-line: no-any
-            const newMsg = this.serializeDataViews(msg as any);
-            return this.postCommMessage(newMsg as KernelMessage.ICommMsgMsg);
-=======
         const ipywidgetMulticaster = this.getIPyWidgetMulticaster();
         if (ipywidgetMulticaster) {
             await ipywidgetMulticaster.initialize();
->>>>>>> f5cef34a
         }
     }
 }