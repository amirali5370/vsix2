// Copyright (c) Microsoft Corporation. All rights reserved.
// Licensed under the MIT License.

'use strict';

import type { nbformat } from '@jupyterlab/coreutils';
import type { KernelMessage } from '@jupyterlab/services';
import { NotebookCell, NotebookCellRunState, NotebookDocument } from 'vscode';
import { createErrorOutput } from '../../../../datascience-ui/common/cellFactory';
import { VSCodeNotebookModel } from '../../notebookStorage/vscNotebookModel';
import { ICell } from '../../types';
import { findMappedNotebookCell } from './cellMappers';
import { createVSCCellOutputsFromOutputs, translateErrorOutput, updateVSCNotebookCellMetadata } from './helpers';

export interface IBaseCellVSCodeMetadata {
    end_execution_time?: string;
    start_execution_time?: string;
}

export function hasTransientOutputForAnotherCell(output?: nbformat.IOutput) {
    return (
        output &&
        // tslint:disable-next-line: no-any
        (output as any).output_type === 'display_data' &&
        // tslint:disable-next-line: no-any
        'transient' in (output as any) &&
        // tslint:disable-next-line: no-any
        Object.keys((output as any).transient).length > 0
    );
}

/**
 * Updates the cell in notebook model as well as the notebook document.
 * Update notebook document so UI is updated accordingly.
 * Notebook model is what we use to update/track changes to ipynb.
 * @returns {boolean} Returns `true` if output has changed.
 */
export function handleUpdateDisplayDataMessage(
    msg: KernelMessage.IUpdateDisplayDataMsg,
    model: VSCodeNotebookModel,
    document: NotebookDocument
): boolean {
    // Find any cells that have this same display_id
    return (
        model.cells.filter((cellToCheck) => {
            if (cellToCheck.data.cell_type !== 'code') {
                return false;
            }

            let updated = false;
            const data: nbformat.ICodeCell = cellToCheck.data as nbformat.ICodeCell;
            const changedOutputs = data.outputs.map((output) => {
                if (
                    (output.output_type === 'display_data' || output.output_type === 'execute_result') &&
                    output.transient &&
                    // tslint:disable-next-line: no-any
                    (output.transient as any).display_id === msg.content.transient.display_id
                ) {
                    // Remember we have updated output for this cell.
                    updated = true;

                    return {
                        ...output,
                        data: msg.content.data,
                        metadata: msg.content.metadata
                    };
                } else {
                    return output;
                }
            });

            if (!updated) {
                return false;
            }

            const vscCell = findMappedNotebookCell(cellToCheck, document.cells);
            updateCellOutput(model, vscCell, cellToCheck, changedOutputs);
            return true;
        }).length > 0
    );
}

/**
 * Updates the VSC cell with the error output.
 */
export function updateCellWithErrorStatus(cell: NotebookCell, ex: Partial<Error>) {
    cell.outputs = [translateErrorOutput(createErrorOutput(ex))];
    cell.metadata.runState = NotebookCellRunState.Error;
}

/**
 * @returns {boolean} Returns `true` if execution count has changed.
 */
export function updateCellExecutionCount(
    model: VSCodeNotebookModel,
    vscCell: NotebookCell,
    cell: ICell,
    executionCount: number
): boolean {
    if (cell.data.execution_count !== executionCount && vscCell.metadata.executionOrder !== executionCount) {
        model.updateCellExecutionCount(cell, executionCount);
        vscCell.metadata.executionOrder = executionCount;
        return true;
    }
    return false;
}

/**
 * Updates our Cell Model with the cell output.
 * As we execute a cell we get output from jupyter. This code will ensure the cell is updated with the output.
 * Here we update both the VSCode Cell as well as our ICell (cell in our INotebookModel).
 * @returns {(boolean | undefined)} Returns `true` if output has changed.
 */
export function updateCellOutput(
    model: VSCodeNotebookModel,
    vscCell: NotebookCell,
    cell: ICell,
    outputs: nbformat.IOutput[]
): boolean | undefined {
    model.updateCellOutput(cell, outputs);
    const newOutput = createVSCCellOutputsFromOutputs(outputs);
    // If there was no output and still no output, then nothing to do.
    if (
        Array.isArray(cell.data.outputs) &&
        cell.data.outputs.length === 0 &&
        newOutput.length === 0 &&
        vscCell.outputs.length === 0
    ) {
        return;
    }
    // Compare outputs (at the end of the day everything is serializable).
    // Hence this is a safe comparison.
    if (
        Array.isArray(vscCell.outputs) &&
        vscCell.outputs.length === newOutput.length &&
        JSON.stringify(vscCell.outputs) === JSON.stringify(newOutput)
    ) {
        return;
    }
    updateVSCNotebookCellMetadata(vscCell.metadata, cell);
    vscCell.outputs = newOutput;
    return true;
}

/**
 * Store execution start and end times.
 * Stored as ISO for portability.
 */
export function updateCellExecutionTimes(
    model: VSCodeNotebookModel,
    cell: ICell,
    startTime?: number,
    duration?: number
) {
    const startTimeISO = startTime ? new Date(startTime).toISOString() : undefined;
    const endTimeISO = duration && startTime ? new Date(startTime + duration).toISOString() : undefined;
    model.updateCellMetadata(cell, {
        end_execution_time: endTimeISO,
        start_execution_time: startTimeISO
    });
<<<<<<< HEAD
}

export function updateCellMetadata(notebookCellModel: ICell, metadata: Partial<IBaseCellVSCodeMetadata>) {
    // tslint:disable-next-line: no-any
    const originalVscodeMetadata: IBaseCellVSCodeMetadata = (notebookCellModel.data.metadata.vscode || {}) as any;
    // Update our model with the new metadata stored in jupyter.
    notebookCellModel.data.metadata = {
        ...notebookCellModel.data.metadata,
        vscode: {
            ...originalVscodeMetadata,
            ...metadata
        }
    };
=======
>>>>>>> 03e8ad5a
}<|MERGE_RESOLUTION|>--- conflicted
+++ resolved
@@ -158,20 +158,4 @@
         end_execution_time: endTimeISO,
         start_execution_time: startTimeISO
     });
-<<<<<<< HEAD
-}
-
-export function updateCellMetadata(notebookCellModel: ICell, metadata: Partial<IBaseCellVSCodeMetadata>) {
-    // tslint:disable-next-line: no-any
-    const originalVscodeMetadata: IBaseCellVSCodeMetadata = (notebookCellModel.data.metadata.vscode || {}) as any;
-    // Update our model with the new metadata stored in jupyter.
-    notebookCellModel.data.metadata = {
-        ...notebookCellModel.data.metadata,
-        vscode: {
-            ...originalVscodeMetadata,
-            ...metadata
-        }
-    };
-=======
->>>>>>> 03e8ad5a
 }