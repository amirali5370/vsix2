--- conflicted
+++ resolved
@@ -134,7 +134,13 @@
             // Possibly closed or different kernel picked.
             return;
         }
-<<<<<<< HEAD
+
+        const model = await this.storageProvider.getOrCreateModel(document.uri);
+        if (!model || !model.isTrusted) {
+            // If a model is not trusted, we cannot change the kernel (this results in changes to notebook metadata).
+            // This is because we store selected kernel in the notebook metadata.
+            return;
+        }
 
         // Check what the existing kernel is.
         const existingKernel = this.kernelProvider.get(document.uri);
@@ -145,14 +151,6 @@
         // Make this the new kernel (calling this method will associate the new kernel with this Uri).
         this.kernelProvider.getOrCreate(document.uri, { metadata: newKernelInfo.kernel.selection });
 
-=======
-        const model = await this.storageProvider.getOrCreateModel(document.uri);
-        if (!model || !model.isTrusted) {
-            // If a model is not trusted, we cannot change the kernel (this results in changes to notebook metadata).
-            // This is because we store selected kernel in the notebook metadata.
-            return;
-        }
->>>>>>> d7c93480
         // Change kernel and update metadata.
         const notebook = await this.notebookProvider.getOrCreateNotebook({
             resource: document.uri,
