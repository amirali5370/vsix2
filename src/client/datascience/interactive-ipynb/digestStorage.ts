--- conflicted
+++ resolved
@@ -26,9 +26,8 @@
     public async saveDigest(uri: Uri, signature: string) {
         const fileLocation = await this.getFileLocation(uri);
         // Since the signature is a hex digest, the character 'z' is being used to delimit the start and end of a single digest
-<<<<<<< HEAD
         try {
-            await this.fs.appendFile(fileLocation, `z${signature}z\n`);
+            await this.saveDigestInner(uri, fileLocation, signature);
         } catch (err) {
             // The nbsignatures dir is only initialized on extension activation.
             // If the user deletes it to reset trust, the next attempt to trust
@@ -37,16 +36,10 @@
             if (isFileNotFoundError(err)) {
                 // Gracefully recover from such errors by reinitializing directory and retrying
                 await this.initDir();
-                await this.fs.appendFile(fileLocation, `z${signature}z\n`);
+                await this.saveDigestInner(uri, fileLocation, signature);
             } else {
                 traceError(err);
             }
-=======
-        await this.fs.appendFile(fileLocation, `z${signature}z\n`);
-        if (!this.loggedFileLocations.has(fileLocation)) {
-            traceInfo(`Wrote trust for ${uri.toString()} to ${fileLocation}`);
-            this.loggedFileLocations.add(fileLocation);
->>>>>>> cbe6cdb4
         }
     }
 
@@ -60,6 +53,14 @@
                 traceError(err); // Don't log the error if the file simply doesn't exist
             }
             return false;
+        }
+    }
+
+    private async saveDigestInner(uri: Uri, fileLocation: string, signature: string) {
+        await this.fs.appendFile(fileLocation, `z${signature}z\n`);
+        if (!this.loggedFileLocations.has(fileLocation)) {
+            traceInfo(`Wrote trust for ${uri.toString()} to ${fileLocation}`);
+            this.loggedFileLocations.add(fileLocation);
         }
     }
 
