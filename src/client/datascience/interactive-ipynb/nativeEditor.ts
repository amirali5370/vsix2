// Copyright (c) Microsoft Corporation. All rights reserved.
// Licensed under the MIT License.
'use strict';
import '../../common/extensions';

import { nbformat } from '@jupyterlab/coreutils/lib/nbformat';
import * as detectIndent from 'detect-indent';
import { inject, injectable, multiInject, named } from 'inversify';
import * as path from 'path';
import * as uuid from 'uuid/v4';
import { Event, EventEmitter, Memento, TextEditor, Uri, ViewColumn } from 'vscode';

import { concatMultilineStringInput, splitMultilineString } from '../../../datascience-ui/common';
import { createCodeCell, createErrorOutput } from '../../../datascience-ui/common/cellFactory';
import {
    IApplicationShell,
    ICommandManager,
    IDocumentManager,
    ILiveShareApi,
    IWebPanelProvider,
    IWorkspaceService
} from '../../common/application/types';
import { ContextKey } from '../../common/contextKey';
import { traceError } from '../../common/logger';
import { IFileSystem, TemporaryFile } from '../../common/platform/types';
import {
    GLOBAL_MEMENTO,
    IConfigurationService,
    ICryptoUtils,
    IDisposableRegistry,
    IExperimentsManager,
    IExtensionContext,
    IMemento,
    WORKSPACE_MEMENTO
} from '../../common/types';
import { createDeferred, Deferred } from '../../common/utils/async';
import * as localize from '../../common/utils/localize';
import { noop } from '../../common/utils/misc';
import { StopWatch } from '../../common/utils/stopWatch';
import { EXTENSION_ROOT_DIR } from '../../constants';
import { IInterpreterService } from '../../interpreter/contracts';
import { captureTelemetry, sendTelemetryEvent } from '../../telemetry';
import {
    EditorContexts,
    Identifiers,
    KnownNotebookLanguages,
    NativeKeyboardCommandTelemetryLookup,
    NativeMouseCommandTelemetryLookup,
    Telemetry
} from '../constants';
import { InteractiveBase } from '../interactive-common/interactiveBase';
import {
    IEditCell,
    IInsertCell,
    INativeCommand,
    InteractiveWindowMessages,
    IRemoveCell,
    ISaveAll,
    ISubmitNewCell,
    ISwapCells,
    SysInfoReason
} from '../interactive-common/interactiveWindowTypes';
import { InvalidNotebookFileError } from '../jupyter/invalidNotebookFileError';
import { ProgressReporter } from '../progress/progressReporter';
import {
    CellState,
    ICell,
    ICodeCssGenerator,
    IDataScienceErrorHandler,
    IDataViewerProvider,
    IInteractiveWindowInfo,
    IInteractiveWindowListener,
    IJupyterDebugger,
    IJupyterExecution,
    IJupyterVariables,
    INotebookEditor,
    INotebookEditorProvider,
    INotebookExporter,
    INotebookImporter,
    INotebookServerOptions,
    IStatusProvider,
    IThemeFinder,
    WebViewViewChangeEventArgs
} from '../types';

// tslint:disable-next-line:no-require-imports no-var-requires
const debounce = require('lodash/debounce') as typeof import('lodash/debounce');

const nativeEditorDir = path.join(EXTENSION_ROOT_DIR, 'out', 'datascience-ui', 'notebook');
enum AskForSaveResult {
    Yes,
    No,
    Cancel
}

const KeyPrefix = 'notebook-storage-';
const NotebookTransferKey = 'notebook-transfered';

@injectable()
export class NativeEditor extends InteractiveBase implements INotebookEditor {
    public get onDidChangeViewState(): Event<void> {
        return this._onDidChangeViewState.event;
    }

    public get visible(): boolean {
        return this.viewState.visible;
    }

    public get active(): boolean {
        return this.viewState.active;
    }

    public get file(): Uri {
        return this._file;
    }

    public get isUntitled(): boolean {
        const baseName = path.basename(this.file.fsPath);
        return baseName.includes(localize.DataScience.untitledNotebookFileName());
    }

    public get cells(): ICell[] {
        return this.visibleCells;
    }

    public get closed(): Event<INotebookEditor> {
        return this.closedEvent.event;
    }

    public get executed(): Event<INotebookEditor> {
        return this.executedEvent.event;
    }

    public get modified(): Event<INotebookEditor> {
        return this.modifiedEvent.event;
    }

    public get saved(): Event<INotebookEditor> {
        return this.savedEvent.event;
    }

    public get metadataUpdated(): Event<INotebookEditor> {
        return this.metadataUpdatedEvent.event;
    }

    public get isDirty(): boolean {
        return this._dirty;
    }
    private _onDidChangeViewState = new EventEmitter<void>();
    private closedEvent: EventEmitter<INotebookEditor> = new EventEmitter<INotebookEditor>();
    private executedEvent: EventEmitter<INotebookEditor> = new EventEmitter<INotebookEditor>();
    private modifiedEvent: EventEmitter<INotebookEditor> = new EventEmitter<INotebookEditor>();
    private savedEvent: EventEmitter<INotebookEditor> = new EventEmitter<INotebookEditor>();
    private metadataUpdatedEvent: EventEmitter<INotebookEditor> = new EventEmitter<INotebookEditor>();
    private loadedPromise: Deferred<void> = createDeferred<void>();
    private contentsLoadedPromise: Deferred<void> = createDeferred<void>();
    private _file: Uri = Uri.file('');
    private _dirty: boolean = false;
    private isPromptingToSaveToDisc: boolean = false;
    private visibleCells: ICell[] = [];
    private startupTimer: StopWatch = new StopWatch();
    private loadedAllCells: boolean = false;
    private indentAmount: string = ' ';
    private notebookJson: Partial<nbformat.INotebookContent> = {};
    private debouncedWriteToStorage = debounce(this.writeToStorage.bind(this), 250);

    constructor(
        @multiInject(IInteractiveWindowListener) listeners: IInteractiveWindowListener[],
        @inject(ILiveShareApi) liveShare: ILiveShareApi,
        @inject(IApplicationShell) applicationShell: IApplicationShell,
        @inject(IDocumentManager) documentManager: IDocumentManager,
        @inject(IInterpreterService) interpreterService: IInterpreterService,
        @inject(IWebPanelProvider) provider: IWebPanelProvider,
        @inject(IDisposableRegistry) disposables: IDisposableRegistry,
        @inject(ICodeCssGenerator) cssGenerator: ICodeCssGenerator,
        @inject(IThemeFinder) themeFinder: IThemeFinder,
        @inject(IStatusProvider) statusProvider: IStatusProvider,
        @inject(IJupyterExecution) jupyterExecution: IJupyterExecution,
        @inject(IFileSystem) fileSystem: IFileSystem,
        @inject(IConfigurationService) configuration: IConfigurationService,
        @inject(ICommandManager) commandManager: ICommandManager,
        @inject(INotebookExporter) jupyterExporter: INotebookExporter,
        @inject(IWorkspaceService) workspaceService: IWorkspaceService,
        @inject(INotebookEditorProvider) editorProvider: INotebookEditorProvider,
        @inject(IDataViewerProvider) dataExplorerProvider: IDataViewerProvider,
        @inject(IJupyterVariables) jupyterVariables: IJupyterVariables,
        @inject(IJupyterDebugger) jupyterDebugger: IJupyterDebugger,
        @inject(INotebookImporter) private importer: INotebookImporter,
        @inject(IDataScienceErrorHandler) errorHandler: IDataScienceErrorHandler,
        @inject(IMemento) @named(GLOBAL_MEMENTO) globalStorage: Memento,
        @inject(IMemento) @named(WORKSPACE_MEMENTO) private localStorage: Memento,
        @inject(ICryptoUtils) private crypto: ICryptoUtils,
        @inject(IExtensionContext) private context: IExtensionContext,
        @inject(ProgressReporter) progressReporter: ProgressReporter,
        @inject(IExperimentsManager) experimentsManager: IExperimentsManager
    ) {
        super(
            progressReporter,
            listeners,
            liveShare,
            applicationShell,
            documentManager,
            interpreterService,
            provider,
            disposables,
            cssGenerator,
            themeFinder,
            statusProvider,
            jupyterExecution,
            fileSystem,
            configuration,
            jupyterExporter,
            workspaceService,
            dataExplorerProvider,
            jupyterVariables,
            jupyterDebugger,
            editorProvider,
            errorHandler,
            commandManager,
            globalStorage,
            nativeEditorDir,
            [
                path.join(nativeEditorDir, 'monaco.bundle.js'),
                path.join(nativeEditorDir, 'commons.initial.bundle.js'),
                path.join(nativeEditorDir, 'nativeEditor.js')
            ],
            localize.DataScience.nativeEditorTitle(),
            ViewColumn.Active,
            experimentsManager
        );
    }
    public dispose(): Promise<void> {
        super.dispose();
        return this.close();
    }

    public getContents(): Promise<string> {
        return this.generateNotebookContent(this.visibleCells);
    }

    public async load(contents: string, file: Uri): Promise<void> {
        // Save our uri
        this._file = file;

        // Indicate we have our identity
        this.loadedPromise.resolve();

        // Load the web panel using our file path so it can find
        // relative files next to the notebook.
        await super.loadWebPanel(path.dirname(file.fsPath));

        // Update our title to match
        this.setTitle(path.basename(file.fsPath));

        // Show ourselves
        await this.show();

        // Clear out old global storage the first time somebody opens
        // a notebook
        if (!this.globalStorage.get(NotebookTransferKey)) {
            await this.transferStorage();
        }

        // See if this file was stored in storage prior to shutdown
        const dirtyContents = await this.getStoredContents();
        if (dirtyContents) {
            // This means we're dirty. Indicate dirty and load from this content
            return this.loadContents(dirtyContents, true);
        } else {
            // Load without setting dirty
            return this.loadContents(contents, false);
        }
    }

    // tslint:disable-next-line: no-any
    public onMessage(message: string, payload: any) {
        super.onMessage(message, payload);
        switch (message) {
            case InteractiveWindowMessages.ReExecuteCell:
                this.executedEvent.fire(this);
                break;

            case InteractiveWindowMessages.SaveAll:
                this.handleMessage(message, payload, this.saveAll);
                break;

            case InteractiveWindowMessages.Export:
                this.handleMessage(message, payload, this.export);
                break;

            case InteractiveWindowMessages.EditCell:
                this.handleMessage(message, payload, this.editCell);
                break;

            case InteractiveWindowMessages.InsertCell:
                this.handleMessage(message, payload, this.insertCell);
                break;

            case InteractiveWindowMessages.RemoveCell:
                this.handleMessage(message, payload, this.removeCell);
                break;

            case InteractiveWindowMessages.SwapCells:
                this.handleMessage(message, payload, this.swapCells);
                break;

            case InteractiveWindowMessages.DeleteAllCells:
                this.handleMessage(message, payload, this.removeAllCells);
                break;

            case InteractiveWindowMessages.NativeCommand:
                this.handleMessage(message, payload, this.logNativeCommand);
                break;

            // call this to update the whole document for intellisense
            case InteractiveWindowMessages.LoadAllCellsComplete:
                this.handleMessage(message, payload, this.loadCellsComplete);
                break;

            case InteractiveWindowMessages.ClearAllOutputs:
                this.handleMessage(message, payload, this.clearAllOutputs);
                break;

            default:
                break;
        }
    }

    public async getNotebookOptions(): Promise<INotebookServerOptions> {
        const options = await this.ipynbProvider.getNotebookOptions();
        await this.contentsLoadedPromise.promise;
        const metadata = this.notebookJson.metadata;
        return {
            ...options,
            metadata
        };
    }

    public runAllCells() {
        this.postMessage(InteractiveWindowMessages.NotebookRunAllCells).ignoreErrors();
    }

    public runSelectedCell() {
        this.postMessage(InteractiveWindowMessages.NotebookRunSelectedCell).ignoreErrors();
    }

    public addCellBelow() {
        this.postMessage(InteractiveWindowMessages.NotebookAddCellBelow).ignoreErrors();
    }

    public async removeAllCells(): Promise<void> {
        super.removeAllCells();
        // Clear our visible cells
        this.visibleCells = [];
        return this.setDirty();
    }

<<<<<<< HEAD
    public getNotebookResource(): Promise<Uri> {
        // Resource to use for loading and our identity are the same.
        return this.getNotebookIdentity();
    }

    protected addSysInfo(_reason: SysInfoReason): Promise<void> {
=======
    protected addSysInfo(reason: SysInfoReason): Promise<void> {
        // We need to send a message when restarting
        if (reason === SysInfoReason.Restart || reason === SysInfoReason.New) {
            this.postMessage(InteractiveWindowMessages.RestartKernel).ignoreErrors();
        }

>>>>>>> 8bf02095
        // These are not supported.
        return Promise.resolve();
    }

    protected async reopen(cells: ICell[]): Promise<void> {
        try {
            // Reload the web panel too.
            await super.loadWebPanel(path.basename(this._file.fsPath));
            await this.show();

            // Indicate we have our identity
            this.loadedPromise.resolve();

            // Update our title to match
            if (this._dirty) {
                this._dirty = false;
                await this.setDirty();
            } else {
                this.setTitle(path.basename(this._file.fsPath));
            }

            // If that works, send the cells to the web view
            return this.postMessage(InteractiveWindowMessages.LoadAllCells, { cells });
        } catch (e) {
            return this.errorHandler.handleError(e);
        }
    }

    protected submitCode(
        code: string,
        file: string,
        line: number,
        id?: string,
        editor?: TextEditor,
        debug?: boolean
    ): Promise<boolean> {
        // When code is executed, update the version number in the metadata.
        return super.submitCode(code, file, line, id, editor, debug).then(value => {
            this.updateVersionInfoInNotebook()
                .then(() => {
                    this.metadataUpdatedEvent.fire(this);
                })
                .catch(ex => {
                    traceError('Failed to update version info in notebook file metadata', ex);
                });
            return value;
        });
    }

    @captureTelemetry(Telemetry.SubmitCellThroughInput, undefined, false)
    // tslint:disable-next-line:no-any
    protected submitNewCell(info: ISubmitNewCell) {
        // If there's any payload, it has the code and the id
        if (info && info.code && info.id) {
            try {
                // Activate the other side, and send as if came from a file
                this.ipynbProvider
                    .show(this.file)
                    .then(_v => {
                        this.shareMessage(InteractiveWindowMessages.RemoteAddCode, {
                            code: info.code,
                            file: Identifiers.EmptyFileName,
                            line: 0,
                            id: info.id,
                            originator: this.id,
                            debug: false
                        });
                    })
                    .ignoreErrors();
                // Send to ourselves.
                this.submitCode(info.code, Identifiers.EmptyFileName, 0, info.id).ignoreErrors();
            } catch (exc) {
                this.errorHandler.handleError(exc).ignoreErrors();
            }
        }
    }

    @captureTelemetry(Telemetry.ExecuteNativeCell, undefined, true)
    // tslint:disable-next-line:no-any
    protected async reexecuteCell(info: ISubmitNewCell): Promise<void> {
        try {
            // If there's any payload, it has the code and the id
            if (info && info.code && info.id) {
                // Clear the result if we've run before
                await this.clearResult(info.id);

                // Send to ourselves.
                await this.submitCode(info.code, Identifiers.EmptyFileName, 0, info.id);

                // Activate the other side, and send as if came from a file
                await this.ipynbProvider.show(this.file);
                this.shareMessage(InteractiveWindowMessages.RemoteReexecuteCode, {
                    code: info.code,
                    file: Identifiers.EmptyFileName,
                    line: 0,
                    id: info.id,
                    originator: this.id,
                    debug: false
                });
            }
        } catch (exc) {
            // Make this error our cell output
            this.sendCellsToWebView([
                {
                    data: createCodeCell([info.code], [createErrorOutput(exc)]),
                    id: info.id,
                    file: Identifiers.EmptyFileName,
                    line: 0,
                    state: CellState.error
                }
            ]);

            // Tell the other side we restarted the kernel. This will stop all executions
            this.postMessage(InteractiveWindowMessages.RestartKernel).ignoreErrors();

            // Handle an error
            await this.errorHandler.handleError(exc);
        }
    }

    protected async getNotebookIdentity(): Promise<Uri> {
        await this.loadedPromise.promise;

        // File should be set now
        return this._file;
    }

    protected async setLaunchingFile(_file: string): Promise<void> {
        // For the native editor, use our own file as the path
        const notebook = this.getNotebook();
        if (this.fileSystem.fileExists(this.file.fsPath) && notebook) {
            await notebook.setLaunchingFile(this.file.fsPath);
        }
    }

    protected sendCellsToWebView(cells: ICell[]) {
        // Filter out sysinfo messages. Don't want to show those
        const filtered = cells.filter(c => c.data.cell_type !== 'messages');

        // Update these cells in our list
        cells.forEach(c => {
            const index = this.visibleCells.findIndex(v => v.id === c.id);
            this.visibleCells[index] = c;
        });

        // Indicate dirty
        this.setDirty().ignoreErrors();

        // Send onto the webview.
        super.sendCellsToWebView(filtered);
    }

    protected updateContexts(info: IInteractiveWindowInfo | undefined) {
        // This should be called by the python interactive window every
        // time state changes. We use this opportunity to update our
        // extension contexts
        if (this.commandManager && this.commandManager.executeCommand) {
            const nativeContext = new ContextKey(EditorContexts.HaveNative, this.commandManager);
            nativeContext.set(!this.isDisposed).catch();
            const interactiveCellsContext = new ContextKey(EditorContexts.HaveNativeCells, this.commandManager);
            const redoableContext = new ContextKey(EditorContexts.HaveNativeRedoableCells, this.commandManager);
            const hasCellSelectedContext = new ContextKey(EditorContexts.HaveCellSelected, this.commandManager);
            if (info) {
                interactiveCellsContext.set(info.cellCount > 0).catch();
                redoableContext.set(info.redoCount > 0).catch();
                hasCellSelectedContext.set(info.selectedCell ? true : false).catch();
            } else {
                hasCellSelectedContext.set(false).catch();
                interactiveCellsContext.set(false).catch();
                redoableContext.set(false).catch();
            }
        }
    }

    protected async onViewStateChanged(args: WebViewViewChangeEventArgs) {
        super.onViewStateChanged(args);

        // Update our contexts
        const nativeContext = new ContextKey(EditorContexts.HaveNative, this.commandManager);
        nativeContext.set(args.current.visible && args.current.active).catch();
        this._onDidChangeViewState.fire();
    }

    protected async closeBecauseOfFailure(_exc: Error): Promise<void> {
        // Actually don't close, just let the error bubble out
    }

    /**
     * Update the Python Version number in the notebook data.
     *
     * @private
     * @memberof NativeEditor
     */
    private async updateVersionInfoInNotebook(): Promise<void> {
        // Get our kernel_info and language_info from the current notebook
        const notebook = this.getNotebook();

        if (notebook) {
            const interpreter = notebook.getMatchingInterpreter();
            const kernelSpec = notebook.getKernelSpec();

            if (
                interpreter &&
                interpreter.version &&
                this.notebookJson.metadata &&
                this.notebookJson.metadata.language_info
            ) {
                this.notebookJson.metadata.language_info.version = interpreter.version.raw;
            }

            if (kernelSpec && this.notebookJson.metadata && !this.notebookJson.metadata.kernelspec) {
                // Add a new spec in this case
                this.notebookJson.metadata.kernelspec = {
                    name: kernelSpec.name || kernelSpec.display_name || '',
                    display_name: kernelSpec.display_name || kernelSpec.name || ''
                };
            } else if (kernelSpec && this.notebookJson.metadata && this.notebookJson.metadata.kernelspec) {
                // Spec exists, just update name and display_name
                this.notebookJson.metadata.kernelspec.name = kernelSpec.name || kernelSpec.display_name || '';
                this.notebookJson.metadata.kernelspec.display_name = kernelSpec.display_name || kernelSpec.name || '';
            }
        }
    }

    private async ensureNotebookJson(): Promise<void> {
        if (!this.notebookJson || !this.notebookJson.metadata) {
            const pythonNumber = await this.extractPythonMainVersion(this.notebookJson);
            // Use this to build our metadata object
            // Use these as the defaults unless we have been given some in the options.
            const metadata: nbformat.INotebookMetadata = {
                language_info: {
                    name: 'python',
                    codemirror_mode: {
                        name: 'ipython',
                        version: pythonNumber
                    }
                },
                orig_nbformat: 2,
                file_extension: '.py',
                mimetype: 'text/x-python',
                name: 'python',
                npconvert_exporter: 'python',
                pygments_lexer: `ipython${pythonNumber}`,
                version: pythonNumber
            };

            // Default notebook data.
            this.notebookJson = {
                nbformat: 4,
                nbformat_minor: 2,
                metadata: metadata
            };
        }
    }

    private async loadContents(contents: string | undefined, forceDirty: boolean): Promise<void> {
        // tslint:disable-next-line: no-any
        const json = contents ? (JSON.parse(contents) as any) : undefined;

        // Double check json (if we have any)
        if (json && !json.cells) {
            throw new InvalidNotebookFileError(this.file.fsPath);
        }

        // Then compute indent. It's computed from the contents
        if (contents) {
            this.indentAmount = detectIndent(contents).indent;
        }

        // Then save the contents. We'll stick our cells back into this format when we save
        if (json) {
            this.notebookJson = json;

            // Log language or kernel telemetry
            this.sendLanguageTelemetry(this.notebookJson);
        }
        this.contentsLoadedPromise.resolve();

        // Extract cells from the json
        const cells = contents
            ? (json.cells as (nbformat.ICodeCell | nbformat.IRawCell | nbformat.IMarkdownCell)[])
            : [];

        // Then parse the cells
        return this.loadCells(
            cells.map((c, index) => {
                return {
                    id: `NotebookImport#${index}`,
                    file: Identifiers.EmptyFileName,
                    line: 0,
                    state: CellState.finished,
                    data: c
                };
            }),
            forceDirty
        );
    }

    private sendLanguageTelemetry(notebookJson: Partial<nbformat.INotebookContent>) {
        try {
            // See if we have a language
            let language = '';
            if (notebookJson.metadata?.language_info?.name) {
                language = notebookJson.metadata?.language_info?.name;
            } else if (notebookJson.metadata?.kernelspec?.language) {
                language = notebookJson.metadata?.kernelspec?.language.toString();
            }
            if (language && !KnownNotebookLanguages.includes(language.toLowerCase())) {
                language = 'unknown';
            }
            if (language) {
                sendTelemetryEvent(Telemetry.NotebookLanguage, undefined, { language });
            }
        } catch {
            // If this fails, doesn't really matter
            noop();
        }
    }

    private async loadCells(cells: ICell[], forceDirty: boolean): Promise<void> {
        // Make sure cells have at least 1
        if (cells.length === 0) {
            const defaultCell: ICell = {
                id: uuid(),
                line: 0,
                file: Identifiers.EmptyFileName,
                state: CellState.finished,
                data: createCodeCell()
            };
            cells.splice(0, 0, defaultCell);
            forceDirty = true;
        }

        // Save as our visible list
        this.visibleCells = cells;

        // Make dirty if necessary
        if (forceDirty) {
            await this.setDirty();
        }
        sendTelemetryEvent(Telemetry.CellCount, undefined, { count: cells.length });
        return this.postMessage(InteractiveWindowMessages.LoadAllCells, { cells });
    }

    private getStorageKey(): string {
        return `${KeyPrefix}${this._file.toString()}`;
    }
    /**
     * Gets any unsaved changes to the notebook file.
     * If the file has been modified since the uncommitted changes were stored, then ignore the uncommitted changes.
     *
     * @private
     * @returns {(Promise<string | undefined>)}
     * @memberof NativeEditor
     */
    private async getStoredContents(): Promise<string | undefined> {
        const key = this.getStorageKey();

        // First look in the global storage file location
        let result = await this.getStoredContentsFromFile(key);
        if (!result) {
            result = await this.getStoredContentsFromGlobalStorage(key);
            if (!result) {
                result = await this.getStoredContentsFromLocalStorage(key);
            }
        }

        return result;
    }

    private async getStoredContentsFromFile(key: string): Promise<string | undefined> {
        const filePath = this.getHashedFileName(key);
        try {
            // Use this to read from the extension global location
            const contents = await this.fileSystem.readFile(filePath);
            const data = JSON.parse(contents);
            // Check whether the file has been modified since the last time the contents were saved.
            if (data && data.lastModifiedTimeMs && !this.isUntitled && this.file.scheme === 'file') {
                const stat = await this.fileSystem.stat(this.file.fsPath);
                if (stat.mtime > data.lastModifiedTimeMs) {
                    return;
                }
            }
            if (data && !this.isUntitled && data.contents) {
                return data.contents;
            }
        } catch {
            noop();
        }
    }

    private async getStoredContentsFromGlobalStorage(key: string): Promise<string | undefined> {
        try {
            const data = this.globalStorage.get<{ contents?: string; lastModifiedTimeMs?: number }>(key);

            // If we have data here, make sure we eliminate any remnants of storage
            if (data) {
                await this.transferStorage();
            }

            // Check whether the file has been modified since the last time the contents were saved.
            if (data && data.lastModifiedTimeMs && !this.isUntitled && this.file.scheme === 'file') {
                const stat = await this.fileSystem.stat(this.file.fsPath);
                if (stat.mtime > data.lastModifiedTimeMs) {
                    return;
                }
            }
            if (data && !this.isUntitled && data.contents) {
                return data.contents;
            }
        } catch {
            noop();
        }
    }

    private async getStoredContentsFromLocalStorage(key: string): Promise<string | undefined> {
        const workspaceData = this.localStorage.get<string>(key);
        if (workspaceData && !this.isUntitled) {
            // Make sure to clear so we don't use this again.
            this.localStorage.update(key, undefined);

            // Transfer this to a file so we use that next time instead.
            const filePath = this.getHashedFileName(key);
            await this.writeToStorage(filePath, workspaceData);

            return workspaceData;
        }
    }

    // VS code recommended we use the hidden '_values' to iterate over all of the entries in
    // the global storage map and delete the ones we own.
    private async transferStorage(): Promise<void[]> {
        const promises: Thenable<void>[] = [];

        // Indicate we ran this function
        await this.globalStorage.update(NotebookTransferKey, true);

        try {
            // tslint:disable-next-line: no-any
            if ((this.globalStorage as any)._value) {
                // tslint:disable-next-line: no-any
                const keys = Object.keys((this.globalStorage as any)._value);
                [...keys].forEach((k: string) => {
                    if (k.startsWith(KeyPrefix)) {
                        // Write each pair to our alternate storage, but don't bother waiting for each
                        // to finish.
                        const filePath = this.getHashedFileName(k);
                        const contents = this.globalStorage.get(k);
                        if (contents) {
                            this.writeToStorage(filePath, JSON.stringify(contents)).ignoreErrors();
                        }

                        // Remove from the map so that global storage does not have this anymore.
                        // Use the real API here as we don't know how the map really gets updated.
                        promises.push(this.globalStorage.update(k, undefined));
                    }
                });
            }
        } catch (e) {
            traceError('Exception eliminating global storage parts:', e);
        }

        return Promise.all(promises);
    }

    /**
     * Stores the uncommitted notebook changes into a temporary location.
     * Also keep track of the current time. This way we can check whether changes were
     * made to the file since the last time uncommitted changes were stored.
     *
     * @private
     * @param {string} [contents]
     * @returns {Promise<void>}
     * @memberof NativeEditor
     */
    private async storeContents(contents?: string): Promise<void> {
        // Skip doing this if auto save is enabled.
        const filesConfig = this.workspaceService.getConfiguration('files', this.file);
        const autoSave = filesConfig.get('autoSave', 'off');
        if (autoSave === 'off') {
            const key = this.getStorageKey();
            const filePath = this.getHashedFileName(key);

            // Keep track of the time when this data was saved.
            // This way when we retrieve the data we can compare it against last modified date of the file.
            const specialContents = contents ? JSON.stringify({ contents, lastModifiedTimeMs: Date.now() }) : undefined;

            // Write but debounced (wait at least 250 ms)
            return this.debouncedWriteToStorage(filePath, specialContents);
        }
    }

    private async writeToStorage(filePath: string, contents?: string): Promise<void> {
        try {
            if (contents) {
                await this.fileSystem.createDirectory(path.dirname(filePath));
                return this.fileSystem.writeFile(filePath, contents);
            } else {
                return this.fileSystem.deleteFile(filePath);
            }
        } catch (exc) {
            traceError(`Error writing storage for ${filePath}: `, exc);
        }
    }

    private getHashedFileName(key: string): string {
        const file = `${this.crypto.createHash(key, 'string')}.ipynb`;
        return path.join(this.context.globalStoragePath, file);
    }

    private async close(): Promise<void> {
        const actuallyClose = async () => {
            // Tell listeners.
            this.closedEvent.fire(this);

            // Restart our kernel so that execution counts are reset
            let oldAsk: boolean | undefined = false;
            const settings = this.configuration.getSettings();
            if (settings && settings.datascience) {
                oldAsk = settings.datascience.askForKernelRestart;
                settings.datascience.askForKernelRestart = false;
            }
            await this.restartKernel();
            if (oldAsk && settings && settings.datascience) {
                settings.datascience.askForKernelRestart = true;
            }
        };

        // Ask user if they want to save. It seems hotExit has no bearing on
        // whether or not we should ask
        if (this._dirty) {
            const askResult = await this.askForSave();
            switch (askResult) {
                case AskForSaveResult.Yes:
                    // Save the file
                    await this.saveToDisk();

                    // Close it
                    await actuallyClose();
                    break;

                case AskForSaveResult.No:
                    // Mark as not dirty, so we update our storage
                    await this.setClean();

                    // Close it
                    await actuallyClose();
                    break;

                default:
                    // Reopen
                    await this.reopen(this.visibleCells);
                    break;
            }
        } else {
            // Not dirty, just close normally.
            return actuallyClose();
        }
    }

    private editCell(request: IEditCell) {
        // Apply the changes to the visible cell list. We won't get an update until
        // submission otherwise
        if (request.changes && request.changes.length) {
            const change = request.changes[0];
            const normalized = change.text.replace(/\r/g, '');

            // Figure out which cell we're editing.
            const cell = this.visibleCells.find(c => c.id === request.id);
            if (cell) {
                // This is an actual edit.
                const contents = concatMultilineStringInput(cell.data.source);
                const before = contents.substr(0, change.rangeOffset);
                const after = contents.substr(change.rangeOffset + change.rangeLength);
                const newContents = `${before}${normalized}${after}`;
                if (contents !== newContents) {
                    cell.data.source = newContents;
                    this.setDirty().ignoreErrors();
                }
            }
        }
    }

    private async insertCell(request: IInsertCell): Promise<void> {
        // Insert a cell into our visible list based on the index. They should be in sync
        this.visibleCells.splice(request.index, 0, request.cell);

        return this.setDirty();
    }

    private async removeCell(request: IRemoveCell): Promise<void> {
        // Filter our list
        this.visibleCells = this.visibleCells.filter(v => v.id !== request.id);
        return this.setDirty();
    }

    private async swapCells(request: ISwapCells): Promise<void> {
        // Swap two cells in our list
        const first = this.visibleCells.findIndex(v => v.id === request.firstCellId);
        const second = this.visibleCells.findIndex(v => v.id === request.secondCellId);
        if (first >= 0 && second >= 0) {
            const temp = { ...this.visibleCells[first] };
            this.visibleCells[first] = this.visibleCells[second];
            this.visibleCells[second] = temp;
            return this.setDirty();
        }
    }

    private async askForSave(): Promise<AskForSaveResult> {
        const message1 = localize.DataScience.dirtyNotebookMessage1().format(`${path.basename(this.file.fsPath)}`);
        const message2 = localize.DataScience.dirtyNotebookMessage2();
        const yes = localize.DataScience.dirtyNotebookYes();
        const no = localize.DataScience.dirtyNotebookNo();
        const result = await this.applicationShell.showInformationMessage(
            // tslint:disable-next-line: messages-must-be-localized
            `${message1}\n${message2}`,
            { modal: true },
            yes,
            no
        );
        switch (result) {
            case yes:
                return AskForSaveResult.Yes;

            case no:
                return AskForSaveResult.No;

            default:
                return AskForSaveResult.Cancel;
        }
    }

    private async setDirty(): Promise<void> {
        // Update storage if not untitled. Don't wait for results.
        if (!this.isUntitled) {
            this.generateNotebookContent(this.visibleCells)
                .then(c =>
                    this.storeContents(c).catch(ex =>
                        traceError('Failed to generate notebook content to store in state', ex)
                    )
                )
                .ignoreErrors();
        }

        // Then update dirty flag.
        if (!this._dirty) {
            this._dirty = true;
            this.setTitle(`${path.basename(this.file.fsPath)}*`);

            // Tell the webview we're dirty
            await this.postMessage(InteractiveWindowMessages.NotebookDirty);

            // Tell listeners we're dirty
            this.modifiedEvent.fire(this);
        }
    }

    private async setClean(): Promise<void> {
        // Always update storage
        this.storeContents(undefined).catch(ex => traceError('Failed to clear notebook store', ex));

        if (this._dirty) {
            this._dirty = false;
            this.setTitle(`${path.basename(this.file.fsPath)}`);
            await this.postMessage(InteractiveWindowMessages.NotebookClean);
        }
    }

    @captureTelemetry(Telemetry.ConvertToPythonFile, undefined, false)
    private async export(cells: ICell[]): Promise<void> {
        const status = this.setStatus(localize.DataScience.convertingToPythonFile(), false);
        // First generate a temporary notebook with these cells.
        let tempFile: TemporaryFile | undefined;
        try {
            tempFile = await this.fileSystem.createTemporaryFile('.ipynb');

            // Translate the cells into a notebook
            await this.fileSystem.writeFile(tempFile.filePath, await this.generateNotebookContent(cells), {
                encoding: 'utf-8'
            });

            // Import this file and show it
            const contents = await this.importer.importFromFile(tempFile.filePath, this.file.fsPath);
            if (contents) {
                await this.viewDocument(contents);
            }
        } catch (e) {
            await this.errorHandler.handleError(e);
        } finally {
            if (tempFile) {
                tempFile.dispose();
            }
            status.dispose();
        }
    }

    private async viewDocument(contents: string): Promise<void> {
        const doc = await this.documentManager.openTextDocument({ language: 'python', content: contents });
        await this.documentManager.showTextDocument(doc, ViewColumn.One);
    }

    private fixupCell(cell: nbformat.ICell): nbformat.ICell {
        // Source is usually a single string on input. Convert back to an array
        return ({
            ...cell,
            source: splitMultilineString(cell.source)
            // tslint:disable-next-line: no-any
        } as any) as nbformat.ICell; // nyc (code coverage) barfs on this so just trick it.
    }

    private async extractPythonMainVersion(notebookData: Partial<nbformat.INotebookContent>): Promise<number> {
        if (
            notebookData &&
            notebookData.metadata &&
            notebookData.metadata.language_info &&
            notebookData.metadata.language_info.codemirror_mode &&
            // tslint:disable-next-line: no-any
            typeof (notebookData.metadata.language_info.codemirror_mode as any).version === 'number'
        ) {
            // tslint:disable-next-line: no-any
            return (notebookData.metadata.language_info.codemirror_mode as any).version;
        }
        // Use the active interpreter
        const usableInterpreter = await this.jupyterExecution.getUsableJupyterPython();
        return usableInterpreter && usableInterpreter.version ? usableInterpreter.version.major : 3;
    }

    private async generateNotebookContent(cells: ICell[]): Promise<string> {
        // Make sure we have some
        await this.ensureNotebookJson();

        // Reuse our original json except for the cells.
        const json = {
            ...(this.notebookJson as nbformat.INotebookContent),
            cells: cells.map(c => this.fixupCell(c.data))
        };
        return JSON.stringify(json, null, this.indentAmount);
    }

    @captureTelemetry(Telemetry.Save, undefined, true)
    private async saveToDisk(): Promise<void> {
        // If we're already in the middle of prompting the user to save, then get out of here.
        // We could add a debounce decorator, unfortunately that slows saving (by waiting for no more save events to get sent).
        if (this.isPromptingToSaveToDisc && this.isUntitled) {
            return;
        }
        try {
            let fileToSaveTo: Uri | undefined = this.file;
            let isDirty = this._dirty;

            // Ask user for a save as dialog if no title
            if (this.isUntitled) {
                this.isPromptingToSaveToDisc = true;
                const filtersKey = localize.DataScience.dirtyNotebookDialogFilter();
                const filtersObject: { [name: string]: string[] } = {};
                filtersObject[filtersKey] = ['ipynb'];
                isDirty = true;

                const defaultUri =
                    Array.isArray(this.workspaceService.workspaceFolders) &&
                    this.workspaceService.workspaceFolders.length > 0
                        ? this.workspaceService.workspaceFolders[0].uri
                        : undefined;
                fileToSaveTo = await this.applicationShell.showSaveDialog({
                    saveLabel: localize.DataScience.dirtyNotebookDialogTitle(),
                    filters: filtersObject,
                    defaultUri
                });
            }

            if (fileToSaveTo && isDirty) {
                // Write out our visible cells
                await this.fileSystem.writeFile(
                    fileToSaveTo.fsPath,
                    await this.generateNotebookContent(this.visibleCells)
                );

                // Update our file name and dirty state
                this._file = fileToSaveTo;
                await this.setClean();
                this.savedEvent.fire(this);
            }
        } catch (e) {
            traceError(e);
        } finally {
            this.isPromptingToSaveToDisc = false;
        }
    }

    private saveAll(args: ISaveAll) {
        this.visibleCells = args.cells;
        this.saveToDisk().ignoreErrors();
    }

    private logNativeCommand(args: INativeCommand) {
        const telemetryEvent =
            args.source === 'mouse'
                ? NativeMouseCommandTelemetryLookup[args.command]
                : NativeKeyboardCommandTelemetryLookup[args.command];
        sendTelemetryEvent(telemetryEvent);
    }

    private loadCellsComplete() {
        if (!this.loadedAllCells) {
            this.loadedAllCells = true;
            sendTelemetryEvent(Telemetry.NotebookOpenTime, this.startupTimer.elapsedTime);
        }
    }

    private async clearAllOutputs() {
        this.visibleCells.forEach(cell => {
            cell.data.execution_count = null;
            cell.data.outputs = [];
        });

        await this.setDirty();
    }
}<|MERGE_RESOLUTION|>--- conflicted
+++ resolved
@@ -355,21 +355,17 @@
         return this.setDirty();
     }
 
-<<<<<<< HEAD
     public getNotebookResource(): Promise<Uri> {
         // Resource to use for loading and our identity are the same.
         return this.getNotebookIdentity();
     }
 
-    protected addSysInfo(_reason: SysInfoReason): Promise<void> {
-=======
     protected addSysInfo(reason: SysInfoReason): Promise<void> {
         // We need to send a message when restarting
         if (reason === SysInfoReason.Restart || reason === SysInfoReason.New) {
             this.postMessage(InteractiveWindowMessages.RestartKernel).ignoreErrors();
         }
 
->>>>>>> 8bf02095
         // These are not supported.
         return Promise.resolve();
     }
