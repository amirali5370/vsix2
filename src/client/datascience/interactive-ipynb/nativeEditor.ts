// Copyright (c) Microsoft Corporation. All rights reserved.
// Licensed under the MIT License.
'use strict';
import '../../common/extensions';

import { inject, injectable, multiInject, named } from 'inversify';
import * as path from 'path';
import {
    CancellationToken,
    CancellationTokenSource,
    Event,
    EventEmitter,
    Memento,
    Uri,
    ViewColumn,
    WebviewPanel
} from 'vscode';

import * as uuid from 'uuid/v4';
import { createErrorOutput } from '../../../datascience-ui/common/cellFactory';
import {
    IApplicationShell,
    ICommandManager,
    IDocumentManager,
    ILiveShareApi,
    IWebPanelProvider,
    IWorkspaceService
} from '../../common/application/types';
import { ContextKey } from '../../common/contextKey';
import { traceError, traceInfo } from '../../common/logger';
import { IFileSystem, TemporaryFile } from '../../common/platform/types';
import {
    GLOBAL_MEMENTO,
    IAsyncDisposableRegistry,
    IConfigurationService,
    IDisposable,
    IDisposableRegistry,
    IExperimentsManager,
    IMemento,
    Resource
} from '../../common/types';
import { createDeferred, Deferred } from '../../common/utils/async';
import * as localize from '../../common/utils/localize';
import { StopWatch } from '../../common/utils/stopWatch';
import { EXTENSION_ROOT_DIR } from '../../constants';
import { PythonInterpreter } from '../../interpreter/contracts';
import { captureTelemetry, sendTelemetryEvent } from '../../telemetry';
import {
    EditorContexts,
    Identifiers,
    NativeKeyboardCommandTelemetryLookup,
    NativeMouseCommandTelemetryLookup,
    Telemetry
} from '../constants';
import { InteractiveBase } from '../interactive-common/interactiveBase';
import {
    INativeCommand,
    InteractiveWindowMessages,
    IPyWidgetMessages,
    IReExecuteCells,
    ISubmitNewCell,
    NotebookModelChange,
    SysInfoReason
} from '../interactive-common/interactiveWindowTypes';
import { JupyterNotebookBase } from '../jupyter/jupyterNotebook';
import { JupyterSession } from '../jupyter/jupyterSession';
import {
    CellState,
    ICell,
    ICodeCssGenerator,
    IDataScienceErrorHandler,
    IDataViewerProvider,
    IInteractiveWindowInfo,
    IInteractiveWindowListener,
    IJupyterDebugger,
    IJupyterExecution,
    IJupyterKernelSpec,
    IJupyterVariables,
    INotebookEditor,
    INotebookEditorProvider,
    INotebookExporter,
    INotebookImporter,
    INotebookModel,
    INotebookProvider,
    INotebookServer,
    IStatusProvider,
    IThemeFinder,
    WebViewViewChangeEventArgs
} from '../types';
import { NativeEditorSynchronizer } from './nativeEditorSynchronizer';

import { nbformat } from '@jupyterlab/coreutils';
import { KernelMessage } from '@jupyterlab/services';
// tslint:disable-next-line: no-require-imports
import cloneDeep = require('lodash/cloneDeep');
import { concatMultilineStringInput } from '../../../datascience-ui/common';
import { KernelSwitcher } from '../jupyter/kernels/kernelSwitcher';

const nativeEditorDir = path.join(EXTENSION_ROOT_DIR, 'out', 'datascience-ui', 'notebook');
@injectable()
export class NativeEditor extends InteractiveBase implements INotebookEditor {
    public get onDidChangeViewState(): Event<void> {
        return this._onDidChangeViewState.event;
    }

    public get visible(): boolean {
        return this.viewState.visible;
    }

    public get active(): boolean {
        return this.viewState.active;
    }

    public get file(): Uri {
        if (this.model) {
            return this.model.file;
        }
        return Uri.file('');
    }

    public get isUntitled(): boolean {
        return this.model ? this.model.isUntitled : false;
    }

    public get closed(): Event<INotebookEditor> {
        return this.closedEvent.event;
    }

    public get executed(): Event<INotebookEditor> {
        return this.executedEvent.event;
    }

    public get modified(): Event<INotebookEditor> {
        return this.modifiedEvent.event;
    }
    public get saved(): Event<INotebookEditor> {
        return this.savedEvent.event;
    }

    public get isDirty(): boolean {
        return this.model ? this.model.isDirty : false;
    }
    public model: Readonly<INotebookModel> | undefined;
    protected savedEvent: EventEmitter<INotebookEditor> = new EventEmitter<INotebookEditor>();
    protected closedEvent: EventEmitter<INotebookEditor> = new EventEmitter<INotebookEditor>();
    protected modifiedEvent: EventEmitter<INotebookEditor> = new EventEmitter<INotebookEditor>();

    private sentExecuteCellTelemetry: boolean = false;
    private _onDidChangeViewState = new EventEmitter<void>();
    private executedEvent: EventEmitter<INotebookEditor> = new EventEmitter<INotebookEditor>();
    private loadedPromise: Deferred<void> = createDeferred<void>();
    private startupTimer: StopWatch = new StopWatch();
    private loadedAllCells: boolean = false;
    private executeCancelTokens = new Set<CancellationTokenSource>();

    private commtargetRegistered: boolean = false;
    private readonly targetNames: string[] = [];
    constructor(
        @multiInject(IInteractiveWindowListener) listeners: IInteractiveWindowListener[],
        @inject(ILiveShareApi) liveShare: ILiveShareApi,
        @inject(IApplicationShell) applicationShell: IApplicationShell,
        @inject(IDocumentManager) documentManager: IDocumentManager,
        @inject(IWebPanelProvider) provider: IWebPanelProvider,
        @inject(IDisposableRegistry) disposables: IDisposableRegistry,
        @inject(ICodeCssGenerator) cssGenerator: ICodeCssGenerator,
        @inject(IThemeFinder) themeFinder: IThemeFinder,
        @inject(IStatusProvider) statusProvider: IStatusProvider,
        @inject(IJupyterExecution) jupyterExecution: IJupyterExecution,
        @inject(IFileSystem) fileSystem: IFileSystem,
        @inject(IConfigurationService) configuration: IConfigurationService,
        @inject(ICommandManager) commandManager: ICommandManager,
        @inject(INotebookExporter) jupyterExporter: INotebookExporter,
        @inject(IWorkspaceService) workspaceService: IWorkspaceService,
        @inject(NativeEditorSynchronizer) private readonly synchronizer: NativeEditorSynchronizer,
        @inject(INotebookEditorProvider) private editorProvider: INotebookEditorProvider,
        @inject(IDataViewerProvider) dataExplorerProvider: IDataViewerProvider,
        @inject(IJupyterVariables) jupyterVariables: IJupyterVariables,
        @inject(IJupyterDebugger) jupyterDebugger: IJupyterDebugger,
        @inject(INotebookImporter) protected readonly importer: INotebookImporter,
        @inject(IDataScienceErrorHandler) errorHandler: IDataScienceErrorHandler,
        @inject(IMemento) @named(GLOBAL_MEMENTO) globalStorage: Memento,
        @inject(IExperimentsManager) experimentsManager: IExperimentsManager,
        @inject(IAsyncDisposableRegistry) asyncRegistry: IAsyncDisposableRegistry,
        @inject(KernelSwitcher) switcher: KernelSwitcher,
        @inject(INotebookProvider) notebookProvider: INotebookProvider
    ) {
        super(
            listeners,
            liveShare,
            applicationShell,
            documentManager,
            provider,
            disposables,
            cssGenerator,
            themeFinder,
            statusProvider,
            jupyterExecution,
            fileSystem,
            configuration,
            jupyterExporter,
            workspaceService,
            dataExplorerProvider,
            jupyterVariables,
            jupyterDebugger,
            errorHandler,
            commandManager,
            globalStorage,
            nativeEditorDir,
            [
                path.join(nativeEditorDir, 'require.js'),
                path.join(nativeEditorDir, 'ipywidgets.js'),
                path.join(nativeEditorDir, 'monaco.bundle.js'),
                path.join(nativeEditorDir, 'commons.initial.bundle.js'),
                path.join(nativeEditorDir, 'nativeEditor.js')
            ],
            localize.DataScience.nativeEditorTitle(),
            ViewColumn.Active,
            experimentsManager,
            switcher,
            notebookProvider
        );
        asyncRegistry.push(this);

        this.synchronizer.subscribeToUserActions(this, this.postMessage.bind(this));
    }

    public dispose(): Promise<void> {
        super.dispose();
        return this.close();
    }

    public async load(model: INotebookModel, webViewPanel: WebviewPanel): Promise<void> {
        // Save the model we're using
        this.model = model;

        // Indicate we have our identity
        this.loadedPromise.resolve();

        // Load the web panel using our file path so it can find
        // relative files next to the notebook.
        await super.loadWebPanel(path.dirname(this.file.fsPath), webViewPanel);

        // Sign up for dirty events
        model.changed(this.modelChanged.bind(this));

        // Load our cells, but don't wait for this to finish, otherwise the window won't load.
        this.sendInitialCellsToWebView(model.cells)
            .then(() => {
                // May alread be dirty, if so send a message
                if (model.isDirty) {
                    this.postMessage(InteractiveWindowMessages.NotebookDirty).ignoreErrors();
                }
            })
            .catch(exc => traceError('Error loading cells: ', exc));
    }

    // tslint:disable-next-line: no-any
    public onMessage(message: string, payload: any) {
        super.onMessage(message, payload);
        switch (message) {
            case InteractiveWindowMessages.Sync:
                this.synchronizer.notifyUserAction(payload, this);
                break;

            case InteractiveWindowMessages.ReExecuteCells:
                this.executedEvent.fire(this);
                break;

            case InteractiveWindowMessages.SaveAll:
                this.handleMessage(message, payload, this.saveAll);
                break;

            case InteractiveWindowMessages.Export:
                this.handleMessage(message, payload, this.export);
                break;

            case InteractiveWindowMessages.UpdateModel:
                this.handleMessage(message, payload, this.updateModel);
                break;

            case InteractiveWindowMessages.NativeCommand:
                this.handleMessage(message, payload, this.logNativeCommand);
                break;

            // call this to update the whole document for intellisense
            case InteractiveWindowMessages.LoadAllCellsComplete:
                this.handleMessage(message, payload, this.loadCellsComplete);
                break;

            case InteractiveWindowMessages.RestartKernel:
                this.interruptExecution();
                break;

            case InteractiveWindowMessages.Interrupt:
                this.interruptExecution();
                break;

            case IPyWidgetMessages.IPyWidgets_ShellSend:
                this.handleMessage(message, payload, this.sendIPythonShellMsg);
                break;

            case IPyWidgetMessages.IPyWidgets_registerCommTarget:
                this.handleMessage(message, payload, this.registerCommTarget);
                break;

            default:
                break;
        }
    }

    public async getNotebookMetadata(): Promise<nbformat.INotebookMetadata | undefined> {
        await this.loadedPromise.promise;
        if (this.model) {
            return (await this.model.getJson()).metadata;
        }
    }

    public async updateNotebookOptions(
        kernelSpec: IJupyterKernelSpec,
        interpreter: PythonInterpreter | undefined
    ): Promise<void> {
        if (this.model) {
            const change: NotebookModelChange = {
                kind: 'version',
                kernelSpec,
                interpreter,
                oldDirty: this.model.isDirty,
                newDirty: true,
                source: 'user'
            };
            this.updateModel(change);
        }
    }

    public runAllCells() {
        this.postMessage(InteractiveWindowMessages.NotebookRunAllCells).ignoreErrors();
    }

    public runSelectedCell() {
        this.postMessage(InteractiveWindowMessages.NotebookRunSelectedCell).ignoreErrors();
    }

    public addCellBelow() {
        this.postMessage(InteractiveWindowMessages.NotebookAddCellBelow, { newCellId: uuid() }).ignoreErrors();
    }

    public getOwningResource(): Promise<Resource> {
        // Resource to use for loading and our identity are the same.
        return this.getNotebookIdentity();
    }

    protected addSysInfo(reason: SysInfoReason): Promise<void> {
        // We need to send a message when restarting
        if (reason === SysInfoReason.Restart || reason === SysInfoReason.New) {
            this.postMessage(InteractiveWindowMessages.RestartKernel).ignoreErrors();
        }

        // These are not supported.
        return Promise.resolve();
    }

    protected submitCode(
        code: string,
        file: string,
        line: number,
        id?: string,
        data?: nbformat.ICodeCell | nbformat.IRawCell | nbformat.IMarkdownCell,
        debug?: boolean,
        cancelToken?: CancellationToken
    ): Promise<boolean> {
        const stopWatch = new StopWatch();
        return super
            .submitCode(code, file, line, id, data, debug, cancelToken)
            .finally(() => this.sendPerceivedCellExecute(stopWatch));
    }
    protected handleOnIOPub(data: { msg: KernelMessage.IIOPubMessage; requestId: string }) {
        if (KernelMessage.isDisplayDataMsg(data.msg)) {
            this.postMessage(IPyWidgetMessages.IPyWidgets_display_data_msg, data.msg).catch(ex =>
                // tslint:disable-next-line: no-console
                console.error('Failed to post oniopub message', ex)
            );
        } else if (KernelMessage.isStatusMsg(data.msg)) {
            // Do nothing.
        } else if (KernelMessage.isCommOpenMsg(data.msg)) {
            // Do nothing, handled in the place we have registered for a target.
        } else if (KernelMessage.isCommMsgMsg(data.msg)) {
            // tslint:disable-next-line: no-any
            this.serializeDataViews(data.msg as any);
            this.postMessage(IPyWidgetMessages.IPyWidgets_comm_msg, data.msg as KernelMessage.ICommMsgMsg).catch(ex =>
                // tslint:disable-next-line: no-console
                console.error('Failed to post oniopub message for handler', ex)
            );
        }
    }
    // tslint:disable-next-line: member-ordering
    private disposable?: IDisposable;
    protected async ensureNotebook(server: INotebookServer): Promise<void> {
        await super.ensureNotebook(server);
        // tslint:disable-next-line: no-console
        console.log('Notebook created');
        if (this.disposable) {
            this.disposable.dispose();
        }
        if (!this.notebook) {
            return;
        }
        this.disposable = (this.notebook as JupyterNotebookBase).onIOPub(this.handleOnIOPub.bind(this));
<<<<<<< HEAD
        // tslint:disable-next-line: no-console
        // console.log('Event handler added');
        // (this.notebook as JupyterNotebookBase).onIOPub((data: {msg: KernelMessage.IIOPubMessage; requestId: string}) => {
        //     if (KernelMessage.isDisplayDataMsg(data.msg)) {
        //         this.postMessage(InteractiveWindowMessages.IPyWidgets_display_data_msg, data.msg).catch(ex => console.error('Failed to post oniopub message', ex));
        //     }
        // });

        const kernel = ((this.notebook as JupyterNotebookBase).session as JupyterSession).session!.kernel;
        if (!this.commtargetRegistered) {
            this.commtargetRegistered = true;
            this.targetNames.forEach(targetName => {
                // kernel.registerCommTarget('jupyter.widget', (_comm, msg) => {
                kernel.registerCommTarget(targetName, (_comm, msg) => {
                    // tslint:disable-next-line: no-any
                    this.serializeDataViews(msg as any);
                    this.postMessage(IPyWidgetMessages.IPyWidgets_comm_open, msg).catch(ex =>
                        // tslint:disable-next-line: no-console
                        console.error('Failed to post oniopub message', ex)
                    );
=======
        if ((this.notebook as JupyterNotebookBase).onIOPub) {
            // tslint:disable-next-line: no-console
            // console.log('Event handler added');
            // (this.notebook as JupyterNotebookBase).onIOPub((data: {msg: KernelMessage.IIOPubMessage; requestId: string}) => {
            //     if (KernelMessage.isDisplayDataMsg(data.msg)) {
            //         this.postMessage(InteractiveWindowMessages.IPyWidgets_display_data_msg, data.msg).catch(ex => console.error('Failed to post oniopub message', ex));
            //     }
            // });

            // tslint:disable-next-line: no-any
            if (!((this.notebook as JupyterNotebookBase).session as JupyterSession).session) {
                return;
            }
            const kernel = ((this.notebook as JupyterNotebookBase).session as JupyterSession).session!.kernel;
            if (!this.commtargetRegistered) {
                this.commtargetRegistered = true;
                this.targetNames.forEach(targetName => {
                    // kernel.registerCommTarget('jupyter.widget', (_comm, msg) => {
                    kernel.registerCommTarget(targetName, (_comm, msg) => {
                        // tslint:disable-next-line: no-any
                        this.serializeDataViews(msg as any);
                        this.postMessage(IPyWidgetMessages.IPyWidgets_comm_open, msg).catch(ex =>
                            console.error('Failed to post oniopub message', ex)
                        );
                    });
>>>>>>> d95970f5
                });
            });
        }
    }
    protected registerCommTarget(targetName: string) {
        if (!this.commtargetRegistered) {
            this.targetNames.push(targetName);
            return;
        }
        const kernel = ((this.notebook as JupyterNotebookBase).session as JupyterSession).session!.kernel;
        kernel.registerCommTarget(targetName, (_comm, msg) => {
            // tslint:disable-next-line: no-any
            this.serializeDataViews(msg as any);
            this.postMessage(IPyWidgetMessages.IPyWidgets_comm_open, msg).catch(ex =>
                // tslint:disable-next-line: no-console
                console.error('Failed to post oniopub message', ex)
            );
        });
    }
    protected serializeDataViews(msg: KernelMessage.IIOPubMessage) {
        if (!Array.isArray(msg.buffers) || msg.buffers.length === 0) {
            return;
        }
        // tslint:disable-next-line: no-any
        const newBufferView: any[] = [];
        // tslint:disable-next-line: prefer-for-of
        for (let i = 0; i < msg.buffers.length; i += 1) {
            const item = msg.buffers[i];
            if ('buffer' in item && 'byteOffset' in item) {
                // It is an ArrayBufferView
                // tslint:disable-next-line: no-any
                const buffer = Array.apply(null, new Uint8Array(item.buffer as any) as any);
                newBufferView.push({
                    ...item,
                    byteLength: item.byteLength,
                    byteOffset: item.byteOffset,
                    buffer
                    // tslint:disable-next-line: no-any
                } as any);
            } else {
                // tslint:disable-next-line: no-any
                newBufferView.push(Array.apply(null, new Uint8Array(item as any) as any) as any);
            }
        }

        // tslint:disable-next-line: no-any
        // msg.buffers = JSON.stringify(newBufferView) as any;
        msg.buffers = newBufferView;
    }
    protected restoreBuffers(buffers?: (ArrayBuffer | ArrayBufferView)[] | undefined) {
        if (!buffers || !Array.isArray(buffers) || buffers.length === 0) {
            return buffers || [];
        }
        // tslint:disable-next-line: prefer-for-of no-any
        const newBuffers: any[] = [];
        // tslint:disable-next-line: prefer-for-of no-any
        for (let i = 0; i < buffers.length; i += 1) {
            const item = buffers[i];
            if ('buffer' in item && 'byteOffset' in item) {
                const buffer = new Uint8Array(item.buffer).buffer;
                // It is an ArrayBufferView
                // tslint:disable-next-line: no-any
                const bufferView = new DataView(buffer, item.byteOffset, item.byteLength);
                newBuffers.push(bufferView);
            } else {
                const buffer = new Uint8Array(item).buffer;
                // tslint:disable-next-line: no-any
                newBuffers.push(buffer);
            }
        }
        return newBuffers;
    }
    // tslint:disable: no-any
    protected async sendIPythonShellMsg(payload: {
        data: any;
        metadata: any;
        commId: string;
        requestId: string;
        buffers?: any;
        msgType: string;
        targetName?: string;
    }) {
        const kernel = ((this.notebook as JupyterNotebookBase).session as JupyterSession).session!.kernel;
        const shellMessage = KernelMessage.createMessage<KernelMessage.ICommMsgMsg<'shell'>>({
            // tslint:disable-next-line: no-any
            msgType: payload.msgType as any,
            channel: 'shell',
            buffers: this.restoreBuffers(payload.buffers),
            content: {
                data: payload.data,
                comm_id: payload.commId
            },
            metadata: payload.metadata,
            // tslint:disable-next-line: no-any
            msgId: payload.requestId as any,
            session: kernel.clientId,
            username: kernel.username
        });
        // Note defined in type definition.
        // tslint:disable-next-line: no-any
        (shellMessage.content as any).target_name = payload.targetName;

        // const shellMessage: KernelMessage.IShellMessage = KernelMessage.createMessage(
        //     {
        //         msgType: 'comm_msg',
        //         channel: 'shell',
        //         username: kernel.username,
        //         session: kernel.clientId
        //     },
        //     {
        //         data: payload.data,
        //         comm_id: payload.commId,
        //         target_name: 'jupyter.widget'
        //     },
        //     payload.metadata,
        //     []
        // // tslint:disable-next-line: no-any
        // ) as any;
        // tslint:disable-next-line: no-any
        const requestId = (shellMessage.header.msg_id = payload.requestId as any);
        const future = kernel.sendShellMessage(shellMessage, false, true);
        future.done
            .then(reply => {
                this.postMessage(IPyWidgetMessages.IPyWidgets_ShellSend_resolve, { requestId, msg: reply }).catch(ex =>
                    // tslint:disable-next-line: no-console
                    console.error('Failed to post oniopub message for handler', ex)
                );
            })
            .catch(ex => {
                this.postMessage(IPyWidgetMessages.IPyWidgets_ShellSend_reject, { requestId, msg: ex }).catch(ex2 =>
                    // tslint:disable-next-line: no-console
                    console.error('Failed to post oniopub message for handler', ex2)
                );
            });
        future.onIOPub = (msg: KernelMessage.IIOPubMessage) => {
            this.serializeDataViews(msg);
            this.postMessage(IPyWidgetMessages.IPyWidgets_ShellSend_onIOPub, { requestId, msg }).catch(ex =>
                // tslint:disable-next-line: no-console
                console.error('Failed to post oniopub message for handler', ex)
            );

            if (KernelMessage.isCommMsgMsg(msg)) {
                this.postMessage(IPyWidgetMessages.IPyWidgets_comm_msg, msg as KernelMessage.ICommMsgMsg).catch(ex =>
                    // tslint:disable-next-line: no-console
                    console.error('Failed to post oniopub message for handler', ex)
                );
            }
        };
        future.onReply = (reply: KernelMessage.IShellMessage) => {
            this.postMessage(IPyWidgetMessages.IPyWidgets_ShellSend_reply, { requestId, msg: reply }).catch(ex =>
                // tslint:disable-next-line: no-console
                console.error('Failed to post oniopub message for handler', ex)
            );
        };
    }

    @captureTelemetry(Telemetry.SubmitCellThroughInput, undefined, false)
    // tslint:disable-next-line:no-any
    protected submitNewCell(info: ISubmitNewCell) {
        // If there's any payload, it has the code and the id
        if (info && info.code && info.id) {
            try {
                // Activate the other side, and send as if came from a file
                this.editorProvider
                    .show(this.file)
                    .then(_v => {
                        this.shareMessage(InteractiveWindowMessages.RemoteAddCode, {
                            code: info.code,
                            file: Identifiers.EmptyFileName,
                            line: 0,
                            id: info.id,
                            originator: this.id,
                            debug: false
                        });
                    })
                    .ignoreErrors();
                // Send to ourselves.
                this.submitCode(info.code, Identifiers.EmptyFileName, 0, info.id).ignoreErrors();
            } catch (exc) {
                this.errorHandler.handleError(exc).ignoreErrors();
            }
        }
    }

    @captureTelemetry(Telemetry.ExecuteNativeCell, undefined, true)
    // tslint:disable-next-line:no-any
    protected async reexecuteCells(info: IReExecuteCells): Promise<void> {
        // This is here for existing functional tests that somehow pass undefined into this method.
        if (!this.model || !info || !Array.isArray(info.cellIds)) {
            return;
        }
        const tokenSource = new CancellationTokenSource();
        this.executeCancelTokens.add(tokenSource);
        const cellsExecuting = new Set<ICell>();
        try {
            for (let i = 0; i < info.cellIds.length && !tokenSource.token.isCancellationRequested; i += 1) {
                const cell = this.model.cells.find(item => item.id === info.cellIds[i]);
                if (!cell) {
                    continue;
                }
                cellsExecuting.add(cell);
                await this.reexecuteCell(cell, tokenSource.token);
                cellsExecuting.delete(cell);
            }
        } catch (exc) {
            // Tell the other side we restarted the kernel. This will stop all executions
            this.postMessage(InteractiveWindowMessages.RestartKernel).ignoreErrors();

            // Handle an error
            await this.errorHandler.handleError(exc);
        } finally {
            this.executeCancelTokens.delete(tokenSource);

            // Make sure everything is marked as finished or error after the final finished
            cellsExecuting.forEach(cell => this.finishCell(cell));
        }
    }

    protected async getNotebookIdentity(): Promise<Uri> {
        if (this.loadedPromise) {
            await this.loadedPromise.promise;
        }

        // File should be set now
        return this.file;
    }

    protected async setLaunchingFile(_file: string): Promise<void> {
        // For the native editor, use our own file as the path
        const notebook = this.getNotebook();
        if (this.fileSystem.fileExists(this.file.fsPath) && notebook) {
            await notebook.setLaunchingFile(this.file.fsPath);
        }
    }

    protected sendCellsToWebView(cells: ICell[]) {
        // Filter out sysinfo messages. Don't want to show those
        const filtered = cells.filter(c => c.data.cell_type !== 'messages');

        // Update these cells in our storage only when cells are finished
        const modified = filtered.filter(c => c.state === CellState.finished || c.state === CellState.error);
        const unmodified = this.model?.cells.filter(c => modified.find(m => m.id === c.id));
        if (modified.length > 0 && unmodified && this.model) {
            this.model.update({
                source: 'user',
                kind: 'modify',
                newCells: modified,
                oldCells: cloneDeep(unmodified),
                oldDirty: this.model.isDirty,
                newDirty: true
            });
        }

        // Tell storage about our notebook object
        const notebook = this.getNotebook();
        if (notebook && this.model) {
            const interpreter = notebook.getMatchingInterpreter();
            const kernelSpec = notebook.getKernelSpec();
            this.model.update({
                source: 'user',
                kind: 'version',
                oldDirty: this.model.isDirty,
                newDirty: this.model.isDirty,
                interpreter,
                kernelSpec
            });
        }

        // Send onto the webview.
        super.sendCellsToWebView(filtered);
    }

    protected updateContexts(info: IInteractiveWindowInfo | undefined) {
        // This should be called by the python interactive window every
        // time state changes. We use this opportunity to update our
        // extension contexts
        if (this.commandManager && this.commandManager.executeCommand) {
            const nativeContext = new ContextKey(EditorContexts.HaveNative, this.commandManager);
            nativeContext.set(!this.isDisposed).catch();
            const interactiveCellsContext = new ContextKey(EditorContexts.HaveNativeCells, this.commandManager);
            const redoableContext = new ContextKey(EditorContexts.HaveNativeRedoableCells, this.commandManager);
            const hasCellSelectedContext = new ContextKey(EditorContexts.HaveCellSelected, this.commandManager);
            if (info) {
                interactiveCellsContext.set(info.cellCount > 0).catch();
                redoableContext.set(info.redoCount > 0).catch();
                hasCellSelectedContext.set(info.selectedCell ? true : false).catch();
            } else {
                hasCellSelectedContext.set(false).catch();
                interactiveCellsContext.set(false).catch();
                redoableContext.set(false).catch();
            }
        }
    }

    protected async onViewStateChanged(args: WebViewViewChangeEventArgs) {
        super.onViewStateChanged(args);

        // Update our contexts
        const nativeContext = new ContextKey(EditorContexts.HaveNative, this.commandManager);
        nativeContext.set(args.current.visible && args.current.active).catch();
        this._onDidChangeViewState.fire();
    }

    protected async closeBecauseOfFailure(_exc: Error): Promise<void> {
        // Actually don't close, just let the error bubble out
    }

    protected async close(): Promise<void> {
        // Fire our event
        this.closedEvent.fire(this);
    }

    protected saveAll() {
        // Ask user for a save as dialog if no title
        if (this.isUntitled) {
            this.commandManager.executeCommand('workbench.action.files.saveAs', this.file);
        } else {
            this.commandManager.executeCommand('workbench.action.files.save', this.file);
        }
    }

    private async modelChanged(change: NotebookModelChange) {
        if (change.source !== 'user') {
            // VS code is telling us to broadcast this to our UI. Tell the UI about the new change
            await this.postMessage(InteractiveWindowMessages.UpdateModel, change);
        }

        // Use the current state of the model to indicate dirty (not the message itself)
        if (this.model && change.newDirty !== change.oldDirty) {
            this.modifiedEvent.fire();
            if (this.model.isDirty) {
                await this.postMessage(InteractiveWindowMessages.NotebookDirty);
            } else {
                // Then tell the UI
                await this.postMessage(InteractiveWindowMessages.NotebookClean);
            }
        }
    }
    private interruptExecution() {
        this.executeCancelTokens.forEach(t => t.cancel());
    }

    private finishCell(cell: ICell) {
        this.sendCellsToWebView([
            {
                ...cell,
                state: CellState.finished
            }
        ]);
    }

    private async reexecuteCell(cell: ICell, cancelToken: CancellationToken): Promise<void> {
        try {
            // If there's any payload, it has the code and the id
            if (cell.id && cell.data.cell_type !== 'messages') {
                traceInfo(`Executing cell ${cell.id}`);

                // Clear the result if we've run before
                await this.clearResult(cell.id);

                const code = concatMultilineStringInput(cell.data.source);
                // Send to ourselves.
                await this.submitCode(code, Identifiers.EmptyFileName, 0, cell.id, cell.data, false, cancelToken);
            }
        } catch (exc) {
            // Make this error our cell output
            this.sendCellsToWebView([
                {
                    // tslint:disable-next-line: no-any
                    data: { ...cell.data, outputs: [createErrorOutput(exc)] } as any, // nyc compiler issue
                    id: cell.id,
                    file: Identifiers.EmptyFileName,
                    line: 0,
                    state: CellState.error
                }
            ]);

            throw exc;
        } finally {
            if (cell && cell.id) {
                traceInfo(`Finished executing cell ${cell.id}`);
            }
        }
    }

    private sendPerceivedCellExecute(runningStopWatch?: StopWatch) {
        if (runningStopWatch) {
            const props = { notebook: true };
            if (!this.sentExecuteCellTelemetry) {
                this.sentExecuteCellTelemetry = true;
                sendTelemetryEvent(Telemetry.ExecuteCellPerceivedCold, runningStopWatch.elapsedTime, props);
            } else {
                sendTelemetryEvent(Telemetry.ExecuteCellPerceivedWarm, runningStopWatch.elapsedTime, props);
            }
        }
    }

    private updateModel(change: NotebookModelChange) {
        // Send to our model using a command. User has done something that changes the model
        if (change.source === 'user' && this.model) {
            // Note, originally this was posted with a command but sometimes had problems
            // with commands being handled out of order.
            this.model.update(change);
        }
    }

    private async sendInitialCellsToWebView(cells: ICell[]): Promise<void> {
        sendTelemetryEvent(Telemetry.CellCount, undefined, { count: cells.length });
        return this.postMessage(InteractiveWindowMessages.LoadAllCells, { cells });
    }

    @captureTelemetry(Telemetry.ConvertToPythonFile, undefined, false)
    private async export(cells: ICell[]): Promise<void> {
        const status = this.setStatus(localize.DataScience.convertingToPythonFile(), false);
        // First generate a temporary notebook with these cells.
        let tempFile: TemporaryFile | undefined;
        try {
            tempFile = await this.fileSystem.createTemporaryFile('.ipynb');

            // Translate the cells into a notebook
            const content = this.model ? await this.model.getContent(cells) : '';
            await this.fileSystem.writeFile(tempFile.filePath, content, 'utf-8');

            // Import this file and show it
            const contents = await this.importer.importFromFile(tempFile.filePath, this.file.fsPath);
            if (contents) {
                await this.viewDocument(contents);
            }
        } catch (e) {
            await this.errorHandler.handleError(e);
        } finally {
            if (tempFile) {
                tempFile.dispose();
            }
            status.dispose();
        }
    }

    private async viewDocument(contents: string): Promise<void> {
        const doc = await this.documentManager.openTextDocument({ language: 'python', content: contents });
        await this.documentManager.showTextDocument(doc, ViewColumn.One);
    }

    private logNativeCommand(args: INativeCommand) {
        const telemetryEvent =
            args.source === 'mouse'
                ? NativeMouseCommandTelemetryLookup[args.command]
                : NativeKeyboardCommandTelemetryLookup[args.command];
        sendTelemetryEvent(telemetryEvent);
    }

    private loadCellsComplete() {
        if (!this.loadedAllCells) {
            this.loadedAllCells = true;
            sendTelemetryEvent(Telemetry.NotebookOpenTime, this.startupTimer.elapsedTime);
        }
    }
}<|MERGE_RESOLUTION|>--- conflicted
+++ resolved
@@ -405,7 +405,6 @@
             return;
         }
         this.disposable = (this.notebook as JupyterNotebookBase).onIOPub(this.handleOnIOPub.bind(this));
-<<<<<<< HEAD
         // tslint:disable-next-line: no-console
         // console.log('Event handler added');
         // (this.notebook as JupyterNotebookBase).onIOPub((data: {msg: KernelMessage.IIOPubMessage; requestId: string}) => {
@@ -413,6 +412,10 @@
         //         this.postMessage(InteractiveWindowMessages.IPyWidgets_display_data_msg, data.msg).catch(ex => console.error('Failed to post oniopub message', ex));
         //     }
         // });
+        // tslint:disable-next-line: no-any
+        if (!((this.notebook as JupyterNotebookBase).session as JupyterSession).session) {
+            return;
+        }
 
         const kernel = ((this.notebook as JupyterNotebookBase).session as JupyterSession).session!.kernel;
         if (!this.commtargetRegistered) {
@@ -426,33 +429,6 @@
                         // tslint:disable-next-line: no-console
                         console.error('Failed to post oniopub message', ex)
                     );
-=======
-        if ((this.notebook as JupyterNotebookBase).onIOPub) {
-            // tslint:disable-next-line: no-console
-            // console.log('Event handler added');
-            // (this.notebook as JupyterNotebookBase).onIOPub((data: {msg: KernelMessage.IIOPubMessage; requestId: string}) => {
-            //     if (KernelMessage.isDisplayDataMsg(data.msg)) {
-            //         this.postMessage(InteractiveWindowMessages.IPyWidgets_display_data_msg, data.msg).catch(ex => console.error('Failed to post oniopub message', ex));
-            //     }
-            // });
-
-            // tslint:disable-next-line: no-any
-            if (!((this.notebook as JupyterNotebookBase).session as JupyterSession).session) {
-                return;
-            }
-            const kernel = ((this.notebook as JupyterNotebookBase).session as JupyterSession).session!.kernel;
-            if (!this.commtargetRegistered) {
-                this.commtargetRegistered = true;
-                this.targetNames.forEach(targetName => {
-                    // kernel.registerCommTarget('jupyter.widget', (_comm, msg) => {
-                    kernel.registerCommTarget(targetName, (_comm, msg) => {
-                        // tslint:disable-next-line: no-any
-                        this.serializeDataViews(msg as any);
-                        this.postMessage(IPyWidgetMessages.IPyWidgets_comm_open, msg).catch(ex =>
-                            console.error('Failed to post oniopub message', ex)
-                        );
-                    });
->>>>>>> d95970f5
                 });
             });
         }
