--- conflicted
+++ resolved
@@ -674,26 +674,10 @@
         }
     }
 
-<<<<<<< HEAD
-=======
-    private async updateVisibleCells(cells: ICell[]): Promise<void> {
-        if (!fastDeepEqual(this.visibleCells, cells)) {
-            this.visibleCells = cells;
-
-            // Save our dirty state in the storage for reopen later.
-            // Do not block current code, hence let this run in the background.
-            this.storeContents(this.generateNotebookContent(cells))
-                .catch(ex => traceError('Failed to generate notebook content to store in state', ex));
-
-            // Indicate dirty
-            await this.setDirty();
-        }
-    }
-
->>>>>>> a6b91e2d
     private async setDirty(): Promise<void> {
         // Always update storage. Don't wait for results.
-        this.storeContents(this.generateNotebookContent(this.visibleCells)).ignoreErrors();
+        this.storeContents(this.generateNotebookContent(this.visibleCells))
+            .catch(ex => traceError('Failed to generate notebook content to store in state', ex));
 
         // Then update dirty flag.
         if (!this._dirty) {
@@ -710,7 +694,8 @@
 
     private async setClean(): Promise<void> {
         // Always update storage
-        this.storeContents(undefined).ignoreErrors();
+        this.storeContents(undefined)
+            .catch(ex => traceError('Failed to clear notebook store', ex));
 
         if (this._dirty) {
             this._dirty = false;
@@ -763,9 +748,9 @@
             notebookData.metadata.language_info &&
             notebookData.metadata.language_info.codemirror_mode &&
             // tslint:disable-next-line: no-any
-            typeof (notebookData.metadata.language_info.codemirror_mode as any).version === 'number'){
-
-                // tslint:disable-next-line: no-any
+            typeof (notebookData.metadata.language_info.codemirror_mode as any).version === 'number') {
+
+            // tslint:disable-next-line: no-any
             return (notebookData.metadata.language_info.codemirror_mode as any).version;
         }
         // Use the active interpreter
