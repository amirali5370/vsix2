--- conflicted
+++ resolved
@@ -132,14 +132,10 @@
     public get isDirty(): boolean {
         return this.model ? this.model.isDirty : false;
     }
-<<<<<<< HEAD
     public get model(): Readonly<INotebookModel> {
         return this._model;
     }
-=======
     public readonly type: 'old' | 'custom' = 'custom';
-    public model: Readonly<INotebookModel> | undefined;
->>>>>>> ce834f1f
     protected savedEvent: EventEmitter<INotebookEditor> = new EventEmitter<INotebookEditor>();
     protected closedEvent: EventEmitter<INotebookEditor> = new EventEmitter<INotebookEditor>();
     protected modifiedEvent: EventEmitter<INotebookEditor> = new EventEmitter<INotebookEditor>();
@@ -150,11 +146,8 @@
     private startupTimer: StopWatch = new StopWatch();
     private loadedAllCells: boolean = false;
     private executeCancelTokens = new Set<CancellationTokenSource>();
-<<<<<<< HEAD
     private loadPromise: Promise<void>;
-=======
     private previouslyNotTrusted: boolean = false;
->>>>>>> ce834f1f
 
     constructor(
         listeners: IInteractiveWindowListener[],
@@ -243,8 +236,8 @@
             .catch((e) => this.errorHandler.handleError(e));
 
         // Sign up for dirty events
-<<<<<<< HEAD
         this._model.changed(this.modelChanged.bind(this));
+        this.previouslyNotTrusted = !this._model.isTrusted;
     }
 
     public async show(preserveFocus?: boolean) {
@@ -255,10 +248,6 @@
         super.dispose();
         this.model?.dispose(); // NOSONAR
         return this.close();
-=======
-        model.changed(this.modelChanged.bind(this));
-        this.previouslyNotTrusted = !model.isTrusted;
->>>>>>> ce834f1f
     }
 
     // tslint:disable-next-line: no-any
