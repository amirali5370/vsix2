--- conflicted
+++ resolved
@@ -103,7 +103,6 @@
     public get onDidChangeViewState(): Event<void> {
         return this._onDidChangeViewState.event;
     }
-<<<<<<< HEAD
 
     public get visible(): boolean {
         return this.viewState.visible;
@@ -149,9 +148,7 @@
     public get isDirty(): boolean {
         return this._dirty;
     }
-=======
     private sentExecuteCellTelemetry: boolean = false;
->>>>>>> 3cf28724
     private _onDidChangeViewState = new EventEmitter<void>();
     private closedEvent: EventEmitter<INotebookEditor> = new EventEmitter<INotebookEditor>();
     private executedEvent: EventEmitter<INotebookEditor> = new EventEmitter<INotebookEditor>();
