// Copyright (c) Microsoft Corporation. All rights reserved.
// Licensed under the MIT License.
'use strict';
import '../../common/extensions';

import { nbformat } from '@jupyterlab/coreutils/lib/nbformat';
import * as detectIndent from 'detect-indent';
import { inject, injectable, multiInject, named } from 'inversify';
import * as path from 'path';
import * as uuid from 'uuid/v4';
import { Event, EventEmitter, Memento, TextEditor, Uri, ViewColumn } from 'vscode';

import {
    IApplicationShell,
    ICommandManager,
    IDocumentManager,
    ILiveShareApi,
    IWebPanelProvider,
    IWorkspaceService
} from '../../common/application/types';
import { ContextKey } from '../../common/contextKey';
import { traceError } from '../../common/logger';
import { IFileSystem, TemporaryFile } from '../../common/platform/types';
import { GLOBAL_MEMENTO, IConfigurationService, IDisposableRegistry, IMemento, WORKSPACE_MEMENTO } from '../../common/types';
import { createDeferred, Deferred } from '../../common/utils/async';
import * as localize from '../../common/utils/localize';
import { StopWatch } from '../../common/utils/stopWatch';
import { EXTENSION_ROOT_DIR } from '../../constants';
import { IInterpreterService } from '../../interpreter/contracts';
import { captureTelemetry, sendTelemetryEvent } from '../../telemetry';
import { concatMultilineStringInput, splitMultilineString } from '../common';
import {
    EditorContexts,
    Identifiers,
    NativeKeyboardCommandTelemetryLookup,
    NativeMouseCommandTelemetryLookup,
    Telemetry
} from '../constants';
import { InteractiveBase } from '../interactive-common/interactiveBase';
import {
    IEditCell,
    IInsertCell,
    INativeCommand,
    InteractiveWindowMessages,
    IRemoveCell,
    ISaveAll,
    ISubmitNewCell,
    ISwapCells
} from '../interactive-common/interactiveWindowTypes';
import { InvalidNotebookFileError } from '../jupyter/invalidNotebookFileError';
import {
    CellState,
    ICell,
    ICodeCssGenerator,
    IDataScienceErrorHandler,
    IDataViewerProvider,
    IInteractiveWindowInfo,
    IInteractiveWindowListener,
    IJupyterDebugger,
    IJupyterExecution,
    IJupyterVariables,
    INotebookEditor,
    INotebookEditorProvider,
    INotebookExporter,
    INotebookImporter,
    INotebookServerOptions,
    IStatusProvider,
    IThemeFinder
} from '../types';

enum AskForSaveResult {
    Yes,
    No,
    Cancel
}

@injectable()
export class NativeEditor extends InteractiveBase implements INotebookEditor {
    private closedEvent: EventEmitter<INotebookEditor> = new EventEmitter<INotebookEditor>();
    private executedEvent: EventEmitter<INotebookEditor> = new EventEmitter<INotebookEditor>();
    private modifiedEvent: EventEmitter<INotebookEditor> = new EventEmitter<INotebookEditor>();
    private savedEvent: EventEmitter<INotebookEditor> = new EventEmitter<INotebookEditor>();
    private loadedPromise: Deferred<void> = createDeferred<void>();
    private _file: Uri = Uri.file('');
    private _dirty: boolean = false;
    private visibleCells: ICell[] = [];
    private startupTimer: StopWatch = new StopWatch();
    private loadedAllCells: boolean = false;
    private indentAmount: string = ' ';
    private notebookJson: Partial<nbformat.INotebookContent> = {};

    constructor(
        @multiInject(IInteractiveWindowListener) listeners: IInteractiveWindowListener[],
        @inject(ILiveShareApi) liveShare: ILiveShareApi,
        @inject(IApplicationShell) applicationShell: IApplicationShell,
        @inject(IDocumentManager) documentManager: IDocumentManager,
        @inject(IInterpreterService) interpreterService: IInterpreterService,
        @inject(IWebPanelProvider) provider: IWebPanelProvider,
        @inject(IDisposableRegistry) disposables: IDisposableRegistry,
        @inject(ICodeCssGenerator) cssGenerator: ICodeCssGenerator,
        @inject(IThemeFinder) themeFinder: IThemeFinder,
        @inject(IStatusProvider) statusProvider: IStatusProvider,
        @inject(IJupyterExecution) jupyterExecution: IJupyterExecution,
        @inject(IFileSystem) fileSystem: IFileSystem,
        @inject(IConfigurationService) configuration: IConfigurationService,
        @inject(ICommandManager) private commandManager: ICommandManager,
        @inject(INotebookExporter) jupyterExporter: INotebookExporter,
        @inject(IWorkspaceService) workspaceService: IWorkspaceService,
        @inject(INotebookEditorProvider) editorProvider: INotebookEditorProvider,
        @inject(IDataViewerProvider) dataExplorerProvider: IDataViewerProvider,
        @inject(IJupyterVariables) jupyterVariables: IJupyterVariables,
        @inject(IJupyterDebugger) jupyterDebugger: IJupyterDebugger,
        @inject(INotebookImporter) private importer: INotebookImporter,
        @inject(IDataScienceErrorHandler) errorHandler: IDataScienceErrorHandler,
        @inject(IMemento) @named(GLOBAL_MEMENTO) private globalStorage: Memento,
        @inject(IMemento) @named(WORKSPACE_MEMENTO) private localStorage: Memento
    ) {
        super(
            listeners,
            liveShare,
            applicationShell,
            documentManager,
            interpreterService,
            provider,
            disposables,
            cssGenerator,
            themeFinder,
            statusProvider,
            jupyterExecution,
            fileSystem,
            configuration,
            jupyterExporter,
            workspaceService,
            dataExplorerProvider,
            jupyterVariables,
            jupyterDebugger,
            editorProvider,
            errorHandler,
            path.join(EXTENSION_ROOT_DIR, 'out', 'datascience-ui', 'native-editor', 'index_bundle.js'),
            localize.DataScience.nativeEditorTitle(),
            ViewColumn.Active
        );
    }

    public get visible(): boolean {
        return this.viewState.visible;
    }

    public get active(): boolean {
        return this.viewState.active;
    }

    public get file(): Uri {
        return this._file;
    }

    public get isUntitled(): boolean {
        const baseName = path.basename(this.file.fsPath);
        return baseName.includes(localize.DataScience.untitledNotebookFileName());
    }
    public dispose(): Promise<void> {
        super.dispose();
        return this.close();
    }

    public get contents(): string {
        return this.generateNotebookContent(this.visibleCells);
    }

    public get cells(): ICell[] {
        return this.visibleCells;
    }

    public async load(contents: string, file: Uri): Promise<void> {
        // Save our uri
        this._file = file;

        // Indicate we have our identity
        this.loadedPromise.resolve();

        // Update our title to match
        this.setTitle(path.basename(file.fsPath));

        // Show ourselves
        await this.show();

        // See if this file was stored in storage prior to shutdown
        const dirtyContents = await this.getStoredContents();
        if (dirtyContents) {
            // This means we're dirty. Indicate dirty and load from this content
            return this.loadContents(dirtyContents, true);
        } else {
            // Load without setting dirty
            return this.loadContents(contents, false);
        }
    }

    public get closed(): Event<INotebookEditor> {
        return this.closedEvent.event;
    }

    public get executed(): Event<INotebookEditor> {
        return this.executedEvent.event;
    }

    public get modified(): Event<INotebookEditor> {
        return this.modifiedEvent.event;
    }

    public get saved(): Event<INotebookEditor> {
        return this.savedEvent.event;
    }

    public get isDirty(): boolean {
        return this._dirty;
    }

    // tslint:disable-next-line: no-any
    public onMessage(message: string, payload: any) {
        super.onMessage(message, payload);
        switch (message) {
            case InteractiveWindowMessages.ReExecuteCell:
                this.executedEvent.fire(this);
                break;

            case InteractiveWindowMessages.SaveAll:
                this.handleMessage(message, payload, this.saveAll);
                break;

            case InteractiveWindowMessages.Export:
                this.handleMessage(message, payload, this.export);
                break;

            case InteractiveWindowMessages.EditCell:
                this.handleMessage(message, payload, this.editCell);
                break;

            case InteractiveWindowMessages.InsertCell:
                this.handleMessage(message, payload, this.insertCell);
                break;

            case InteractiveWindowMessages.RemoveCell:
                this.handleMessage(message, payload, this.removeCell);
                break;

            case InteractiveWindowMessages.SwapCells:
                this.handleMessage(message, payload, this.swapCells);
                break;

            case InteractiveWindowMessages.DeleteAllCells:
                this.handleMessage(message, payload, this.removeAllCells);
                break;

            case InteractiveWindowMessages.NativeCommand:
                this.handleMessage(message, payload, this.logNativeCommand);
                break;

            // call this to update the whole document for intellisense
            case InteractiveWindowMessages.LoadAllCellsComplete:
                this.handleMessage(message, payload, this.loadCellsComplete);
                break;

            default:
                break;
        }
    }

    public async getNotebookOptions(): Promise<INotebookServerOptions> {
        return this.ipynbProvider.getNotebookOptions();
    }

    public runAllCells() {
        this.postMessage(InteractiveWindowMessages.NotebookRunAllCells).ignoreErrors();
    }

    public runSelectedCell() {
        this.postMessage(InteractiveWindowMessages.NotebookRunSelectedCell).ignoreErrors();
    }

    public addCellBelow() {
        this.postMessage(InteractiveWindowMessages.NotebookAddCellBelow).ignoreErrors();
    }

    public async removeAllCells(): Promise<void> {
        super.removeAllCells();
        // Clear our visible cells
        this.visibleCells = [];
        return this.setDirty();
    }

    protected async reopen(cells: ICell[]): Promise<void> {
        try {
            super.reload();
            await this.show();

            // Indicate we have our identity
            this.loadedPromise.resolve();

            // Update our title to match
            if (this._dirty) {
                this._dirty = false;
                await this.setDirty();
            } else {
                this.setTitle(path.basename(this._file.fsPath));
            }

            // If that works, send the cells to the web view
            return this.postMessage(InteractiveWindowMessages.LoadAllCells, { cells });
        } catch (e) {
            return this.errorHandler.handleError(e);
        }
    }

    protected submitCode(code: string, file: string, line: number, id?: string, editor?: TextEditor, debug?: boolean): Promise<boolean> {
        // When code is executed, update the version number in the metadata.
        this.updateVersionInfoInNotebook().ignoreErrors();
        return super.submitCode(code, file, line, id, editor, debug);
    }

    @captureTelemetry(Telemetry.SubmitCellThroughInput, undefined, false)
    // tslint:disable-next-line:no-any
    protected submitNewCell(info: ISubmitNewCell) {
        // If there's any payload, it has the code and the id
        if (info && info.code && info.id) {
            // Send to ourselves.
            this.submitCode(info.code, Identifiers.EmptyFileName, 0, info.id).ignoreErrors();

            // Activate the other side, and send as if came from a file
            this.ipynbProvider
                .show(this.file)
                .then(_v => {
                    this.shareMessage(InteractiveWindowMessages.RemoteAddCode, {
                        code: info.code,
                        file: Identifiers.EmptyFileName,
                        line: 0,
                        id: info.id,
                        originator: this.id,
                        debug: false
                    });
                })
                .ignoreErrors();
        }
    }

    @captureTelemetry(Telemetry.ExecuteNativeCell, undefined, false)
    // tslint:disable-next-line:no-any
    protected async reexecuteCell(info: ISubmitNewCell): Promise<void> {
        try {
            // If there's any payload, it has the code and the id
            if (info && info.code && info.id) {
                // Clear the result if we've run before
                await this.clearResult(info.id);

                // Send to ourselves.
                this.submitCode(info.code, Identifiers.EmptyFileName, 0, info.id).ignoreErrors();

                // Activate the other side, and send as if came from a file
                await this.ipynbProvider.show(this.file);
                this.shareMessage(InteractiveWindowMessages.RemoteReexecuteCode, {
                    code: info.code,
                    file: Identifiers.EmptyFileName,
                    line: 0,
                    id: info.id,
                    originator: this.id,
                    debug: false
                });
            }
        } catch (exc) {
            // Make this error our cell output
            this.sendCellsToWebView([
                {
                    data: {
                        source: info.code,
                        cell_type: 'code',
                        outputs: [
                            {
                                output_type: 'error',
                                evalue: exc.toString()
                            }
                        ],
                        metadata: {},
                        execution_count: null
                    },
                    id: info.id,
                    file: Identifiers.EmptyFileName,
                    line: 0,
                    state: CellState.error
                }
            ]);

            // Tell the other side we restarted the kernel. This will stop all executions
            this.postMessage(InteractiveWindowMessages.RestartKernel).ignoreErrors();

            // Handle an error
            await this.errorHandler.handleError(exc);
        }
    }

    protected async getNotebookIdentity(): Promise<Uri> {
        await this.loadedPromise.promise;

        // File should be set now
        return this._file;
    }

    protected async setLaunchingFile(_file: string): Promise<void> {
        // For the native editor, use our own file as the path
        const notebook = this.getNotebook();
        if (this.fileSystem.fileExists(this.file.fsPath) && notebook) {
            await notebook.setLaunchingFile(this.file.fsPath);
        }
    }

    protected sendCellsToWebView(cells: ICell[]) {
        // Filter out sysinfo messages. Don't want to show those
        const filtered = cells.filter(c => c.data.cell_type !== 'messages');

        // Update these cells in our list
        cells.forEach(c => {
            const index = this.visibleCells.findIndex(v => v.id === c.id);
            this.visibleCells[index] = c;
        });

        // Indicate dirty
        this.setDirty().ignoreErrors();

        // Send onto the webview.
        super.sendCellsToWebView(filtered);
    }

    protected updateContexts(info: IInteractiveWindowInfo | undefined) {
        // This should be called by the python interactive window every
        // time state changes. We use this opportunity to update our
        // extension contexts
        if (this.commandManager && this.commandManager.executeCommand) {
            const interactiveContext = new ContextKey(EditorContexts.HaveNative, this.commandManager);
            interactiveContext.set(!this.isDisposed).catch();
            const interactiveCellsContext = new ContextKey(EditorContexts.HaveNativeCells, this.commandManager);
            const redoableContext = new ContextKey(EditorContexts.HaveNativeRedoableCells, this.commandManager);
            const hasCellSelectedContext = new ContextKey(EditorContexts.HaveCellSelected, this.commandManager);
            if (info) {
                interactiveCellsContext.set(info.cellCount > 0).catch();
                redoableContext.set(info.redoCount > 0).catch();
                hasCellSelectedContext.set(info.selectedCell ? true : false).catch();
            } else {
                hasCellSelectedContext.set(false).catch();
                interactiveCellsContext.set(false).catch();
                redoableContext.set(false).catch();
            }
        }
    }

    protected async onViewStateChanged(visible: boolean, active: boolean) {
        super.onViewStateChanged(visible, active);

        // Update our contexts
        const interactiveContext = new ContextKey(EditorContexts.HaveNative, this.commandManager);
        interactiveContext.set(visible && active).catch();
    }

    protected async closeBecauseOfFailure(_exc: Error): Promise<void> {
        // Actually don't close, just let the error bubble out
    }

    /**
     * Update the Python Version number in the notebook data.
     *
     * @private
     * @memberof NativeEditor
     */
    private async updateVersionInfoInNotebook(): Promise<void> {
        // Use the active interpreter
        const usableInterpreter = await this.jupyterExecution.getUsableJupyterPython();
        if (usableInterpreter && usableInterpreter.version && this.notebookJson.metadata && this.notebookJson.metadata.language_info) {
            this.notebookJson.metadata.language_info.version = `${usableInterpreter.version.major}.${usableInterpreter.version.minor}.${usableInterpreter.version.patch}`;
        }
    }

    private async loadContents(contents: string | undefined, forceDirty: boolean): Promise<void> {
        // tslint:disable-next-line: no-any
        const json = contents ? JSON.parse(contents) as any : undefined;

        // Double check json (if we have any)
        if (json && !json.cells) {
            throw new InvalidNotebookFileError(this.file.fsPath);
        }

        // Then compute indent. It's computed from the contents
        if (contents) {
            this.indentAmount = detectIndent(contents).indent;
        }

        // Then save the contents. We'll stick our cells back into this format when we save
        if (json) {
            this.notebookJson = json;
        } else {
            const pythonNumber = await this.extractPythonMainVersion(this.notebookJson);
            // Use this to build our metadata object
            // Use these as the defaults unless we have been given some in the options.
            const metadata: nbformat.INotebookMetadata = {
                language_info: {
                    name: 'python',
                    codemirror_mode: {
                        name: 'ipython',
                        version: pythonNumber
                    }
                },
                orig_nbformat: 2,
                file_extension: '.py',
                mimetype: 'text/x-python',
                name: 'python',
                npconvert_exporter: 'python',
                pygments_lexer: `ipython${pythonNumber}`,
                version: pythonNumber
            };

            // Default notebook data.
            this.notebookJson = {
                nbformat: 4,
                nbformat_minor: 2,
                metadata: metadata
            };
        }

        // Extract cells from the json
        const cells = contents ? json.cells as (nbformat.ICodeCell | nbformat.IRawCell | nbformat.IMarkdownCell)[] : [];

        // Then parse the cells
        return this.loadCells(cells.map((c, index) => {
            return {
                id: `NotebookImport#${index}`,
                file: Identifiers.EmptyFileName,
                line: 0,
                state: CellState.finished,
                data: c
            };
        }), forceDirty);

    }

    private async loadCells(cells: ICell[], forceDirty: boolean): Promise<void> {
        // Make sure cells have at least 1
        if (cells.length === 0) {
            const defaultCell: ICell = {
                id: uuid(),
                line: 0,
                file: Identifiers.EmptyFileName,
                state: CellState.finished,
                data: {
                    cell_type: 'code',
                    outputs: [],
                    source: [],
                    metadata: {},
                    execution_count: null
                }
            };
            cells.splice(0, 0, defaultCell);
            forceDirty = true;
        }

        // Save as our visible list
        this.visibleCells = cells;

        // Make dirty if necessary
        if (forceDirty) {
            await this.setDirty();
        }
        sendTelemetryEvent(Telemetry.CellCount, undefined, { count: cells.length });
        return this.postMessage(InteractiveWindowMessages.LoadAllCells, { cells });
    }

    private getStorageKey(): string {
        return `notebook-storage-${this._file.toString()}`;
    }
    /**
     * Gets any unsaved changes to the notebook file.
     * If the file has been modified since the uncommitted changes were stored, then ignore the uncommitted changes.
     *
     * @private
     * @returns {(Promise<string | undefined>)}
     * @memberof NativeEditor
     */
    private async getStoredContents(): Promise<string | undefined> {
<<<<<<< HEAD
        const key = this.getStorageKey();
        const data = this.globalStorage.get<{ contents?: string; lastModifiedTimeMs?: number }>(key);
=======
        const data = this.globalStorage.get<{ contents?: string; lastModifiedTimeMs?: number }>(this.getStorageKey());
>>>>>>> e77018ab
        // Check whether the file has been modified since the last time the contents were saved.
        if (data && data.lastModifiedTimeMs && !this.isUntitled && this.file.scheme === 'file') {
            const stat = await this.fileSystem.stat(this.file.fsPath);
            if (stat.mtime > data.lastModifiedTimeMs) {
                return;
            }
        }
        if (data && !this.isUntitled && data.contents) {
            return data.contents;
        }

        const workspaceData = this.localStorage.get<string>(key);
        if (workspaceData && !this.isUntitled) {
            return workspaceData;
        }
    }

    /**
     * Stores the uncommitted notebook changes into a temporary location.
     * Also keep track of the current time. This way we can check whether changes were
     * made to the file since the last time uncommitted changes were stored.
     *
     * @private
     * @param {string} [contents]
     * @returns {Promise<void>}
     * @memberof NativeEditor
     */
    private async storeContents(contents?: string): Promise<void> {
        const key = this.getStorageKey();
        // Keep track of the time when this data was saved.
        // This way when we retrieve the data we can compare it against last modified date of the file.
<<<<<<< HEAD
        await this.globalStorage.update(key, contents ? { contents, lastModifiedTimeMs: Date.now() } : undefined);
=======
        await this.globalStorage.update(key, { contents, lastModifiedTimeMs: Date.now() });
>>>>>>> e77018ab
    }

    private async close(): Promise<void> {
        const actuallyClose = async () => {
            // Tell listeners.
            this.closedEvent.fire(this);

            // Restart our kernel so that execution counts are reset
            let oldAsk: boolean | undefined = false;
            const settings = this.configuration.getSettings();
            if (settings && settings.datascience) {
                oldAsk = settings.datascience.askForKernelRestart;
                settings.datascience.askForKernelRestart = false;
            }
            await this.restartKernel();
            if (oldAsk && settings && settings.datascience) {
                settings.datascience.askForKernelRestart = true;
            }
        };

        // Ask user if they want to save. It seems hotExit has no bearing on
        // whether or not we should ask
        if (this._dirty) {
            const askResult = await this.askForSave();
            switch (askResult) {
                case AskForSaveResult.Yes:
                    // Save the file
                    await this.saveToDisk();

                    // Close it
                    await actuallyClose();
                    break;

                case AskForSaveResult.No:
                    // Mark as not dirty, so we update our storage
                    await this.setClean();

                    // Close it
                    await actuallyClose();
                    break;

                default:
                    // Reopen
                    await this.reopen(this.visibleCells);
                    break;
            }
        } else {
            // Not dirty, just close normally.
            return actuallyClose();
        }
    }

    private editCell(request: IEditCell) {
        // Apply the changes to the visible cell list. We won't get an update until
        // submission otherwise
        if (request.changes && request.changes.length) {
            const change = request.changes[0];
            const normalized = change.text.replace(/\r/g, '');

            // Figure out which cell we're editing.
            const cell = this.visibleCells.find(c => c.id === request.id);
            if (cell) {
                // This is an actual edit.
                const contents = concatMultilineStringInput(cell.data.source);
                const before = contents.substr(0, change.rangeOffset);
                const after = contents.substr(change.rangeOffset + change.rangeLength);
                const newContents = `${before}${normalized}${after}`;
                if (contents !== newContents) {
                    cell.data.source = newContents;
                    this.setDirty().ignoreErrors();
                }
            }
        }
    }

    private async insertCell(request: IInsertCell): Promise<void> {
        // Insert a cell into our visible list based on the index. They should be in sync
        this.visibleCells.splice(request.index, 0, request.cell);

        return this.setDirty();
    }

    private async removeCell(request: IRemoveCell): Promise<void> {
        // Filter our list
        this.visibleCells = this.visibleCells.filter(v => v.id !== request.id);
        return this.setDirty();
    }

    private async swapCells(request: ISwapCells): Promise<void> {
        // Swap two cells in our list
        const first = this.visibleCells.findIndex(v => v.id === request.firstCellId);
        const second = this.visibleCells.findIndex(v => v.id === request.secondCellId);
        if (first >= 0 && second >= 0) {
            const temp = { ...this.visibleCells[first] };
            this.visibleCells[first] = this.visibleCells[second];
            this.visibleCells[second] = temp;
            return this.setDirty();
        }
    }

    private async askForSave(): Promise<AskForSaveResult> {
        const message1 = localize.DataScience.dirtyNotebookMessage1().format(`${path.basename(this.file.fsPath)}`);
        const message2 = localize.DataScience.dirtyNotebookMessage2();
        const yes = localize.DataScience.dirtyNotebookYes();
        const no = localize.DataScience.dirtyNotebookNo();
        // tslint:disable-next-line: messages-must-be-localized
        const result = await this.applicationShell.showInformationMessage(`${message1}\n${message2}`, { modal: true }, yes, no);
        switch (result) {
            case yes:
                return AskForSaveResult.Yes;

            case no:
                return AskForSaveResult.No;

            default:
                return AskForSaveResult.Cancel;
        }
    }

    private async setDirty(): Promise<void> {
        // Always update storage. Don't wait for results.
        this.storeContents(this.generateNotebookContent(this.visibleCells))
            .catch(ex => traceError('Failed to generate notebook content to store in state', ex));

        // Then update dirty flag.
        if (!this._dirty) {
            this._dirty = true;
            this.setTitle(`${path.basename(this.file.fsPath)}*`);

            // Tell the webview we're dirty
            await this.postMessage(InteractiveWindowMessages.NotebookDirty);

            // Tell listeners we're dirty
            this.modifiedEvent.fire(this);
        }
    }

    private async setClean(): Promise<void> {
        // Always update storage
        this.storeContents(undefined)
            .catch(ex => traceError('Failed to clear notebook store', ex));

        if (this._dirty) {
            this._dirty = false;
            this.setTitle(`${path.basename(this.file.fsPath)}`);
            await this.postMessage(InteractiveWindowMessages.NotebookClean);
        }
    }

    @captureTelemetry(Telemetry.ConvertToPythonFile, undefined, false)
    private async export(cells: ICell[]): Promise<void> {
        const status = this.setStatus(localize.DataScience.convertingToPythonFile(), false);
        // First generate a temporary notebook with these cells.
        let tempFile: TemporaryFile | undefined;
        try {
            tempFile = await this.fileSystem.createTemporaryFile('.ipynb');

            // Translate the cells into a notebook
            await this.fileSystem.writeFile(tempFile.filePath, this.generateNotebookContent(cells), { encoding: 'utf-8' });

            // Import this file and show it
            const contents = await this.importer.importFromFile(tempFile.filePath);
            if (contents) {
                await this.viewDocument(contents);
            }
        } catch (e) {
            await this.errorHandler.handleError(e);
        } finally {
            if (tempFile) {
                tempFile.dispose();
            }
            status.dispose();
        }
    }

    private async viewDocument(contents: string): Promise<void> {
        const doc = await this.documentManager.openTextDocument({ language: 'python', content: contents });
        await this.documentManager.showTextDocument(doc, ViewColumn.One);
    }

    private fixupCell(cell: nbformat.ICell): nbformat.ICell {
        // Source is usually a single string on input. Convert back to an array
        return ({
            ...cell,
            source: splitMultilineString(cell.source)
            // tslint:disable-next-line: no-any
        } as any) as nbformat.ICell; // nyc (code coverage) barfs on this so just trick it.
    }

    private async extractPythonMainVersion(notebookData: Partial<nbformat.INotebookContent>): Promise<number> {
        if (notebookData && notebookData.metadata &&
            notebookData.metadata.language_info &&
            notebookData.metadata.language_info.codemirror_mode &&
            // tslint:disable-next-line: no-any
            typeof (notebookData.metadata.language_info.codemirror_mode as any).version === 'number') {

            // tslint:disable-next-line: no-any
            return (notebookData.metadata.language_info.codemirror_mode as any).version;
        }
        // Use the active interpreter
        const usableInterpreter = await this.jupyterExecution.getUsableJupyterPython();
        return usableInterpreter && usableInterpreter.version ? usableInterpreter.version.major : 3;
    }

    private generateNotebookContent(cells: ICell[]): string {
        // Reuse our original json except for the cells.
        const json = {
            ...(this.notebookJson as nbformat.INotebookContent),
            cells: cells.map(c => this.fixupCell(c.data))
        };
        return JSON.stringify(json, null, this.indentAmount);
    }

    @captureTelemetry(Telemetry.Save, undefined, true)
    private async saveToDisk(): Promise<void> {
        try {
            let fileToSaveTo: Uri | undefined = this.file;
            let isDirty = this._dirty;

            // Ask user for a save as dialog if no title
            if (this.isUntitled) {
                const filtersKey = localize.DataScience.dirtyNotebookDialogFilter();
                const filtersObject: { [name: string]: string[] } = {};
                filtersObject[filtersKey] = ['ipynb'];
                isDirty = true;

                fileToSaveTo = await this.applicationShell.showSaveDialog({
                    saveLabel: localize.DataScience.dirtyNotebookDialogTitle(),
                    filters: filtersObject
                });
            }

            if (fileToSaveTo && isDirty) {
                // Write out our visible cells
                await this.fileSystem.writeFile(fileToSaveTo.fsPath, this.generateNotebookContent(this.visibleCells));

                // Update our file name and dirty state
                this._file = fileToSaveTo;
                await this.setClean();
                this.savedEvent.fire(this);
            }
        } catch (e) {
            traceError(e);
        }
    }

    private saveAll(args: ISaveAll) {
        this.visibleCells = args.cells;
        this.saveToDisk().ignoreErrors();
    }

    private logNativeCommand(args: INativeCommand) {
        const telemetryEvent = args.source === 'mouse' ? NativeMouseCommandTelemetryLookup[args.command] : NativeKeyboardCommandTelemetryLookup[args.command];
        sendTelemetryEvent(telemetryEvent);
    }

    private loadCellsComplete() {
        if (!this.loadedAllCells) {
            this.loadedAllCells = true;
            sendTelemetryEvent(Telemetry.NotebookOpenTime, this.startupTimer.elapsedTime);
        }
    }
}<|MERGE_RESOLUTION|>--- conflicted
+++ resolved
@@ -581,12 +581,8 @@
      * @memberof NativeEditor
      */
     private async getStoredContents(): Promise<string | undefined> {
-<<<<<<< HEAD
         const key = this.getStorageKey();
         const data = this.globalStorage.get<{ contents?: string; lastModifiedTimeMs?: number }>(key);
-=======
-        const data = this.globalStorage.get<{ contents?: string; lastModifiedTimeMs?: number }>(this.getStorageKey());
->>>>>>> e77018ab
         // Check whether the file has been modified since the last time the contents were saved.
         if (data && data.lastModifiedTimeMs && !this.isUntitled && this.file.scheme === 'file') {
             const stat = await this.fileSystem.stat(this.file.fsPath);
@@ -618,11 +614,7 @@
         const key = this.getStorageKey();
         // Keep track of the time when this data was saved.
         // This way when we retrieve the data we can compare it against last modified date of the file.
-<<<<<<< HEAD
         await this.globalStorage.update(key, contents ? { contents, lastModifiedTimeMs: Date.now() } : undefined);
-=======
-        await this.globalStorage.update(key, { contents, lastModifiedTimeMs: Date.now() });
->>>>>>> e77018ab
     }
 
     private async close(): Promise<void> {
