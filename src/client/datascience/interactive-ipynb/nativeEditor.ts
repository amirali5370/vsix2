--- conflicted
+++ resolved
@@ -611,15 +611,10 @@
 
     private async launchNotebookTrustPrompt() {
         const prompts = [localize.DataScience.trustNotebook(), localize.DataScience.doNotTrustNotebook()];
-<<<<<<< HEAD
-        const selection = await this.applicationShell.showInformationMessage(
+        const selection = await this.applicationShell.showErrorMessage(
             localize.DataScience.launchNotebookTrustPrompt().format(
                 'command:workbench.action.openSettings?%5B%22python.dataScience.alwaysTrustNotebooks%22%5D'
             ),
-=======
-        const selection = await this.applicationShell.showErrorMessage(
-            localize.DataScience.launchNotebookTrustPrompt(),
->>>>>>> 3a926e25
             ...prompts
         );
         if (!selection) {
