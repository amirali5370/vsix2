--- conflicted
+++ resolved
@@ -104,11 +104,8 @@
         @inject(INotebookProvider) notebookProvider: INotebookProvider,
         @inject(UseCustomEditorApi) useCustomEditorApi: boolean,
         @inject(INotebookStorageProvider) private readonly storage: INotebookStorageProvider,
-<<<<<<< HEAD
-        @inject(ITrustService) trustService: ITrustService
-=======
+        @inject(ITrustService) trustService: ITrustService,
         @inject(IExperimentService) expService: IExperimentService
->>>>>>> 732070f7
     ) {
         super(
             listeners,
@@ -140,11 +137,8 @@
             switcher,
             notebookProvider,
             useCustomEditorApi,
-<<<<<<< HEAD
-            trustService
-=======
+            trustService,
             expService
->>>>>>> 732070f7
         );
         asyncRegistry.push(this);
         // No ui syncing in old notebooks.
