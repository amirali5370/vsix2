import { createHmac } from 'crypto';
import { inject, injectable } from 'inversify';
<<<<<<< HEAD
import { EventEmitter } from 'vscode';
import { EnableTrustedNotebooks } from '../../common/experiments/groups';
import { IConfigurationService, IExperimentService } from '../../common/types';
=======
import { EventEmitter, Uri } from 'vscode';
import { IConfigurationService } from '../../common/types';
>>>>>>> 306885ef
import { IDigestStorage, ITrustService } from '../types';

@injectable()
export class TrustService implements ITrustService {
    public get onDidSetNotebookTrust() {
        return this._onDidSetNotebookTrust.event;
    }
    private get alwaysTrustNotebooks() {
        return this.configService.getSettings().datascience.alwaysTrustNotebooks;
    }
    protected readonly _onDidSetNotebookTrust = new EventEmitter<void>();
    private enabled: Promise<boolean>;
    constructor(
        @inject(IExperimentService) private readonly experimentService: IExperimentService,
        @inject(IDigestStorage) private readonly digestStorage: IDigestStorage,
        @inject(IConfigurationService) private configService: IConfigurationService
    ) {
        this.enabled = this.isInExperiment();
    }

    /**
     * When a notebook is opened, we check the database to see if a trusted checkpoint
     * for this notebook exists by computing and looking up its digest.
     * If the digest does not exist, the notebook is marked untrusted.
     * Once a notebook is loaded in an untrusted state, no code will be executed and no
     * markdown will be rendered until notebook as a whole is marked trusted
     */
<<<<<<< HEAD
    public async isNotebookTrusted(uri: string, notebookContents: string) {
        if (this.alwaysTrustNotebooks || !(await this.enabled)) {
            return true; // Skip check if user manually overrode our trust checking, or if user is not in experiment
=======
    public async isNotebookTrusted(uri: Uri, notebookContents: string) {
        if (this.alwaysTrustNotebooks) {
            return true; // User manually overrode our trust checking
>>>>>>> 306885ef
        }
        // Compute digest and see if notebook is trusted
        const digest = await this.computeDigest(notebookContents);
        return this.digestStorage.containsDigest(uri, digest);
    }

    /**
     * Call this method on a notebook save
     * It will add a new trusted checkpoint to the local database if it's safe to do so
     * I.e. if the notebook has already been trusted by the user
     */
<<<<<<< HEAD
    public async trustNotebook(uri: string, notebookContents: string) {
        if (!this.alwaysTrustNotebooks && (await this.enabled)) {
=======
    public async trustNotebook(uri: Uri, notebookContents: string) {
        if (!this.alwaysTrustNotebooks) {
>>>>>>> 306885ef
            // Only update digest store if the user wants us to check trust
            const digest = await this.computeDigest(notebookContents);
            await this.digestStorage.saveDigest(uri, digest);
            this._onDidSetNotebookTrust.fire();
        }
    }

    private async computeDigest(notebookContents: string) {
        const hmac = createHmac('sha256', await this.digestStorage.key);
        hmac.update(notebookContents);
        return hmac.digest('hex');
    }

    private async isInExperiment() {
        return this.experimentService.inExperiment(EnableTrustedNotebooks.experiment);
    }
}<|MERGE_RESOLUTION|>--- conflicted
+++ resolved
@@ -1,13 +1,8 @@
 import { createHmac } from 'crypto';
 import { inject, injectable } from 'inversify';
-<<<<<<< HEAD
-import { EventEmitter } from 'vscode';
+import { EventEmitter, Uri } from 'vscode';
 import { EnableTrustedNotebooks } from '../../common/experiments/groups';
 import { IConfigurationService, IExperimentService } from '../../common/types';
-=======
-import { EventEmitter, Uri } from 'vscode';
-import { IConfigurationService } from '../../common/types';
->>>>>>> 306885ef
 import { IDigestStorage, ITrustService } from '../types';
 
 @injectable()
@@ -35,15 +30,9 @@
      * Once a notebook is loaded in an untrusted state, no code will be executed and no
      * markdown will be rendered until notebook as a whole is marked trusted
      */
-<<<<<<< HEAD
-    public async isNotebookTrusted(uri: string, notebookContents: string) {
+    public async isNotebookTrusted(uri: Uri, notebookContents: string) {
         if (this.alwaysTrustNotebooks || !(await this.enabled)) {
             return true; // Skip check if user manually overrode our trust checking, or if user is not in experiment
-=======
-    public async isNotebookTrusted(uri: Uri, notebookContents: string) {
-        if (this.alwaysTrustNotebooks) {
-            return true; // User manually overrode our trust checking
->>>>>>> 306885ef
         }
         // Compute digest and see if notebook is trusted
         const digest = await this.computeDigest(notebookContents);
@@ -55,13 +44,8 @@
      * It will add a new trusted checkpoint to the local database if it's safe to do so
      * I.e. if the notebook has already been trusted by the user
      */
-<<<<<<< HEAD
-    public async trustNotebook(uri: string, notebookContents: string) {
+    public async trustNotebook(uri: Uri, notebookContents: string) {
         if (!this.alwaysTrustNotebooks && (await this.enabled)) {
-=======
-    public async trustNotebook(uri: Uri, notebookContents: string) {
-        if (!this.alwaysTrustNotebooks) {
->>>>>>> 306885ef
             // Only update digest store if the user wants us to check trust
             const digest = await this.computeDigest(notebookContents);
             await this.digestStorage.saveDigest(uri, digest);
