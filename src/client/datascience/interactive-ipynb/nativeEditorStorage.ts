import type { nbformat } from '@jupyterlab/coreutils';
import * as fastDeepEqual from 'fast-deep-equal';
import { inject, injectable, named } from 'inversify';
import * as path from 'path';
import * as uuid from 'uuid/v4';
import { CancellationToken, Event, EventEmitter, Memento, Uri } from 'vscode';
import { concatMultilineStringInput, splitMultilineString } from '../../../datascience-ui/common';
import { createCodeCell } from '../../../datascience-ui/common/cellFactory';
import { traceError } from '../../common/logger';
import { IFileSystem } from '../../common/platform/types';
import { GLOBAL_MEMENTO, ICryptoUtils, IExtensionContext, IMemento, WORKSPACE_MEMENTO } from '../../common/types';
import { isUntitledFile, noop } from '../../common/utils/misc';
import { PythonInterpreter } from '../../pythonEnvironments/info';
import { Identifiers, KnownNotebookLanguages, Telemetry } from '../constants';
import { IEditorContentChange, NotebookModelChange } from '../interactive-common/interactiveWindowTypes';
import { InvalidNotebookFileError } from '../jupyter/invalidNotebookFileError';
import { LiveKernelModel } from '../jupyter/kernels/types';
import {
    CellState,
    ICell,
    IJupyterExecution,
    IJupyterKernelSpec,
    INotebookModel,
    INotebookStorage,
    ITrustService
} from '../types';

// tslint:disable-next-line:no-require-imports no-var-requires
import detectIndent = require('detect-indent');
import { UseVSCodeNotebookEditorApi } from '../../common/constants';
import { isFileNotFoundError } from '../../common/platform/errors';
import { sendTelemetryEvent } from '../../telemetry';
import { pruneCell } from '../common';

const KeyPrefix = 'notebook-storage-';
const NotebookTransferKey = 'notebook-transfered';
interface INativeEditorStorageState {
    file: Uri;
    cells: ICell[];
    changeCount: number;
    saveChangeCount: number;
    notebookJson: Partial<nbformat.INotebookContent>;
    isTrusted: boolean;
}

export function isUntitled(model?: INotebookModel): boolean {
    return isUntitledFile(model?.file);
}

export function getNextUntitledCounter(file: Uri | undefined, currentValue: number): number {
    if (file && isUntitledFile(file)) {
        const basename = path.basename(file.fsPath, 'ipynb');
        const extname = path.extname(file.fsPath);
        if (extname.toLowerCase() === '.ipynb') {
            // See if ends with -<n>
            const match = /.*-(\d+)/.exec(basename);
            if (match && match[1]) {
                const fileValue = parseInt(match[1], 10);
                if (fileValue) {
                    return Math.max(currentValue, fileValue + 1);
                }
            }
        }
    }

    return currentValue;
}

// Exported for test mocks
export class NativeEditorNotebookModel implements INotebookModel {
    public get onDidDispose() {
        return this._disposed.event;
    }
    public get isDisposed() {
        return this._isDisposed === true;
    }
    public get isDirty(): boolean {
        return this._state.changeCount !== this._state.saveChangeCount;
    }
    public get changed(): Event<NotebookModelChange> {
        return this._changedEmitter.event;
    }
    public get file(): Uri {
        return this._state.file;
    }

    public get isUntitled(): boolean {
        return isUntitled(this);
    }
    public get cells(): ICell[] {
        return this._state.cells;
    }
    public get onDidEdit(): Event<NotebookModelChange> {
        return this._editEventEmitter.event;
    }
    public get metadata(): nbformat.INotebookMetadata | undefined {
        return this._state.notebookJson.metadata;
    }
    public get id() {
        return this._id;
    }
    public get isTrusted() {
        return this._state.isTrusted;
    }
    private _disposed = new EventEmitter<void>();
    private _isDisposed?: boolean;
    private _changedEmitter = new EventEmitter<NotebookModelChange>();
    private _editEventEmitter = new EventEmitter<NotebookModelChange>();
    private _state: INativeEditorStorageState = {
        file: Uri.file(''),
        changeCount: 0,
        saveChangeCount: 0,
        cells: [],
        notebookJson: {},
        isTrusted: false
    };

    private _id = uuid();

    constructor(
        isTrusted: boolean,
        public useNativeEditorApi: boolean,
        file: Uri,
        cells: ICell[],
        json: Partial<nbformat.INotebookContent> = {},
        public readonly indentAmount: string = ' ',
        private readonly pythonNumber: number = 3,
        isInitiallyDirty: boolean = false
    ) {
        this._state.file = file;
        this._state.cells = cells;
        this._state.notebookJson = json;
        this._state.isTrusted = isTrusted;
        this.ensureNotebookJson();
        if (isInitiallyDirty) {
            // This means we're dirty. Indicate dirty and load from this content
            this._state.saveChangeCount = -1;
        }
    }
    // public static fromJson(json:nbformat.INotebookContent){

    // }
    public dispose() {
        this._isDisposed = true;
        this._disposed.fire();
    }
<<<<<<< HEAD
    public clone(file: Uri) {
        return new NativeEditorNotebookModel(
            this._state.isTrusted,
            this.useNativeEditorApi,
            file,
            cloneDeep(this._state.cells),
            cloneDeep(this._state.notebookJson),
            this.indentAmount
        );
    }
=======
>>>>>>> e7136b14
    public update(change: NotebookModelChange): void {
        this.handleModelChange(change);
    }

    public async applyEdits(edits: readonly NotebookModelChange[]): Promise<void> {
        edits.forEach((e) => this.update({ ...e, source: 'redo' }));
    }
    public async undoEdits(edits: readonly NotebookModelChange[]): Promise<void> {
        edits.forEach((e) => this.update({ ...e, source: 'undo' }));
    }

    public getContent(): string {
        return this.generateNotebookContent();
    }

    public handleModelChange(change: NotebookModelChange) {
        const oldDirty = this.isDirty;
        let changed = false;

        switch (change.source) {
            case 'redo':
            case 'user':
                changed = this.handleRedo(change);
                break;
            case 'undo':
                changed = this.handleUndo(change);
                break;
            default:
                break;
        }

        // Forward onto our listeners if necessary
        if (changed || this.isDirty !== oldDirty) {
            this._changedEmitter.fire({ ...change, newDirty: this.isDirty, oldDirty, model: this });
        }
        // Slightly different for the event we send to VS code. Skip version and file changes. Only send user events.
        if ((changed || this.isDirty !== oldDirty) && change.kind !== 'version' && change.source === 'user') {
            this._editEventEmitter.fire(change);
        }
    }

    private handleRedo(change: NotebookModelChange): boolean {
        let changed = false;
        switch (change.kind) {
            case 'clear':
                changed = this.clearOutputs();
                break;
            case 'edit':
                changed = this.editCell(change.forward, change.id);
                break;
            case 'insert':
                changed = this.insertCell(change.cell, change.index);
                break;
            case 'changeCellType':
                changed = this.changeCellType(change.cell);
                break;
            case 'modify':
                changed = this.modifyCells(change.newCells);
                break;
            case 'remove':
                changed = this.removeCell(change.cell);
                break;
            case 'remove_all':
                changed = this.removeAllCells(change.newCellId);
                break;
            case 'swap':
                changed = this.swapCells(change.firstCellId, change.secondCellId);
                break;
            case 'updateCellExecutionCount':
                changed = this.updateCellExecutionCount(change.cellId, change.executionCount);
                break;
            case 'version':
                changed = this.updateVersionInfo(change.interpreter, change.kernelSpec);
                break;
            case 'save':
                this._state.saveChangeCount = this._state.changeCount;
                // Trigger event.
                if (this.useNativeEditorApi) {
                    changed = true;
                }
                break;
            case 'saveAs':
                this._state.saveChangeCount = this._state.changeCount;
                this._state.changeCount = this._state.saveChangeCount = 0;
                this._state.file = change.target;
                // Trigger event.
                if (this.useNativeEditorApi) {
                    changed = true;
                }
                break;
            default:
                break;
        }

        // Dirty state comes from undo. At least VS code will track it that way. However
        // skip file changes as we don't forward those to VS code
        if (change.kind !== 'save' && change.kind !== 'saveAs') {
            this._state.changeCount += 1;
        }

        return changed;
    }

    private handleUndo(change: NotebookModelChange): boolean {
        let changed = false;
        switch (change.kind) {
            case 'clear':
                changed = !fastDeepEqual(this._state.cells, change.oldCells);
                this._state.cells = change.oldCells;
                break;
            case 'edit':
                this.editCell(change.reverse, change.id);
                changed = true;
                break;
            case 'changeCellType':
                this.changeCellType(change.cell);
                changed = true;
                break;
            case 'insert':
                changed = this.removeCell(change.cell);
                break;
            case 'modify':
                changed = this.modifyCells(change.oldCells);
                break;
            case 'remove':
                changed = this.insertCell(change.cell, change.index);
                break;
            case 'remove_all':
                this._state.cells = change.oldCells;
                changed = true;
                break;
            case 'swap':
                changed = this.swapCells(change.firstCellId, change.secondCellId);
                break;
            default:
                break;
        }

        // Dirty state comes from undo. At least VS code will track it that way.
        // Note unlike redo, 'file' and 'version' are not possible on undo as
        // we don't send them to VS code.
        this._state.changeCount -= 1;

        return changed;
    }

    private removeAllCells(newCellId: string) {
        this._state.cells = [];
        this._state.cells.push(this.createEmptyCell(newCellId));
        return true;
    }

    private applyCellContentChange(change: IEditorContentChange, id: string): boolean {
        const normalized = change.text.replace(/\r/g, '');

        // Figure out which cell we're editing.
        const index = this.cells.findIndex((c) => c.id === id);
        if (index >= 0) {
            // This is an actual edit.
            const contents = concatMultilineStringInput(this.cells[index].data.source);
            const before = contents.substr(0, change.rangeOffset);
            const after = contents.substr(change.rangeOffset + change.rangeLength);
            const newContents = `${before}${normalized}${after}`;
            if (contents !== newContents) {
                const newCell = {
                    ...this.cells[index],
                    data: { ...this.cells[index].data, source: splitMultilineString(newContents) }
                };
                this._state.cells[index] = this.asCell(newCell);
                return true;
            }
        }
        return false;
    }

    private editCell(changes: IEditorContentChange[], id: string): boolean {
        // Apply the changes to the visible cell list
        if (changes && changes.length) {
            return changes.map((c) => this.applyCellContentChange(c, id)).reduce((p, c) => p || c, false);
        }

        return false;
    }

    private swapCells(firstCellId: string, secondCellId: string) {
        const first = this.cells.findIndex((v) => v.id === firstCellId);
        const second = this.cells.findIndex((v) => v.id === secondCellId);
        if (first >= 0 && second >= 0 && first !== second) {
            const temp = { ...this.cells[first] };
            this._state.cells[first] = this.asCell(this.cells[second]);
            this._state.cells[second] = this.asCell(temp);
            return true;
        }
        return false;
    }

    private updateCellExecutionCount(cellId: string, executionCount?: number) {
        const index = this.cells.findIndex((v) => v.id === cellId);
        if (index >= 0) {
            this._state.cells[index].data.execution_count =
                typeof executionCount === 'number' && executionCount > 0 ? executionCount : null;
            return true;
        }
        return false;
    }

    private modifyCells(cells: ICell[]): boolean {
        // Update these cells in our list
        cells.forEach((c) => {
            const index = this.cells.findIndex((v) => v.id === c.id);
            this._state.cells[index] = this.asCell(c);
        });
        return true;
    }

    private changeCellType(cell: ICell): boolean {
        // Update the cell in our list.
        const index = this.cells.findIndex((v) => v.id === cell.id);
        this._state.cells[index] = this.asCell(cell);
        return true;
    }

    private removeCell(cell: ICell): boolean {
        const index = this.cells.findIndex((c) => c.id === cell.id);
        if (index >= 0) {
            this._state.cells.splice(index, 1);
            return true;
        }
        return false;
    }

    private clearOutputs(): boolean {
        if (this.useNativeEditorApi) {
            // Do not create new cells when using native editor.
            // We'll update the cells in place (cuz undo/redo is handled by VS Code).
            return true;
        }
        const newCells = this.cells.map((c) =>
            this.asCell({ ...c, data: { ...c.data, execution_count: null, outputs: [] } })
        );
        const result = !fastDeepEqual(newCells, this.cells);
        this._state.cells = newCells;
        return result;
    }

    private insertCell(cell: ICell, index: number): boolean {
        // Insert a cell into our visible list based on the index. They should be in sync
        this._state.cells.splice(index, 0, cell);
        return true;
    }

    // tslint:disable-next-line: cyclomatic-complexity
    private updateVersionInfo(
        interpreter: PythonInterpreter | undefined,
        kernelSpec: IJupyterKernelSpec | LiveKernelModel | undefined
    ): boolean {
        let changed = false;
        // Get our kernel_info and language_info from the current notebook
        if (
            interpreter &&
            interpreter.version &&
            this._state.notebookJson.metadata &&
            this._state.notebookJson.metadata.language_info &&
            this._state.notebookJson.metadata.language_info.version !== interpreter.version.raw
        ) {
            this._state.notebookJson.metadata.language_info.version = interpreter.version.raw;
            changed = true;
        }

        if (kernelSpec && this._state.notebookJson.metadata && !this._state.notebookJson.metadata.kernelspec) {
            // Add a new spec in this case
            this._state.notebookJson.metadata.kernelspec = {
                name: kernelSpec.name || kernelSpec.display_name || '',
                display_name: kernelSpec.display_name || kernelSpec.name || ''
            };
            changed = true;
        } else if (kernelSpec && this._state.notebookJson.metadata && this._state.notebookJson.metadata.kernelspec) {
            // Spec exists, just update name and display_name
            const name = kernelSpec.name || kernelSpec.display_name || '';
            const displayName = kernelSpec.display_name || kernelSpec.name || '';
            if (
                this._state.notebookJson.metadata.kernelspec.name !== name ||
                this._state.notebookJson.metadata.kernelspec.display_name !== displayName
            ) {
                changed = true;
                this._state.notebookJson.metadata.kernelspec.name = name;
                this._state.notebookJson.metadata.kernelspec.display_name = displayName;
            }
        }
        return changed;
    }

    // tslint:disable-next-line: no-any
    private asCell(cell: any): ICell {
        // Works around problems with setting a cell to another one in the nyc compiler.
        return cell as ICell;
    }

    private createEmptyCell(id: string) {
        return {
            id,
            line: 0,
            file: Identifiers.EmptyFileName,
            state: CellState.finished,
            data: createCodeCell()
        };
    }

    private ensureNotebookJson() {
        if (!this._state.notebookJson || !this._state.notebookJson.metadata) {
            // const pythonNumber = await this.extractPythonMainVersion(this._state.notebookJson);
            const pythonNumber = this.pythonNumber;
            // Use this to build our metadata object
            // Use these as the defaults unless we have been given some in the options.
            const metadata: nbformat.INotebookMetadata = {
                language_info: {
                    codemirror_mode: {
                        name: 'ipython',
                        version: pythonNumber
                    },
                    file_extension: '.py',
                    mimetype: 'text/x-python',
                    name: 'python',
                    nbconvert_exporter: 'python',
                    pygments_lexer: `ipython${pythonNumber}`,
                    version: pythonNumber
                },
                orig_nbformat: 2
            };

            // Default notebook data.
            this._state.notebookJson = {
                metadata: metadata,
                nbformat: 4,
                nbformat_minor: 2
            };
        }
    }

    private generateNotebookContent(): string {
        // Make sure we have some
        this.ensureNotebookJson();

        // Reuse our original json except for the cells.
        const json = {
            cells: this.cells.map((c) => pruneCell(c.data)),
            metadata: this._state.notebookJson.metadata,
            nbformat: this._state.notebookJson.nbformat,
            nbformat_minor: this._state.notebookJson.nbformat_minor
        };
        return JSON.stringify(json, null, this.indentAmount);
    }
}

/**
 * Marks a model as being used solely by VS Code Notebooks editor.
 * (this is required, because at the time of loading a notebook its not always possible to know what editor will use it).
 */
export function updateModelForUseWithVSCodeNotebook(model: INotebookModel) {
    if (!(model instanceof NativeEditorNotebookModel)) {
        throw new Error('Unsupported NotebookModel');
    }
    const rawModel = model as NativeEditorNotebookModel;
    rawModel.useNativeEditorApi = true;
}

@injectable()
export class NativeEditorStorage implements INotebookStorage {
    public get onSavedAs(): Event<{ new: Uri; old: Uri }> {
        return this.savedAs.event;
    }
    private readonly savedAs = new EventEmitter<{ new: Uri; old: Uri }>();

    // Keep track of if we are backing up our file already
    private backingUp = false;
    // If backup requests come in while we are already backing up save the most recent one here
    private backupRequested: { model: INotebookModel; cancellation: CancellationToken } | undefined;

    constructor(
        @inject(IJupyterExecution) private jupyterExecution: IJupyterExecution,
        @inject(IFileSystem) private fileSystem: IFileSystem,
        @inject(ICryptoUtils) private crypto: ICryptoUtils,
        @inject(IExtensionContext) private context: IExtensionContext,
        @inject(IMemento) @named(GLOBAL_MEMENTO) private globalStorage: Memento,
        @inject(IMemento) @named(WORKSPACE_MEMENTO) private localStorage: Memento,
        @inject(ITrustService) private trustService: ITrustService,
        @inject(UseVSCodeNotebookEditorApi) private readonly useNativeEditorApi: boolean
    ) {}
    private static isUntitledFile(file: Uri) {
        return isUntitledFile(file);
    }

    public generateBackupId(model: INotebookModel): string {
        return `${path.basename(model.file.fsPath)}-${uuid()}`;
    }

    public load(file: Uri, possibleContents?: string, backupId?: string): Promise<INotebookModel>;
    // tslint:disable-next-line: unified-signatures
    public load(file: Uri, possibleContents?: string, skipDirtyContents?: boolean): Promise<INotebookModel>;
    // tslint:disable-next-line: no-any
    public load(file: Uri, possibleContents?: string, options?: any): Promise<INotebookModel> {
        return this.loadFromFile(file, possibleContents, options);
    }
    public async save(model: INotebookModel, _cancellation: CancellationToken): Promise<void> {
        const contents = model.getContent();
        const parallelize = [this.fileSystem.writeFile(model.file.fsPath, contents, 'utf-8')];
        if (model.isTrusted) {
            parallelize.push(this.trustService.trustNotebook(model.file.toString(), contents));
        }
        await Promise.all([parallelize]);
        model.update({
            source: 'user',
            kind: 'save',
            oldDirty: model.isDirty,
            newDirty: false
        });
    }

    public async saveAs(model: INotebookModel, file: Uri): Promise<void> {
        const old = model.file;
        const contents = model.getContent();
        const parallelize = [this.fileSystem.writeFile(model.file.fsPath, contents, 'utf-8')];
        if (model.isTrusted) {
            parallelize.push(this.trustService.trustNotebook(file.toString(), contents));
        }
        await Promise.all([parallelize]);
        model.update({
            source: 'user',
            kind: 'saveAs',
            oldDirty: model.isDirty,
            newDirty: false,
            target: file,
            sourceUri: model.file
        });
        this.savedAs.fire({ new: file, old });
    }
    public async backup(model: INotebookModel, cancellation: CancellationToken, backupId?: string): Promise<void> {
        // If we are already backing up, save this request replacing any other previous requests
        if (this.backingUp) {
            this.backupRequested = { model, cancellation };
            return;
        }
        this.backingUp = true;
        // Should send to extension context storage path
        return this.storeContentsInHotExitFile(model, cancellation, backupId).finally(() => {
            this.backingUp = false;

            // If there is a backup request waiting, then clear and start it
            if (this.backupRequested) {
                const requested = this.backupRequested;
                this.backupRequested = undefined;
                this.backup(requested.model, requested.cancellation).catch((error) => {
                    traceError(`Error in backing up NativeEditor Storage: ${error}`);
                });
            }
        });
    }

    public async revert(model: INotebookModel, _cancellation: CancellationToken): Promise<void> {
        // Revert to what is in the hot exit file
        await this.loadFromFile(model.file);
    }

    public async deleteBackup(model: INotebookModel, backupId: string): Promise<void> {
        return this.clearHotExit(model.file, backupId);
    }
    /**
     * Stores the uncommitted notebook changes into a temporary location.
     * Also keep track of the current time. This way we can check whether changes were
     * made to the file since the last time uncommitted changes were stored.
     */
    private async storeContentsInHotExitFile(
        model: INotebookModel,
        cancelToken?: CancellationToken,
        backupId?: string
    ): Promise<void> {
        const contents = model.getContent();
        const key = backupId || this.getStaticStorageKey(model.file);
        const filePath = this.getHashedFileName(key);

        // Keep track of the time when this data was saved.
        // This way when we retrieve the data we can compare it against last modified date of the file.
        const specialContents = contents ? JSON.stringify({ contents, lastModifiedTimeMs: Date.now() }) : undefined;

        return this.writeToStorage(filePath, specialContents, cancelToken);
    }

    private async clearHotExit(file: Uri, backupId?: string): Promise<void> {
        const key = backupId || this.getStaticStorageKey(file);
        const filePath = this.getHashedFileName(key);
        await this.writeToStorage(filePath, undefined);
    }

    private async writeToStorage(filePath: string, contents?: string, cancelToken?: CancellationToken): Promise<void> {
        try {
            if (!cancelToken?.isCancellationRequested) {
                if (contents) {
                    await this.fileSystem.createDirectory(path.dirname(filePath));
                    if (!cancelToken?.isCancellationRequested) {
                        await this.fileSystem.writeFile(filePath, contents);
                    }
                } else {
                    await this.fileSystem.deleteFile(filePath).catch((ex) => {
                        // No need to log error if file doesn't exist.
                        if (!isFileNotFoundError(ex)) {
                            traceError('Failed to delete hotExit file. Possible it does not exist', ex);
                        }
                    });
                }
            }
        } catch (exc) {
            traceError(`Error writing storage for ${filePath}: `, exc);
        }
    }
    private async extractPythonMainVersion(notebookData: Partial<nbformat.INotebookContent>): Promise<number> {
        if (
            notebookData &&
            notebookData.metadata &&
            notebookData.metadata.language_info &&
            notebookData.metadata.language_info.codemirror_mode &&
            // tslint:disable-next-line: no-any
            typeof (notebookData.metadata.language_info.codemirror_mode as any).version === 'number'
        ) {
            // tslint:disable-next-line: no-any
            return (notebookData.metadata.language_info.codemirror_mode as any).version;
        }
        // Use the active interpreter
        const usableInterpreter = await this.jupyterExecution.getUsableJupyterPython();
        return usableInterpreter && usableInterpreter.version ? usableInterpreter.version.major : 3;
    }

    private sendLanguageTelemetry(notebookJson: Partial<nbformat.INotebookContent>) {
        try {
            // See if we have a language
            let language = '';
            if (notebookJson.metadata?.language_info?.name) {
                language = notebookJson.metadata?.language_info?.name;
            } else if (notebookJson.metadata?.kernelspec?.language) {
                language = notebookJson.metadata?.kernelspec?.language.toString();
            }
            if (language && !KnownNotebookLanguages.includes(language.toLowerCase())) {
                language = 'unknown';
            }
            if (language) {
                sendTelemetryEvent(Telemetry.NotebookLanguage, undefined, { language });
            }
        } catch {
            // If this fails, doesn't really matter
            noop();
        }
    }
    private loadFromFile(file: Uri, possibleContents?: string, backupId?: string): Promise<INotebookModel>;
    // tslint:disable-next-line: unified-signatures
    private loadFromFile(file: Uri, possibleContents?: string, skipDirtyContents?: boolean): Promise<INotebookModel>;
    private async loadFromFile(
        file: Uri,
        possibleContents?: string,
        options?: boolean | string
    ): Promise<INotebookModel> {
        try {
            // Attempt to read the contents if a viable file
            const contents = NativeEditorStorage.isUntitledFile(file)
                ? possibleContents
                : await this.fileSystem.readFile(file.fsPath);

            const skipDirtyContents = typeof options === 'boolean' ? options : !!options;
            // Use backupId provided, else use static storage key.
            const backupId =
                typeof options === 'string' ? options : skipDirtyContents ? undefined : this.getStaticStorageKey(file);

            // If skipping dirty contents, delete the dirty hot exit file now
            if (skipDirtyContents) {
                await this.clearHotExit(file, backupId);
            }

            // See if this file was stored in storage prior to shutdown
            const dirtyContents = skipDirtyContents ? undefined : await this.getStoredContents(file, backupId);
            if (dirtyContents) {
                // This means we're dirty. Indicate dirty and load from this content
                return this.loadContents(file, dirtyContents, true);
            } else {
                // Load without setting dirty
                return this.loadContents(file, contents);
            }
        } catch (ex) {
            // May not exist at this time. Should always have a single cell though
            traceError(`Failed to load notebook file ${file.toString()}`, ex);
            return new NativeEditorNotebookModel(true, this.useNativeEditorApi, file, []);
        }
    }

    private createEmptyCell(id: string) {
        return {
            id,
            line: 0,
            file: Identifiers.EmptyFileName,
            state: CellState.finished,
            data: createCodeCell()
        };
    }

    private async loadContents(file: Uri, contents: string | undefined, isInitiallyDirty = false) {
        // tslint:disable-next-line: no-any
        const json = contents ? (JSON.parse(contents) as Partial<nbformat.INotebookContent>) : undefined;

        // Double check json (if we have any)
        if (json && !json.cells) {
            throw new InvalidNotebookFileError(file.fsPath);
        }

        // Then compute indent. It's computed from the contents
        const indentAmount = contents ? detectIndent(contents).indent : undefined;

        // Then save the contents. We'll stick our cells back into this format when we save
        if (json) {
            // Log language or kernel telemetry
            this.sendLanguageTelemetry(json);
        }

        // Extract cells from the json
        const cells = json ? (json.cells as (nbformat.ICodeCell | nbformat.IRawCell | nbformat.IMarkdownCell)[]) : [];

        // Remap the ids
        const remapped = cells.map((c, index) => {
            return {
                id: `NotebookImport#${index}`,
                file: Identifiers.EmptyFileName,
                line: 0,
                state: CellState.finished,
                data: c
            };
        });

        // Make sure at least one
        if (remapped.length === 0) {
            remapped.splice(0, 0, this.createEmptyCell(uuid()));
        }
        const pythonNumber = json ? await this.extractPythonMainVersion(json) : 3;
        const isTrusted = contents ? await this.trustService.isNotebookTrusted(file.toString(), contents) : true; // If no contents, this is a newly created notebook, so set to true
        return new NativeEditorNotebookModel(
            isTrusted,
            this.useNativeEditorApi,
            file,
            remapped,
            json,
            indentAmount,
            pythonNumber,
            isInitiallyDirty
        );
    }

    private getStaticStorageKey(file: Uri): string {
        return `${KeyPrefix}${file.toString()}`;
    }

    /**
     * Gets any unsaved changes to the notebook file from the old locations.
     * If the file has been modified since the uncommitted changes were stored, then ignore the uncommitted changes.
     *
     * @private
     * @returns {(Promise<string | undefined>)}
     * @memberof NativeEditor
     */
    private async getStoredContents(file: Uri, backupId?: string): Promise<string | undefined> {
        const key = backupId || this.getStaticStorageKey(file);

        // First look in the global storage file location
        let result = await this.getStoredContentsFromFile(file, key);
        if (!result) {
            result = await this.getStoredContentsFromGlobalStorage(file, key);
            if (!result) {
                result = await this.getStoredContentsFromLocalStorage(file, key);
            }
        }

        return result;
    }

    private async getStoredContentsFromFile(file: Uri, key: string): Promise<string | undefined> {
        const filePath = this.getHashedFileName(key);
        try {
            // Use this to read from the extension global location
            const contents = await this.fileSystem.readFile(filePath);
            const data = JSON.parse(contents);
            // Check whether the file has been modified since the last time the contents were saved.
            if (data && data.lastModifiedTimeMs && file.scheme === 'file') {
                const stat = await this.fileSystem.stat(file.fsPath);
                if (stat.mtime > data.lastModifiedTimeMs) {
                    return;
                }
            }
            if (data && data.contents) {
                return data.contents;
            }
        } catch (exc) {
            // No need to log error if file doesn't exist.
            if (!isFileNotFoundError(exc)) {
                traceError(`Exception reading from temporary storage for ${key}`, exc);
            }
        }
    }

    private async getStoredContentsFromGlobalStorage(file: Uri, key: string): Promise<string | undefined> {
        try {
            const data = this.globalStorage.get<{ contents?: string; lastModifiedTimeMs?: number }>(key);

            // If we have data here, make sure we eliminate any remnants of storage
            if (data) {
                await this.transferStorage();
            }

            // Check whether the file has been modified since the last time the contents were saved.
            if (data && data.lastModifiedTimeMs && file.scheme === 'file') {
                const stat = await this.fileSystem.stat(file.fsPath);
                if (stat.mtime > data.lastModifiedTimeMs) {
                    return;
                }
            }
            if (data && data.contents) {
                return data.contents;
            }
        } catch {
            noop();
        }
    }

    private async getStoredContentsFromLocalStorage(_file: Uri, key: string): Promise<string | undefined> {
        const workspaceData = this.localStorage.get<string>(key);
        if (workspaceData) {
            // Make sure to clear so we don't use this again.
            this.localStorage.update(key, undefined);

            return workspaceData;
        }
    }

    // VS code recommended we use the hidden '_values' to iterate over all of the entries in
    // the global storage map and delete the ones we own.
    private async transferStorage(): Promise<void[]> {
        const promises: Thenable<void>[] = [];

        // Indicate we ran this function
        await this.globalStorage.update(NotebookTransferKey, true);

        try {
            // tslint:disable-next-line: no-any
            if ((this.globalStorage as any)._value) {
                // tslint:disable-next-line: no-any
                const keys = Object.keys((this.globalStorage as any)._value);
                [...keys].forEach((k: string) => {
                    if (k.startsWith(KeyPrefix)) {
                        // Remove from the map so that global storage does not have this anymore.
                        // Use the real API here as we don't know how the map really gets updated.
                        promises.push(this.globalStorage.update(k, undefined));
                    }
                });
            }
        } catch (e) {
            traceError('Exception eliminating global storage parts:', e);
        }

        return Promise.all(promises);
    }

    private getHashedFileName(key: string): string {
        const file = `${this.crypto.createHash(key, 'string')}.ipynb`;
        return path.join(this.context.globalStoragePath, file);
    }
}<|MERGE_RESOLUTION|>--- conflicted
+++ resolved
@@ -144,19 +144,6 @@
         this._isDisposed = true;
         this._disposed.fire();
     }
-<<<<<<< HEAD
-    public clone(file: Uri) {
-        return new NativeEditorNotebookModel(
-            this._state.isTrusted,
-            this.useNativeEditorApi,
-            file,
-            cloneDeep(this._state.cells),
-            cloneDeep(this._state.notebookJson),
-            this.indentAmount
-        );
-    }
-=======
->>>>>>> e7136b14
     public update(change: NotebookModelChange): void {
         this.handleModelChange(change);
     }
