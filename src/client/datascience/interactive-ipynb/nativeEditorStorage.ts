import type { nbformat } from '@jupyterlab/coreutils';
import * as fastDeepEqual from 'fast-deep-equal';
import { inject, injectable, named } from 'inversify';
import * as path from 'path';
import * as uuid from 'uuid/v4';
import { CancellationToken, Event, EventEmitter, Memento, Uri } from 'vscode';
import { concatMultilineStringInput, splitMultilineString } from '../../../datascience-ui/common';
import { createCodeCell } from '../../../datascience-ui/common/cellFactory';
import { traceError } from '../../common/logger';
import { IFileSystem } from '../../common/platform/types';
import {
    GLOBAL_MEMENTO,
    ICryptoUtils,
    IDisposableRegistry,
    IExtensionContext,
    IMemento,
    WORKSPACE_MEMENTO
} from '../../common/types';
import { noop } from '../../common/utils/misc';
import { PythonInterpreter } from '../../interpreter/contracts';
import { Identifiers, KnownNotebookLanguages, Telemetry } from '../constants';
import { IEditorContentChange, NotebookModelChange } from '../interactive-common/interactiveWindowTypes';
import { InvalidNotebookFileError } from '../jupyter/invalidNotebookFileError';
import { LiveKernelModel } from '../jupyter/kernels/types';
import { CellState, ICell, IJupyterExecution, IJupyterKernelSpec, INotebookModel, INotebookStorage } from '../types';

// tslint:disable-next-line:no-require-imports no-var-requires
import detectIndent = require('detect-indent');
<<<<<<< HEAD
// tslint:disable-next-line:no-require-imports no-var-requires
import cloneDeep = require('lodash/cloneDeep');
import { isFileNotFoundError } from '../../common/platform/errors';
=======
import { IDisposable } from 'monaco-editor';
import { IWorkspaceService } from '../../common/application/types';
>>>>>>> 4c78f3bd
import { sendTelemetryEvent } from '../../telemetry';
import { pruneCell } from '../common';

const KeyPrefix = 'notebook-storage-';
const NotebookTransferKey = 'notebook-transfered';
interface INativeEditorStorageState {
    file: Uri;
    cells: ICell[];
    changeCount: number;
    saveChangeCount: number;
    notebookJson: Partial<nbformat.INotebookContent>;
}

<<<<<<< HEAD
function isUntitledFile(file?: Uri) {
    return file?.scheme === 'untitled';
}
export function isUntitled(model?: INotebookModel): boolean {
    return isUntitledFile(model?.file);
}

class NativeEditorNotebookModel implements INotebookModel {
    public get onDidDispose() {
        return this._disposed.event;
    }
    public get isDisposed() {
        return this._isDisposed === true;
    }
=======
@injectable()
export class NativeEditorStorage implements INotebookModel, INotebookStorage, IDisposable {
>>>>>>> 4c78f3bd
    public get isDirty(): boolean {
        return this._state.changeCount !== this._state.saveChangeCount;
    }
    public get changed(): Event<NotebookModelChange> {
        return this._changedEmitter.event;
    }
    public get file(): Uri {
        return this._state.file;
    }

    public get isUntitled(): boolean {
        return isUntitled(this);
    }
    public get cells(): ICell[] {
        return this._state.cells;
    }
    public get onDidEdit(): Event<NotebookModelChange> {
        return this._editEventEmitter.event;
    }
    public get metadata(): nbformat.INotebookMetadata | undefined {
        return this._state.notebookJson.metadata;
    }
    private _disposed = new EventEmitter<void>();
    private _isDisposed?: boolean;
    private _changedEmitter = new EventEmitter<NotebookModelChange>();
    private _editEventEmitter = new EventEmitter<NotebookModelChange>();
    private _state: INativeEditorStorageState = {
        file: Uri.file(''),
        changeCount: 0,
        saveChangeCount: 0,
        cells: [],
        notebookJson: {}
    };
<<<<<<< HEAD

    constructor(
        file: Uri,
        cells: ICell[],
        json: Partial<nbformat.INotebookContent> = {},
        public readonly indentAmount: string = ' ',
        private readonly pythonNumber: number = 3,
        isInitiallyDirty: boolean = false
    ) {
        this._state.file = file;
        this._state.cells = cells;
        this._state.notebookJson = json;
        this.ensureNotebookJson();
        if (isInitiallyDirty) {
            // This means we're dirty. Indicate dirty and load from this content
            this._state.saveChangeCount = -1;
        }
=======
    private indentAmount: string = ' ';
    private debouncedWriteToStorage = debounce(this.writeToStorage.bind(this), 250);
    private disposed = false;

    constructor(
        @inject(IJupyterExecution) private jupyterExecution: IJupyterExecution,
        @inject(IFileSystem) private fileSystem: IFileSystem,
        @inject(ICryptoUtils) private crypto: ICryptoUtils,
        @inject(IExtensionContext) private context: IExtensionContext,
        @inject(IMemento) @named(GLOBAL_MEMENTO) private globalStorage: Memento,
        @inject(IMemento) @named(WORKSPACE_MEMENTO) private localStorage: Memento,
        @inject(IWorkspaceService) private workspaceService: IWorkspaceService,
        @inject(IDisposableRegistry) disposableRegistry: IDisposableRegistry
    ) {
        disposableRegistry.push(this);
    }

    public dispose() {
        this.disposed = true;
    }

    public async load(file: Uri, possibleContents?: string): Promise<INotebookModel> {
        // Reload our cells
        await this.loadFromFile(file, possibleContents);
        return this;
>>>>>>> 4c78f3bd
    }
    // public static fromJson(json:nbformat.INotebookContent){

    // }
    public dispose() {
        this._isDisposed = true;
        this._disposed.fire();
    }
    public clone(file: Uri) {
        return new NativeEditorNotebookModel(
            file,
            cloneDeep(this._state.cells),
            cloneDeep(this._state.notebookJson),
            this.indentAmount
        );
    }
    public update(change: NotebookModelChange): void {
        this.handleModelChange(change);
    }

    public async applyEdits(edits: readonly NotebookModelChange[]): Promise<void> {
        edits.forEach((e) => this.update({ ...e, source: 'redo' }));
    }
    public async undoEdits(edits: readonly NotebookModelChange[]): Promise<void> {
        edits.forEach((e) => this.update({ ...e, source: 'undo' }));
    }

    public getContent(): string {
        return this.generateNotebookContent();
    }

<<<<<<< HEAD
    public handleModelChange(change: NotebookModelChange) {
=======
    /**
     * Stores the uncommitted notebook changes into a temporary location.
     * Also keep track of the current time. This way we can check whether changes were
     * made to the file since the last time uncommitted changes were stored.
     */
    public async storeContentsInHotExitFile(cancelToken?: CancellationToken): Promise<void> {
        const contents = await this.getContent();
        const key = this.getStorageKey();
        const filePath = this.getHashedFileName(key);

        // Keep track of the time when this data was saved.
        // This way when we retrieve the data we can compare it against last modified date of the file.
        const specialContents = contents ? JSON.stringify({ contents, lastModifiedTimeMs: Date.now() }) : undefined;

        // Write but debounced (wait at least 250 ms)
        return this.debouncedWriteToStorage(filePath, specialContents, cancelToken);
    }

    private async saveToStorage(): Promise<void> {
        // Skip doing this if auto save is enabled or is untitled
        const filesConfig = this.workspaceService.getConfiguration('files', this.file);
        const autoSave = filesConfig.get('autoSave', 'off');
        if (autoSave === 'off' && !this.isUntitled) {
            // Write but debounced (wait at least 250 ms)
            return this.storeContentsInHotExitFile(undefined);
        }
    }

    private async writeToStorage(filePath: string, contents?: string, cancelToken?: CancellationToken): Promise<void> {
        try {
            // Only write to storage if not disposed.
            if (!cancelToken?.isCancellationRequested && !this.disposed) {
                if (contents) {
                    await this.fileSystem.createDirectory(path.dirname(filePath));
                    if (!cancelToken?.isCancellationRequested) {
                        return this.fileSystem.writeFile(filePath, contents);
                    }
                } else {
                    return this.fileSystem.deleteFile(filePath);
                }
            }
        } catch (exc) {
            traceError(`Error writing storage for ${filePath}: `, exc);
        }
    }

    private sendLanguageTelemetry(notebookJson: Partial<nbformat.INotebookContent>) {
        try {
            // See if we have a language
            let language = '';
            if (notebookJson.metadata?.language_info?.name) {
                language = notebookJson.metadata?.language_info?.name;
            } else if (notebookJson.metadata?.kernelspec?.language) {
                language = notebookJson.metadata?.kernelspec?.language.toString();
            }
            if (language && !KnownNotebookLanguages.includes(language.toLowerCase())) {
                language = 'unknown';
            }
            if (language) {
                sendTelemetryEvent(Telemetry.NotebookLanguage, undefined, { language });
            }
        } catch {
            // If this fails, doesn't really matter
            noop();
        }
    }

    private handleModelChange(change: NotebookModelChange) {
>>>>>>> 4c78f3bd
        const oldDirty = this.isDirty;
        let changed = false;

        switch (change.source) {
            case 'redo':
            case 'user':
                changed = this.handleRedo(change);
                break;
            case 'undo':
                changed = this.handleUndo(change);
                break;
            default:
                break;
        }

        // Forward onto our listeners if necessary
        if (changed || this.isDirty !== oldDirty) {
            this._changedEmitter.fire({ ...change, newDirty: this.isDirty, oldDirty });
            if (this.isDirty) {
                // Save to temp storage so we don't lose the file if the user exits VS code
                this.saveToStorage().ignoreErrors();
            }
        }
        // Slightly different for the event we send to VS code. Skip version and file changes. Only send user events.
        if ((changed || this.isDirty !== oldDirty) && change.kind !== 'version' && change.source === 'user') {
            this._editEventEmitter.fire(change);
        }
    }

    private handleRedo(change: NotebookModelChange): boolean {
        let changed = false;
        switch (change.kind) {
            case 'clear':
                changed = this.clearOutputs();
                break;
            case 'edit':
                changed = this.editCell(change.forward, change.id);
                break;
            case 'insert':
                changed = this.insertCell(change.cell, change.index);
                break;
            case 'changeCellType':
                changed = this.changeCellType(change.cell);
                break;
            case 'modify':
                changed = this.modifyCells(change.newCells);
                break;
            case 'remove':
                changed = this.removeCell(change.cell);
                break;
            case 'remove_all':
                changed = this.removeAllCells(change.newCellId);
                break;
            case 'swap':
                changed = this.swapCells(change.firstCellId, change.secondCellId);
                break;
            case 'version':
                changed = this.updateVersionInfo(change.interpreter, change.kernelSpec);
                break;
            case 'save':
                this._state.saveChangeCount = this._state.changeCount;
                break;
            case 'saveAs':
                this._state.saveChangeCount = this._state.changeCount;
                this._state.changeCount = this._state.saveChangeCount = 0;
                this._state.file = change.target;
                break;
            default:
                break;
        }

        // Dirty state comes from undo. At least VS code will track it that way. However
        // skip file changes as we don't forward those to VS code
        if (change.kind !== 'save' && change.kind !== 'saveAs') {
            this._state.changeCount += 1;
        }

        return changed;
    }

    private handleUndo(change: NotebookModelChange): boolean {
        let changed = false;
        switch (change.kind) {
            case 'clear':
                changed = !fastDeepEqual(this._state.cells, change.oldCells);
                this._state.cells = change.oldCells;
                break;
            case 'edit':
                this.editCell(change.reverse, change.id);
                changed = true;
                break;
            case 'changeCellType':
                this.changeCellType(change.cell);
                changed = true;
                break;
            case 'insert':
                changed = this.removeCell(change.cell);
                break;
            case 'modify':
                changed = this.modifyCells(change.oldCells);
                break;
            case 'remove':
                changed = this.insertCell(change.cell, change.index);
                break;
            case 'remove_all':
                this._state.cells = change.oldCells;
                changed = true;
                break;
            case 'swap':
                changed = this.swapCells(change.firstCellId, change.secondCellId);
                break;
            default:
                break;
        }

        // Dirty state comes from undo. At least VS code will track it that way.
        // Note unlike redo, 'file' and 'version' are not possible on undo as
        // we don't send them to VS code.
        this._state.changeCount -= 1;

        return changed;
    }

    private removeAllCells(newCellId: string) {
        this._state.cells = [];
        this._state.cells.push(this.createEmptyCell(newCellId));
        return true;
    }

    private applyCellContentChange(change: IEditorContentChange, id: string): boolean {
        const normalized = change.text.replace(/\r/g, '');

        // Figure out which cell we're editing.
        const index = this.cells.findIndex((c) => c.id === id);
        if (index >= 0) {
            // This is an actual edit.
            const contents = concatMultilineStringInput(this.cells[index].data.source);
            const before = contents.substr(0, change.rangeOffset);
            const after = contents.substr(change.rangeOffset + change.rangeLength);
            const newContents = `${before}${normalized}${after}`;
            if (contents !== newContents) {
                const newCell = {
                    ...this.cells[index],
                    data: { ...this.cells[index].data, source: splitMultilineString(newContents) }
                };
                this._state.cells[index] = this.asCell(newCell);
                return true;
            }
        }
        return false;
    }

    private editCell(changes: IEditorContentChange[], id: string): boolean {
        // Apply the changes to the visible cell list
        if (changes && changes.length) {
            return changes.map((c) => this.applyCellContentChange(c, id)).reduce((p, c) => p || c, false);
        }

        return false;
    }

    private swapCells(firstCellId: string, secondCellId: string) {
        const first = this.cells.findIndex((v) => v.id === firstCellId);
        const second = this.cells.findIndex((v) => v.id === secondCellId);
        if (first >= 0 && second >= 0 && first !== second) {
            const temp = { ...this.cells[first] };
            this._state.cells[first] = this.asCell(this.cells[second]);
            this._state.cells[second] = this.asCell(temp);
            return true;
        }
        return false;
    }

    private modifyCells(cells: ICell[]): boolean {
        // Update these cells in our list
        cells.forEach((c) => {
            const index = this.cells.findIndex((v) => v.id === c.id);
            this._state.cells[index] = this.asCell(c);
        });
        return true;
    }

    private changeCellType(cell: ICell): boolean {
        // Update the cell in our list.
        const index = this.cells.findIndex((v) => v.id === cell.id);
        this._state.cells[index] = this.asCell(cell);
        return true;
    }

    private removeCell(cell: ICell): boolean {
        const index = this.cells.findIndex((c) => c.id === cell.id);
        if (index >= 0) {
            this._state.cells.splice(index, 1);
            return true;
        }
        return false;
    }

    private clearOutputs(): boolean {
        const newCells = this.cells.map((c) =>
            this.asCell({ ...c, data: { ...c.data, execution_count: null, outputs: [] } })
        );
        const result = !fastDeepEqual(newCells, this.cells);
        this._state.cells = newCells;
        return result;
    }

    private insertCell(cell: ICell, index: number): boolean {
        // Insert a cell into our visible list based on the index. They should be in sync
        this._state.cells.splice(index, 0, cell);
        return true;
    }

    // tslint:disable-next-line: cyclomatic-complexity
    private updateVersionInfo(
        interpreter: PythonInterpreter | undefined,
        kernelSpec: IJupyterKernelSpec | LiveKernelModel | undefined
    ): boolean {
        let changed = false;
        // Get our kernel_info and language_info from the current notebook
        if (
            interpreter &&
            interpreter.version &&
            this._state.notebookJson.metadata &&
            this._state.notebookJson.metadata.language_info &&
            this._state.notebookJson.metadata.language_info.version !== interpreter.version.raw
        ) {
            this._state.notebookJson.metadata.language_info.version = interpreter.version.raw;
            changed = true;
        }

        if (kernelSpec && this._state.notebookJson.metadata && !this._state.notebookJson.metadata.kernelspec) {
            // Add a new spec in this case
            this._state.notebookJson.metadata.kernelspec = {
                name: kernelSpec.name || kernelSpec.display_name || '',
                display_name: kernelSpec.display_name || kernelSpec.name || ''
            };
            changed = true;
        } else if (kernelSpec && this._state.notebookJson.metadata && this._state.notebookJson.metadata.kernelspec) {
            // Spec exists, just update name and display_name
            const name = kernelSpec.name || kernelSpec.display_name || '';
            const displayName = kernelSpec.display_name || kernelSpec.name || '';
            if (
                this._state.notebookJson.metadata.kernelspec.name !== name ||
                this._state.notebookJson.metadata.kernelspec.display_name !== displayName
            ) {
                changed = true;
                this._state.notebookJson.metadata.kernelspec.name = name;
                this._state.notebookJson.metadata.kernelspec.display_name = displayName;
            }
        }
        return changed;
    }

    // tslint:disable-next-line: no-any
    private asCell(cell: any): ICell {
        // Works around problems with setting a cell to another one in the nyc compiler.
        return cell as ICell;
    }

    private createEmptyCell(id: string) {
        return {
            id,
            line: 0,
            file: Identifiers.EmptyFileName,
            state: CellState.finished,
            data: createCodeCell()
        };
    }

    private ensureNotebookJson() {
        if (!this._state.notebookJson || !this._state.notebookJson.metadata) {
            // const pythonNumber = await this.extractPythonMainVersion(this._state.notebookJson);
            const pythonNumber = this.pythonNumber;
            // Use this to build our metadata object
            // Use these as the defaults unless we have been given some in the options.
            const metadata: nbformat.INotebookMetadata = {
                language_info: {
                    codemirror_mode: {
                        name: 'ipython',
                        version: pythonNumber
                    },
                    file_extension: '.py',
                    mimetype: 'text/x-python',
                    name: 'python',
                    nbconvert_exporter: 'python',
                    pygments_lexer: `ipython${pythonNumber}`,
                    version: pythonNumber
                },
                orig_nbformat: 2
            };

            // Default notebook data.
            this._state.notebookJson = {
                metadata: metadata,
                nbformat: 4,
                nbformat_minor: 2
            };
        }
    }

    private generateNotebookContent(): string {
        // Make sure we have some
        this.ensureNotebookJson();

        // Reuse our original json except for the cells.
        const json = {
            cells: this.cells.map((c) => pruneCell(c.data)),
            metadata: this._state.notebookJson.metadata,
            nbformat: this._state.notebookJson.nbformat,
            nbformat_minor: this._state.notebookJson.nbformat_minor
        };
        return JSON.stringify(json, null, this.indentAmount);
    }
}

@injectable()
export class NativeEditorStorage implements INotebookStorage {
    public get onSavedAs(): Event<{ new: Uri; old: Uri }> {
        return this.savedAs.event;
    }
    private readonly savedAs = new EventEmitter<{ new: Uri; old: Uri }>();
    constructor(
        @inject(IJupyterExecution) private jupyterExecution: IJupyterExecution,
        @inject(IFileSystem) private fileSystem: IFileSystem,
        @inject(ICryptoUtils) private crypto: ICryptoUtils,
        @inject(IExtensionContext) private context: IExtensionContext,
        @inject(IMemento) @named(GLOBAL_MEMENTO) private globalStorage: Memento,
        @inject(IMemento) @named(WORKSPACE_MEMENTO) private localStorage: Memento
    ) {}
    private static isUntitledFile(file: Uri) {
        return isUntitledFile(file);
    }

    public async load(file: Uri, possibleContents?: string): Promise<INotebookModel> {
        return this.loadFromFile(file, possibleContents);
    }
    public async save(model: INotebookModel, _cancellation: CancellationToken): Promise<void> {
        const contents = model.getContent();
        await this.fileSystem.writeFile(model.file.fsPath, contents, 'utf-8');
        model.update({
            source: 'user',
            kind: 'save',
            oldDirty: model.isDirty,
            newDirty: false
        });
    }

    public async saveAs(model: INotebookModel, file: Uri): Promise<void> {
        const old = model.file;
        const contents = model.getContent();
        await this.fileSystem.writeFile(file.fsPath, contents, 'utf-8');
        model.update({
            source: 'user',
            kind: 'saveAs',
            oldDirty: model.isDirty,
            newDirty: false,
            target: file
        });
        this.savedAs.fire({ new: file, old });
    }
    public async backup(model: INotebookModel, cancellation: CancellationToken): Promise<void> {
        // Should send to extension context storage path
        return this.storeContentsInHotExitFile(model, cancellation);
    }
    /**
     * Stores the uncommitted notebook changes into a temporary location.
     * Also keep track of the current time. This way we can check whether changes were
     * made to the file since the last time uncommitted changes were stored.
     */
    private async storeContentsInHotExitFile(model: INotebookModel, cancelToken?: CancellationToken): Promise<void> {
        const contents = model.getContent();
        const key = this.getStorageKey(model.file);
        const filePath = this.getHashedFileName(key);

        // Keep track of the time when this data was saved.
        // This way when we retrieve the data we can compare it against last modified date of the file.
        const specialContents = contents ? JSON.stringify({ contents, lastModifiedTimeMs: Date.now() }) : undefined;

        return this.writeToStorage(filePath, specialContents, cancelToken);
    }
    private async writeToStorage(filePath: string, contents?: string, cancelToken?: CancellationToken): Promise<void> {
        try {
            if (!cancelToken?.isCancellationRequested) {
                if (contents) {
                    await this.fileSystem.createDirectory(path.dirname(filePath));
                    if (!cancelToken?.isCancellationRequested) {
                        return this.fileSystem.writeFile(filePath, contents);
                    }
                } else {
                    return this.fileSystem.deleteFile(filePath);
                }
            }
        } catch (exc) {
            traceError(`Error writing storage for ${filePath}: `, exc);
        }
    }
    private async extractPythonMainVersion(notebookData: Partial<nbformat.INotebookContent>): Promise<number> {
        if (
            notebookData &&
            notebookData.metadata &&
            notebookData.metadata.language_info &&
            notebookData.metadata.language_info.codemirror_mode &&
            // tslint:disable-next-line: no-any
            typeof (notebookData.metadata.language_info.codemirror_mode as any).version === 'number'
        ) {
            // tslint:disable-next-line: no-any
            return (notebookData.metadata.language_info.codemirror_mode as any).version;
        }
        // Use the active interpreter
        const usableInterpreter = await this.jupyterExecution.getUsableJupyterPython();
        return usableInterpreter && usableInterpreter.version ? usableInterpreter.version.major : 3;
    }

    private sendLanguageTelemetry(notebookJson: Partial<nbformat.INotebookContent>) {
        try {
            // See if we have a language
            let language = '';
            if (notebookJson.metadata?.language_info?.name) {
                language = notebookJson.metadata?.language_info?.name;
            } else if (notebookJson.metadata?.kernelspec?.language) {
                language = notebookJson.metadata?.kernelspec?.language.toString();
            }
            if (language && !KnownNotebookLanguages.includes(language.toLowerCase())) {
                language = 'unknown';
            }
            if (language) {
                sendTelemetryEvent(Telemetry.NotebookLanguage, undefined, { language });
            }
        } catch {
            // If this fails, doesn't really matter
            noop();
        }
    }
    private async loadFromFile(file: Uri, possibleContents?: string): Promise<INotebookModel> {
        try {
            // Attempt to read the contents if a viable file
            const contents = NativeEditorStorage.isUntitledFile(file)
                ? possibleContents
                : await this.fileSystem.readFile(file.fsPath);

            // See if this file was stored in storage prior to shutdown
            const dirtyContents = await this.getStoredContents(file);
            if (dirtyContents) {
                // This means we're dirty. Indicate dirty and load from this content
<<<<<<< HEAD
                return this.loadContents(file, dirtyContents, true);
=======
                this._state.saveChangeCount = -1; // Indicates dirty
                this.loadContents(dirtyContents);
>>>>>>> 4c78f3bd
            } else {
                // Load without setting dirty
                return this.loadContents(file, contents);
            }
        } catch (ex) {
            // May not exist at this time. Should always have a single cell though
            traceError(`Failed to load notebook file ${file.toString()}`, ex);
            return new NativeEditorNotebookModel(file, []);
        }
    }

    private createEmptyCell(id: string) {
        return {
            id,
            line: 0,
            file: Identifiers.EmptyFileName,
            state: CellState.finished,
            data: createCodeCell()
        };
    }

    private async loadContents(file: Uri, contents: string | undefined, isInitiallyDirty = false) {
        // tslint:disable-next-line: no-any
        const json = contents ? (JSON.parse(contents) as Partial<nbformat.INotebookContent>) : undefined;

        // Double check json (if we have any)
        if (json && !json.cells) {
            throw new InvalidNotebookFileError(file.fsPath);
        }

        // Then compute indent. It's computed from the contents
        const indentAmount = contents ? detectIndent(contents).indent : undefined;

        // Then save the contents. We'll stick our cells back into this format when we save
        if (json) {
            // Log language or kernel telemetry
            this.sendLanguageTelemetry(json);
        }

        // Extract cells from the json
        const cells = json ? (json.cells as (nbformat.ICodeCell | nbformat.IRawCell | nbformat.IMarkdownCell)[]) : [];

        // Remap the ids
        const remapped = cells.map((c, index) => {
            return {
                id: `NotebookImport#${index}`,
                file: Identifiers.EmptyFileName,
                line: 0,
                state: CellState.finished,
                data: c
            };
        });

        // Make sure at least one
        if (remapped.length === 0) {
            remapped.splice(0, 0, this.createEmptyCell(uuid()));
        }
        const pythonNumber = json ? await this.extractPythonMainVersion(json) : 3;
        return new NativeEditorNotebookModel(file, remapped, json, indentAmount, pythonNumber, isInitiallyDirty);
    }

    private getStorageKey(file: Uri): string {
        return `${KeyPrefix}${file.toString()}`;
    }

    /**
     * Gets any unsaved changes to the notebook file from the old locations.
     * If the file has been modified since the uncommitted changes were stored, then ignore the uncommitted changes.
     *
     * @private
     * @returns {(Promise<string | undefined>)}
     * @memberof NativeEditor
     */
    private async getStoredContents(file: Uri): Promise<string | undefined> {
        const key = this.getStorageKey(file);

        // First look in the global storage file location
        let result = await this.getStoredContentsFromFile(file, key);
        if (!result) {
            result = await this.getStoredContentsFromGlobalStorage(file, key);
            if (!result) {
                result = await this.getStoredContentsFromLocalStorage(file, key);
            }
        }

        return result;
    }

    private async getStoredContentsFromFile(file: Uri, key: string): Promise<string | undefined> {
        const filePath = this.getHashedFileName(key);
        try {
            // Use this to read from the extension global location
            const contents = await this.fileSystem.readFile(filePath);
            const data = JSON.parse(contents);
            // Check whether the file has been modified since the last time the contents were saved.
            if (
                data &&
                data.lastModifiedTimeMs &&
                !NativeEditorStorage.isUntitledFile(file) &&
                file.scheme === 'file'
            ) {
                const stat = await this.fileSystem.stat(file.fsPath);
                if (stat.mtime > data.lastModifiedTimeMs) {
                    return;
                }
            }
            if (data && !NativeEditorStorage.isUntitledFile(file) && data.contents) {
                return data.contents;
            }
        } catch (exc) {
<<<<<<< HEAD
            // No need to log error if file doesn't exist.
            if (!isFileNotFoundError(exc)) {
                traceError(`Exception reading from temporary storage for ${key}`, exc);
            }
=======
            traceError(`Exception reading from temporary storage for ${key}`, exc);
>>>>>>> 4c78f3bd
        }
    }

    private async getStoredContentsFromGlobalStorage(file: Uri, key: string): Promise<string | undefined> {
        try {
            const data = this.globalStorage.get<{ contents?: string; lastModifiedTimeMs?: number }>(key);

            // If we have data here, make sure we eliminate any remnants of storage
            if (data) {
                await this.transferStorage();
            }

            // Check whether the file has been modified since the last time the contents were saved.
            if (
                data &&
                data.lastModifiedTimeMs &&
                !NativeEditorStorage.isUntitledFile(file) &&
                file.scheme === 'file'
            ) {
                const stat = await this.fileSystem.stat(file.fsPath);
                if (stat.mtime > data.lastModifiedTimeMs) {
                    return;
                }
            }
            if (data && !NativeEditorStorage.isUntitledFile(file) && data.contents) {
                return data.contents;
            }
        } catch {
            noop();
        }
    }

    private async getStoredContentsFromLocalStorage(file: Uri, key: string): Promise<string | undefined> {
        const workspaceData = this.localStorage.get<string>(key);
        if (workspaceData && !NativeEditorStorage.isUntitledFile(file)) {
            // Make sure to clear so we don't use this again.
            this.localStorage.update(key, undefined);

            return workspaceData;
        }
    }

    // VS code recommended we use the hidden '_values' to iterate over all of the entries in
    // the global storage map and delete the ones we own.
    private async transferStorage(): Promise<void[]> {
        const promises: Thenable<void>[] = [];

        // Indicate we ran this function
        await this.globalStorage.update(NotebookTransferKey, true);

        try {
            // tslint:disable-next-line: no-any
            if ((this.globalStorage as any)._value) {
                // tslint:disable-next-line: no-any
                const keys = Object.keys((this.globalStorage as any)._value);
                [...keys].forEach((k: string) => {
                    if (k.startsWith(KeyPrefix)) {
                        // Remove from the map so that global storage does not have this anymore.
                        // Use the real API here as we don't know how the map really gets updated.
                        promises.push(this.globalStorage.update(k, undefined));
                    }
                });
            }
        } catch (e) {
            traceError('Exception eliminating global storage parts:', e);
        }

        return Promise.all(promises);
    }

    private getHashedFileName(key: string): string {
        const file = `${this.crypto.createHash(key, 'string')}.ipynb`;
        return path.join(this.context.globalStoragePath, file);
    }
}<|MERGE_RESOLUTION|>--- conflicted
+++ resolved
@@ -26,14 +26,9 @@
 
 // tslint:disable-next-line:no-require-imports no-var-requires
 import detectIndent = require('detect-indent');
-<<<<<<< HEAD
 // tslint:disable-next-line:no-require-imports no-var-requires
 import cloneDeep = require('lodash/cloneDeep');
 import { isFileNotFoundError } from '../../common/platform/errors';
-=======
-import { IDisposable } from 'monaco-editor';
-import { IWorkspaceService } from '../../common/application/types';
->>>>>>> 4c78f3bd
 import { sendTelemetryEvent } from '../../telemetry';
 import { pruneCell } from '../common';
 
@@ -47,7 +42,6 @@
     notebookJson: Partial<nbformat.INotebookContent>;
 }
 
-<<<<<<< HEAD
 function isUntitledFile(file?: Uri) {
     return file?.scheme === 'untitled';
 }
@@ -62,10 +56,6 @@
     public get isDisposed() {
         return this._isDisposed === true;
     }
-=======
-@injectable()
-export class NativeEditorStorage implements INotebookModel, INotebookStorage, IDisposable {
->>>>>>> 4c78f3bd
     public get isDirty(): boolean {
         return this._state.changeCount !== this._state.saveChangeCount;
     }
@@ -99,7 +89,6 @@
         cells: [],
         notebookJson: {}
     };
-<<<<<<< HEAD
 
     constructor(
         file: Uri,
@@ -117,33 +106,6 @@
             // This means we're dirty. Indicate dirty and load from this content
             this._state.saveChangeCount = -1;
         }
-=======
-    private indentAmount: string = ' ';
-    private debouncedWriteToStorage = debounce(this.writeToStorage.bind(this), 250);
-    private disposed = false;
-
-    constructor(
-        @inject(IJupyterExecution) private jupyterExecution: IJupyterExecution,
-        @inject(IFileSystem) private fileSystem: IFileSystem,
-        @inject(ICryptoUtils) private crypto: ICryptoUtils,
-        @inject(IExtensionContext) private context: IExtensionContext,
-        @inject(IMemento) @named(GLOBAL_MEMENTO) private globalStorage: Memento,
-        @inject(IMemento) @named(WORKSPACE_MEMENTO) private localStorage: Memento,
-        @inject(IWorkspaceService) private workspaceService: IWorkspaceService,
-        @inject(IDisposableRegistry) disposableRegistry: IDisposableRegistry
-    ) {
-        disposableRegistry.push(this);
-    }
-
-    public dispose() {
-        this.disposed = true;
-    }
-
-    public async load(file: Uri, possibleContents?: string): Promise<INotebookModel> {
-        // Reload our cells
-        await this.loadFromFile(file, possibleContents);
-        return this;
->>>>>>> 4c78f3bd
     }
     // public static fromJson(json:nbformat.INotebookContent){
 
@@ -175,78 +137,7 @@
         return this.generateNotebookContent();
     }
 
-<<<<<<< HEAD
     public handleModelChange(change: NotebookModelChange) {
-=======
-    /**
-     * Stores the uncommitted notebook changes into a temporary location.
-     * Also keep track of the current time. This way we can check whether changes were
-     * made to the file since the last time uncommitted changes were stored.
-     */
-    public async storeContentsInHotExitFile(cancelToken?: CancellationToken): Promise<void> {
-        const contents = await this.getContent();
-        const key = this.getStorageKey();
-        const filePath = this.getHashedFileName(key);
-
-        // Keep track of the time when this data was saved.
-        // This way when we retrieve the data we can compare it against last modified date of the file.
-        const specialContents = contents ? JSON.stringify({ contents, lastModifiedTimeMs: Date.now() }) : undefined;
-
-        // Write but debounced (wait at least 250 ms)
-        return this.debouncedWriteToStorage(filePath, specialContents, cancelToken);
-    }
-
-    private async saveToStorage(): Promise<void> {
-        // Skip doing this if auto save is enabled or is untitled
-        const filesConfig = this.workspaceService.getConfiguration('files', this.file);
-        const autoSave = filesConfig.get('autoSave', 'off');
-        if (autoSave === 'off' && !this.isUntitled) {
-            // Write but debounced (wait at least 250 ms)
-            return this.storeContentsInHotExitFile(undefined);
-        }
-    }
-
-    private async writeToStorage(filePath: string, contents?: string, cancelToken?: CancellationToken): Promise<void> {
-        try {
-            // Only write to storage if not disposed.
-            if (!cancelToken?.isCancellationRequested && !this.disposed) {
-                if (contents) {
-                    await this.fileSystem.createDirectory(path.dirname(filePath));
-                    if (!cancelToken?.isCancellationRequested) {
-                        return this.fileSystem.writeFile(filePath, contents);
-                    }
-                } else {
-                    return this.fileSystem.deleteFile(filePath);
-                }
-            }
-        } catch (exc) {
-            traceError(`Error writing storage for ${filePath}: `, exc);
-        }
-    }
-
-    private sendLanguageTelemetry(notebookJson: Partial<nbformat.INotebookContent>) {
-        try {
-            // See if we have a language
-            let language = '';
-            if (notebookJson.metadata?.language_info?.name) {
-                language = notebookJson.metadata?.language_info?.name;
-            } else if (notebookJson.metadata?.kernelspec?.language) {
-                language = notebookJson.metadata?.kernelspec?.language.toString();
-            }
-            if (language && !KnownNotebookLanguages.includes(language.toLowerCase())) {
-                language = 'unknown';
-            }
-            if (language) {
-                sendTelemetryEvent(Telemetry.NotebookLanguage, undefined, { language });
-            }
-        } catch {
-            // If this fails, doesn't really matter
-            noop();
-        }
-    }
-
-    private handleModelChange(change: NotebookModelChange) {
->>>>>>> 4c78f3bd
         const oldDirty = this.isDirty;
         let changed = false;
 
@@ -692,12 +583,7 @@
             const dirtyContents = await this.getStoredContents(file);
             if (dirtyContents) {
                 // This means we're dirty. Indicate dirty and load from this content
-<<<<<<< HEAD
                 return this.loadContents(file, dirtyContents, true);
-=======
-                this._state.saveChangeCount = -1; // Indicates dirty
-                this.loadContents(dirtyContents);
->>>>>>> 4c78f3bd
             } else {
                 // Load without setting dirty
                 return this.loadContents(file, contents);
@@ -808,14 +694,10 @@
                 return data.contents;
             }
         } catch (exc) {
-<<<<<<< HEAD
             // No need to log error if file doesn't exist.
             if (!isFileNotFoundError(exc)) {
                 traceError(`Exception reading from temporary storage for ${key}`, exc);
             }
-=======
-            traceError(`Exception reading from temporary storage for ${key}`, exc);
->>>>>>> 4c78f3bd
         }
     }
 
