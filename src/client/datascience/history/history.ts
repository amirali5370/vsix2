--- conflicted
+++ resolved
@@ -1,969 +1,964 @@
-// Copyright (c) Microsoft Corporation. All rights reserved.
-// Licensed under the MIT License.
-'use strict';
-import '../../common/extensions';
-
-import * as fs from 'fs-extra';
-import { inject, injectable } from 'inversify';
-import * as path from 'path';
-import * as uuid from 'uuid/v4';
-import { Event, EventEmitter, Position, Range, Selection, TextEditor, Uri, ViewColumn } from 'vscode';
-import { Disposable } from 'vscode-jsonrpc';
-import * as vsls from 'vsls/vscode';
-
-import {
-    IApplicationShell,
-    ICommandManager,
-    IDocumentManager,
-    ILiveShareApi,
-    IWebPanel,
-    IWebPanelProvider,
-    IWorkspaceService
-} from '../../common/application/types';
-import { CancellationError } from '../../common/cancellation';
-import { EXTENSION_ROOT_DIR } from '../../common/constants';
-import { ContextKey } from '../../common/contextKey';
-import { IFileSystem } from '../../common/platform/types';
-import { IConfigurationService, IDisposable, IDisposableRegistry, ILogger } from '../../common/types';
-import { createDeferred, Deferred } from '../../common/utils/async';
-import * as localize from '../../common/utils/localize';
-import { IInterpreterService, PythonInterpreter } from '../../interpreter/contracts';
-import { captureTelemetry, sendTelemetryEvent } from '../../telemetry';
-import { EditorContexts, Identifiers, Telemetry } from '../constants';
-import { JupyterInstallError } from '../jupyter/jupyterInstallError';
-import {
-    CellState,
-    ICell,
-    ICodeCssGenerator,
-    IConnection,
-    IDataExplorerProvider,
-    IDataScienceExtraSettings,
-    IHistory,
-    IHistoryInfo,
-    IHistoryProvider,
-    IJupyterExecution,
-    INotebookExporter,
-    INotebookServer,
-    InterruptResult,
-    IStatusProvider
-} from '../types';
-import { HistoryMessageListener } from './historyMessageListener';
-import { HistoryMessages, IAddedSysInfo, IGotoCode, IHistoryMapping, IRemoteAddCode, ISubmitNewCell } from './historyTypes';
-
-export enum SysInfoReason {
-    Start,
-    Restart,
-    Interrupt,
-    New
-}
-
-@injectable()
-export class History implements IHistory {
-    private disposed: boolean = false;
-    private webPanel: IWebPanel | undefined;
-    private webPanelInit: Deferred<void>;
-    private loadPromise: Promise<void>;
-    private interpreterChangedDisposable: Disposable;
-    private closedEvent: EventEmitter<IHistory>;
-    private unfinishedCells: ICell[] = [];
-    private restartingKernel: boolean = false;
-    private potentiallyUnfinishedStatus: Disposable[] = [];
-    private addSysInfoPromise: Deferred<boolean> | undefined;
-    private waitingForExportCells: boolean = false;
-    private jupyterServer: INotebookServer | undefined;
-    private changeHandler: IDisposable | undefined;
-    private messageListener : HistoryMessageListener;
-    private id : string;
-    private executeEvent: EventEmitter<string> = new EventEmitter<string>();
-    private viewState : { visible: boolean; active: boolean } = { visible: false, active: false };
-
-    constructor(
-        @inject(ILiveShareApi) private liveShare : ILiveShareApi,
-        @inject(IApplicationShell) private applicationShell: IApplicationShell,
-        @inject(IDocumentManager) private documentManager: IDocumentManager,
-        @inject(IInterpreterService) private interpreterService: IInterpreterService,
-        @inject(IWebPanelProvider) private provider: IWebPanelProvider,
-        @inject(IDisposableRegistry) private disposables: IDisposableRegistry,
-        @inject(ICodeCssGenerator) private cssGenerator: ICodeCssGenerator,
-        @inject(ILogger) private logger: ILogger,
-        @inject(IStatusProvider) private statusProvider: IStatusProvider,
-        @inject(IJupyterExecution) private jupyterExecution: IJupyterExecution,
-        @inject(IFileSystem) private fileSystem: IFileSystem,
-        @inject(IConfigurationService) private configuration: IConfigurationService,
-        @inject(ICommandManager) private commandManager: ICommandManager,
-        @inject(INotebookExporter) private jupyterExporter: INotebookExporter,
-        @inject(IWorkspaceService) private workspaceService: IWorkspaceService,
-        @inject(IHistoryProvider) private historyProvider: IHistoryProvider,
-        @inject(IDataExplorerProvider) private dataExplorerProvider: IDataExplorerProvider
-        ) {
-
-        // Create our unique id. We use this to skip messages we send to other history windows
-        this.id = uuid();
-
-        // Sign up for configuration changes
-        this.interpreterChangedDisposable = this.interpreterService.onDidChangeInterpreter(this.onInterpreterChanged);
-        this.changeHandler = this.configuration.getSettings().onDidChange(this.onSettingsChanged.bind(this));
-
-        // Create our event emitter
-        this.closedEvent = new EventEmitter<IHistory>();
-        this.disposables.push(this.closedEvent);
-
-        // Listen for active text editor changes. This is the only way we can tell that we might be needing to gain focus
-        const handler = this.documentManager.onDidChangeActiveTextEditor(() => this.activate().ignoreErrors());
-        this.disposables.push(handler);
-
-        // Create a history message listener to listen to messages from our webpanel (or remote session)
-        this.messageListener = new HistoryMessageListener(this.liveShare, this.onMessage, this.onViewStateChanged, this.dispose);
-
-        // Setup our init promise for the web panel. We use this to make sure we're in sync with our
-        // react control.
-        this.webPanelInit = createDeferred();
-
-        // If our execution changes its liveshare session, we need to close our server
-        this.jupyterExecution.sessionChanged(() => this.loadPromise = this.reloadAfterShutdown());
-
-        // Load on a background thread.
-        this.loadPromise = this.load();
-    }
-
-    public get ready() : Promise<void> {
-        // We need this to ensure the history window is up and ready to receive messages.
-        return this.loadPromise;
-    }
-
-    public async show(): Promise<void> {
-        if (!this.disposed) {
-            // Make sure we're loaded first
-            await this.loadPromise;
-
-            // Make sure we have at least the initial sys info
-            await this.addSysInfo(SysInfoReason.Start);
-
-            // Then show our web panel.
-            if (this.webPanel && this.jupyterServer) {
-                await this.webPanel.show(true);
-            }
-        }
-    }
-
-    public get closed(): Event<IHistory> {
-        return this.closedEvent.event;
-    }
-
-    public get onExecutedCode() : Event<string> {
-        return this.executeEvent.event;
-    }
-
-    public addCode(code: string, file: string, line: number, editor?: TextEditor) : Promise<void> {
-        // Call the internal method.
-        return this.submitCode(code, file, line, undefined, editor);
-    }
-
-    // tslint:disable-next-line: no-any no-empty
-    public async postMessage<M extends IHistoryMapping, T extends keyof M>(type: T, payload?: M[T]) : Promise<void> {
-        if (this.webPanel) {
-            // Make sure the webpanel is up before we send it anything.
-            await this.webPanelInit.promise;
-
-            // Then send it the message
-            this.webPanel.postMessage({ type: type.toString(), payload: payload });
-        }
-    }
-
-    // tslint:disable-next-line: no-any no-empty
-    public onMessage = (message: string, payload: any) => {
-        switch (message) {
-            case HistoryMessages.GotoCodeCell:
-                this.dispatchMessage(message, payload, this.gotoCode);
-                break;
-
-            case HistoryMessages.RestartKernel:
-                this.restartKernel();
-                break;
-
-            case HistoryMessages.ReturnAllCells:
-                this.dispatchMessage(message, payload, this.handleReturnAllCells);
-                break;
-
-            case HistoryMessages.Interrupt:
-                this.interruptKernel();
-                break;
-
-            case HistoryMessages.Export:
-                this.dispatchMessage(message, payload, this.export);
-                break;
-
-            case HistoryMessages.Started:
-                this.webPanelRendered();
-                break;
-
-            case HistoryMessages.SendInfo:
-                this.dispatchMessage(message, payload, this.updateContexts);
-                break;
-
-            case HistoryMessages.SubmitNewCell:
-                this.dispatchMessage(message, payload, this.submitNewCell);
-                break;
-
-            case HistoryMessages.DeleteAllCells:
-                this.logTelemetry(Telemetry.DeleteAllCells);
-                break;
-
-            case HistoryMessages.DeleteCell:
-                this.logTelemetry(Telemetry.DeleteCell);
-                break;
-
-            case HistoryMessages.Undo:
-                this.logTelemetry(Telemetry.Undo);
-                break;
-
-            case HistoryMessages.Redo:
-                this.logTelemetry(Telemetry.Redo);
-                break;
-
-            case HistoryMessages.ExpandAll:
-                this.logTelemetry(Telemetry.ExpandAll);
-                break;
-
-            case HistoryMessages.CollapseAll:
-                this.logTelemetry(Telemetry.CollapseAll);
-                break;
-
-            case HistoryMessages.AddedSysInfo:
-                this.dispatchMessage(message, payload, this.onAddedSysInfo);
-                break;
-
-            case HistoryMessages.RemoteAddCode:
-                this.dispatchMessage(message, payload, this.onRemoteAddedCode);
-                break;
-
-            case HistoryMessages.ShowDataExplorer:
-<<<<<<< HEAD
-                this.dispatchMessage(message, payload, this.showDataExplorer);
-=======
-                this.showDataExplorer()
-                    .ignoreErrors();
->>>>>>> 9b148e19
-                break;
-
-            default:
-                break;
-        }
-    }
-
-    public dispose = async () => {
-        if (!this.disposed) {
-            this.disposed = true;
-            if (this.interpreterChangedDisposable) {
-                this.interpreterChangedDisposable.dispose();
-            }
-            if (this.closedEvent) {
-                this.closedEvent.fire(this);
-            }
-            this.updateContexts(undefined);
-            if (this.webPanel) {
-                this.webPanel.close();
-                this.webPanel = undefined;
-            }
-        }
-        if (this.changeHandler) {
-            this.changeHandler.dispose();
-            this.changeHandler = undefined;
-        }
-    }
-
-    @captureTelemetry(Telemetry.Undo)
-    public undoCells() {
-        this.postMessage(HistoryMessages.Undo).ignoreErrors();
-    }
-
-    @captureTelemetry(Telemetry.Redo)
-    public redoCells() {
-        this.postMessage(HistoryMessages.Redo).ignoreErrors();
-    }
-
-    @captureTelemetry(Telemetry.DeleteAllCells)
-    public removeAllCells() {
-        this.postMessage(HistoryMessages.DeleteAllCells).ignoreErrors();
-    }
-
-    @captureTelemetry(Telemetry.ExpandAll)
-    public expandAllCells() {
-        this.postMessage(HistoryMessages.ExpandAll).ignoreErrors();
-    }
-
-    @captureTelemetry(Telemetry.CollapseAll)
-    public collapseAllCells() {
-        this.postMessage(HistoryMessages.CollapseAll).ignoreErrors();
-    }
-
-    public exportCells() {
-        // First ask for all cells. Set state to indicate waiting for result
-        this.waitingForExportCells = true;
-
-        // Telemetry will fire when the export function is called.
-        this.postMessage(HistoryMessages.GetAllCells).ignoreErrors();
-    }
-
-    @captureTelemetry(Telemetry.RestartKernel)
-    public restartKernel() {
-        if (this.jupyterServer && !this.restartingKernel) {
-            // Ask the user if they want us to restart or not.
-            const message = localize.DataScience.restartKernelMessage();
-            const yes = localize.DataScience.restartKernelMessageYes();
-            const no = localize.DataScience.restartKernelMessageNo();
-
-            this.applicationShell.showInformationMessage(message, yes, no).then(v => {
-                if (v === yes) {
-                    this.restartKernelInternal().catch(e => {
-                        this.applicationShell.showErrorMessage(e);
-                        this.logger.logError(e);
-                    });
-                }
-            });
-        }
-    }
-
-    @captureTelemetry(Telemetry.Interrupt)
-    public interruptKernel() {
-        if (this.jupyterServer && !this.restartingKernel) {
-            const status = this.statusProvider.set(localize.DataScience.interruptKernelStatus());
-
-            const settings = this.configuration.getSettings();
-            const interruptTimeout = settings.datascience.jupyterInterruptTimeout;
-
-            this.jupyterServer.interruptKernel(interruptTimeout)
-                .then(result => {
-                    status.dispose();
-                    if (result === InterruptResult.TimedOut) {
-                        const message = localize.DataScience.restartKernelAfterInterruptMessage();
-                        const yes = localize.DataScience.restartKernelMessageYes();
-                        const no = localize.DataScience.restartKernelMessageNo();
-
-                        this.applicationShell.showInformationMessage(message, yes, no).then(v => {
-                            if (v === yes) {
-                                this.restartKernelInternal().catch(e => {
-                                    this.applicationShell.showErrorMessage(e);
-                                    this.logger.logError(e);
-                                });
-                            }
-                        });
-                    } else if (result === InterruptResult.Restarted) {
-                        // Uh-oh, keyboard interrupt crashed the kernel.
-                        this.addSysInfo(SysInfoReason.Interrupt).ignoreErrors();
-                    }
-                })
-                .catch(err => {
-                    status.dispose();
-                    this.logger.logError(err);
-                    this.applicationShell.showErrorMessage(err);
-                });
-        }
-    }
-
-    private async showDataExplorer(variable: string) {
-        try {
-            return this.dataExplorerProvider.create(variable);
-        } catch (e) {
-            this.applicationShell.showErrorMessage(e);
-        }
-    }
-
-    private onViewStateChanged = (webPanel: IWebPanel) => {
-        const oldActive = this.viewState.active;
-        this.viewState.active = webPanel.isActive();
-        this.viewState.visible = webPanel.isVisible();
-
-        // See if suddenly becoming active or not
-        if (!oldActive && this.viewState.active) {
-            this.activate().ignoreErrors();
-        }
-    }
-
-    private async activate() {
-        // Only activate if the active editor is empty. This means that
-        // vscode thinks we are actually supposed to have focus. It would be
-        // nice if they would more accurrately tell us this, but this works for now.
-        // Essentially the problem is the webPanel.active state doesn't track
-        // if the focus is supposed to be in the webPanel or not. It only tracks if
-        // it's been activated. However if there's no active text editor and we're active, we
-        // can safely attempt to give ourselves focus. This won't actually give us focus if we aren't
-        // allowed to have it.
-        if (this.webPanel && this.viewState.active && !this.documentManager.activeTextEditor) {
-            // Force the webpanel to reveal and take focus.
-            await this.webPanel.show(false);
-
-            // Send this to the react control
-            await this.postMessage(HistoryMessages.Activate);
-        }
-    }
-
-    // tslint:disable-next-line:no-any
-    private dispatchMessage<M extends IHistoryMapping, T extends keyof M>(_message: T, payload: any, handler: (args : M[T]) => void) {
-        const args = payload as M[T];
-        handler.bind(this)(args);
-    }
-
-    // tslint:disable-next-line:no-any
-    private onAddedSysInfo(sysInfo : IAddedSysInfo) {
-        // See if this is from us or not.
-        if (sysInfo.id !== this.id) {
-
-            // Not from us, must come from a different history window. Add to our
-            // own to keep in sync
-            if (sysInfo.sysInfoCell) {
-                this.onAddCodeEvent([sysInfo.sysInfoCell]);
-            }
-        }
-    }
-
-    // tslint:disable-next-line:no-any
-    private onRemoteAddedCode(args: IRemoteAddCode) {
-        // Make sure this is valid
-        if (args && args.id && args.file && args.originator !== this.id) {
-            // Indicate this in our telemetry.
-            sendTelemetryEvent(Telemetry.RemoteAddCode);
-
-            // Submit this item as new code.
-            this.submitCode(args.code, args.file, args.line, args.id).ignoreErrors();
-        }
-    }
-
-    private async restartKernelInternal(): Promise<void> {
-        this.restartingKernel = true;
-
-        // First we need to finish all outstanding cells.
-        this.unfinishedCells.forEach(c => {
-            c.state = CellState.error;
-            this.postMessage(HistoryMessages.FinishCell, c).ignoreErrors();
-        });
-        this.unfinishedCells = [];
-        this.potentiallyUnfinishedStatus.forEach(s => s.dispose());
-        this.potentiallyUnfinishedStatus = [];
-
-        // Set our status
-        const status = this.statusProvider.set(localize.DataScience.restartingKernelStatus());
-
-        try {
-            if (this.jupyterServer) {
-                await this.jupyterServer.restartKernel();
-                await this.addSysInfo(SysInfoReason.Restart);
-            }
-        } finally {
-            status.dispose();
-            this.restartingKernel = false;
-        }
-    }
-
-    // tslint:disable-next-line:no-any
-    private handleReturnAllCells(cells: ICell[]) {
-        // See what we're waiting for.
-        if (this.waitingForExportCells) {
-            this.export(cells);
-        }
-    }
-
-    // tslint:disable-next-line:no-any
-    private webPanelRendered() {
-        if (!this.webPanelInit.resolved) {
-            this.webPanelInit.resolve();
-        }
-    }
-
-    // tslint:disable-next-line:no-any
-    private updateContexts(info: IHistoryInfo | undefined) {
-        // This should be called by the python interactive window every
-        // time state changes. We use this opportunity to update our
-        // extension contexts
-        const interactiveContext = new ContextKey(EditorContexts.HaveInteractive, this.commandManager);
-        interactiveContext.set(!this.disposed).catch();
-        const interactiveCellsContext = new ContextKey(EditorContexts.HaveInteractiveCells, this.commandManager);
-        const redoableContext = new ContextKey(EditorContexts.HaveRedoableCells, this.commandManager);
-        if (info) {
-            interactiveCellsContext.set(info.cellCount > 0).catch();
-            redoableContext.set(info.redoCount > 0).catch();
-        } else {
-            interactiveCellsContext.set(false).catch();
-            redoableContext.set(false).catch();
-        }
-    }
-
-    @captureTelemetry(Telemetry.SubmitCellThroughInput, undefined, false)
-    // tslint:disable-next-line:no-any
-    private submitNewCell(info: ISubmitNewCell) {
-        // If there's any payload, it has the code and the id
-        if (info && info.code && info.id) {
-            this.submitCode(info.code, Identifiers.EmptyFileName, 0, info.id, undefined).ignoreErrors();
-        }
-    }
-
-    private async submitCode(code: string, file: string, line: number, id?: string, _editor?: TextEditor) : Promise<void> {
-        this.logger.logInformation(`Submitting code for ${this.id}`);
-
-        // Start a status item
-        const status = this.setStatus(localize.DataScience.executingCode());
-
-        // Transmit this submission to all other listeners (in a live share session)
-        if (!id) {
-            id = uuid();
-            this.shareMessage(HistoryMessages.RemoteAddCode, {code, file, line, id, originator: this.id});
-        }
-
-        // Create a deferred object that will wait until the status is disposed
-        const finishedAddingCode = createDeferred<void>();
-        const actualDispose = status.dispose.bind(status);
-        status.dispose = () => {
-            finishedAddingCode.resolve();
-            actualDispose();
-        };
-
-        try {
-
-            // Make sure we're loaded first.
-            try {
-                this.logger.logInformation('Waiting for jupyter server and web panel ...');
-                await this.loadPromise;
-            } catch (exc) {
-                // We should dispose ourselves if the load fails. Othewise the user
-                // updates their install and we just fail again because the load promise is the same.
-                await this.dispose();
-
-                throw exc;
-            }
-
-            // Then show our webpanel
-            await this.show();
-
-            // Add our sys info if necessary
-            if (file !== Identifiers.EmptyFileName) {
-                await this.addSysInfo(SysInfoReason.Start);
-            }
-
-            if (this.jupyterServer) {
-                // Before we try to execute code make sure that we have an initial directory set
-                // Normally set via the workspace, but we might not have one here if loading a single loose file
-                if (file !== Identifiers.EmptyFileName) {
-                    await this.jupyterServer.setInitialDirectory(path.dirname(file));
-                }
-
-                // Attempt to evaluate this cell in the jupyter notebook
-                const observable = this.jupyterServer.executeObservable(code, file, line, id, false);
-
-                // Indicate we executed some code
-                this.executeEvent.fire(code);
-
-                // Sign up for cell changes
-                observable.subscribe(
-                    (cells: ICell[]) => {
-                        this.onAddCodeEvent(cells, undefined);
-                    },
-                    (error) => {
-                        status.dispose();
-                        if (!(error instanceof CancellationError)) {
-                            this.applicationShell.showErrorMessage(error.toString());
-                        }
-                    },
-                    () => {
-                        // Indicate executing until this cell is done.
-                        status.dispose();
-                    });
-
-                // Wait for the cell to finish
-                await finishedAddingCode.promise;
-            }
-        } catch (err) {
-            status.dispose();
-
-            const message = localize.DataScience.executingCodeFailure().format(err);
-            this.applicationShell.showErrorMessage(message);
-        }
-    }
-
-    private setStatus = (message: string): Disposable => {
-        const result = this.statusProvider.set(message);
-        this.potentiallyUnfinishedStatus.push(result);
-        return result;
-    }
-
-    private logTelemetry = (event : Telemetry) => {
-        sendTelemetryEvent(event);
-    }
-
-    private onAddCodeEvent = (cells: ICell[], editor?: TextEditor) => {
-        // Send each cell to the other side
-        cells.forEach((cell: ICell) => {
-            if (this.webPanel) {
-                switch (cell.state) {
-                    case CellState.init:
-                        // Tell the react controls we have a new cell
-                        this.postMessage(HistoryMessages.StartCell, cell).ignoreErrors();
-
-                        // Keep track of this unfinished cell so if we restart we can finish right away.
-                        this.unfinishedCells.push(cell);
-                        break;
-
-                    case CellState.executing:
-                        // Tell the react controls we have an update
-                        this.postMessage(HistoryMessages.UpdateCell, cell).ignoreErrors();
-                        break;
-
-                    case CellState.error:
-                    case CellState.finished:
-                        // Tell the react controls we're done
-                        this.postMessage(HistoryMessages.FinishCell, cell).ignoreErrors();
-
-                        // Remove from the list of unfinished cells
-                        this.unfinishedCells = this.unfinishedCells.filter(c => c.id !== cell.id);
-                        break;
-
-                    default:
-                        break; // might want to do a progress bar or something
-                }
-            }
-        });
-
-        // If we have more than one cell, the second one should be a code cell. After it finishes, we need to inject a new cell entry
-        if (cells.length > 1 && cells[1].state === CellState.finished) {
-            // If we have an active editor, do the edit there so that the user can undo it, otherwise don't bother
-            if (editor) {
-                editor.edit((editBuilder) => {
-                    editBuilder.insert(new Position(cells[1].line, 0), '#%%\n');
-                });
-            }
-        }
-    }
-
-    // Post a message to our webpanel and update our new datascience settings
-    private onSettingsChanged = () => {
-        // Stringify our settings to send over to the panel
-        const dsSettings = JSON.stringify(this.generateDataScienceExtraSettings());
-        this.postMessage(HistoryMessages.UpdateSettings, dsSettings).ignoreErrors();
-    }
-
-    private onInterpreterChanged = () => {
-        // Update our load promise. We need to restart the jupyter server
-        this.loadPromise = this.reloadWithNew();
-    }
-
-    private async reloadWithNew() : Promise<void> {
-        const status = this.setStatus(localize.DataScience.startingJupyter());
-        try {
-            // Not the same as reload, we need to actually dispose the server.
-            if (this.loadPromise) {
-                await this.loadPromise;
-                if (this.jupyterServer) {
-                    const server = this.jupyterServer;
-                    this.jupyterServer = undefined;
-                    await server.dispose();
-                }
-            }
-            await this.load();
-            await this.addSysInfo(SysInfoReason.New);
-        } finally {
-            status.dispose();
-        }
-    }
-
-    private async reloadAfterShutdown() : Promise<void> {
-        try {
-            if (this.loadPromise) {
-                await this.loadPromise;
-                if (this.jupyterServer) {
-                    const server = this.jupyterServer;
-                    this.jupyterServer = undefined;
-                    server.dispose().ignoreErrors(); // Don't care what happens as we're disconnected.
-                }
-            }
-        } catch {
-            // We just switched from host to guest mode. Don't really care
-            // if closing the host server kills it.
-            this.jupyterServer = undefined;
-        }
-        return this.load();
-    }
-
-    @captureTelemetry(Telemetry.GotoSourceCode, undefined, false)
-    private gotoCode(args: IGotoCode) {
-        this.gotoCodeInternal(args.file, args.line).catch(err => {
-            this.applicationShell.showErrorMessage(err);
-        });
-    }
-
-    private async gotoCodeInternal(file: string, line: number) {
-        let editor: TextEditor | undefined;
-
-        if (await fs.pathExists(file)) {
-            editor = await this.documentManager.showTextDocument(Uri.file(file), { viewColumn: ViewColumn.One });
-        } else {
-            // File URI isn't going to work. Look through the active text documents
-            editor = this.documentManager.visibleTextEditors.find(te => te.document.fileName === file);
-            if (editor) {
-                editor.show();
-            }
-        }
-
-        // If we found the editor change its selection
-        if (editor) {
-            editor.revealRange(new Range(line, 0, line, 0));
-            editor.selection = new Selection(new Position(line, 0), new Position(line, 0));
-        }
-    }
-
-    @captureTelemetry(Telemetry.ExportNotebook, undefined, false)
-    // tslint:disable-next-line: no-any no-empty
-    private export(cells: ICell[]) {
-        // Should be an array of cells
-        if (cells && this.applicationShell) {
-
-            const filtersKey = localize.DataScience.exportDialogFilter();
-            const filtersObject: Record<string, string[]> = {};
-            filtersObject[filtersKey] = ['ipynb'];
-
-            // Bring up the open file dialog box
-            this.applicationShell.showSaveDialog(
-                {
-                    saveLabel: localize.DataScience.exportDialogTitle(),
-                    filters: filtersObject
-                }).then(async (uri: Uri | undefined) => {
-                    if (uri) {
-                        await this.exportToFile(cells, uri.fsPath);
-                    }
-                });
-        }
-    }
-
-    private showInformationMessage(message: string, question?: string) : Thenable<string | undefined> {
-        if (question) {
-            return this.applicationShell.showInformationMessage(message, question);
-        } else {
-            return this.applicationShell.showInformationMessage(message);
-        }
-    }
-
-    private exportToFile = async (cells: ICell[], file: string) => {
-        // Take the list of cells, convert them to a notebook json format and write to disk
-        if (this.jupyterServer) {
-            let directoryChange;
-            const settings = this.configuration.getSettings();
-            if (settings.datascience.changeDirOnImportExport) {
-                directoryChange = file;
-            }
-
-            const notebook = await this.jupyterExporter.translateToNotebook(cells, directoryChange);
-
-            try {
-                // tslint:disable-next-line: no-any
-                await this.fileSystem.writeFile(file, JSON.stringify(notebook), { encoding: 'utf8', flag: 'w' });
-                const openQuestion = (await this.jupyterExecution.isSpawnSupported()) ? localize.DataScience.exportOpenQuestion() : undefined;
-                this.showInformationMessage(localize.DataScience.exportDialogComplete().format(file), openQuestion).then((str: string | undefined) => {
-                    if (str && this.jupyterServer) {
-                        // If the user wants to, open the notebook they just generated.
-                        this.jupyterExecution.spawnNotebook(file).ignoreErrors();
-                    }
-                });
-            } catch (exc) {
-                this.logger.logError('Error in exporting notebook file');
-                this.applicationShell.showInformationMessage(localize.DataScience.exportDialogFailed().format(exc));
-            }
-        }
-    }
-
-    private async loadJupyterServer(_restart?: boolean): Promise<void> {
-        this.logger.logInformation('Getting jupyter server options ...');
-
-        // Extract our options
-        const options = await this.historyProvider.getNotebookOptions();
-
-        this.logger.logInformation('Connecting to jupyter server ...');
-
-        // Now try to create a notebook server
-        this.jupyterServer = await this.jupyterExecution.connectToNotebookServer(options);
-
-        this.logger.logInformation('Connected to jupyter server.');
-    }
-
-    private generateSysInfoCell = async (reason: SysInfoReason): Promise<ICell | undefined> => {
-        // Execute the code 'import sys\r\nsys.version' and 'import sys\r\nsys.executable' to get our
-        // version and executable
-        if (this.jupyterServer) {
-            const message = await this.generateSysInfoMessage(reason);
-
-            // The server handles getting this data.
-            const sysInfo = await this.jupyterServer.getSysInfo();
-            if (sysInfo) {
-                // Connection string only for our initial start, not restart or interrupt
-                let connectionString: string = '';
-                if (reason === SysInfoReason.Start) {
-                    connectionString = this.generateConnectionInfoString(this.jupyterServer.getConnectionInfo());
-                }
-
-                // Update our sys info with our locally applied data.
-                sysInfo.data.message = message;
-                sysInfo.data.connection = connectionString;
-
-                return sysInfo;
-            }
-        }
-    }
-
-    private async generateSysInfoMessage(reason: SysInfoReason): Promise<string> {
-        switch (reason) {
-            case SysInfoReason.Start:
-                // Message depends upon if ipykernel is supported or not.
-                if (!(await this.jupyterExecution.isKernelCreateSupported())) {
-                    return localize.DataScience.pythonVersionHeaderNoPyKernel();
-                }
-                return localize.DataScience.pythonVersionHeader();
-                break;
-            case SysInfoReason.Restart:
-                return localize.DataScience.pythonRestartHeader();
-                break;
-            case SysInfoReason.Interrupt:
-                return localize.DataScience.pythonInterruptFailedHeader();
-                break;
-            case SysInfoReason.New:
-                return localize.DataScience.pythonNewHeader();
-                break;
-            default:
-                this.logger.logError('Invalid SysInfoReason');
-                return '';
-                break;
-        }
-    }
-
-    private generateConnectionInfoString(connInfo: IConnection | undefined): string {
-        if (!connInfo) {
-            return '';
-        }
-
-        const tokenString = connInfo.token.length > 0 ? `?token=${connInfo.token}` : '';
-        const urlString = `${connInfo.baseUrl}${tokenString}`;
-
-        return `${localize.DataScience.sysInfoURILabel()}${urlString}`;
-    }
-
-    private shareMessage<M extends IHistoryMapping, T extends keyof M>(type: T, payload?: M[T]) {
-        this.messageListener.onMessage(type.toString(), payload);
-    }
-
-    private addSysInfo = async (reason: SysInfoReason): Promise<void> => {
-        if (!this.addSysInfoPromise || reason !== SysInfoReason.Start) {
-            this.logger.logInformation(`Adding sys info for ${this.id} ${reason}`);
-            const deferred = createDeferred<boolean>();
-            this.addSysInfoPromise = deferred;
-
-            // Generate a new sys info cell and send it to the web panel.
-            const sysInfo = await this.generateSysInfoCell(reason);
-            if (sysInfo) {
-                this.onAddCodeEvent([sysInfo]);
-            }
-
-            // For anything but start, tell the other sides of a live share session
-            if (reason !== SysInfoReason.Start && sysInfo) {
-                this.shareMessage(HistoryMessages.AddedSysInfo, { sysInfoCell: sysInfo, id: this.id });
-            }
-
-            this.logger.logInformation(`Sys info for ${this.id} ${reason} complete`);
-            deferred.resolve(true);
-        } else if (this.addSysInfoPromise) {
-            this.logger.logInformation(`Wait for sys info for ${this.id} ${reason}`);
-            await this.addSysInfoPromise.promise;
-        }
-    }
-
-    private generateDataScienceExtraSettings() : IDataScienceExtraSettings {
-        const terminal = this.workspaceService.getConfiguration('terminal');
-        const terminalCursor = terminal ? terminal.get<string>('integrated.cursorStyle', 'block') : 'block';
-        return {
-            ...this.configuration.getSettings().datascience,
-            extraSettings: {
-                terminalCursor: terminalCursor
-            }
-        };
-    }
-
-    private loadWebPanel = async (): Promise<void> => {
-        this.logger.logInformation(`Loading web panel. Panel is ${this.webPanel ? 'set' : 'notset'}`);
-
-        // Create our web panel (it's the UI that shows up for the history)
-        if (this.webPanel === undefined) {
-            // Figure out the name of our main bundle. Should be in our output directory
-            const mainScriptPath = path.join(EXTENSION_ROOT_DIR, 'out', 'datascience-ui', 'history-react', 'index_bundle.js');
-
-            this.logger.logInformation('Generating CSS...');
-            // Generate a css to put into the webpanel for viewing code
-            const css = await this.cssGenerator.generateThemeCss();
-
-            // Get our settings to pass along to the react control
-            const settings = this.generateDataScienceExtraSettings();
-
-            this.logger.logInformation('Loading web view...');
-            // Use this script to create our web view panel. It should contain all of the necessary
-            // script to communicate with this class.
-            this.webPanel = this.provider.create(ViewColumn.Two, this.messageListener, localize.DataScience.historyTitle(), mainScriptPath, css, settings);
-
-            this.logger.logInformation('Web view created.');
-        }
-    }
-
-    private async checkUsable() : Promise<boolean> {
-        let activeInterpreter : PythonInterpreter | undefined;
-        try {
-            activeInterpreter = await this.interpreterService.getActiveInterpreter();
-            const usableInterpreter = await this.jupyterExecution.getUsableJupyterPython();
-            if (usableInterpreter) {
-                // See if the usable interpreter is not our active one. If so, show a warning
-                // Only do this if not the guest in a liveshare session
-                const api = await this.liveShare.getApi();
-                if (!api || (api.session && api.session.role !== vsls.Role.Guest)) {
-                    const active = await this.interpreterService.getActiveInterpreter();
-                    const activeDisplayName = active ? active.displayName : undefined;
-                    const activePath = active ? active.path : undefined;
-                    const usableDisplayName = usableInterpreter ? usableInterpreter.displayName : undefined;
-                    const usablePath = usableInterpreter ? usableInterpreter.path : undefined;
-                    if (activePath && usablePath && !this.fileSystem.arePathsSame(activePath, usablePath) && activeDisplayName && usableDisplayName) {
-                        this.applicationShell.showWarningMessage(localize.DataScience.jupyterKernelNotSupportedOnActive().format(activeDisplayName, usableDisplayName));
-                    }
-                }
-            }
-
-            return usableInterpreter ? true : false;
-
-        } catch (e) {
-            // Can't find a usable interpreter, show the error.
-            if (activeInterpreter) {
-                const displayName = activeInterpreter.displayName ? activeInterpreter.displayName : activeInterpreter.path;
-                throw new Error(localize.DataScience.jupyterNotSupportedBecauseOfEnvironment().format(displayName, e.toString()));
-            } else {
-                throw new JupyterInstallError(localize.DataScience.jupyterNotSupported(), localize.DataScience.pythonInteractiveHelpLink());
-            }
-        }
-    }
-
-    private load = async (): Promise<void> => {
-        // Status depends upon if we're about to connect to existing server or not.
-        const status = (await this.jupyterExecution.getServer(await this.historyProvider.getNotebookOptions())) ?
-            this.setStatus(localize.DataScience.connectingToJupyter()) : this.setStatus(localize.DataScience.startingJupyter());
-
-        // Check to see if we support ipykernel or not
-        try {
-            const usable = await this.checkUsable();
-            if (!usable) {
-                // Not loading anymore
-                status.dispose();
-
-                // Indicate failing.
-                throw new JupyterInstallError(localize.DataScience.jupyterNotSupported(), localize.DataScience.pythonInteractiveHelpLink());
-            }
-
-            // Get the web panel to show first
-            await this.loadWebPanel();
-
-            // Then load the jupyter server
-            await this.loadJupyterServer();
-
-        } finally {
-            status.dispose();
-        }
-    }
-}
+// Copyright (c) Microsoft Corporation. All rights reserved.
+// Licensed under the MIT License.
+'use strict';
+import '../../common/extensions';
+
+import * as fs from 'fs-extra';
+import { inject, injectable } from 'inversify';
+import * as path from 'path';
+import * as uuid from 'uuid/v4';
+import { Event, EventEmitter, Position, Range, Selection, TextEditor, Uri, ViewColumn } from 'vscode';
+import { Disposable } from 'vscode-jsonrpc';
+import * as vsls from 'vsls/vscode';
+
+import {
+    IApplicationShell,
+    ICommandManager,
+    IDocumentManager,
+    ILiveShareApi,
+    IWebPanel,
+    IWebPanelProvider,
+    IWorkspaceService
+} from '../../common/application/types';
+import { CancellationError } from '../../common/cancellation';
+import { EXTENSION_ROOT_DIR } from '../../common/constants';
+import { ContextKey } from '../../common/contextKey';
+import { IFileSystem } from '../../common/platform/types';
+import { IConfigurationService, IDisposable, IDisposableRegistry, ILogger } from '../../common/types';
+import { createDeferred, Deferred } from '../../common/utils/async';
+import * as localize from '../../common/utils/localize';
+import { IInterpreterService, PythonInterpreter } from '../../interpreter/contracts';
+import { captureTelemetry, sendTelemetryEvent } from '../../telemetry';
+import { EditorContexts, Identifiers, Telemetry } from '../constants';
+import { JupyterInstallError } from '../jupyter/jupyterInstallError';
+import {
+    CellState,
+    ICell,
+    ICodeCssGenerator,
+    IConnection,
+    IDataExplorerProvider,
+    IDataScienceExtraSettings,
+    IHistory,
+    IHistoryInfo,
+    IHistoryProvider,
+    IJupyterExecution,
+    INotebookExporter,
+    INotebookServer,
+    InterruptResult,
+    IStatusProvider
+} from '../types';
+import { HistoryMessageListener } from './historyMessageListener';
+import { HistoryMessages, IAddedSysInfo, IGotoCode, IHistoryMapping, IRemoteAddCode, ISubmitNewCell } from './historyTypes';
+
+export enum SysInfoReason {
+    Start,
+    Restart,
+    Interrupt,
+    New
+}
+
+@injectable()
+export class History implements IHistory {
+    private disposed: boolean = false;
+    private webPanel: IWebPanel | undefined;
+    private webPanelInit: Deferred<void>;
+    private loadPromise: Promise<void>;
+    private interpreterChangedDisposable: Disposable;
+    private closedEvent: EventEmitter<IHistory>;
+    private unfinishedCells: ICell[] = [];
+    private restartingKernel: boolean = false;
+    private potentiallyUnfinishedStatus: Disposable[] = [];
+    private addSysInfoPromise: Deferred<boolean> | undefined;
+    private waitingForExportCells: boolean = false;
+    private jupyterServer: INotebookServer | undefined;
+    private changeHandler: IDisposable | undefined;
+    private messageListener : HistoryMessageListener;
+    private id : string;
+    private executeEvent: EventEmitter<string> = new EventEmitter<string>();
+    private viewState : { visible: boolean; active: boolean } = { visible: false, active: false };
+
+    constructor(
+        @inject(ILiveShareApi) private liveShare : ILiveShareApi,
+        @inject(IApplicationShell) private applicationShell: IApplicationShell,
+        @inject(IDocumentManager) private documentManager: IDocumentManager,
+        @inject(IInterpreterService) private interpreterService: IInterpreterService,
+        @inject(IWebPanelProvider) private provider: IWebPanelProvider,
+        @inject(IDisposableRegistry) private disposables: IDisposableRegistry,
+        @inject(ICodeCssGenerator) private cssGenerator: ICodeCssGenerator,
+        @inject(ILogger) private logger: ILogger,
+        @inject(IStatusProvider) private statusProvider: IStatusProvider,
+        @inject(IJupyterExecution) private jupyterExecution: IJupyterExecution,
+        @inject(IFileSystem) private fileSystem: IFileSystem,
+        @inject(IConfigurationService) private configuration: IConfigurationService,
+        @inject(ICommandManager) private commandManager: ICommandManager,
+        @inject(INotebookExporter) private jupyterExporter: INotebookExporter,
+        @inject(IWorkspaceService) private workspaceService: IWorkspaceService,
+        @inject(IHistoryProvider) private historyProvider: IHistoryProvider,
+        @inject(IDataExplorerProvider) private dataExplorerProvider: IDataExplorerProvider
+        ) {
+
+        // Create our unique id. We use this to skip messages we send to other history windows
+        this.id = uuid();
+
+        // Sign up for configuration changes
+        this.interpreterChangedDisposable = this.interpreterService.onDidChangeInterpreter(this.onInterpreterChanged);
+        this.changeHandler = this.configuration.getSettings().onDidChange(this.onSettingsChanged.bind(this));
+
+        // Create our event emitter
+        this.closedEvent = new EventEmitter<IHistory>();
+        this.disposables.push(this.closedEvent);
+
+        // Listen for active text editor changes. This is the only way we can tell that we might be needing to gain focus
+        const handler = this.documentManager.onDidChangeActiveTextEditor(() => this.activate().ignoreErrors());
+        this.disposables.push(handler);
+
+        // Create a history message listener to listen to messages from our webpanel (or remote session)
+        this.messageListener = new HistoryMessageListener(this.liveShare, this.onMessage, this.onViewStateChanged, this.dispose);
+
+        // Setup our init promise for the web panel. We use this to make sure we're in sync with our
+        // react control.
+        this.webPanelInit = createDeferred();
+
+        // If our execution changes its liveshare session, we need to close our server
+        this.jupyterExecution.sessionChanged(() => this.loadPromise = this.reloadAfterShutdown());
+
+        // Load on a background thread.
+        this.loadPromise = this.load();
+    }
+
+    public get ready() : Promise<void> {
+        // We need this to ensure the history window is up and ready to receive messages.
+        return this.loadPromise;
+    }
+
+    public async show(): Promise<void> {
+        if (!this.disposed) {
+            // Make sure we're loaded first
+            await this.loadPromise;
+
+            // Make sure we have at least the initial sys info
+            await this.addSysInfo(SysInfoReason.Start);
+
+            // Then show our web panel.
+            if (this.webPanel && this.jupyterServer) {
+                await this.webPanel.show(true);
+            }
+        }
+    }
+
+    public get closed(): Event<IHistory> {
+        return this.closedEvent.event;
+    }
+
+    public get onExecutedCode() : Event<string> {
+        return this.executeEvent.event;
+    }
+
+    public addCode(code: string, file: string, line: number, editor?: TextEditor) : Promise<void> {
+        // Call the internal method.
+        return this.submitCode(code, file, line, undefined, editor);
+    }
+
+    // tslint:disable-next-line: no-any no-empty
+    public async postMessage<M extends IHistoryMapping, T extends keyof M>(type: T, payload?: M[T]) : Promise<void> {
+        if (this.webPanel) {
+            // Make sure the webpanel is up before we send it anything.
+            await this.webPanelInit.promise;
+
+            // Then send it the message
+            this.webPanel.postMessage({ type: type.toString(), payload: payload });
+        }
+    }
+
+    // tslint:disable-next-line: no-any no-empty
+    public onMessage = (message: string, payload: any) => {
+        switch (message) {
+            case HistoryMessages.GotoCodeCell:
+                this.dispatchMessage(message, payload, this.gotoCode);
+                break;
+
+            case HistoryMessages.RestartKernel:
+                this.restartKernel();
+                break;
+
+            case HistoryMessages.ReturnAllCells:
+                this.dispatchMessage(message, payload, this.handleReturnAllCells);
+                break;
+
+            case HistoryMessages.Interrupt:
+                this.interruptKernel();
+                break;
+
+            case HistoryMessages.Export:
+                this.dispatchMessage(message, payload, this.export);
+                break;
+
+            case HistoryMessages.Started:
+                this.webPanelRendered();
+                break;
+
+            case HistoryMessages.SendInfo:
+                this.dispatchMessage(message, payload, this.updateContexts);
+                break;
+
+            case HistoryMessages.SubmitNewCell:
+                this.dispatchMessage(message, payload, this.submitNewCell);
+                break;
+
+            case HistoryMessages.DeleteAllCells:
+                this.logTelemetry(Telemetry.DeleteAllCells);
+                break;
+
+            case HistoryMessages.DeleteCell:
+                this.logTelemetry(Telemetry.DeleteCell);
+                break;
+
+            case HistoryMessages.Undo:
+                this.logTelemetry(Telemetry.Undo);
+                break;
+
+            case HistoryMessages.Redo:
+                this.logTelemetry(Telemetry.Redo);
+                break;
+
+            case HistoryMessages.ExpandAll:
+                this.logTelemetry(Telemetry.ExpandAll);
+                break;
+
+            case HistoryMessages.CollapseAll:
+                this.logTelemetry(Telemetry.CollapseAll);
+                break;
+
+            case HistoryMessages.AddedSysInfo:
+                this.dispatchMessage(message, payload, this.onAddedSysInfo);
+                break;
+
+            case HistoryMessages.RemoteAddCode:
+                this.dispatchMessage(message, payload, this.onRemoteAddedCode);
+                break;
+
+            case HistoryMessages.ShowDataExplorer:
+                this.dispatchMessage(message, payload, this.showDataExplorer);
+                break;
+
+            default:
+                break;
+        }
+    }
+
+    public dispose = async () => {
+        if (!this.disposed) {
+            this.disposed = true;
+            if (this.interpreterChangedDisposable) {
+                this.interpreterChangedDisposable.dispose();
+            }
+            if (this.closedEvent) {
+                this.closedEvent.fire(this);
+            }
+            this.updateContexts(undefined);
+            if (this.webPanel) {
+                this.webPanel.close();
+                this.webPanel = undefined;
+            }
+        }
+        if (this.changeHandler) {
+            this.changeHandler.dispose();
+            this.changeHandler = undefined;
+        }
+    }
+
+    @captureTelemetry(Telemetry.Undo)
+    public undoCells() {
+        this.postMessage(HistoryMessages.Undo).ignoreErrors();
+    }
+
+    @captureTelemetry(Telemetry.Redo)
+    public redoCells() {
+        this.postMessage(HistoryMessages.Redo).ignoreErrors();
+    }
+
+    @captureTelemetry(Telemetry.DeleteAllCells)
+    public removeAllCells() {
+        this.postMessage(HistoryMessages.DeleteAllCells).ignoreErrors();
+    }
+
+    @captureTelemetry(Telemetry.ExpandAll)
+    public expandAllCells() {
+        this.postMessage(HistoryMessages.ExpandAll).ignoreErrors();
+    }
+
+    @captureTelemetry(Telemetry.CollapseAll)
+    public collapseAllCells() {
+        this.postMessage(HistoryMessages.CollapseAll).ignoreErrors();
+    }
+
+    public exportCells() {
+        // First ask for all cells. Set state to indicate waiting for result
+        this.waitingForExportCells = true;
+
+        // Telemetry will fire when the export function is called.
+        this.postMessage(HistoryMessages.GetAllCells).ignoreErrors();
+    }
+
+    @captureTelemetry(Telemetry.RestartKernel)
+    public restartKernel() {
+        if (this.jupyterServer && !this.restartingKernel) {
+            // Ask the user if they want us to restart or not.
+            const message = localize.DataScience.restartKernelMessage();
+            const yes = localize.DataScience.restartKernelMessageYes();
+            const no = localize.DataScience.restartKernelMessageNo();
+
+            this.applicationShell.showInformationMessage(message, yes, no).then(v => {
+                if (v === yes) {
+                    this.restartKernelInternal().catch(e => {
+                        this.applicationShell.showErrorMessage(e);
+                        this.logger.logError(e);
+                    });
+                }
+            });
+        }
+    }
+
+    @captureTelemetry(Telemetry.Interrupt)
+    public interruptKernel() {
+        if (this.jupyterServer && !this.restartingKernel) {
+            const status = this.statusProvider.set(localize.DataScience.interruptKernelStatus());
+
+            const settings = this.configuration.getSettings();
+            const interruptTimeout = settings.datascience.jupyterInterruptTimeout;
+
+            this.jupyterServer.interruptKernel(interruptTimeout)
+                .then(result => {
+                    status.dispose();
+                    if (result === InterruptResult.TimedOut) {
+                        const message = localize.DataScience.restartKernelAfterInterruptMessage();
+                        const yes = localize.DataScience.restartKernelMessageYes();
+                        const no = localize.DataScience.restartKernelMessageNo();
+
+                        this.applicationShell.showInformationMessage(message, yes, no).then(v => {
+                            if (v === yes) {
+                                this.restartKernelInternal().catch(e => {
+                                    this.applicationShell.showErrorMessage(e);
+                                    this.logger.logError(e);
+                                });
+                            }
+                        });
+                    } else if (result === InterruptResult.Restarted) {
+                        // Uh-oh, keyboard interrupt crashed the kernel.
+                        this.addSysInfo(SysInfoReason.Interrupt).ignoreErrors();
+                    }
+                })
+                .catch(err => {
+                    status.dispose();
+                    this.logger.logError(err);
+                    this.applicationShell.showErrorMessage(err);
+                });
+        }
+    }
+
+    private async showDataExplorer(variable: string) {
+        try {
+            return this.dataExplorerProvider.create(variable);
+        } catch (e) {
+            this.applicationShell.showErrorMessage(e);
+        }
+    }
+
+    private onViewStateChanged = (webPanel: IWebPanel) => {
+        const oldActive = this.viewState.active;
+        this.viewState.active = webPanel.isActive();
+        this.viewState.visible = webPanel.isVisible();
+
+        // See if suddenly becoming active or not
+        if (!oldActive && this.viewState.active) {
+            this.activate().ignoreErrors();
+        }
+    }
+
+    private async activate() {
+        // Only activate if the active editor is empty. This means that
+        // vscode thinks we are actually supposed to have focus. It would be
+        // nice if they would more accurrately tell us this, but this works for now.
+        // Essentially the problem is the webPanel.active state doesn't track
+        // if the focus is supposed to be in the webPanel or not. It only tracks if
+        // it's been activated. However if there's no active text editor and we're active, we
+        // can safely attempt to give ourselves focus. This won't actually give us focus if we aren't
+        // allowed to have it.
+        if (this.webPanel && this.viewState.active && !this.documentManager.activeTextEditor) {
+            // Force the webpanel to reveal and take focus.
+            await this.webPanel.show(false);
+
+            // Send this to the react control
+            await this.postMessage(HistoryMessages.Activate);
+        }
+    }
+
+    // tslint:disable-next-line:no-any
+    private dispatchMessage<M extends IHistoryMapping, T extends keyof M>(_message: T, payload: any, handler: (args : M[T]) => void) {
+        const args = payload as M[T];
+        handler.bind(this)(args);
+    }
+
+    // tslint:disable-next-line:no-any
+    private onAddedSysInfo(sysInfo : IAddedSysInfo) {
+        // See if this is from us or not.
+        if (sysInfo.id !== this.id) {
+
+            // Not from us, must come from a different history window. Add to our
+            // own to keep in sync
+            if (sysInfo.sysInfoCell) {
+                this.onAddCodeEvent([sysInfo.sysInfoCell]);
+            }
+        }
+    }
+
+    // tslint:disable-next-line:no-any
+    private onRemoteAddedCode(args: IRemoteAddCode) {
+        // Make sure this is valid
+        if (args && args.id && args.file && args.originator !== this.id) {
+            // Indicate this in our telemetry.
+            sendTelemetryEvent(Telemetry.RemoteAddCode);
+
+            // Submit this item as new code.
+            this.submitCode(args.code, args.file, args.line, args.id).ignoreErrors();
+        }
+    }
+
+    private async restartKernelInternal(): Promise<void> {
+        this.restartingKernel = true;
+
+        // First we need to finish all outstanding cells.
+        this.unfinishedCells.forEach(c => {
+            c.state = CellState.error;
+            this.postMessage(HistoryMessages.FinishCell, c).ignoreErrors();
+        });
+        this.unfinishedCells = [];
+        this.potentiallyUnfinishedStatus.forEach(s => s.dispose());
+        this.potentiallyUnfinishedStatus = [];
+
+        // Set our status
+        const status = this.statusProvider.set(localize.DataScience.restartingKernelStatus());
+
+        try {
+            if (this.jupyterServer) {
+                await this.jupyterServer.restartKernel();
+                await this.addSysInfo(SysInfoReason.Restart);
+            }
+        } finally {
+            status.dispose();
+            this.restartingKernel = false;
+        }
+    }
+
+    // tslint:disable-next-line:no-any
+    private handleReturnAllCells(cells: ICell[]) {
+        // See what we're waiting for.
+        if (this.waitingForExportCells) {
+            this.export(cells);
+        }
+    }
+
+    // tslint:disable-next-line:no-any
+    private webPanelRendered() {
+        if (!this.webPanelInit.resolved) {
+            this.webPanelInit.resolve();
+        }
+    }
+
+    // tslint:disable-next-line:no-any
+    private updateContexts(info: IHistoryInfo | undefined) {
+        // This should be called by the python interactive window every
+        // time state changes. We use this opportunity to update our
+        // extension contexts
+        const interactiveContext = new ContextKey(EditorContexts.HaveInteractive, this.commandManager);
+        interactiveContext.set(!this.disposed).catch();
+        const interactiveCellsContext = new ContextKey(EditorContexts.HaveInteractiveCells, this.commandManager);
+        const redoableContext = new ContextKey(EditorContexts.HaveRedoableCells, this.commandManager);
+        if (info) {
+            interactiveCellsContext.set(info.cellCount > 0).catch();
+            redoableContext.set(info.redoCount > 0).catch();
+        } else {
+            interactiveCellsContext.set(false).catch();
+            redoableContext.set(false).catch();
+        }
+    }
+
+    @captureTelemetry(Telemetry.SubmitCellThroughInput, undefined, false)
+    // tslint:disable-next-line:no-any
+    private submitNewCell(info: ISubmitNewCell) {
+        // If there's any payload, it has the code and the id
+        if (info && info.code && info.id) {
+            this.submitCode(info.code, Identifiers.EmptyFileName, 0, info.id, undefined).ignoreErrors();
+        }
+    }
+
+    private async submitCode(code: string, file: string, line: number, id?: string, _editor?: TextEditor) : Promise<void> {
+        this.logger.logInformation(`Submitting code for ${this.id}`);
+
+        // Start a status item
+        const status = this.setStatus(localize.DataScience.executingCode());
+
+        // Transmit this submission to all other listeners (in a live share session)
+        if (!id) {
+            id = uuid();
+            this.shareMessage(HistoryMessages.RemoteAddCode, {code, file, line, id, originator: this.id});
+        }
+
+        // Create a deferred object that will wait until the status is disposed
+        const finishedAddingCode = createDeferred<void>();
+        const actualDispose = status.dispose.bind(status);
+        status.dispose = () => {
+            finishedAddingCode.resolve();
+            actualDispose();
+        };
+
+        try {
+
+            // Make sure we're loaded first.
+            try {
+                this.logger.logInformation('Waiting for jupyter server and web panel ...');
+                await this.loadPromise;
+            } catch (exc) {
+                // We should dispose ourselves if the load fails. Othewise the user
+                // updates their install and we just fail again because the load promise is the same.
+                await this.dispose();
+
+                throw exc;
+            }
+
+            // Then show our webpanel
+            await this.show();
+
+            // Add our sys info if necessary
+            if (file !== Identifiers.EmptyFileName) {
+                await this.addSysInfo(SysInfoReason.Start);
+            }
+
+            if (this.jupyterServer) {
+                // Before we try to execute code make sure that we have an initial directory set
+                // Normally set via the workspace, but we might not have one here if loading a single loose file
+                if (file !== Identifiers.EmptyFileName) {
+                    await this.jupyterServer.setInitialDirectory(path.dirname(file));
+                }
+
+                // Attempt to evaluate this cell in the jupyter notebook
+                const observable = this.jupyterServer.executeObservable(code, file, line, id, false);
+
+                // Indicate we executed some code
+                this.executeEvent.fire(code);
+
+                // Sign up for cell changes
+                observable.subscribe(
+                    (cells: ICell[]) => {
+                        this.onAddCodeEvent(cells, undefined);
+                    },
+                    (error) => {
+                        status.dispose();
+                        if (!(error instanceof CancellationError)) {
+                            this.applicationShell.showErrorMessage(error.toString());
+                        }
+                    },
+                    () => {
+                        // Indicate executing until this cell is done.
+                        status.dispose();
+                    });
+
+                // Wait for the cell to finish
+                await finishedAddingCode.promise;
+            }
+        } catch (err) {
+            status.dispose();
+
+            const message = localize.DataScience.executingCodeFailure().format(err);
+            this.applicationShell.showErrorMessage(message);
+        }
+    }
+
+    private setStatus = (message: string): Disposable => {
+        const result = this.statusProvider.set(message);
+        this.potentiallyUnfinishedStatus.push(result);
+        return result;
+    }
+
+    private logTelemetry = (event : Telemetry) => {
+        sendTelemetryEvent(event);
+    }
+
+    private onAddCodeEvent = (cells: ICell[], editor?: TextEditor) => {
+        // Send each cell to the other side
+        cells.forEach((cell: ICell) => {
+            if (this.webPanel) {
+                switch (cell.state) {
+                    case CellState.init:
+                        // Tell the react controls we have a new cell
+                        this.postMessage(HistoryMessages.StartCell, cell).ignoreErrors();
+
+                        // Keep track of this unfinished cell so if we restart we can finish right away.
+                        this.unfinishedCells.push(cell);
+                        break;
+
+                    case CellState.executing:
+                        // Tell the react controls we have an update
+                        this.postMessage(HistoryMessages.UpdateCell, cell).ignoreErrors();
+                        break;
+
+                    case CellState.error:
+                    case CellState.finished:
+                        // Tell the react controls we're done
+                        this.postMessage(HistoryMessages.FinishCell, cell).ignoreErrors();
+
+                        // Remove from the list of unfinished cells
+                        this.unfinishedCells = this.unfinishedCells.filter(c => c.id !== cell.id);
+                        break;
+
+                    default:
+                        break; // might want to do a progress bar or something
+                }
+            }
+        });
+
+        // If we have more than one cell, the second one should be a code cell. After it finishes, we need to inject a new cell entry
+        if (cells.length > 1 && cells[1].state === CellState.finished) {
+            // If we have an active editor, do the edit there so that the user can undo it, otherwise don't bother
+            if (editor) {
+                editor.edit((editBuilder) => {
+                    editBuilder.insert(new Position(cells[1].line, 0), '#%%\n');
+                });
+            }
+        }
+    }
+
+    // Post a message to our webpanel and update our new datascience settings
+    private onSettingsChanged = () => {
+        // Stringify our settings to send over to the panel
+        const dsSettings = JSON.stringify(this.generateDataScienceExtraSettings());
+        this.postMessage(HistoryMessages.UpdateSettings, dsSettings).ignoreErrors();
+    }
+
+    private onInterpreterChanged = () => {
+        // Update our load promise. We need to restart the jupyter server
+        this.loadPromise = this.reloadWithNew();
+    }
+
+    private async reloadWithNew() : Promise<void> {
+        const status = this.setStatus(localize.DataScience.startingJupyter());
+        try {
+            // Not the same as reload, we need to actually dispose the server.
+            if (this.loadPromise) {
+                await this.loadPromise;
+                if (this.jupyterServer) {
+                    const server = this.jupyterServer;
+                    this.jupyterServer = undefined;
+                    await server.dispose();
+                }
+            }
+            await this.load();
+            await this.addSysInfo(SysInfoReason.New);
+        } finally {
+            status.dispose();
+        }
+    }
+
+    private async reloadAfterShutdown() : Promise<void> {
+        try {
+            if (this.loadPromise) {
+                await this.loadPromise;
+                if (this.jupyterServer) {
+                    const server = this.jupyterServer;
+                    this.jupyterServer = undefined;
+                    server.dispose().ignoreErrors(); // Don't care what happens as we're disconnected.
+                }
+            }
+        } catch {
+            // We just switched from host to guest mode. Don't really care
+            // if closing the host server kills it.
+            this.jupyterServer = undefined;
+        }
+        return this.load();
+    }
+
+    @captureTelemetry(Telemetry.GotoSourceCode, undefined, false)
+    private gotoCode(args: IGotoCode) {
+        this.gotoCodeInternal(args.file, args.line).catch(err => {
+            this.applicationShell.showErrorMessage(err);
+        });
+    }
+
+    private async gotoCodeInternal(file: string, line: number) {
+        let editor: TextEditor | undefined;
+
+        if (await fs.pathExists(file)) {
+            editor = await this.documentManager.showTextDocument(Uri.file(file), { viewColumn: ViewColumn.One });
+        } else {
+            // File URI isn't going to work. Look through the active text documents
+            editor = this.documentManager.visibleTextEditors.find(te => te.document.fileName === file);
+            if (editor) {
+                editor.show();
+            }
+        }
+
+        // If we found the editor change its selection
+        if (editor) {
+            editor.revealRange(new Range(line, 0, line, 0));
+            editor.selection = new Selection(new Position(line, 0), new Position(line, 0));
+        }
+    }
+
+    @captureTelemetry(Telemetry.ExportNotebook, undefined, false)
+    // tslint:disable-next-line: no-any no-empty
+    private export(cells: ICell[]) {
+        // Should be an array of cells
+        if (cells && this.applicationShell) {
+
+            const filtersKey = localize.DataScience.exportDialogFilter();
+            const filtersObject: Record<string, string[]> = {};
+            filtersObject[filtersKey] = ['ipynb'];
+
+            // Bring up the open file dialog box
+            this.applicationShell.showSaveDialog(
+                {
+                    saveLabel: localize.DataScience.exportDialogTitle(),
+                    filters: filtersObject
+                }).then(async (uri: Uri | undefined) => {
+                    if (uri) {
+                        await this.exportToFile(cells, uri.fsPath);
+                    }
+                });
+        }
+    }
+
+    private showInformationMessage(message: string, question?: string) : Thenable<string | undefined> {
+        if (question) {
+            return this.applicationShell.showInformationMessage(message, question);
+        } else {
+            return this.applicationShell.showInformationMessage(message);
+        }
+    }
+
+    private exportToFile = async (cells: ICell[], file: string) => {
+        // Take the list of cells, convert them to a notebook json format and write to disk
+        if (this.jupyterServer) {
+            let directoryChange;
+            const settings = this.configuration.getSettings();
+            if (settings.datascience.changeDirOnImportExport) {
+                directoryChange = file;
+            }
+
+            const notebook = await this.jupyterExporter.translateToNotebook(cells, directoryChange);
+
+            try {
+                // tslint:disable-next-line: no-any
+                await this.fileSystem.writeFile(file, JSON.stringify(notebook), { encoding: 'utf8', flag: 'w' });
+                const openQuestion = (await this.jupyterExecution.isSpawnSupported()) ? localize.DataScience.exportOpenQuestion() : undefined;
+                this.showInformationMessage(localize.DataScience.exportDialogComplete().format(file), openQuestion).then((str: string | undefined) => {
+                    if (str && this.jupyterServer) {
+                        // If the user wants to, open the notebook they just generated.
+                        this.jupyterExecution.spawnNotebook(file).ignoreErrors();
+                    }
+                });
+            } catch (exc) {
+                this.logger.logError('Error in exporting notebook file');
+                this.applicationShell.showInformationMessage(localize.DataScience.exportDialogFailed().format(exc));
+            }
+        }
+    }
+
+    private async loadJupyterServer(_restart?: boolean): Promise<void> {
+        this.logger.logInformation('Getting jupyter server options ...');
+
+        // Extract our options
+        const options = await this.historyProvider.getNotebookOptions();
+
+        this.logger.logInformation('Connecting to jupyter server ...');
+
+        // Now try to create a notebook server
+        this.jupyterServer = await this.jupyterExecution.connectToNotebookServer(options);
+
+        this.logger.logInformation('Connected to jupyter server.');
+    }
+
+    private generateSysInfoCell = async (reason: SysInfoReason): Promise<ICell | undefined> => {
+        // Execute the code 'import sys\r\nsys.version' and 'import sys\r\nsys.executable' to get our
+        // version and executable
+        if (this.jupyterServer) {
+            const message = await this.generateSysInfoMessage(reason);
+
+            // The server handles getting this data.
+            const sysInfo = await this.jupyterServer.getSysInfo();
+            if (sysInfo) {
+                // Connection string only for our initial start, not restart or interrupt
+                let connectionString: string = '';
+                if (reason === SysInfoReason.Start) {
+                    connectionString = this.generateConnectionInfoString(this.jupyterServer.getConnectionInfo());
+                }
+
+                // Update our sys info with our locally applied data.
+                sysInfo.data.message = message;
+                sysInfo.data.connection = connectionString;
+
+                return sysInfo;
+            }
+        }
+    }
+
+    private async generateSysInfoMessage(reason: SysInfoReason): Promise<string> {
+        switch (reason) {
+            case SysInfoReason.Start:
+                // Message depends upon if ipykernel is supported or not.
+                if (!(await this.jupyterExecution.isKernelCreateSupported())) {
+                    return localize.DataScience.pythonVersionHeaderNoPyKernel();
+                }
+                return localize.DataScience.pythonVersionHeader();
+                break;
+            case SysInfoReason.Restart:
+                return localize.DataScience.pythonRestartHeader();
+                break;
+            case SysInfoReason.Interrupt:
+                return localize.DataScience.pythonInterruptFailedHeader();
+                break;
+            case SysInfoReason.New:
+                return localize.DataScience.pythonNewHeader();
+                break;
+            default:
+                this.logger.logError('Invalid SysInfoReason');
+                return '';
+                break;
+        }
+    }
+
+    private generateConnectionInfoString(connInfo: IConnection | undefined): string {
+        if (!connInfo) {
+            return '';
+        }
+
+        const tokenString = connInfo.token.length > 0 ? `?token=${connInfo.token}` : '';
+        const urlString = `${connInfo.baseUrl}${tokenString}`;
+
+        return `${localize.DataScience.sysInfoURILabel()}${urlString}`;
+    }
+
+    private shareMessage<M extends IHistoryMapping, T extends keyof M>(type: T, payload?: M[T]) {
+        this.messageListener.onMessage(type.toString(), payload);
+    }
+
+    private addSysInfo = async (reason: SysInfoReason): Promise<void> => {
+        if (!this.addSysInfoPromise || reason !== SysInfoReason.Start) {
+            this.logger.logInformation(`Adding sys info for ${this.id} ${reason}`);
+            const deferred = createDeferred<boolean>();
+            this.addSysInfoPromise = deferred;
+
+            // Generate a new sys info cell and send it to the web panel.
+            const sysInfo = await this.generateSysInfoCell(reason);
+            if (sysInfo) {
+                this.onAddCodeEvent([sysInfo]);
+            }
+
+            // For anything but start, tell the other sides of a live share session
+            if (reason !== SysInfoReason.Start && sysInfo) {
+                this.shareMessage(HistoryMessages.AddedSysInfo, { sysInfoCell: sysInfo, id: this.id });
+            }
+
+            this.logger.logInformation(`Sys info for ${this.id} ${reason} complete`);
+            deferred.resolve(true);
+        } else if (this.addSysInfoPromise) {
+            this.logger.logInformation(`Wait for sys info for ${this.id} ${reason}`);
+            await this.addSysInfoPromise.promise;
+        }
+    }
+
+    private generateDataScienceExtraSettings() : IDataScienceExtraSettings {
+        const terminal = this.workspaceService.getConfiguration('terminal');
+        const terminalCursor = terminal ? terminal.get<string>('integrated.cursorStyle', 'block') : 'block';
+        return {
+            ...this.configuration.getSettings().datascience,
+            extraSettings: {
+                terminalCursor: terminalCursor
+            }
+        };
+    }
+
+    private loadWebPanel = async (): Promise<void> => {
+        this.logger.logInformation(`Loading web panel. Panel is ${this.webPanel ? 'set' : 'notset'}`);
+
+        // Create our web panel (it's the UI that shows up for the history)
+        if (this.webPanel === undefined) {
+            // Figure out the name of our main bundle. Should be in our output directory
+            const mainScriptPath = path.join(EXTENSION_ROOT_DIR, 'out', 'datascience-ui', 'history-react', 'index_bundle.js');
+
+            this.logger.logInformation('Generating CSS...');
+            // Generate a css to put into the webpanel for viewing code
+            const css = await this.cssGenerator.generateThemeCss();
+
+            // Get our settings to pass along to the react control
+            const settings = this.generateDataScienceExtraSettings();
+
+            this.logger.logInformation('Loading web view...');
+            // Use this script to create our web view panel. It should contain all of the necessary
+            // script to communicate with this class.
+            this.webPanel = this.provider.create(ViewColumn.Two, this.messageListener, localize.DataScience.historyTitle(), mainScriptPath, css, settings);
+
+            this.logger.logInformation('Web view created.');
+        }
+    }
+
+    private async checkUsable() : Promise<boolean> {
+        let activeInterpreter : PythonInterpreter | undefined;
+        try {
+            activeInterpreter = await this.interpreterService.getActiveInterpreter();
+            const usableInterpreter = await this.jupyterExecution.getUsableJupyterPython();
+            if (usableInterpreter) {
+                // See if the usable interpreter is not our active one. If so, show a warning
+                // Only do this if not the guest in a liveshare session
+                const api = await this.liveShare.getApi();
+                if (!api || (api.session && api.session.role !== vsls.Role.Guest)) {
+                    const active = await this.interpreterService.getActiveInterpreter();
+                    const activeDisplayName = active ? active.displayName : undefined;
+                    const activePath = active ? active.path : undefined;
+                    const usableDisplayName = usableInterpreter ? usableInterpreter.displayName : undefined;
+                    const usablePath = usableInterpreter ? usableInterpreter.path : undefined;
+                    if (activePath && usablePath && !this.fileSystem.arePathsSame(activePath, usablePath) && activeDisplayName && usableDisplayName) {
+                        this.applicationShell.showWarningMessage(localize.DataScience.jupyterKernelNotSupportedOnActive().format(activeDisplayName, usableDisplayName));
+                    }
+                }
+            }
+
+            return usableInterpreter ? true : false;
+
+        } catch (e) {
+            // Can't find a usable interpreter, show the error.
+            if (activeInterpreter) {
+                const displayName = activeInterpreter.displayName ? activeInterpreter.displayName : activeInterpreter.path;
+                throw new Error(localize.DataScience.jupyterNotSupportedBecauseOfEnvironment().format(displayName, e.toString()));
+            } else {
+                throw new JupyterInstallError(localize.DataScience.jupyterNotSupported(), localize.DataScience.pythonInteractiveHelpLink());
+            }
+        }
+    }
+
+    private load = async (): Promise<void> => {
+        // Status depends upon if we're about to connect to existing server or not.
+        const status = (await this.jupyterExecution.getServer(await this.historyProvider.getNotebookOptions())) ?
+            this.setStatus(localize.DataScience.connectingToJupyter()) : this.setStatus(localize.DataScience.startingJupyter());
+
+        // Check to see if we support ipykernel or not
+        try {
+            const usable = await this.checkUsable();
+            if (!usable) {
+                // Not loading anymore
+                status.dispose();
+
+                // Indicate failing.
+                throw new JupyterInstallError(localize.DataScience.jupyterNotSupported(), localize.DataScience.pythonInteractiveHelpLink());
+            }
+
+            // Get the web panel to show first
+            await this.loadWebPanel();
+
+            // Then load the jupyter server
+            await this.loadJupyterServer();
+
+        } finally {
+            status.dispose();
+        }
+    }
+}