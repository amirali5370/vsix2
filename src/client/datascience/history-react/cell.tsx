--- conflicted
+++ resolved
@@ -1,174 +1,156 @@
-// Copyright (c) Microsoft Corporation. All rights reserved.
-// Licensed under the MIT License.
-
-'use strict';
-
-import { displayOrder, richestMimetype, transforms  } from './transforms';
-
-import * as React from 'react';
-// tslint:disable-next-line:match-default-export-name import-name
-import JSONTree from 'react-json-tree';
-
-import { ILocalizableProps } from '../react-common/locReactSide';
-import { RelativeImage } from '../react-common/relativeImage';
-import { ICell } from '../types';
-import './cell.css';
-import { CellButton } from './cellButton';
-import { MenuBar } from './menuBar';
-
-interface ICellProps extends ILocalizableProps {
-    cell : ICell;
-    theme: string;
-    gotoCode() : void;
-    delete() : void;
-}
-
-interface ICellState {
-    unknownMimeType : string | undefined;
-}
-
-<<<<<<< HEAD
-export class Cell extends React.Component<ICell, {inputBlockOpen: boolean, inputBlockText: string}> {
-    constructor(prop: ICell) {
-        super(prop);
-
-        // Initial state of our cell toggle
-        this.state = { inputBlockOpen: true,
-                       inputBlockText: prop.input };
-=======
-export class Cell extends React.Component<ICellProps, ICellState> {
-    private static unknownMimeType : string | undefined;
-
-    constructor(prop: ICellProps) {
-        super(prop);
-        this.state = { unknownMimeType : undefined };
-    }
-
-    public componentDidMount() {
-        if (!Cell.unknownMimeType) {
-            this.props.getLocalized('DataScience.unknownMimeType').then((v : string) => {
-                Cell.unknownMimeType = v;
-                this.forceUpdate();
-            }).catch((e) => { Cell.unknownMimeType = e; });
-        }
->>>>>>> f1178229
-    }
-
-    public render() {
-        const outputClassNames = `cell-output cell-output-${this.props.theme}`;
-
-        return (
-<<<<<<< HEAD
-            <div className='cell-outer'>
-              <div className='controls-div'>
-                <button className='remove-style' onClick={this.toggleInputBlock}>
-                  <img className={(this.state.inputBlockOpen ? ' hide' : 'center-img')} src='expandArrow.svg' />
-                  <img className={(this.state.inputBlockOpen ? 'center-img' : ' hide')} src='expandArrowRotate.svg' />
-                </button>
-              </div>
-              <div className='content-div'>
-                <div className='cell-input'>
-                  <div className='cell-input-text'>{this.state.inputBlockText}</div>
-                </div>
-                <div className='cell-output'>{this.renderOutput()}</div>
-              </div>
-              <div className='clear-floats'></div>
-=======
-            <div className='cell-wrapper'>
-                <MenuBar theme={this.props.theme}>
-                    <CellButton theme={this.props.theme} onClick={this.props.delete} tooltip='Delete'>X</CellButton>
-                    <CellButton theme={this.props.theme} onClick={this.props.gotoCode} tooltip='Goto Code'><RelativeImage class='cell-button-image' path='./images/gotoCode.png' /></CellButton>
-                </MenuBar>
-                <div className='cell-outer'>
-                    <div className='cell-execution-count'>{`[${this.props.cell.executionCount}]:`}</div>
-                    <div className='cell-result-container'>
-                        <div className='cell-input'>{this.props.cell.input}</div>
-                        <div className={outputClassNames}>{this.renderOutput()}</div>
-                    </div>
-                </div>
->>>>>>> f1178229
-            </div>
-        );
-    }
-
-<<<<<<< HEAD
-    private toggleInputBlock = () => {
-      var newState = !this.state.inputBlockOpen;
-      var newText = '';
-      // Set our input text based on the new state
-      if(newState) {
-        newText = this.props.input;
-      }
-      else {
-        if(this.props.input.length > 0) {
-          newText = this.props.input.split('\n',1)[0];
-          newText = newText.slice(0, 255); // Slice to limit length of string, slicing past the string length is fine
-          newText = newText.concat("...");
-        }
-      }
-      this.setState({
-        inputBlockOpen: newState,
-        inputBlockText: newText
-      });
-    }
-
-    private renderOutput() {
-=======
-    private renderWithTransform = (mimetype: string, cell: ICell) => {
-
-        // If we found a mimetype, use the transform
-        if (mimetype) {
-
-            // Get the matching React.Component for that mimetype
-            const Transform = transforms[mimetype];
-
-            if (typeof mimetype !== 'string') {
-                return <div>{this.getUnknownMimeTypeString()}</div>;
-            }
-
-            try {
-                return <Transform data={cell.output[mimetype]}/>;
-            } catch (ex) {
-                window.console.log('Error in rendering');
-                window.console.log(ex);
-                return <div></div>;
-            }
-        }
-
-        return <div></div>;
-    }
-
-    private getUnknownMimeTypeString = () => {
-        return this.state.unknownMimeType ? this.state.unknownMimeType : 'Unknown mime type';
-    }
-
-    private renderOutput = () => {
->>>>>>> f1178229
-
-        // Borrowed this from Don's Jupyter extension
-        const cell = this.props.cell;
-
-        // First make sure we have the mime data
-        if (!cell || !cell.output) {
-          return <div />;
-        }
-
-        // Special case for json
-        if (cell.output['application/json']) {
-          return <JSONTree data={cell.output} />;
-        }
-
-        // Jupyter style MIME bundle
-
-        // Find out which mimetype is the richest
-        const mimetype: string = richestMimetype(cell.output, displayOrder, transforms);
-
-        // If that worked, use the transform
-        if (mimetype) {
-            return this.renderWithTransform(mimetype, cell);
-        }
-
-        const str : string = this.getUnknownMimeTypeString();
-        return <div>${str}</div>;
-    }
-}
+// Copyright (c) Microsoft Corporation. All rights reserved.
+// Licensed under the MIT License.
+
+'use strict';
+
+import { displayOrder, richestMimetype, transforms  } from './transforms';
+
+import * as React from 'react';
+// tslint:disable-next-line:match-default-export-name import-name
+import JSONTree from 'react-json-tree';
+
+import { ILocalizableProps } from '../react-common/locReactSide';
+import { RelativeImage } from '../react-common/relativeImage';
+import { ICell } from '../types';
+import './cell.css';
+import { CellButton } from './cellButton';
+import { MenuBar } from './menuBar';
+
+interface ICellProps extends ILocalizableProps {
+    cell : ICell;
+    theme: string;
+    gotoCode() : void;
+    delete() : void;
+}
+
+interface ICellState {
+    unknownMimeType : string | undefined;
+    inputBlockOpen: boolean;
+    inputBlockText: string;
+}
+
+export class Cell extends React.Component<ICellProps, ICellState> {
+    private static unknownMimeType : string | undefined;
+    constructor(prop: ICellProps) {
+        super(prop);
+
+        // Initial state of our cell toggle
+        this.state = { inputBlockOpen: true,
+                       inputBlockText: prop.cell.input,
+                       unknownMimeType : undefined };
+    }
+
+    public componentDidMount() {
+      if (!Cell.unknownMimeType) {
+          this.props.getLocalized('DataScience.unknownMimeType').then((v : string) => {
+              Cell.unknownMimeType = v;
+              this.forceUpdate();
+          }).catch((e) => { Cell.unknownMimeType = e; });
+      }
+    }
+
+    public render() {
+        const outputClassNames = `cell-output cell-output-${this.props.theme}`;
+
+        return (
+            <div className='cell-wrapper'>
+                <MenuBar theme={this.props.theme}>
+                    <CellButton theme={this.props.theme} onClick={this.props.delete} tooltip='Delete'>X</CellButton>
+                    <CellButton theme={this.props.theme} onClick={this.props.gotoCode} tooltip='Goto Code'><RelativeImage class='cell-button-image' path='./images/gotoCode.png' /></CellButton>
+                </MenuBar>
+                <div className='cell-outer'>
+                  <div className='controls-div'>
+                    <div className='controls-flex'>
+                        <div className='cell-execution-count'>{`[${this.props.cell.executionCount}]:`}</div>
+                            <button className='collapse-input remove-style' onClick={this.toggleInputBlock}>
+                                <img className={(this.state.inputBlockOpen ? ' hide' : 'center-img')} alt='input expand button closed' src='expandArrow.svg' />
+                                <img className={(this.state.inputBlockOpen ? 'center-img' : ' hide')} alt='input expand button opened' src='expandArrowRotate.svg' />
+                            </button>
+                    </div>
+                  </div>
+                  <div className='content-div'>
+                    <div className='cell-result-container'>
+                        <div className='cell-input'>{this.state.inputBlockText}</div>
+                        <div className={outputClassNames}>{this.renderOutput()}</div>
+                    </div>
+                  </div>
+                </div>
+            </div>
+        );
+    }
+
+    private toggleInputBlock = () => {
+      const newState = !this.state.inputBlockOpen;
+      let newText = '';
+      // Set our input text based on the new state
+      if (newState) {
+        newText = this.props.cell.input;
+      } else {
+        if (this.props.cell.input.length > 0) {
+          newText = this.props.cell.input.split('\n', 1)[0];
+          newText = newText.slice(0, 255); // Slice to limit length of string, slicing past the string length is fine
+          newText = newText.concat('...');
+        }
+      }
+      this.setState({
+        inputBlockOpen: newState,
+        inputBlockText: newText
+      });
+    }
+
+    private renderWithTransform = (mimetype: string, cell: ICell) => {
+
+        // If we found a mimetype, use the transform
+        if (mimetype) {
+
+            // Get the matching React.Component for that mimetype
+            const Transform = transforms[mimetype];
+
+            if (typeof mimetype !== 'string') {
+                return <div>{this.getUnknownMimeTypeString()}</div>;
+            }
+
+            try {
+                return <Transform data={cell.output[mimetype]}/>;
+            } catch (ex) {
+                window.console.log('Error in rendering');
+                window.console.log(ex);
+                return <div></div>;
+            }
+        }
+
+        return <div></div>;
+    }
+
+    private getUnknownMimeTypeString = () => {
+        return this.state.unknownMimeType ? this.state.unknownMimeType : 'Unknown mime type';
+    }
+
+    private renderOutput = () => {
+        // Borrowed this from Don's Jupyter extension
+        const cell = this.props.cell;
+
+        // First make sure we have the mime data
+        if (!cell || !cell.output) {
+          return <div />;
+        }
+
+        // Special case for json
+        if (cell.output['application/json']) {
+          return <JSONTree data={cell.output} />;
+        }
+
+        // Jupyter style MIME bundle
+
+        // Find out which mimetype is the richest
+        const mimetype: string = richestMimetype(cell.output, displayOrder, transforms);
+
+        // If that worked, use the transform
+        if (mimetype) {
+            return this.renderWithTransform(mimetype, cell);
+        }
+
+        const str : string = this.getUnknownMimeTypeString();
+        return <div>${str}</div>;
+    }
+}