--- conflicted
+++ resolved
@@ -1,78 +1,62 @@
-.cell-wrapper {
-    margin: 5px;
-    padding: 2px;
-    display: block;
-    white-space: pre;
-}
-
-.cell-wrapper:after {
-    content: "";
-    clear: both;
-    display: block;
-}
-
-.cell-outer {
-    display:flex;
-    flex-direction: row;
-    justify-content: left;
-    width: 100%;
-}
-
-.content-div {
-    float: left;
-    width: 100%;
-}
-
-.controls-div {
-    float: left;
-}
-
-.hide {
-    display: none;
-}
-
-.cell-result-container {
-    width: 100%;
-}
-
-.cell-input {
-    margin: 0;
-}
-
-.cell-output {
-    margin-top: 5px;
-}
-
-.cell-output-vscode-light {
-    background: whitesmoke;
-}
-
-.cell-output-vscode-dark {
-    background: dimgray;
-}
-
-.controls-flex {
-    display:flex;
-    min-width: 40px;
-}
-
-.center-img {
-    display: block;
-    margin: 0 auto;
-<<<<<<< HEAD
-=======
-}
-
-.collapse-input-svg-rotate {
-    transform: rotate(45deg);
-    transform-origin: 0% 100%;
-}
-
-.collapse-input-svg-vscode-light {
-    fill: black;
-}
-
-.collapse-input-svg-vscode-dark {
-    fill: lightgray;
->>>>>>> 0963949d
-}
+.cell-wrapper {
+    margin: 5px;
+    padding: 2px;
+    display: block;
+    white-space: pre;
+}
+
+.cell-wrapper:after {
+    content: "";
+    clear: both;
+    display: block;
+}
+
+.cell-outer {
+    display:flex;
+    flex-direction: row;
+    justify-content: left;
+    width: 100%;
+}
+
+.content-div {
+    float: left;
+    width: 100%;
+}
+
+.controls-div {
+    float: left;
+}
+
+.hide {
+    display: none;
+}
+
+.cell-result-container {
+    width: 100%;
+}
+
+.cell-input {
+    margin: 0;
+}
+
+.cell-output {
+    margin-top: 5px;
+}
+
+.cell-output-vscode-light {
+    background: whitesmoke;
+}
+
+.cell-output-vscode-dark {
+    background: dimgray;
+}
+
+.controls-flex {
+    display:flex;
+    min-width: 40px;
+}
+
+.center-img {
+    display: block;
+    margin: 0 auto;
+}