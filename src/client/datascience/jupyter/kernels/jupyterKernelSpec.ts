// Copyright (c) Microsoft Corporation. All rights reserved.
// Licensed under the MIT License.
'use strict';
<<<<<<< HEAD
import { Kernel } from '@jupyterlab/services';
import type { JSONObject } from '@phosphor/coreutils';
=======
import type { Kernel } from '@jupyterlab/services';
>>>>>>> 1198a2e1
import * as path from 'path';
import { CancellationToken } from 'vscode';
import { createPromiseFromCancellation } from '../../../common/cancellation';
import { traceInfo } from '../../../common/logger';
import { IFileSystem } from '../../../common/platform/types';
import { PythonInterpreter } from '../../../interpreter/contracts';
import { IJupyterKernelSpec } from '../../types';

export class JupyterKernelSpec implements IJupyterKernelSpec {
    public name: string;
    public language: string;
    public path: string;
    public specFile: string | undefined;
    public display_name: string;
    public argv: string[];
    public readonly env?: JSONObject;

    // tslint:disable-next-line: no-any
    public metadata?: Record<string, any> & { interpreter?: Partial<PythonInterpreter> };
    constructor(specModel: Kernel.ISpecModel, file?: string) {
        this.name = specModel.name;
        this.argv = specModel.argv;
        this.language = specModel.language;
        this.path = specModel.argv && specModel.argv.length > 0 ? specModel.argv[0] : '';
        this.specFile = file;
        this.display_name = specModel.display_name;
        this.metadata = specModel.metadata;
        // tslint:disable-next-line: no-any
        this.env = specModel.env as any;
    }
}

/**
 * Given the stdout contents from the command `python -m jupyter kernelspec list --json` this will parser that and build a list of kernelspecs.
 *
 * @export
 * @param {string} stdout
 * @param {IFileSystem} fs
 * @param {CancellationToken} [token]
 * @returns
 */
export async function parseKernelSpecs(stdout: string, fs: IFileSystem, token?: CancellationToken) {
    traceInfo('Parsing kernelspecs from jupyter');
    // This should give us back a key value pair we can parse
    const jsOut = JSON.parse(stdout.trim()) as {
        kernelspecs: Record<string, { resource_dir: string; spec: Omit<Kernel.ISpecModel, 'name'> }>;
    };
    const kernelSpecs = jsOut.kernelspecs;

    const specs = await Promise.race([
        Promise.all(
            Object.keys(kernelSpecs).map(async (kernelName) => {
                const specFile = path.join(kernelSpecs[kernelName].resource_dir, 'kernel.json');
                const spec = kernelSpecs[kernelName].spec;
                // Add the missing name property.
                const model = {
                    ...spec,
                    name: kernelName
                };
                // Check if the spec file exists.
                if (await fs.fileExists(specFile)) {
                    return new JupyterKernelSpec(model as Kernel.ISpecModel, specFile);
                } else {
                    return;
                }
            })
        ),
        createPromiseFromCancellation({ cancelAction: 'resolve', defaultValue: [], token })
    ]);
    return specs.filter((item) => !!item).map((item) => item as JupyterKernelSpec);
}<|MERGE_RESOLUTION|>--- conflicted
+++ resolved
@@ -1,12 +1,8 @@
 // Copyright (c) Microsoft Corporation. All rights reserved.
 // Licensed under the MIT License.
 'use strict';
-<<<<<<< HEAD
-import { Kernel } from '@jupyterlab/services';
+import type { Kernel } from '@jupyterlab/services';
 import type { JSONObject } from '@phosphor/coreutils';
-=======
-import type { Kernel } from '@jupyterlab/services';
->>>>>>> 1198a2e1
 import * as path from 'path';
 import { CancellationToken } from 'vscode';
 import { createPromiseFromCancellation } from '../../../common/cancellation';
