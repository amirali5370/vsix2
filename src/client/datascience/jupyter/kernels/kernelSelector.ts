// Copyright (c) Microsoft Corporation. All rights reserved.
// Licensed under the MIT License.
import '../../../common/extensions';

import { nbformat } from '@jupyterlab/coreutils';
import { inject, injectable } from 'inversify';
import { CancellationToken } from 'vscode-jsonrpc';

import { IApplicationShell } from '../../../common/application/types';
import { traceError, traceInfo, traceVerbose } from '../../../common/logger';
import { IInstaller, Product } from '../../../common/types';
import * as localize from '../../../common/utils/localize';
import { noop } from '../../../common/utils/misc';
import { IInterpreterService, PythonInterpreter } from '../../../interpreter/contracts';
import { sendTelemetryEvent } from '../../../telemetry';
import { Telemetry } from '../../constants';
import { IConnection, IJupyterKernel, IJupyterKernelSpec, IJupyterSessionManager, IJupyterSessionManagerFactory } from '../../types';
import { KernelSelectionProvider } from './kernelSelections';
import { KernelService } from './kernelService';
import { IKernelSpecQuickPickItem } from './types';

export type KernelSpecInterpreter = {
    kernelSpec?: IJupyterKernelSpec;
    /**
     * Interpreter that goes with the kernelspec.
     * Sometimes, we're unable to determine the exact interpreter associalted with a kernelspec, in such cases this is a closes match.
     * E.g. when selecting a remote kernel, we do not have the remote interpreter information, we can only try to find a close match.
     *
     * @type {PythonInterpreter}
     */
    interpreter?: PythonInterpreter;
    /**
     * Active kernel from an active session.
     * If this is available, then user needs to connect to an existing kernel (instead of starting a new session).
     *
     * @type {(IJupyterKernel & Partial<IJupyterKernelSpec>)}
     */
    kernelModel?: IJupyterKernel & Partial<IJupyterKernelSpec>;
};

@injectable()
export class KernelSelector {
    constructor(
        @inject(KernelSelectionProvider) private readonly selectionProvider: KernelSelectionProvider,
        @inject(IApplicationShell) private readonly applicationShell: IApplicationShell,
        @inject(KernelService) private readonly kernelService: KernelService,
        @inject(IInterpreterService) private readonly interpreterService: IInterpreterService,
        @inject(IInstaller) private readonly installer: IInstaller,
        @inject(IJupyterSessionManagerFactory) private readonly jupyterSessionManagerFactory: IJupyterSessionManagerFactory
    ) { }
    /**
     * Selects a kernel from a remote session.
     *
     * @param {IJupyterSessionManager} session
     * @param {CancellationToken} [cancelToken]
     * @returns {Promise<KernelSpecInterpreter>}
     * @memberof KernelSelector
     */
    public async selectRemoteKernel(session: IJupyterSessionManager, cancelToken?: CancellationToken, currentKernel?: IJupyterKernelSpec | IJupyterKernel & Partial<IJupyterKernelSpec>): Promise<KernelSpecInterpreter> {
        const suggestions = await this.selectionProvider.getKernelSelectionsForRemoteSession(session, cancelToken);
        return this.selectKernel(suggestions, session, cancelToken, currentKernel);
    }
    /**
     * Select a kernel from a local session.
     *
     * @param {IJupyterSessionManager} [session]
     * @param {CancellationToken} [cancelToken]
     * @returns {Promise<KernelSpecInterpreter>}
     * @memberof KernelSelector
     */
    public async selectLocalKernel(session?: IJupyterSessionManager, cancelToken?: CancellationToken, currentKernel?: IJupyterKernelSpec | IJupyterKernel & Partial<IJupyterKernelSpec>): Promise<KernelSpecInterpreter> {
        const suggestions = await this.selectionProvider.getKernelSelectionsForLocalSession(session, cancelToken);
        return this.selectKernel(suggestions, session, cancelToken, currentKernel);
    }
    /**
     * Gets a kernel that needs to be used with a local session.
     * (will attempt to find the best matching kernel, or prompt user to use current interpreter or select one).
     *
     * @param {IJupyterSessionManager} [sessionManager]
     * @param {nbformat.INotebookMetadata} [notebookMetadata]
     * @param {CancellationToken} [cancelToken]
     * @returns {Promise<KernelSpecInterpreter>}
     * @memberof KernelSelector
     */
    public async getKernelForLocalConnection(
        sessionManager?: IJupyterSessionManager,
        notebookMetadata?: nbformat.INotebookMetadata,
        cancelToken?: CancellationToken
    ): Promise<KernelSpecInterpreter> {
        // When this method is called, we know we've started a local jupyter server.
        // Lets pre-warm the list of local kernels.
        this.selectionProvider.getKernelSelectionsForLocalSession(sessionManager, cancelToken).ignoreErrors();

        let selection: KernelSpecInterpreter = {};
        if (notebookMetadata?.kernelspec) {
            selection.kernelSpec = await this.kernelService.findMatchingKernelSpec(notebookMetadata?.kernelspec, sessionManager, cancelToken);
            if (selection.kernelSpec) {
                selection.interpreter = await this.kernelService.findMatchingInterpreter(selection.kernelSpec, cancelToken);
                sendTelemetryEvent(Telemetry.UseExistingKernel);
            } else {
                // No kernel info, hence prmopt to use current interpreter as a kernel.
                const activeInterpreter = await this.interpreterService.getActiveInterpreter(undefined);
                if (activeInterpreter) {
                    selection = await this.useInterpreterAsKernel(activeInterpreter, notebookMetadata.kernelspec.display_name, sessionManager, cancelToken);
                } else {
                    selection = await this.selectLocalKernel(sessionManager, cancelToken);
                }
            }
        } else {
            // No kernel info, hence use current interpreter as a kernel.
            const activeInterpreter = await this.interpreterService.getActiveInterpreter(undefined);
            if (activeInterpreter) {
                selection.interpreter = activeInterpreter;
                selection.kernelSpec = await this.kernelService.searchAndRegisterKernel(activeInterpreter, cancelToken);
            }
        }
        // If still not found, log an error (this seems possible for some people, so use the default)
        if (!selection.kernelSpec) {
            traceError('Jupyter Kernel Spec not found for a local connection');
        }
        return selection;
    }
<<<<<<< HEAD

    /**
     * Gets a kernel that needs to be used with a remote session.
     * (will attempt to find the best matching kernel, or prompt user to use current interpreter or select one).
     *
     * @param {IJupyterSessionManager} [sessionManager]
     * @param {nbformat.INotebookMetadata} [notebookMetadata]
     * @param {CancellationToken} [cancelToken]
     * @returns {Promise<KernelSpecInterpreter>}
     * @memberof KernelSelector
     */
    // tslint:disable-next-line: cyclomatic-complexity
    public async getKernelForRemoteConnection(
        connInfo: IConnection,
        notebookMetadata?: nbformat.INotebookMetadata,
        cancelToken?: CancellationToken
    ): Promise<KernelSpecInterpreter> {
        const sessionManager = await this.jupyterSessionManagerFactory.create(connInfo);
        const [interpreter, specs] = await Promise.all([this.interpreterService.getActiveInterpreter(undefined), this.kernelService.getKernelSpecs(sessionManager, cancelToken)]);
        let bestMatch: IJupyterKernelSpec | undefined;
        let bestScore = 0;
        for (let i = 0; specs && i < specs?.length; i = i + 1) {
            const spec = specs[i];
            let score = 0;

            // First match on language. No point if not python.
            if (spec && spec.language && spec.language.toLocaleLowerCase() === 'python') {
                // Language match
                score += 1;

                // See if the path matches. Don't bother if the language doesn't.
                if (spec && spec.path && spec.path.length > 0 && interpreter && spec.path === interpreter.path) {
                    // Path match
                    score += 10;
                }

                // See if the version is the same
                if (interpreter && interpreter.version && spec && spec.name) {
                    // Search for a digit on the end of the name. It should match our major version
                    const match = /\D+(\d+)/.exec(spec.name);
                    if (match && match !== null && match.length > 0) {
                        // See if the version number matches
                        const nameVersion = parseInt(match[0], 10);
                        if (nameVersion && nameVersion === interpreter.version.major) {
                            score += 4;
                        }
                    }
                }

                // See if the display name already matches.
                if (spec.display_name && spec.display_name === notebookMetadata?.kernelspec?.display_name) {
                    score += 2;
                }
            }

            if (score > bestScore) {
                bestMatch = spec;
                bestScore = score;
            }
        }

        return {
            kernelSpec: bestMatch,
            interpreter: interpreter
        };
    }
    private async selectKernel(suggestions: IKernelSpecQuickPickItem[], session?: IJupyterSessionManager, cancelToken?: CancellationToken) {
        const selection = await this.applicationShell.showQuickPick(suggestions, { placeHolder: localize.DataScience.selectKernel() }, cancelToken);
=======
    private async selectKernel(suggestions: IKernelSpecQuickPickItem[], session?: IJupyterSessionManager, cancelToken?: CancellationToken, currentKernel?: IJupyterKernelSpec | IJupyterKernel & Partial<IJupyterKernelSpec>){
        const placeHolder = localize.DataScience.selectKernel() + (currentKernel ? ` (current: ${currentKernel.display_name || currentKernel.name})` : '');
        const selection = await this.applicationShell.showQuickPick(suggestions, { placeHolder }, cancelToken);
>>>>>>> 7cf7ec4f
        if (!selection?.selection) {
            return {};
        }
        // Check if ipykernel is installed in this kernel.
        if (selection.selection.interpreter) {
            sendTelemetryEvent(Telemetry.SwitchToInterpreterAsKernel);
            return this.useInterpreterAsKernel(selection.selection.interpreter, undefined, session, cancelToken);
        } else if (selection.selection.kernelModel) {
            sendTelemetryEvent(Telemetry.SwitchToExistingKernel);
            // tslint:disable-next-line: no-any
            const interpreter = selection.selection.kernelModel ? await this.kernelService.findMatchingInterpreter(selection.selection.kernelModel, cancelToken) : undefined;
            return { kernelSpec: selection.selection.kernelSpec, interpreter, kernelModel: selection.selection.kernelModel };
        } else if (selection.selection.kernelSpec) {
            sendTelemetryEvent(Telemetry.SwitchToExistingKernel);
            const interpreter = selection.selection.kernelSpec ? await this.kernelService.findMatchingInterpreter(selection.selection.kernelSpec, cancelToken) : undefined;
            return { kernelSpec: selection.selection.kernelSpec, interpreter };
        } else {
            return {};
        }
    }
    /**
     * Use the provided interpreter as a kernel.
     * If `displayNameOfKernelNotFound` is provided, then display a message indicating we're using the `current interpreter`.
     * This would happen when we're starting a notebook.
     * Otherwise, if not provided user is changing the kernel after starting a notebook.
     *
     * @private
     * @param {PythonInterpreter} interpreter
     * @param {string} [displayNameOfKernelNotFound]
     * @param {IJupyterSessionManager} [session]
     * @param {CancellationToken} [cancelToken]
     * @returns {Promise<KernelSpecInterpreter>}
     * @memberof KernelSelector
     */
    private async useInterpreterAsKernel(
        interpreter: PythonInterpreter,
        displayNameOfKernelNotFound?: string,
        session?: IJupyterSessionManager,
        cancelToken?: CancellationToken
    ): Promise<KernelSpecInterpreter> {
        let kernelSpec: IJupyterKernelSpec | undefined;

        if (await this.installer.isInstalled(Product.ipykernel, interpreter)) {
            // Find the kernel associated with this interpter.
            kernelSpec = await this.kernelService.findMatchingKernelSpec(interpreter, session, cancelToken);

            if (kernelSpec) {
                traceVerbose(`ipykernel installed in ${interpreter.path}, and matching found.`);
                // If we have a display name of a kernel that could not be found,
                // then notify user that we're using current interpreter instead.
                if (displayNameOfKernelNotFound) {
                    this.applicationShell.showInformationMessage(localize.DataScience.fallbackToUseActiveInterpeterAsKernel().format(displayNameOfKernelNotFound)).then(noop, noop);
                }

                sendTelemetryEvent(Telemetry.UseInterpreterAsKernel);
                return { kernelSpec, interpreter };
            }
            traceInfo(`ipykernel installed in ${interpreter.path}, no matching kernel found. Will register kernel.`);
        }

        // Try an install this interpreter as a kernel.
        kernelSpec = await this.kernelService.registerKernel(interpreter, cancelToken);

        // If we have a display name of a kernel that could not be found,
        // then notify user that we're using current interpreter instead.
        if (displayNameOfKernelNotFound) {
            this.applicationShell
                .showInformationMessage(localize.DataScience.fallBackToRegisterAndUseActiveInterpeterAsKernel().format(displayNameOfKernelNotFound))
                .then(noop, noop);
        }

        // When this method is called, we know a new kernel may have been registered.
        // Lets pre-warm the list of local kernels (with the new list).
        this.selectionProvider.getKernelSelectionsForLocalSession(session, cancelToken).ignoreErrors();

        return { kernelSpec, interpreter };
    }
}<|MERGE_RESOLUTION|>--- conflicted
+++ resolved
@@ -120,7 +120,6 @@
         }
         return selection;
     }
-<<<<<<< HEAD
 
     /**
      * Gets a kernel that needs to be used with a remote session.
@@ -187,13 +186,9 @@
             interpreter: interpreter
         };
     }
-    private async selectKernel(suggestions: IKernelSpecQuickPickItem[], session?: IJupyterSessionManager, cancelToken?: CancellationToken) {
-        const selection = await this.applicationShell.showQuickPick(suggestions, { placeHolder: localize.DataScience.selectKernel() }, cancelToken);
-=======
-    private async selectKernel(suggestions: IKernelSpecQuickPickItem[], session?: IJupyterSessionManager, cancelToken?: CancellationToken, currentKernel?: IJupyterKernelSpec | IJupyterKernel & Partial<IJupyterKernelSpec>){
+    private async selectKernel(suggestions: IKernelSpecQuickPickItem[], session?: IJupyterSessionManager, cancelToken?: CancellationToken, currentKernel?: IJupyterKernelSpec | IJupyterKernel & Partial<IJupyterKernelSpec>) {
         const placeHolder = localize.DataScience.selectKernel() + (currentKernel ? ` (current: ${currentKernel.display_name || currentKernel.name})` : '');
         const selection = await this.applicationShell.showQuickPick(suggestions, { placeHolder }, cancelToken);
->>>>>>> 7cf7ec4f
         if (!selection?.selection) {
             return {};
         }
