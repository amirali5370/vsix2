// Copyright (c) Microsoft Corporation. All rights reserved.
// Licensed under the MIT License.
import '../../../common/extensions';

import type { nbformat } from '@jupyterlab/coreutils';
import type { Kernel } from '@jupyterlab/services';
import { inject, injectable } from 'inversify';
import { CancellationToken } from 'vscode-jsonrpc';

import { IApplicationShell } from '../../../common/application/types';
import { traceError, traceInfo, traceVerbose } from '../../../common/logger';
import { Resource } from '../../../common/types';
import * as localize from '../../../common/utils/localize';
import { noop } from '../../../common/utils/misc';
import { StopWatch } from '../../../common/utils/stopWatch';
import { IInterpreterService, PythonInterpreter } from '../../../interpreter/contracts';
import { IEventNamePropertyMapping, sendTelemetryEvent } from '../../../telemetry';
import { KnownNotebookLanguages, Telemetry } from '../../constants';
import { reportAction } from '../../progress/decorator';
import { ReportableAction } from '../../progress/types';
<<<<<<< HEAD
import { IJupyterKernelSpec, IJupyterSessionManager } from '../../types';
import { KernelDependencyService } from './kernelDependencyService';
=======
import { IJupyterKernelSpec, IJupyterSessionManager, IKernelDependencyService } from '../../types';
>>>>>>> 96da8f1b
import { KernelSelectionProvider } from './kernelSelections';
import { KernelService } from './kernelService';
import { IKernelSpecQuickPickItem, LiveKernelModel } from './types';

export type KernelSpecInterpreter = {
    kernelSpec?: IJupyterKernelSpec;
    /**
     * Interpreter that goes with the kernelspec.
     * Sometimes, we're unable to determine the exact interpreter associalted with a kernelspec, in such cases this is a closes match.
     * E.g. when selecting a remote kernel, we do not have the remote interpreter information, we can only try to find a close match.
     *
     * @type {PythonInterpreter}
     */
    interpreter?: PythonInterpreter;
    /**
     * Active kernel from an active session.
     * If this is available, then user needs to connect to an existing kernel (instead of starting a new session).
     *
     * @type {(LiveKernelModel)}
     */
    kernelModel?: LiveKernelModel;
};

@injectable()
export class KernelSelector {
    /**
     * List of ids of kernels that should be hidden from the kernel picker.
     *
     * @private
     * @type {new Set<string>}
     * @memberof KernelSelector
     */
    private readonly kernelIdsToHide = new Set<string>();
    constructor(
        @inject(KernelSelectionProvider) private readonly selectionProvider: KernelSelectionProvider,
        @inject(IApplicationShell) private readonly applicationShell: IApplicationShell,
        @inject(KernelService) private readonly kernelService: KernelService,
        @inject(IInterpreterService) private readonly interpreterService: IInterpreterService,
<<<<<<< HEAD
        @inject(KernelDependencyService) private readonly kernelDepdencyService: KernelDependencyService
=======
        @inject(IKernelDependencyService) private readonly kernelDepdencyService: IKernelDependencyService
>>>>>>> 96da8f1b
    ) {}

    /**
     * Ensure kernels such as those associated with the restart session are not displayed in the kernel picker.
     *
     * @param {Kernel.IKernelConnection} kernel
     * @memberof KernelSelector
     */
    public addKernelToIgnoreList(kernel: Kernel.IKernelConnection): void {
        this.kernelIdsToHide.add(kernel.id);
        this.kernelIdsToHide.add(kernel.clientId);
    }
    /**
     * Opposite of the add counterpart.
     *
     * @param {Kernel.IKernelConnection} kernel
     * @memberof KernelSelector
     */
    public removeKernelFromIgnoreList(kernel: Kernel.IKernelConnection): void {
        this.kernelIdsToHide.delete(kernel.id);
        this.kernelIdsToHide.delete(kernel.clientId);
    }

    /**
     * Selects a kernel from a remote session.
     *
     * @param {IJupyterSessionManager} session
     * @param {CancellationToken} [cancelToken]
     * @returns {Promise<KernelSpecInterpreter>}
     * @memberof KernelSelector
     */
    public async selectRemoteKernel(
        resource: Resource,
        stopWatch: StopWatch,
        session: IJupyterSessionManager,
        cancelToken?: CancellationToken,
        currentKernel?: IJupyterKernelSpec | LiveKernelModel
    ): Promise<KernelSpecInterpreter> {
        let suggestions = await this.selectionProvider.getKernelSelectionsForRemoteSession(
            resource,
            session,
            cancelToken
        );
        suggestions = suggestions.filter((item) => !this.kernelIdsToHide.has(item.selection.kernelModel?.id || ''));
        return this.selectKernel(
            resource,
            stopWatch,
            Telemetry.SelectRemoteJupyterKernel,
            suggestions,
            session,
            cancelToken,
            currentKernel
        );
    }
    /**
     * Select a kernel from a local session.
     *
     * @param {IJupyterSessionManager} [session]
     * @param {CancellationToken} [cancelToken]
     * @returns {Promise<KernelSpecInterpreter>}
     * @memberof KernelSelector
     */
    public async selectLocalKernel(
        resource: Resource,
        stopWatch: StopWatch,
        session?: IJupyterSessionManager,
        cancelToken?: CancellationToken,
        currentKernel?: IJupyterKernelSpec | LiveKernelModel
    ): Promise<KernelSpecInterpreter> {
        let suggestions = await this.selectionProvider.getKernelSelectionsForLocalSession(
            resource,
            session,
            cancelToken
        );
        suggestions = suggestions.filter((item) => !this.kernelIdsToHide.has(item.selection.kernelModel?.id || ''));
        return this.selectKernel(
            resource,
            stopWatch,
            Telemetry.SelectLocalJupyterKernel,
            suggestions,
            session,
            cancelToken,
            currentKernel
        );
    }
    /**
     * Gets a kernel that needs to be used with a local session.
     * (will attempt to find the best matching kernel, or prompt user to use current interpreter or select one).
     *
     * @param {IJupyterSessionManager} [sessionManager]
     * @param {nbformat.INotebookMetadata} [notebookMetadata]
     * @param {CancellationToken} [cancelToken]
     * @returns {Promise<KernelSpecInterpreter>}
     * @memberof KernelSelector
     */
    @reportAction(ReportableAction.KernelsGetKernelForLocalConnection)
    public async getKernelForLocalConnection(
        resource: Resource,
        sessionManager?: IJupyterSessionManager,
        notebookMetadata?: nbformat.INotebookMetadata,
        disableUI?: boolean,
        cancelToken?: CancellationToken
    ): Promise<KernelSpecInterpreter> {
        const stopWatch = new StopWatch();
        const telemetryProps: IEventNamePropertyMapping[Telemetry.FindKernelForLocalConnection] = {
            kernelSpecFound: false,
            interpreterFound: false,
            promptedToSelect: false
        };
        // When this method is called, we know we've started a local jupyter server.
        // Lets pre-warm the list of local kernels.
        this.selectionProvider.getKernelSelectionsForLocalSession(resource, sessionManager, cancelToken).ignoreErrors();

        let selection: KernelSpecInterpreter = {};
        if (notebookMetadata?.kernelspec) {
            selection.kernelSpec = await this.kernelService.findMatchingKernelSpec(
                notebookMetadata?.kernelspec,
                sessionManager,
                cancelToken
            );
            if (selection.kernelSpec) {
                selection.interpreter = await this.kernelService.findMatchingInterpreter(
                    selection.kernelSpec,
                    cancelToken
                );
                sendTelemetryEvent(Telemetry.UseExistingKernel);

                // Make sure we update the environment in the kernel before using it
                await this.kernelService.updateKernelEnvironment(
                    selection.interpreter,
                    selection.kernelSpec,
                    cancelToken
                );
            } else {
                // No kernel info, hence prmopt to use current interpreter as a kernel.
                const activeInterpreter = await this.interpreterService.getActiveInterpreter(resource);
                if (activeInterpreter) {
                    selection = await this.useInterpreterAsKernel(
                        resource,
                        activeInterpreter,
                        notebookMetadata.kernelspec.display_name,
                        sessionManager,
                        disableUI,
                        cancelToken
                    );
                } else {
                    telemetryProps.promptedToSelect = true;
                    selection = await this.selectLocalKernel(resource, stopWatch, sessionManager, cancelToken);
                }
            }
        } else {
            // No kernel info, hence use current interpreter as a kernel.
            const activeInterpreter = await this.interpreterService.getActiveInterpreter(resource);
            if (activeInterpreter) {
                selection.interpreter = activeInterpreter;
                selection.kernelSpec = await this.kernelService.searchAndRegisterKernel(
                    activeInterpreter,
                    disableUI,
                    cancelToken
                );
            }
        }
        // If still not found, log an error (this seems possible for some people, so use the default)
        if (!selection.kernelSpec) {
            traceError('Jupyter Kernel Spec not found for a local connection');
        }

        telemetryProps.kernelSpecFound = !!selection.kernelSpec;
        telemetryProps.interpreterFound = !!selection.interpreter;
        sendTelemetryEvent(Telemetry.FindKernelForLocalConnection, stopWatch.elapsedTime, telemetryProps);
        return selection;
    }

    /**
     * Gets a kernel that needs to be used with a remote session.
     * (will attempt to find the best matching kernel, or prompt user to use current interpreter or select one).
     *
     * @param {IJupyterSessionManager} [sessionManager]
     * @param {nbformat.INotebookMetadata} [notebookMetadata]
     * @param {CancellationToken} [cancelToken]
     * @returns {Promise<KernelSpecInterpreter>}
     * @memberof KernelSelector
     */
    // tslint:disable-next-line: cyclomatic-complexity
    @reportAction(ReportableAction.KernelsGetKernelForRemoteConnection)
    public async getKernelForRemoteConnection(
        resource: Resource,
        sessionManager?: IJupyterSessionManager,
        notebookMetadata?: nbformat.INotebookMetadata,
        cancelToken?: CancellationToken
    ): Promise<KernelSpecInterpreter> {
        const [interpreter, specs] = await Promise.all([
            this.interpreterService.getActiveInterpreter(resource),
            this.kernelService.getKernelSpecs(sessionManager, cancelToken)
        ]);
        let bestMatch: IJupyterKernelSpec | undefined;
        let bestScore = 0;
        for (let i = 0; specs && i < specs?.length; i = i + 1) {
            const spec = specs[i];
            let score = 0;

            // First match on language. No point if not python.
            if (spec && spec.language && spec.language.toLocaleLowerCase() === 'python') {
                // Language match
                score += 1;

                // See if the path matches. Don't bother if the language doesn't.
                if (spec && spec.path && spec.path.length > 0 && interpreter && spec.path === interpreter.path) {
                    // Path match
                    score += 10;
                }

                // See if the version is the same
                if (interpreter && interpreter.version && spec && spec.name) {
                    // Search for a digit on the end of the name. It should match our major version
                    const match = /\D+(\d+)/.exec(spec.name);
                    if (match && match !== null && match.length > 0) {
                        // See if the version number matches
                        const nameVersion = parseInt(match[1][0], 10);
                        if (nameVersion && nameVersion === interpreter.version.major) {
                            score += 4;
                        }
                    }
                }

                // See if the display name already matches.
                if (spec.display_name && spec.display_name === notebookMetadata?.kernelspec?.display_name) {
                    score += 2;
                }
            }

            if (score > bestScore) {
                bestMatch = spec;
                bestScore = score;
            }
        }

        return {
            kernelSpec: bestMatch,
            interpreter: interpreter
        };
    }
    private async selectKernel(
        resource: Resource,
        stopWatch: StopWatch,
        telemetryEvent: Telemetry,
        suggestions: IKernelSpecQuickPickItem[],
        session?: IJupyterSessionManager,
        cancelToken?: CancellationToken,
        currentKernel?: IJupyterKernelSpec | LiveKernelModel
    ) {
        const placeHolder =
            localize.DataScience.selectKernel() +
            (currentKernel ? ` (current: ${currentKernel.display_name || currentKernel.name})` : '');
        sendTelemetryEvent(telemetryEvent, stopWatch.elapsedTime);
        const selection = await this.applicationShell.showQuickPick(suggestions, { placeHolder }, cancelToken);
        if (!selection?.selection) {
            return {};
        }
        // Check if ipykernel is installed in this kernel.
        if (selection.selection.interpreter) {
            sendTelemetryEvent(Telemetry.SwitchToInterpreterAsKernel);
            return this.useInterpreterAsKernel(
                resource,
                selection.selection.interpreter,
                undefined,
                session,
                false,
                cancelToken
            );
        } else if (selection.selection.kernelModel) {
            sendTelemetryEvent(Telemetry.SwitchToExistingKernel, undefined, {
                language: this.computeLanguage(selection.selection.kernelModel.language)
            });
            // tslint:disable-next-line: no-any
            const interpreter = selection.selection.kernelModel
                ? await this.kernelService.findMatchingInterpreter(selection.selection.kernelModel, cancelToken)
                : undefined;
            return {
                kernelSpec: selection.selection.kernelSpec,
                interpreter,
                kernelModel: selection.selection.kernelModel
            };
        } else if (selection.selection.kernelSpec) {
            sendTelemetryEvent(Telemetry.SwitchToExistingKernel, undefined, {
                language: this.computeLanguage(selection.selection.kernelSpec.language)
            });
            const interpreter = selection.selection.kernelSpec
                ? await this.kernelService.findMatchingInterpreter(selection.selection.kernelSpec, cancelToken)
                : undefined;
            await this.kernelService.updateKernelEnvironment(interpreter, selection.selection.kernelSpec, cancelToken);
            return { kernelSpec: selection.selection.kernelSpec, interpreter };
        } else {
            return {};
        }
    }
    /**
     * Use the provided interpreter as a kernel.
     * If `displayNameOfKernelNotFound` is provided, then display a message indicating we're using the `current interpreter`.
     * This would happen when we're starting a notebook.
     * Otherwise, if not provided user is changing the kernel after starting a notebook.
     *
     * @private
     * @param {PythonInterpreter} interpreter
     * @param {string} [displayNameOfKernelNotFound]
     * @param {IJupyterSessionManager} [session]
     * @param {CancellationToken} [cancelToken]
     * @returns {Promise<KernelSpecInterpreter>}
     * @memberof KernelSelector
     */
    private async useInterpreterAsKernel(
        resource: Resource,
        interpreter: PythonInterpreter,
        displayNameOfKernelNotFound?: string,
        session?: IJupyterSessionManager,
        disableUI?: boolean,
        cancelToken?: CancellationToken
    ): Promise<KernelSpecInterpreter> {
        let kernelSpec: IJupyterKernelSpec | undefined;

        if (await this.kernelDepdencyService.areDependenciesInstalled(interpreter, cancelToken)) {
            // Find the kernel associated with this interpter.
            kernelSpec = await this.kernelService.findMatchingKernelSpec(interpreter, session, cancelToken);

            if (kernelSpec) {
                traceVerbose(`ipykernel installed in ${interpreter.path}, and matching kernelspec found.`);
                // Make sure the environment matches.
                await this.kernelService.updateKernelEnvironment(interpreter, kernelSpec, cancelToken);

                // Notify the UI that we didn't find the initially requested kernel and are just using the active interpreter
                if (displayNameOfKernelNotFound && !disableUI) {
                    this.applicationShell
                        .showInformationMessage(
                            localize.DataScience.fallbackToUseActiveInterpeterAsKernel().format(
                                displayNameOfKernelNotFound
                            )
                        )
                        .then(noop, noop);
                }

                sendTelemetryEvent(Telemetry.UseInterpreterAsKernel);
                return { kernelSpec, interpreter };
            }
            traceInfo(`ipykernel installed in ${interpreter.path}, no matching kernel found. Will register kernel.`);
        }

        // Try an install this interpreter as a kernel.
        try {
            kernelSpec = await this.kernelService.registerKernel(interpreter, disableUI, cancelToken);
        } catch (e) {
            sendTelemetryEvent(Telemetry.KernelRegisterFailed);
            throw e;
        }

        // If we have a display name of a kernel that could not be found,
        // then notify user that we're using current interpreter instead.
        if (displayNameOfKernelNotFound && !disableUI) {
            this.applicationShell
                .showInformationMessage(
                    localize.DataScience.fallBackToRegisterAndUseActiveInterpeterAsKernel().format(
                        displayNameOfKernelNotFound
                    )
                )
                .then(noop, noop);
        }

        // When this method is called, we know a new kernel may have been registered.
        // Lets pre-warm the list of local kernels (with the new list).
        this.selectionProvider.getKernelSelectionsForLocalSession(resource, session, cancelToken).ignoreErrors();

        return { kernelSpec, interpreter };
    }

    private computeLanguage(language: string | undefined): string {
        if (language && KnownNotebookLanguages.includes(language.toLowerCase())) {
            return language;
        }
        return 'unknown';
    }
}<|MERGE_RESOLUTION|>--- conflicted
+++ resolved
@@ -18,12 +18,7 @@
 import { KnownNotebookLanguages, Telemetry } from '../../constants';
 import { reportAction } from '../../progress/decorator';
 import { ReportableAction } from '../../progress/types';
-<<<<<<< HEAD
-import { IJupyterKernelSpec, IJupyterSessionManager } from '../../types';
-import { KernelDependencyService } from './kernelDependencyService';
-=======
 import { IJupyterKernelSpec, IJupyterSessionManager, IKernelDependencyService } from '../../types';
->>>>>>> 96da8f1b
 import { KernelSelectionProvider } from './kernelSelections';
 import { KernelService } from './kernelService';
 import { IKernelSpecQuickPickItem, LiveKernelModel } from './types';
@@ -62,11 +57,7 @@
         @inject(IApplicationShell) private readonly applicationShell: IApplicationShell,
         @inject(KernelService) private readonly kernelService: KernelService,
         @inject(IInterpreterService) private readonly interpreterService: IInterpreterService,
-<<<<<<< HEAD
-        @inject(KernelDependencyService) private readonly kernelDepdencyService: KernelDependencyService
-=======
         @inject(IKernelDependencyService) private readonly kernelDepdencyService: IKernelDependencyService
->>>>>>> 96da8f1b
     ) {}
 
     /**
