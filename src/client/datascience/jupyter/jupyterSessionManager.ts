// Copyright (c) Microsoft Corporation. All rights reserved.
// Licensed under the MIT License.
'use strict';
import type { ContentsManager, ServerConnection, Session, SessionManager } from '@jupyterlab/services';
import { Agent as HttpsAgent } from 'https';
import * as nodeFetch from 'node-fetch';
import { CancellationToken } from 'vscode-jsonrpc';

import { traceError, traceInfo } from '../../common/logger';
import { IConfigurationService, IOutputChannel } from '../../common/types';
import { sleep } from '../../common/utils/async';
import * as localize from '../../common/utils/localize';
import { noop } from '../../common/utils/misc';
import {
    IJupyterConnection,
    IJupyterKernel,
    IJupyterKernelSpec,
    IJupyterPasswordConnect,
    IJupyterSession,
    IJupyterSessionManager
} from '../types';
import { createAuthorizingRequest } from './jupyterRequest';
import { JupyterSession } from './jupyterSession';
import { createJupyterWebSocket } from './jupyterWebSocket';
import { createDefaultKernelSpec } from './kernels/helpers';
import { JupyterKernelSpec } from './kernels/jupyterKernelSpec';
import { KernelSelector } from './kernels/kernelSelector';
import { LiveKernelModel } from './kernels/types';

// tslint:disable: no-any

export class JupyterSessionManager implements IJupyterSessionManager {
    private sessionManager: SessionManager | undefined;
    private contentsManager: ContentsManager | undefined;
    private connInfo: IJupyterConnection | undefined;
    private serverSettings: ServerConnection.ISettings | undefined;
    private _jupyterlab?: typeof import('@jupyterlab/services');
    private get jupyterlab(): typeof import('@jupyterlab/services') {
        if (!this._jupyterlab) {
            // tslint:disable-next-line: no-require-imports
            this._jupyterlab = require('@jupyterlab/services');
        }
        return this._jupyterlab!;
    }
    constructor(
        private jupyterPasswordConnect: IJupyterPasswordConnect,
        _config: IConfigurationService,
        private failOnPassword: boolean | undefined,
        private kernelSelector: KernelSelector,
        private outputChannel: IOutputChannel,
        private configService: IConfigurationService
    ) {}

    public async dispose() {
        traceInfo(`Disposing session manager`);
        try {
            if (this.contentsManager) {
                traceInfo('SessionManager - dispose contents manager');
                this.contentsManager.dispose();
                this.contentsManager = undefined;
            }
            if (this.sessionManager && !this.sessionManager.isDisposed) {
                traceInfo('ShutdownSessionAndConnection - dispose session manager');
                // Make sure it finishes startup.
                await Promise.race([sleep(10_000), this.sessionManager.ready]);

                // tslint:disable-next-line: no-any
                const sessionManager = this.sessionManager as any;
                this.sessionManager.dispose(); // Note, shutting down all will kill all kernels on the same connection. We don't want that.
                this.sessionManager = undefined;

                // The session manager can actually be stuck in the context of a timer. Clear out the specs inside of
                // it so the memory for the session is minimized. Otherwise functional tests can run out of memory
                if (sessionManager._specs) {
                    sessionManager._specs = {};
                }
                if (sessionManager._sessions && sessionManager._sessions.clear) {
                    sessionManager._sessions.clear();
                }
                if (sessionManager._pollModels) {
                    this.clearPoll(sessionManager._pollModels);
                }
                if (sessionManager._pollSpecs) {
                    this.clearPoll(sessionManager._pollSpecs);
                }
            }
        } catch (e) {
            traceError(`Exception on session manager shutdown: `, e);
        } finally {
            traceInfo('Finished disposing jupyter session manager');
        }
    }

    public getConnInfo(): IJupyterConnection {
        return this.connInfo!;
    }

    public async initialize(connInfo: IJupyterConnection): Promise<void> {
        this.connInfo = connInfo;
        this.serverSettings = await this.getServerConnectSettings(connInfo);
        this.sessionManager = new this.jupyterlab.SessionManager({ serverSettings: this.serverSettings });
        this.contentsManager = new this.jupyterlab.ContentsManager({ serverSettings: this.serverSettings });
    }

    public async getRunningSessions(): Promise<Session.IModel[]> {
        if (!this.sessionManager) {
            return [];
        }
        // Not refreshing will result in `running` returning an empty iterator.
        await this.sessionManager.refreshRunning();

        const sessions: Session.IModel[] = [];
        const iterator = this.sessionManager.running();
        let session = iterator.next();

        while (session) {
            sessions.push(session);
            session = iterator.next();
        }

        return sessions;
    }

    public async getRunningKernels(): Promise<IJupyterKernel[]> {
        const models = await this.jupyterlab.Kernel.listRunning(this.serverSettings);
        // Remove duplicates.
        const dup = new Set<string>();
        return models
            .map((m) => {
                return {
                    id: m.id,
                    name: m.name,
                    lastActivityTime: m.last_activity ? new Date(Date.parse(m.last_activity.toString())) : new Date(),
                    numberOfConnections: m.connections ? parseInt(m.connections.toString(), 10) : 0
                };
            })
            .filter((item) => {
                if (dup.has(item.id)) {
                    return false;
                }
                dup.add(item.id);
                return true;
            });
    }

    public async startNew(
        kernelSpec: IJupyterKernelSpec | LiveKernelModel | undefined,
        cancelToken?: CancellationToken
    ): Promise<IJupyterSession> {
        if (!this.connInfo || !this.sessionManager || !this.contentsManager || !this.serverSettings) {
            throw new Error(localize.DataScience.sessionDisposed());
        }
        // Create a new session and attempt to connect to it
        const session = new JupyterSession(
            this.connInfo,
            this.serverSettings,
            kernelSpec,
            this.sessionManager,
            this.contentsManager,
            this.kernelSelector,
            this.outputChannel
        );
        try {
            await session.connect(cancelToken);
        } finally {
            if (!session.isConnected) {
                await session.dispose();
            }
        }
        return session;
    }

    public async getKernelSpecs(): Promise<IJupyterKernelSpec[]> {
        if (!this.connInfo || !this.sessionManager || !this.contentsManager) {
            throw new Error(localize.DataScience.sessionDisposed());
        }
        try {
            // Fetch the list the session manager already knows about. Refreshing may not work.
            const oldKernelSpecs =
                this.sessionManager.specs && Object.keys(this.sessionManager.specs.kernelspecs).length
                    ? this.sessionManager.specs.kernelspecs
                    : {};

            // Wait for the session to be ready
            await Promise.race([sleep(10_000), this.sessionManager.ready]);

            // Ask the session manager to refresh its list of kernel specs. This might never
            // come back so only wait for ten seconds.
            await Promise.race([sleep(10_000), this.sessionManager.refreshSpecs()]);

            // Enumerate all of the kernel specs, turning each into a JupyterKernelSpec
            const kernelspecs =
                this.sessionManager.specs && Object.keys(this.sessionManager.specs.kernelspecs).length
                    ? this.sessionManager.specs.kernelspecs
                    : oldKernelSpecs;
            const keys = Object.keys(kernelspecs);
            if (keys && keys.length) {
                return keys.map((k) => {
                    const spec = kernelspecs[k];
                    return new JupyterKernelSpec(spec) as IJupyterKernelSpec;
                });
            } else {
                traceError(`SessionManager cannot enumerate kernelspecs. Returning default.`);
                // If for some reason the session manager refuses to communicate, fall
                // back to a default. This may not exist, but it's likely.
                return [createDefaultKernelSpec()];
            }
        } catch (e) {
            traceError(`SessionManager:getKernelSpecs failure: `, e);
            // For some reason this is failing. Just return nothing
            return [];
        }
    }

    // tslint:disable-next-line: no-any
    private clearPoll(poll: { _timeout: any }) {
        try {
            clearTimeout(poll._timeout);
        } catch {
            noop();
        }
    }

    private async getServerConnectSettings(connInfo: IJupyterConnection): Promise<ServerConnection.ISettings> {
        let serverSettings: Partial<ServerConnection.ISettings> = {
            baseUrl: connInfo.baseUrl,
            appUrl: '',
            // A web socket is required to allow token authentication
            wsUrl: connInfo.baseUrl.replace('http', 'ws')
        };

        // Agent is allowed to be set on this object, but ts doesn't like it on RequestInit, so any
        // tslint:disable-next-line:no-any
        let requestInit: any = { cache: 'no-store', credentials: 'same-origin' };
        let cookieString;
<<<<<<< HEAD
        let allowUnauthorized;
        // tslint:disable-next-line: no-any
        let requestCtor: any = nodeFetch.Request;

        // If authorization header is provided, then we need to prevent jupyterlab services from
        // writing the authorization header.
        if (connInfo.authorizationHeader) {
            requestCtor = createAuthorizingRequest(connInfo.authorizationHeader);
        }
=======
>>>>>>> 2dbe02ba

        // If no token is specified prompt for a password
        if ((connInfo.token === '' || connInfo.token === 'null') && !connInfo.authorizationHeader) {
            if (this.failOnPassword) {
                throw new Error('Password request not allowed.');
            }
            serverSettings = { ...serverSettings, token: '' };
            const pwSettings = await this.jupyterPasswordConnect.getPasswordConnectionInfo(connInfo.baseUrl);
            if (pwSettings && pwSettings.requestHeaders) {
                requestInit = { ...requestInit, headers: pwSettings.requestHeaders };
                cookieString = (pwSettings.requestHeaders as any).Cookie || '';

                // Password may have overwritten the base url and token as well
                if (pwSettings.remappedBaseUrl) {
                    (serverSettings as any).baseUrl = pwSettings.remappedBaseUrl;
                    (serverSettings as any).wsUrl = pwSettings.remappedBaseUrl.replace('http', 'ws');
                }
                if (pwSettings.remappedToken) {
                    (serverSettings as any).token = pwSettings.remappedToken;
                }
            } else if (pwSettings) {
                serverSettings = { ...serverSettings, token: connInfo.token };
            } else {
                // Failed to get password info, notify the user
                throw new Error(localize.DataScience.passwordFailure());
            }
        } else {
            serverSettings = { ...serverSettings, token: connInfo.token };
        }

        const allowUnauthorized = this.configService.getSettings(undefined).datascience
            .allowUnauthorizedRemoteConnection;
        // If this is an https connection and we want to allow unauthorized connections set that option on our agent
        // we don't need to save the agent as the previous behaviour is just to create a temporary default agent when not specified
        if (connInfo.baseUrl.startsWith('https') && allowUnauthorized) {
            const requestAgent = new HttpsAgent({ rejectUnauthorized: false });
            requestInit = { ...requestInit, agent: requestAgent };
        }

        // This replaces the WebSocket constructor in jupyter lab services with our own implementation
        // See _createSocket here:
        // https://github.com/jupyterlab/jupyterlab/blob/cfc8ebda95e882b4ed2eefd54863bb8cdb0ab763/packages/services/src/kernel/default.ts
        serverSettings = {
            ...serverSettings,
            init: requestInit,
            WebSocket: createJupyterWebSocket(
                cookieString,
                allowUnauthorized,
                connInfo.authorizationHeader
                // tslint:disable-next-line:no-any
            ) as any,
            // Redefine fetch to our node-modules so it picks up the correct version.
            // Typecasting as any works fine as long as all 3 of these are the same version
            // tslint:disable-next-line:no-any
            fetch: nodeFetch.default as any,
            // tslint:disable-next-line:no-any
            Request: requestCtor,
            // tslint:disable-next-line:no-any
            Headers: nodeFetch.Headers as any
        };

        traceInfo(`Creating server with settings : ${JSON.stringify(serverSettings)}`);
        return this.jupyterlab.ServerConnection.makeSettings(serverSettings);
    }
}<|MERGE_RESOLUTION|>--- conflicted
+++ resolved
@@ -233,8 +233,6 @@
         // tslint:disable-next-line:no-any
         let requestInit: any = { cache: 'no-store', credentials: 'same-origin' };
         let cookieString;
-<<<<<<< HEAD
-        let allowUnauthorized;
         // tslint:disable-next-line: no-any
         let requestCtor: any = nodeFetch.Request;
 
@@ -243,8 +241,6 @@
         if (connInfo.authorizationHeader) {
             requestCtor = createAuthorizingRequest(connInfo.authorizationHeader);
         }
-=======
->>>>>>> 2dbe02ba
 
         // If no token is specified prompt for a password
         if ((connInfo.token === '' || connInfo.token === 'null') && !connInfo.authorizationHeader) {
