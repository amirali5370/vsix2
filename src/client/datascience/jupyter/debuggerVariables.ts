// Copyright (c) Microsoft Corporation. All rights reserved.
// Licensed under the MIT License.
'use strict';
import { inject, injectable, named } from 'inversify';

import { DebugAdapterTracker, Disposable, Event, EventEmitter } from 'vscode';
import { DebugProtocol } from 'vscode-debugprotocol';
import { IDebugService } from '../../common/application/types';
import { traceError } from '../../common/logger';
import { IConfigurationService, Resource } from '../../common/types';
import { sendTelemetryEvent } from '../../telemetry';
import { DataFrameLoading, Identifiers, Telemetry } from '../constants';
import { DebugLocationTracker } from '../debugLocationTracker';
import {
    IConditionalJupyterVariables,
    IJupyterDebugService,
    IJupyterVariable,
    IJupyterVariablesRequest,
    IJupyterVariablesResponse,
    INotebook
} from '../types';

const DataViewableTypes: Set<string> = new Set<string>(['DataFrame', 'list', 'dict', 'ndarray', 'Series']);
const KnownExcludedVariables = new Set<string>(['In', 'Out', 'exit', 'quit']);

@injectable()
export class DebuggerVariables extends DebugLocationTracker
    implements IConditionalJupyterVariables, DebugAdapterTracker {
    private refreshEventEmitter = new EventEmitter<void>();
    private lastKnownVariables: IJupyterVariable[] = [];
<<<<<<< HEAD
    private topMostFrameId = 0;
    private stackFrameRequestSequenceNumber = -1;
=======
>>>>>>> aa1b0b23
    private importedIntoKernel = new Set<string>();
    private watchedNotebooks = new Map<string, Disposable[]>();
    private debuggingStarted = false;
    constructor(
        @inject(IJupyterDebugService) @named(Identifiers.MULTIPLEXING_DEBUGSERVICE) private debugService: IDebugService,
        @inject(IConfigurationService) private configService: IConfigurationService
    ) {
        super(undefined);
    }

    public get refreshRequired(): Event<void> {
        return this.refreshEventEmitter.event;
    }

    public get active(): boolean {
        return this.debugService.activeDebugSession !== undefined && this.debuggingStarted;
    }

    // IJupyterVariables implementation
    public async getVariables(
        request: IJupyterVariablesRequest,
        notebook?: INotebook
    ): Promise<IJupyterVariablesResponse> {
        // Listen to notebook events if we haven't already
        if (notebook) {
            this.watchNotebook(notebook);
        }

        const result: IJupyterVariablesResponse = {
            executionCount: request.executionCount,
            pageStartIndex: 0,
            pageResponse: [],
            totalCount: 0,
            refreshCount: request.refreshCount
        };

        if (this.active) {
            const startPos = request.startIndex ? request.startIndex : 0;
            const chunkSize = request.pageSize ? request.pageSize : 100;
            result.pageStartIndex = startPos;

            // Do one at a time. All at once doesn't work as they all have to wait for each other anyway
            for (let i = startPos; i < startPos + chunkSize && i < this.lastKnownVariables.length; i += 1) {
                const fullVariable = !this.lastKnownVariables[i].truncated
                    ? this.lastKnownVariables[i]
                    : await this.getFullVariable(this.lastKnownVariables[i]);
                this.lastKnownVariables[i] = fullVariable;
                result.pageResponse.push(fullVariable);
            }
            result.totalCount = this.lastKnownVariables.length;
        }

        return result;
    }

    public async getMatchingVariable(name: string, notebook?: INotebook): Promise<IJupyterVariable | undefined> {
        if (this.active) {
            // Note, full variable results isn't necessary for this call. It only really needs the variable value.
            const result = this.lastKnownVariables.find((v) => v.name === name);
            if (result && notebook && notebook.identity.fsPath.endsWith('.ipynb')) {
                sendTelemetryEvent(Telemetry.RunByLineVariableHover);
            }
            return result;
        }
    }

    public async getDataFrameInfo(targetVariable: IJupyterVariable, notebook?: INotebook): Promise<IJupyterVariable> {
        if (!this.active) {
            // No active server just return the unchanged target variable
            return targetVariable;
        }
        // Listen to notebook events if we haven't already
        if (notebook) {
            this.watchNotebook(notebook);
        }

        // See if we imported or not into the kernel our special function
        await this.importDataFrameScripts();

        // Then eval calling the main function with our target variable
        const results = await this.evaluate(
            `${DataFrameLoading.DataFrameInfoFunc}(${targetVariable.name})`,
            // tslint:disable-next-line: no-any
            (targetVariable as any).frameId
        );

        // Results should be the updated variable.
        return results
            ? {
                  ...targetVariable,
                  ...JSON.parse(results.result.slice(1, -1))
              }
            : targetVariable;
    }

    public async getDataFrameRows(
        targetVariable: IJupyterVariable,
        start: number,
        end: number,
        notebook?: INotebook
    ): Promise<{}> {
        // Run the get dataframe rows script
        if (!this.debugService.activeDebugSession || targetVariable.columns === undefined) {
            // No active server just return no rows
            return {};
        }
        // Listen to notebook events if we haven't already
        if (notebook) {
            this.watchNotebook(notebook);
        }

        // See if we imported or not into the kernel our special function
        await this.importDataFrameScripts();

        // Since the debugger splits up long requests, split this based on the number of items.

        // Maximum 100 cells at a time or one row
        // tslint:disable-next-line: no-any
        let output: any;
        const minnedEnd = Math.min(targetVariable.rowCount || 0, end);
        const totalRowCount = end - start;
        const cellsPerRow = targetVariable.columns!.length;
        const chunkSize = Math.floor(Math.max(1, Math.min(100 / cellsPerRow, totalRowCount / cellsPerRow)));
        for (let pos = start; pos < end; pos += chunkSize) {
            const chunkEnd = Math.min(pos + chunkSize, minnedEnd);
            const results = await this.evaluate(
                `${DataFrameLoading.DataFrameRowFunc}(${targetVariable.name}, ${pos}, ${chunkEnd})`,
                // tslint:disable-next-line: no-any
                (targetVariable as any).frameId
            );
            const chunkResults = JSON.parse(results.result.slice(1, -1));
            if (output && output.data) {
                output = {
                    ...output,
                    data: output.data.concat(chunkResults.data)
                };
            } else {
                output = chunkResults;
            }
        }

        // Results should be the rows.
        return output;
    }

    // This special DebugAdapterTracker function listens to messages sent from the debug adapter to VS Code
    // tslint:disable-next-line: no-any
    public onDidSendMessage(message: any) {
        super.onDidSendMessage(message);
        // When the initialize response comes back, indicate we have started.
        if (message.type === 'response' && message.command === 'initialize') {
            this.debuggingStarted = true;
        } else if (message.type === 'response' && message.command === 'variables' && message.body) {
            // If using the interactive debugger, update our variables.
            // tslint:disable-next-line: no-suspicious-comment
            // TODO: Figure out what resource to use
            this.updateVariables(undefined, message as DebugProtocol.VariablesResponse);
<<<<<<< HEAD
        } else if (
            message.type === 'response' &&
            message.command === 'stackTrace' &&
            message.request_seq === this.stackFrameRequestSequenceNumber
        ) {
            // This should be the top frame. We need to use this to compute the value of a variable
            this.updateStackFrame(message as DebugProtocol.StackTraceResponse);
=======
>>>>>>> aa1b0b23
        } else if (message.type === 'event' && message.event === 'terminated') {
            // When the debugger exits, make sure the variables are cleared
            this.lastKnownVariables = [];
            this.topMostFrameId = 0;
            this.debuggingStarted = false;
            this.refreshEventEmitter.fire();
            const key = this.debugService.activeDebugSession?.id;
            if (key) {
                this.importedIntoKernel.delete(key);
            }
        }
    }

    // This special DebugAdapterTracker function listens to messages sent from VSCode to the debug adapter
    // tslint:disable-next-line: no-any
    public onWillReceiveMessage(message: any) {
        if (message.type === 'request' && message.command === 'stackTrace' && message.arguments.startFrame === 0) {
            // We need to keep track of the topmost stack frame ID in order to retrieve variable values.
            // We maintain this state in the topMostFrameId variable.
            // However we should not update the topMostFrameId for all stackTrace responses, because VSCode
            // sometimes sends multiple stackTrace requests. We only want to remember the sequence number on
            // the stackTrace request where the startFrame is 0 (i.e. this request retrieves all frames).
            // Then update the topMostFrameId only on a response with a matching request_seq number.
            this.stackFrameRequestSequenceNumber = message.seq;
        }
    }

    private watchNotebook(notebook: INotebook) {
        const key = notebook.identity.toString();
        if (!this.watchedNotebooks.has(key)) {
            const disposables: Disposable[] = [];
            disposables.push(notebook.onKernelChanged(this.resetImport.bind(this, key)));
            disposables.push(notebook.onKernelRestarted(this.resetImport.bind(this, key)));
            disposables.push(
                notebook.onDisposed(() => {
                    this.resetImport(key);
                    disposables.forEach((d) => d.dispose());
                    this.watchedNotebooks.delete(key);
                })
            );
            this.watchedNotebooks.set(key, disposables);
        }
    }

    private resetImport(key: string) {
        this.importedIntoKernel.delete(key);
    }

    // tslint:disable-next-line: no-any
    private async evaluate(code: string, frameId?: number): Promise<any> {
        if (this.debugService.activeDebugSession) {
            const results = await this.debugService.activeDebugSession.customRequest('evaluate', {
                expression: code,
                frameId: this.topMostFrameId || frameId,
                context: 'repl'
            });
            if (results && results.result !== 'None') {
                return results;
            } else {
                traceError(`Cannot evaluate ${code}`);
                return undefined;
            }
        }
        throw Error('Debugger is not active, cannot evaluate.');
    }

    private async importDataFrameScripts(): Promise<void> {
        try {
            // Run our dataframe scripts only once per session because they're slow
            const key = this.debugService.activeDebugSession?.id;
            if (key && !this.importedIntoKernel.has(key)) {
                await this.evaluate(DataFrameLoading.DataFrameSysImport);
                await this.evaluate(DataFrameLoading.DataFrameInfoImport);
                await this.evaluate(DataFrameLoading.DataFrameRowImport);
                await this.evaluate(DataFrameLoading.VariableInfoImport);
                this.importedIntoKernel.add(key);
            }
        } catch (exc) {
            traceError('Error attempting to import in debugger', exc);
        }
    }

<<<<<<< HEAD
    private updateStackFrame(stackResponse: DebugProtocol.StackTraceResponse) {
        if (stackResponse.body.stackFrames[0]) {
            this.topMostFrameId = stackResponse.body.stackFrames[0].id;
        }
    }

    private async getFullVariable(variable: IJupyterVariable): Promise<IJupyterVariable> {
=======
    private async getFullVariable(variable: IJupyterVariable, notebook: INotebook): Promise<IJupyterVariable> {
>>>>>>> aa1b0b23
        // See if we imported or not into the kernel our special function
        await this.importDataFrameScripts();

        // Then eval calling the variable info function with our target variable
        const results = await this.evaluate(
            `${DataFrameLoading.VariableInfoFunc}(${variable.name})`,
            // tslint:disable-next-line: no-any
            (variable as any).frameId
        );
        if (results && results.result) {
            // Results should be the updated variable.
            return {
                ...variable,
                truncated: false,
                ...JSON.parse(results.result.slice(1, -1))
            };
        } else {
            // If no results, just return current value. Better than nothing.
            return variable;
        }
    }

    private updateVariables(resource: Resource, variablesResponse: DebugProtocol.VariablesResponse) {
        const exclusionList = this.configService.getSettings(resource).datascience.variableExplorerExclude
            ? this.configService.getSettings().datascience.variableExplorerExclude?.split(';')
            : [];

        const allowedVariables = variablesResponse.body.variables
            .filter((v) => {
                if (!v.name || !v.type || !v.value) {
                    return false;
                }
                if (exclusionList && exclusionList.includes(v.type)) {
                    return false;
                }
                if (v.name.startsWith('_')) {
                    return false;
                }
                if (KnownExcludedVariables.has(v.name)) {
                    return false;
                }
                if (v.type === 'NoneType') {
                    return false;
                }
                return true;
            })
            .map((v) => {
                if (v.type && DataViewableTypes.has(v.type)) {
                    // tslint:disable-next-line: no-any
                    (v as any).__vscodeVariableMenuContext = 'viewableInDataViewer';
                }
                return v;
            });

        this.lastKnownVariables = allowedVariables.map((v) => {
            return convertDebugProtocolVariableToIJupyterVariable(v);
        });

        this.refreshEventEmitter.fire();
    }
}

export function convertDebugProtocolVariableToIJupyterVariable(variable: DebugProtocol.Variable) {
    return {
        name: variable.name,
        type: variable.type!,
        count: 0,
        shape: '',
        size: 0,
        supportsDataExplorer: DataViewableTypes.has(variable.type || ''),
        value: variable.value,
        truncated: true,
        frameId: variable.variablesReference
    };
}<|MERGE_RESOLUTION|>--- conflicted
+++ resolved
@@ -28,11 +28,6 @@
     implements IConditionalJupyterVariables, DebugAdapterTracker {
     private refreshEventEmitter = new EventEmitter<void>();
     private lastKnownVariables: IJupyterVariable[] = [];
-<<<<<<< HEAD
-    private topMostFrameId = 0;
-    private stackFrameRequestSequenceNumber = -1;
-=======
->>>>>>> aa1b0b23
     private importedIntoKernel = new Set<string>();
     private watchedNotebooks = new Map<string, Disposable[]>();
     private debuggingStarted = false;
@@ -190,16 +185,6 @@
             // tslint:disable-next-line: no-suspicious-comment
             // TODO: Figure out what resource to use
             this.updateVariables(undefined, message as DebugProtocol.VariablesResponse);
-<<<<<<< HEAD
-        } else if (
-            message.type === 'response' &&
-            message.command === 'stackTrace' &&
-            message.request_seq === this.stackFrameRequestSequenceNumber
-        ) {
-            // This should be the top frame. We need to use this to compute the value of a variable
-            this.updateStackFrame(message as DebugProtocol.StackTraceResponse);
-=======
->>>>>>> aa1b0b23
         } else if (message.type === 'event' && message.event === 'terminated') {
             // When the debugger exits, make sure the variables are cleared
             this.lastKnownVariables = [];
@@ -210,20 +195,6 @@
             if (key) {
                 this.importedIntoKernel.delete(key);
             }
-        }
-    }
-
-    // This special DebugAdapterTracker function listens to messages sent from VSCode to the debug adapter
-    // tslint:disable-next-line: no-any
-    public onWillReceiveMessage(message: any) {
-        if (message.type === 'request' && message.command === 'stackTrace' && message.arguments.startFrame === 0) {
-            // We need to keep track of the topmost stack frame ID in order to retrieve variable values.
-            // We maintain this state in the topMostFrameId variable.
-            // However we should not update the topMostFrameId for all stackTrace responses, because VSCode
-            // sometimes sends multiple stackTrace requests. We only want to remember the sequence number on
-            // the stackTrace request where the startFrame is 0 (i.e. this request retrieves all frames).
-            // Then update the topMostFrameId only on a response with a matching request_seq number.
-            this.stackFrameRequestSequenceNumber = message.seq;
         }
     }
 
@@ -282,17 +253,7 @@
         }
     }
 
-<<<<<<< HEAD
-    private updateStackFrame(stackResponse: DebugProtocol.StackTraceResponse) {
-        if (stackResponse.body.stackFrames[0]) {
-            this.topMostFrameId = stackResponse.body.stackFrames[0].id;
-        }
-    }
-
     private async getFullVariable(variable: IJupyterVariable): Promise<IJupyterVariable> {
-=======
-    private async getFullVariable(variable: IJupyterVariable, notebook: INotebook): Promise<IJupyterVariable> {
->>>>>>> aa1b0b23
         // See if we imported or not into the kernel our special function
         await this.importDataFrameScripts();
 
