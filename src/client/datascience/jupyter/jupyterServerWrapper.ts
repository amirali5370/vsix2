<<<<<<< HEAD
// Copyright (c) Microsoft Corporation. All rights reserved.
// Licensed under the MIT License.
'use strict';
import { inject, injectable } from 'inversify';
import * as uuid from 'uuid/v4';
import { Uri } from 'vscode';
import { CancellationToken } from 'vscode-jsonrpc';
import * as vsls from 'vsls/vscode';
import { IApplicationShell, ILiveShareApi, IWorkspaceService } from '../../common/application/types';
import '../../common/extensions';
import { IFileSystem } from '../../common/platform/types';
import { IAsyncDisposableRegistry, IConfigurationService, IDisposableRegistry } from '../../common/types';
import { IInterpreterService } from '../../interpreter/contracts';
import { IServiceContainer } from '../../ioc/types';
import { IConnection, IDataScience, IJupyterSessionManagerFactory, INotebook, INotebookServer, INotebookServerLaunchInfo } from '../types';
import { GuestJupyterServer } from './liveshare/guestJupyterServer';
import { HostJupyterServer } from './liveshare/hostJupyterServer';
import { IRoleBasedObject, RoleBasedFactory } from './liveshare/roleBasedFactory';
import { ILiveShareHasRole } from './liveshare/types';

interface IJupyterServerInterface extends IRoleBasedObject, INotebookServer { }

// tslint:disable:callable-types
type JupyterServerClassType = {
    new(
        liveShare: ILiveShareApi,
        dataScience: IDataScience,
        asyncRegistry: IAsyncDisposableRegistry,
        disposableRegistry: IDisposableRegistry,
        configService: IConfigurationService,
        sessionManager: IJupyterSessionManagerFactory,
        workspaceService: IWorkspaceService,
        serviceContainer: IServiceContainer,
        appShell: IApplicationShell,
        fs: IFileSystem,
        interpreterService: IInterpreterService
    ): IJupyterServerInterface;
};
// tslint:enable:callable-types

// This class wraps either a HostJupyterServer or a GuestJupyterServer based on the liveshare state. It abstracts
// out the live share specific parts.
@injectable()
export class JupyterServerWrapper implements INotebookServer, ILiveShareHasRole {
    private serverFactory: RoleBasedFactory<IJupyterServerInterface, JupyterServerClassType>;

    private launchInfo: INotebookServerLaunchInfo | undefined;
    private _id: string = uuid();

    constructor(
        @inject(ILiveShareApi) liveShare: ILiveShareApi,
        @inject(IDataScience) dataScience: IDataScience,
        @inject(IDisposableRegistry) disposableRegistry: IDisposableRegistry,
        @inject(IAsyncDisposableRegistry) asyncRegistry: IAsyncDisposableRegistry,
        @inject(IConfigurationService) configService: IConfigurationService,
        @inject(IJupyterSessionManagerFactory) sessionManager: IJupyterSessionManagerFactory,
        @inject(IWorkspaceService) workspaceService: IWorkspaceService,
        @inject(IServiceContainer) serviceContainer: IServiceContainer,
        @inject(IApplicationShell) appShell: IApplicationShell,
        @inject(IFileSystem) fs: IFileSystem,
        @inject(IInterpreterService) interpreterService: IInterpreterService
    ) {
        // The server factory will create the appropriate HostJupyterServer or GuestJupyterServer based on
        // the liveshare state.
        this.serverFactory = new RoleBasedFactory<IJupyterServerInterface, JupyterServerClassType>(
            liveShare,
            HostJupyterServer,
            GuestJupyterServer,
            liveShare,
            dataScience,
            asyncRegistry,
            disposableRegistry,
            configService,
            sessionManager,
            workspaceService,
            serviceContainer,
            appShell,
            fs,
            interpreterService
        );
    }

    public get role(): vsls.Role {
        return this.serverFactory.role;
    }

    public get id(): string {
        return this._id;
    }

    public async connect(launchInfo: INotebookServerLaunchInfo, cancelToken?: CancellationToken): Promise<void> {
        this.launchInfo = launchInfo;
        const server = await this.serverFactory.get();
        return server.connect(launchInfo, cancelToken);
    }

    public async createNotebook(resource: Uri): Promise<INotebook> {
        const server = await this.serverFactory.get();
        return server.createNotebook(resource);
    }

    public async shutdown(): Promise<void> {
        const server = await this.serverFactory.get();
        return server.shutdown();
    }

    public async dispose(): Promise<void> {
        const server = await this.serverFactory.get();
        return server.dispose();
    }

    // Return a copy of the connection information that this server used to connect with
    public getConnectionInfo(): IConnection | undefined {
        if (this.launchInfo) {
            return this.launchInfo.connectionInfo;
        }

        return undefined;
    }

    public async getNotebook(resource: Uri): Promise<INotebook | undefined> {
        const server = await this.serverFactory.get();
        return server.getNotebook(resource);
    }

    public async waitForConnect(): Promise<INotebookServerLaunchInfo | undefined> {
        const server = await this.serverFactory.get();
        return server.waitForConnect();
    }
}
=======
// Copyright (c) Microsoft Corporation. All rights reserved.
// Licensed under the MIT License.
'use strict';
import { nbformat } from '@jupyterlab/coreutils';
import { inject, injectable, multiInject, optional } from 'inversify';
import * as uuid from 'uuid/v4';
import { Uri } from 'vscode';
import { CancellationToken } from 'vscode-jsonrpc';
import * as vsls from 'vsls/vscode';
import { IApplicationShell, ILiveShareApi, IWorkspaceService } from '../../common/application/types';
import '../../common/extensions';
import { IFileSystem } from '../../common/platform/types';
import { IAsyncDisposableRegistry, IConfigurationService, IDisposableRegistry } from '../../common/types';
import { IInterpreterService } from '../../interpreter/contracts';
import { IConnection, IDataScience, IJupyterSessionManagerFactory, INotebook, INotebookExecutionLogger, INotebookServer, INotebookServerLaunchInfo } from '../types';
import { KernelSelector } from './kernels/kernelSelector';
import { GuestJupyterServer } from './liveshare/guestJupyterServer';
import { HostJupyterServer } from './liveshare/hostJupyterServer';
import { IRoleBasedObject, RoleBasedFactory } from './liveshare/roleBasedFactory';
import { ILiveShareHasRole } from './liveshare/types';

interface IJupyterServerInterface extends IRoleBasedObject, INotebookServer {}

// tslint:disable:callable-types
type JupyterServerClassType = {
    new (
        liveShare: ILiveShareApi,
        dataScience: IDataScience,
        asyncRegistry: IAsyncDisposableRegistry,
        disposableRegistry: IDisposableRegistry,
        configService: IConfigurationService,
        sessionManager: IJupyterSessionManagerFactory,
        workspaceService: IWorkspaceService,
        loggers: INotebookExecutionLogger[],
        appShell: IApplicationShell,
        fs: IFileSystem,
        kernelSelector: KernelSelector,
        interpreterService: IInterpreterService
    ): IJupyterServerInterface;
};
// tslint:enable:callable-types

// This class wraps either a HostJupyterServer or a GuestJupyterServer based on the liveshare state. It abstracts
// out the live share specific parts.
@injectable()
export class JupyterServerWrapper implements INotebookServer, ILiveShareHasRole {
    private serverFactory: RoleBasedFactory<IJupyterServerInterface, JupyterServerClassType>;

    private launchInfo: INotebookServerLaunchInfo | undefined;
    private _id: string = uuid();

    constructor(
        @inject(ILiveShareApi) liveShare: ILiveShareApi,
        @inject(IDataScience) dataScience: IDataScience,
        @inject(IDisposableRegistry) disposableRegistry: IDisposableRegistry,
        @inject(IAsyncDisposableRegistry) asyncRegistry: IAsyncDisposableRegistry,
        @inject(IConfigurationService) configService: IConfigurationService,
        @inject(IJupyterSessionManagerFactory) sessionManager: IJupyterSessionManagerFactory,
        @inject(IWorkspaceService) workspaceService: IWorkspaceService,
        @multiInject(INotebookExecutionLogger) @optional() loggers: INotebookExecutionLogger[] | undefined,
        @inject(IApplicationShell) appShell: IApplicationShell,
        @inject(IFileSystem) fs: IFileSystem,
        @inject(IInterpreterService) interpreterService: IInterpreterService,
        @inject(KernelSelector) kernelSelector: KernelSelector
    ) {
        // The server factory will create the appropriate HostJupyterServer or GuestJupyterServer based on
        // the liveshare state.
        this.serverFactory = new RoleBasedFactory<IJupyterServerInterface, JupyterServerClassType>(
            liveShare,
            HostJupyterServer,
            GuestJupyterServer,
            liveShare,
            dataScience,
            asyncRegistry,
            disposableRegistry,
            configService,
            sessionManager,
            workspaceService,
            loggers ? loggers : [],
            appShell,
            fs,
            kernelSelector,
            interpreterService
        );
    }

    public get role(): vsls.Role {
        return this.serverFactory.role;
    }

    public get id(): string {
        return this._id;
    }

    public async connect(launchInfo: INotebookServerLaunchInfo, cancelToken?: CancellationToken): Promise<void> {
        this.launchInfo = launchInfo;
        const server = await this.serverFactory.get();
        return server.connect(launchInfo, cancelToken);
    }

    public async createNotebook(resource: Uri, notebookMetadata?: nbformat.INotebookMetadata, cancelToken?: CancellationToken): Promise<INotebook> {
        const server = await this.serverFactory.get();
        return server.createNotebook(resource, notebookMetadata, cancelToken);
    }

    public async shutdown(): Promise<void> {
        const server = await this.serverFactory.get();
        return server.shutdown();
    }

    public async dispose(): Promise<void> {
        const server = await this.serverFactory.get();
        return server.dispose();
    }

    // Return a copy of the connection information that this server used to connect with
    public getConnectionInfo(): IConnection | undefined {
        if (this.launchInfo) {
            return this.launchInfo.connectionInfo;
        }

        return undefined;
    }

    public async getNotebook(resource: Uri): Promise<INotebook | undefined> {
        const server = await this.serverFactory.get();
        return server.getNotebook(resource);
    }

    public async waitForConnect(): Promise<INotebookServerLaunchInfo | undefined> {
        const server = await this.serverFactory.get();
        return server.waitForConnect();
    }
}
>>>>>>> 467ec303
<|MERGE_RESOLUTION|>--- conflicted
+++ resolved
@@ -1,8 +1,8 @@
-<<<<<<< HEAD
 // Copyright (c) Microsoft Corporation. All rights reserved.
 // Licensed under the MIT License.
 'use strict';
-import { inject, injectable } from 'inversify';
+import { nbformat } from '@jupyterlab/coreutils';
+import { inject, injectable, multiInject, optional } from 'inversify';
 import * as uuid from 'uuid/v4';
 import { Uri } from 'vscode';
 import { CancellationToken } from 'vscode-jsonrpc';
@@ -14,6 +14,7 @@
 import { IInterpreterService } from '../../interpreter/contracts';
 import { IServiceContainer } from '../../ioc/types';
 import { IConnection, IDataScience, IJupyterSessionManagerFactory, INotebook, INotebookServer, INotebookServerLaunchInfo } from '../types';
+import { KernelSelector } from './kernels/kernelSelector';
 import { GuestJupyterServer } from './liveshare/guestJupyterServer';
 import { HostJupyterServer } from './liveshare/hostJupyterServer';
 import { IRoleBasedObject, RoleBasedFactory } from './liveshare/roleBasedFactory';
@@ -34,6 +35,7 @@
         serviceContainer: IServiceContainer,
         appShell: IApplicationShell,
         fs: IFileSystem,
+        kernelSelector: KernelSelector,
         interpreterService: IInterpreterService
     ): IJupyterServerInterface;
 };
@@ -59,139 +61,6 @@
         @inject(IServiceContainer) serviceContainer: IServiceContainer,
         @inject(IApplicationShell) appShell: IApplicationShell,
         @inject(IFileSystem) fs: IFileSystem,
-        @inject(IInterpreterService) interpreterService: IInterpreterService
-    ) {
-        // The server factory will create the appropriate HostJupyterServer or GuestJupyterServer based on
-        // the liveshare state.
-        this.serverFactory = new RoleBasedFactory<IJupyterServerInterface, JupyterServerClassType>(
-            liveShare,
-            HostJupyterServer,
-            GuestJupyterServer,
-            liveShare,
-            dataScience,
-            asyncRegistry,
-            disposableRegistry,
-            configService,
-            sessionManager,
-            workspaceService,
-            serviceContainer,
-            appShell,
-            fs,
-            interpreterService
-        );
-    }
-
-    public get role(): vsls.Role {
-        return this.serverFactory.role;
-    }
-
-    public get id(): string {
-        return this._id;
-    }
-
-    public async connect(launchInfo: INotebookServerLaunchInfo, cancelToken?: CancellationToken): Promise<void> {
-        this.launchInfo = launchInfo;
-        const server = await this.serverFactory.get();
-        return server.connect(launchInfo, cancelToken);
-    }
-
-    public async createNotebook(resource: Uri): Promise<INotebook> {
-        const server = await this.serverFactory.get();
-        return server.createNotebook(resource);
-    }
-
-    public async shutdown(): Promise<void> {
-        const server = await this.serverFactory.get();
-        return server.shutdown();
-    }
-
-    public async dispose(): Promise<void> {
-        const server = await this.serverFactory.get();
-        return server.dispose();
-    }
-
-    // Return a copy of the connection information that this server used to connect with
-    public getConnectionInfo(): IConnection | undefined {
-        if (this.launchInfo) {
-            return this.launchInfo.connectionInfo;
-        }
-
-        return undefined;
-    }
-
-    public async getNotebook(resource: Uri): Promise<INotebook | undefined> {
-        const server = await this.serverFactory.get();
-        return server.getNotebook(resource);
-    }
-
-    public async waitForConnect(): Promise<INotebookServerLaunchInfo | undefined> {
-        const server = await this.serverFactory.get();
-        return server.waitForConnect();
-    }
-}
-=======
-// Copyright (c) Microsoft Corporation. All rights reserved.
-// Licensed under the MIT License.
-'use strict';
-import { nbformat } from '@jupyterlab/coreutils';
-import { inject, injectable, multiInject, optional } from 'inversify';
-import * as uuid from 'uuid/v4';
-import { Uri } from 'vscode';
-import { CancellationToken } from 'vscode-jsonrpc';
-import * as vsls from 'vsls/vscode';
-import { IApplicationShell, ILiveShareApi, IWorkspaceService } from '../../common/application/types';
-import '../../common/extensions';
-import { IFileSystem } from '../../common/platform/types';
-import { IAsyncDisposableRegistry, IConfigurationService, IDisposableRegistry } from '../../common/types';
-import { IInterpreterService } from '../../interpreter/contracts';
-import { IConnection, IDataScience, IJupyterSessionManagerFactory, INotebook, INotebookExecutionLogger, INotebookServer, INotebookServerLaunchInfo } from '../types';
-import { KernelSelector } from './kernels/kernelSelector';
-import { GuestJupyterServer } from './liveshare/guestJupyterServer';
-import { HostJupyterServer } from './liveshare/hostJupyterServer';
-import { IRoleBasedObject, RoleBasedFactory } from './liveshare/roleBasedFactory';
-import { ILiveShareHasRole } from './liveshare/types';
-
-interface IJupyterServerInterface extends IRoleBasedObject, INotebookServer {}
-
-// tslint:disable:callable-types
-type JupyterServerClassType = {
-    new (
-        liveShare: ILiveShareApi,
-        dataScience: IDataScience,
-        asyncRegistry: IAsyncDisposableRegistry,
-        disposableRegistry: IDisposableRegistry,
-        configService: IConfigurationService,
-        sessionManager: IJupyterSessionManagerFactory,
-        workspaceService: IWorkspaceService,
-        loggers: INotebookExecutionLogger[],
-        appShell: IApplicationShell,
-        fs: IFileSystem,
-        kernelSelector: KernelSelector,
-        interpreterService: IInterpreterService
-    ): IJupyterServerInterface;
-};
-// tslint:enable:callable-types
-
-// This class wraps either a HostJupyterServer or a GuestJupyterServer based on the liveshare state. It abstracts
-// out the live share specific parts.
-@injectable()
-export class JupyterServerWrapper implements INotebookServer, ILiveShareHasRole {
-    private serverFactory: RoleBasedFactory<IJupyterServerInterface, JupyterServerClassType>;
-
-    private launchInfo: INotebookServerLaunchInfo | undefined;
-    private _id: string = uuid();
-
-    constructor(
-        @inject(ILiveShareApi) liveShare: ILiveShareApi,
-        @inject(IDataScience) dataScience: IDataScience,
-        @inject(IDisposableRegistry) disposableRegistry: IDisposableRegistry,
-        @inject(IAsyncDisposableRegistry) asyncRegistry: IAsyncDisposableRegistry,
-        @inject(IConfigurationService) configService: IConfigurationService,
-        @inject(IJupyterSessionManagerFactory) sessionManager: IJupyterSessionManagerFactory,
-        @inject(IWorkspaceService) workspaceService: IWorkspaceService,
-        @multiInject(INotebookExecutionLogger) @optional() loggers: INotebookExecutionLogger[] | undefined,
-        @inject(IApplicationShell) appShell: IApplicationShell,
-        @inject(IFileSystem) fs: IFileSystem,
         @inject(IInterpreterService) interpreterService: IInterpreterService,
         @inject(KernelSelector) kernelSelector: KernelSelector
     ) {
@@ -208,7 +77,7 @@
             configService,
             sessionManager,
             workspaceService,
-            loggers ? loggers : [],
+            serviceContainer,
             appShell,
             fs,
             kernelSelector,
@@ -263,5 +132,4 @@
         const server = await this.serverFactory.get();
         return server.waitForConnect();
     }
-}
->>>>>>> 467ec303
+}