// Copyright (c) Microsoft Corporation. All rights reserved.
// Licensed under the MIT License.
'use strict';
import '../../common/extensions';

import * as path from 'path';
import { Uri } from 'vscode';

import { IWorkspaceService } from '../../common/application/types';
import { noop } from '../../common/utils/misc';
import { SystemVariables } from '../../common/variables/systemVariables';
import { Identifiers } from '../constants';
import { getJupyterConnectionDisplayName } from '../jupyter/jupyterConnection';
import { IJupyterConnection, IJupyterUriQuickPickerRegistration } from '../types';

export function expandWorkingDir(
    workingDir: string | undefined,
    launchingFile: string,
    workspace: IWorkspaceService
): string {
    if (workingDir) {
        const variables = new SystemVariables(Uri.file(launchingFile), undefined, workspace);
        return variables.resolve(workingDir);
    }

    // No working dir, just use the path of the launching file.
    return path.dirname(launchingFile);
}

<<<<<<< HEAD
export async function createRemoteConnectionInfo(
    uri: string,
    pickerRegistration: IJupyterUriQuickPickerRegistration,
    settings: IDataScienceSettings
): Promise<IJupyterConnection> {
=======
export function createRemoteConnectionInfo(uri: string): IJupyterConnection {
>>>>>>> 2dbe02ba
    let url: URL;
    try {
        url = new URL(uri);
    } catch (err) {
        // This should already have been parsed when set, so just throw if it's not right here
        throw err;
    }

    const id = url.searchParams.get(Identifiers.REMOTE_URI_ID_PARAM);
    const uriHandle = url.searchParams.get(Identifiers.REMOTE_URI_HANDLE_PARAM);
    const serverUri = id && uriHandle ? await pickerRegistration.getJupyterServerUri(id, uriHandle) : undefined;
    const baseUrl = serverUri ? serverUri.baseUrl : `${url.protocol}//${url.host}${url.pathname}`;
    const token = serverUri ? serverUri.token : `${url.searchParams.get('token')}`;
    const hostName = serverUri ? new URL(serverUri.baseUrl).hostname : url.hostname;

    return {
        type: 'jupyter',
        baseUrl,
        token,
        hostName,
        localLaunch: false,
        localProcExitCode: undefined,
        valid: true,
        displayName: getJupyterConnectionDisplayName(token, baseUrl),
        disconnected: (_l) => {
            return { dispose: noop };
        },
        dispose: noop,
        authorizationHeader: serverUri ? serverUri.authorizationHeader : undefined
    };
}<|MERGE_RESOLUTION|>--- conflicted
+++ resolved
@@ -27,15 +27,10 @@
     return path.dirname(launchingFile);
 }
 
-<<<<<<< HEAD
 export async function createRemoteConnectionInfo(
     uri: string,
-    pickerRegistration: IJupyterUriQuickPickerRegistration,
-    settings: IDataScienceSettings
+    pickerRegistration: IJupyterUriQuickPickerRegistration
 ): Promise<IJupyterConnection> {
-=======
-export function createRemoteConnectionInfo(uri: string): IJupyterConnection {
->>>>>>> 2dbe02ba
     let url: URL;
     try {
         url = new URL(uri);
