--- conflicted
+++ resolved
@@ -18,10 +18,6 @@
     ICell,
     IJupyterSession,
     INotebook,
-<<<<<<< HEAD
-=======
-    INotebookExecutionLogger,
->>>>>>> d084c470
     INotebookServer,
     INotebookServerLaunchInfo,
     InterruptResult
@@ -52,22 +48,14 @@
         disposableRegistry: IDisposableRegistry,
         owner: INotebookServer,
         launchInfo: INotebookServerLaunchInfo,
-<<<<<<< HEAD
         serviceContainer: IServiceContainer,
-        resource: vscode.Uri,
-=======
-        loggers: INotebookExecutionLogger[],
         resource: Resource,
         identity: vscode.Uri,
->>>>>>> d084c470
         getDisposedError: () => Error,
         workspace: IWorkspaceService,
         appService: IApplicationShell,
         fs: IFileSystem
     ) {
-<<<<<<< HEAD
-        super(liveShare, session, configService, disposableRegistry, owner, launchInfo, serviceContainer, resource, getDisposedError, workspace, appService, fs);
-=======
         super(
             liveShare,
             session,
@@ -75,7 +63,7 @@
             disposableRegistry,
             owner,
             launchInfo,
-            loggers,
+            serviceContainer,
             resource,
             identity,
             getDisposedError,
@@ -83,7 +71,6 @@
             appService,
             fs
         );
->>>>>>> d084c470
     }
 
     public dispose = async (): Promise<void> => {
