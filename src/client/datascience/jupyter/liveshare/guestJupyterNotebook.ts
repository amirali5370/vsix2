--- conflicted
+++ resolved
@@ -19,11 +19,7 @@
 import { LiveShare, LiveShareCommands } from '../../constants';
 import {
     ICell,
-<<<<<<< HEAD
-    IJupyterKernelSpec,
     IJupyterSession,
-=======
->>>>>>> 4c731515
     INotebook,
     INotebookCompletion,
     INotebookExecutionInfo,
@@ -72,17 +68,10 @@
         return ServerStatus.Idle;
     }
 
-<<<<<<< HEAD
     public get session(): IJupyterSession {
         throw new Error('Method not implemented');
     }
-
-    public onKernelChanged: Event<IJupyterKernelSpec | LiveKernelModel> = new EventEmitter<
-        IJupyterKernelSpec | LiveKernelModel
-    >().event;
-=======
     public onKernelChanged = new EventEmitter<KernelConnectionMetadata>().event;
->>>>>>> 4c731515
     public onKernelRestarted = new EventEmitter<void>().event;
     public onKernelInterrupted = new EventEmitter<void>().event;
     public onDisposed = new EventEmitter<void>().event;
