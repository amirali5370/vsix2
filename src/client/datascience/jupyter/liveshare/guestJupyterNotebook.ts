--- conflicted
+++ resolved
@@ -65,9 +65,6 @@
         return ServerStatus.Idle;
     }
 
-    public get ioPub(): Event<{ msg: KernelMessage.IIOPubMessage; requestId: string }> {
-        return this.ioPubEvent.event;
-    }
     public onKernelChanged: Event<IJupyterKernelSpec | LiveKernelModel> = new EventEmitter<
         IJupyterKernelSpec | LiveKernelModel
     >().event;
@@ -299,7 +296,6 @@
         };
     }
 
-<<<<<<< HEAD
     public requestCommInfo(
         _content: KernelMessage.ICommInfoRequestMsg['content']
     ): Promise<KernelMessage.ICommInfoReplyMsg> {
@@ -336,8 +332,6 @@
         noop();
     }
 
-=======
->>>>>>> f5cef34a
     private onServerResponse = (args: Object) => {
         const er = args as IExecuteObservableResponse;
         traceInfo(`Guest serverResponse ${er.pos} ${er.id}`);
