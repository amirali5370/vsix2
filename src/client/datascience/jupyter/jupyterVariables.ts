--- conflicted
+++ resolved
@@ -5,11 +5,7 @@
 import { inject, injectable, named } from 'inversify';
 
 import { Event, EventEmitter } from 'vscode';
-<<<<<<< HEAD
-import { RunByLine } from '../../common/experiments/experimentGroups';
-=======
 import { RunByLine } from '../../common/experiments/groups';
->>>>>>> c01683f5
 import { IDisposableRegistry, IExperimentsManager } from '../../common/types';
 import { captureTelemetry } from '../../telemetry';
 import { Identifiers, Telemetry } from '../constants';
