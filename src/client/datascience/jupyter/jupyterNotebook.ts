--- conflicted
+++ resolved
@@ -41,11 +41,7 @@
 
 // tslint:disable-next-line: no-require-imports
 import cloneDeep = require('lodash/cloneDeep');
-import {
-    concatMultilineStringInput,
-    concatMultilineStringOutput,
-    formatStreamText
-} from '../../../datascience-ui/common';
+import { concatMultilineStringInput, concatMultilineStringOutput, formatStreamText } from '../../../datascience-ui/common';
 import { RefBool } from '../../common/refBool';
 
 class CellSubscriber {
@@ -133,10 +129,7 @@
     }
 
     private attemptToFinish() {
-        if (
-            !this.deferred.completed &&
-            (this.cell.state === CellState.finished || this.cell.state === CellState.error)
-        ) {
+        if (!this.deferred.completed && (this.cell.state === CellState.finished || this.cell.state === CellState.error)) {
             this.deferred.resolve(this.cell.state);
             this.promiseComplete(this);
         }
@@ -251,8 +244,7 @@
                 await this.initializeMatplotlib(cancelToken);
             } else {
                 this.initializedMatplotlib = false;
-                const configInit =
-                    !settings || settings.enablePlotViewer ? CodeSnippits.ConfigSvg : CodeSnippits.ConfigPng;
+                const configInit = !settings || settings.enablePlotViewer ? CodeSnippits.ConfigSvg : CodeSnippits.ConfigPng;
                 traceInfo(`Initialize config for plots for ${this.resource.toString()}`);
                 await this.executeSilently(configInit, cancelToken);
             }
@@ -277,14 +269,7 @@
         noop();
     }
 
-    public execute(
-        code: string,
-        file: string,
-        line: number,
-        id: string,
-        cancelToken?: CancellationToken,
-        silent?: boolean
-    ): Promise<ICell[]> {
+    public execute(code: string, file: string, line: number, id: string, cancelToken?: CancellationToken, silent?: boolean): Promise<ICell[]> {
         // Create a deferred that we'll fire when we're done
         const deferred = createDeferred<ICell[]>();
 
@@ -305,9 +290,7 @@
         );
 
         if (cancelToken) {
-            this.disposableRegistry.push(
-                cancelToken.onCancellationRequested(() => deferred.reject(new CancellationError()))
-            );
+            this.disposableRegistry.push(cancelToken.onCancellationRequested(() => deferred.reject(new CancellationError())));
         }
 
         // Wait for the execution to finish
@@ -340,9 +323,7 @@
         }
 
         if (cancelToken) {
-            this.disposableRegistry.push(
-                cancelToken.onCancellationRequested(() => deferred.reject(new CancellationError()))
-            );
+            this.disposableRegistry.push(cancelToken.onCancellationRequested(() => deferred.reject(new CancellationError())));
         }
 
         return deferred.promise;
@@ -357,13 +338,7 @@
         this._loggers.push(logger);
     }
 
-    public executeObservable(
-        code: string,
-        file: string,
-        line: number,
-        id: string,
-        silent: boolean = false
-    ): Observable<ICell[]> {
+    public executeObservable(code: string, file: string, line: number, id: string, silent: boolean = false): Observable<ICell[]> {
         // Create an observable and wrap the result so we can time it.
         const stopWatch = new StopWatch();
         const result = this.executeObservableImpl(code, file, line, id, silent);
@@ -393,8 +368,7 @@
 
         // Both should have streamed output
         const version = versionCells.length > 0 ? this.extractStreamOutput(versionCells[0]).trimQuotes() : '';
-        const notebookVersion =
-            notebookVersionCells.length > 0 ? this.extractStreamOutput(notebookVersionCells[0]).trimQuotes() : '';
+        const notebookVersion = notebookVersionCells.length > 0 ? this.extractStreamOutput(notebookVersionCells[0]).trimQuotes() : '';
         const pythonPath = versionCells.length > 0 ? this.extractStreamOutput(pathCells[0]).trimQuotes() : '';
 
         // Combine this data together to make our sys info
@@ -447,8 +421,7 @@
 
             // Get just the first pending cell (it should be the oldest). If it doesn't finish
             // by our timeout, then our interrupt didn't work.
-            const firstPending =
-                this.pendingCellSubscriptions.length > 0 ? this.pendingCellSubscriptions[0] : undefined;
+            const firstPending = this.pendingCellSubscriptions.length > 0 ? this.pendingCellSubscriptions[0] : undefined;
 
             // Create a promise that resolves when the first pending cell finishes
             const finished = firstPending ? firstPending.promise : Promise.resolve(CellState.finished);
@@ -530,19 +503,11 @@
         const settings = this.configService.getSettings().datascience;
         if (settings.themeMatplotlibPlots && !settings.ignoreVscodeTheme) {
             // Reset the matplotlib style based on if dark or not.
-            await this.executeSilently(
-                useDark
-                    ? "matplotlib.style.use('dark_background')"
-                    : `matplotlib.rcParams.update(${Identifiers.MatplotLibDefaultParams})`
-            );
-        }
-    }
-
-    public async getCompletion(
-        cellCode: string,
-        offsetInCode: number,
-        cancelToken?: CancellationToken
-    ): Promise<INotebookCompletion> {
+            await this.executeSilently(useDark ? "matplotlib.style.use('dark_background')" : `matplotlib.rcParams.update(${Identifiers.MatplotLibDefaultParams})`);
+        }
+    }
+
+    public async getCompletion(cellCode: string, offsetInCode: number, cancelToken?: CancellationToken): Promise<INotebookCompletion> {
         if (this.session) {
             // If server is busy, then don't delay code completion.
             if (this.session.status === ServerStatus.Busy) {
@@ -620,10 +585,7 @@
     private async initializeMatplotlib(cancelToken?: CancellationToken): Promise<void> {
         const settings = this.configService.getSettings().datascience;
         if (settings && settings.themeMatplotlibPlots) {
-            const matplobInit =
-                !settings || settings.enablePlotViewer
-                    ? CodeSnippits.MatplotLibInitSvg
-                    : CodeSnippits.MatplotLibInitPng;
+            const matplobInit = !settings || settings.enablePlotViewer ? CodeSnippits.MatplotLibInitSvg : CodeSnippits.MatplotLibInitPng;
 
             traceInfo(`Initialize matplotlib for ${this.resource.toString()}`);
             // Force matplotlib to inline and save the default style. We'll use this later if we
@@ -663,9 +625,7 @@
         );
 
         if (cancelToken) {
-            this.disposableRegistry.push(
-                cancelToken.onCancellationRequested(() => deferred.reject(new CancellationError()))
-            );
+            this.disposableRegistry.push(cancelToken.onCancellationRequested(() => deferred.reject(new CancellationError())));
         }
 
         // Wait for the execution to finish
@@ -694,13 +654,7 @@
         return result;
     }
 
-    private executeObservableImpl(
-        code: string,
-        file: string,
-        line: number,
-        id: string,
-        silent?: boolean
-    ): Observable<ICell[]> {
+    private executeObservableImpl(code: string, file: string, line: number, id: string, silent?: boolean): Observable<ICell[]> {
         // If we have a session, execute the code now.
         if (this.session) {
             // Generate our cells ahead of time
@@ -709,17 +663,10 @@
             // Might have more than one (markdown might be split)
             if (cells.length > 1) {
                 // We need to combine results
-                return this.combineObservables(
-                    this.executeMarkdownObservable(cells[0]),
-                    this.executeCodeObservable(cells[1], silent)
-                );
+                return this.combineObservables(this.executeMarkdownObservable(cells[0]), this.executeCodeObservable(cells[1], silent));
             } else if (cells.length > 0) {
                 // Either markdown or or code
-                return this.combineObservables(
-                    cells[0].data.cell_type === 'code'
-                        ? this.executeCodeObservable(cells[0], silent)
-                        : this.executeMarkdownObservable(cells[0])
-                );
+                return this.combineObservables(cells[0].data.cell_type === 'code' ? this.executeCodeObservable(cells[0], silent) : this.executeMarkdownObservable(cells[0]));
             }
         }
 
@@ -732,10 +679,7 @@
         });
     }
 
-    private generateRequest = (
-        code: string,
-        silent?: boolean
-    ): Kernel.IShellFuture<KernelMessage.IExecuteRequestMsg, KernelMessage.IExecuteReplyMsg> | undefined => {
+    private generateRequest = (code: string, silent?: boolean): Kernel.IShellFuture<KernelMessage.IExecuteRequestMsg, KernelMessage.IExecuteReplyMsg> | undefined => {
         //traceInfo(`Executing code in jupyter : ${code}`);
         try {
             const cellMatcher = new CellMatcher(this.configService.getSettings().datascience);
@@ -819,21 +763,12 @@
     }
 
     private changeDirectoryIfPossible = async (directory: string): Promise<void> => {
-        if (
-            this.launchInfo &&
-            this.launchInfo.connectionInfo.localLaunch &&
-            (await this.fs.directoryExists(directory))
-        ) {
+        if (this.launchInfo && this.launchInfo.connectionInfo.localLaunch && (await this.fs.directoryExists(directory))) {
             await this.executeSilently(`%cd "${directory}"`);
         }
     };
 
-    private handleIOPub(
-        subscriber: CellSubscriber,
-        silent: boolean | undefined,
-        clearState: RefBool,
-        msg: KernelMessage.IIOPubMessage
-    ) {
+    private handleIOPub(subscriber: CellSubscriber, silent: boolean | undefined, clearState: RefBool, msg: KernelMessage.IIOPubMessage) {
         // tslint:disable-next-line:no-require-imports
         const jupyterLab = require('@jupyterlab/services') as typeof import('@jupyterlab/services');
 
@@ -900,12 +835,7 @@
         }
     }
 
-    private handleReply(
-        subscriber: CellSubscriber,
-        silent: boolean | undefined,
-        clearState: RefBool,
-        msg: KernelMessage.IShellControlMessage
-    ) {
+    private handleReply(subscriber: CellSubscriber, silent: boolean | undefined, clearState: RefBool, msg: KernelMessage.IShellControlMessage) {
         // tslint:disable-next-line:no-require-imports
         const jupyterLab = require('@jupyterlab/services') as typeof import('@jupyterlab/services');
 
@@ -949,10 +879,7 @@
                         const str = c ? c.toString() : '';
                         // Only do an error if we're not disposed. If we're disposed we already shutdown.
                         if (!this._disposed) {
-                            subscriber.error(
-                                this.sessionStartTime,
-                                new Error(localize.DataScience.jupyterServerCrashed().format(str))
-                            );
+                            subscriber.error(this.sessionStartTime, new Error(localize.DataScience.jupyterServerCrashed().format(str)));
                         }
                         subscriber.complete(this.sessionStartTime);
                     });
@@ -1000,9 +927,7 @@
         } else {
             const sessionDate = new Date(this.sessionStartTime!);
             const cellDate = new Date(subscriber.startTime);
-            traceInfo(
-                `Session start time is newer than cell : \r\n${sessionDate.toTimeString()}\r\n${cellDate.toTimeString()}`
-            );
+            traceInfo(`Session start time is newer than cell : \r\n${sessionDate.toTimeString()}\r\n${cellDate.toTimeString()}`);
 
             // Otherwise just set to an error
             this.handleInterrupted(subscriber.cell);
@@ -1049,12 +974,7 @@
 
     private addToCellData = (
         cell: ICell,
-        output:
-            | nbformat.IUnrecognizedOutput
-            | nbformat.IExecuteResult
-            | nbformat.IDisplayData
-            | nbformat.IStream
-            | nbformat.IError,
+        output: nbformat.IUnrecognizedOutput | nbformat.IExecuteResult | nbformat.IDisplayData | nbformat.IStream | nbformat.IError,
         clearState: RefBool
     ) => {
         const data: nbformat.ICodeCell = cell.data as nbformat.ICodeCell;
@@ -1072,12 +992,7 @@
 
     // See this for docs on the messages:
     // https://jupyter-client.readthedocs.io/en/latest/messaging.html#messaging-in-jupyter
-    private handleExecuteResult(
-        msg: KernelMessage.IExecuteResultMsg,
-        clearState: RefBool,
-        cell: ICell,
-        trimFunc: (str: string) => string
-    ) {
+    private handleExecuteResult(msg: KernelMessage.IExecuteResultMsg, clearState: RefBool, cell: ICell, trimFunc: (str: string) => string) {
         // Check our length on text output
         if (msg.content.data && msg.content.data.hasOwnProperty('text/plain')) {
             msg.content.data['text/plain'] = trimFunc(msg.content.data['text/plain'] as string);
@@ -1095,12 +1010,7 @@
         );
     }
 
-    private handleExecuteReply(
-        msg: KernelMessage.IExecuteReplyMsg,
-        clearState: RefBool,
-        cell: ICell,
-        trimFunc: (str: string) => string
-    ) {
+    private handleExecuteReply(msg: KernelMessage.IExecuteReplyMsg, clearState: RefBool, cell: ICell, trimFunc: (str: string) => string) {
         const reply = msg.content as KernelMessage.IExecuteReply;
         if (reply.payload) {
             reply.payload.forEach(o => {
@@ -1132,17 +1042,7 @@
         traceInfo(`Kernel switching to ${msg.content.execution_state}`);
     }
 
-<<<<<<< HEAD
     private handleStreamMesssage(msg: KernelMessage.IStreamMsg, clearState: RefBool, cell: ICell, trimFunc: (str: string) => string) {
-        // Might already have a stream message. If so, just add on to it.
-=======
-    private handleStreamMesssage(
-        msg: KernelMessage.IStreamMsg,
-        clearState: RefBool,
-        cell: ICell,
-        trimFunc: (str: string) => string
-    ) {
->>>>>>> 99e1b9d3
         const data: nbformat.ICodeCell = cell.data as nbformat.ICodeCell;
 
         // Clear output if waiting for a clear
@@ -1152,10 +1052,7 @@
         }
 
         // Might already have a stream message. If so, just add on to it.
-        const existing =
-            data.outputs.length > 0 && data.outputs[data.outputs.length - 1].output_type === 'stream'
-                ? data.outputs[data.outputs.length - 1]
-                : undefined;
+        const existing = data.outputs.length > 0 && data.outputs[data.outputs.length - 1].output_type === 'stream' ? data.outputs[data.outputs.length - 1] : undefined;
         if (existing) {
             // tslint:disable-next-line:restrict-plus-operands
             existing.text = existing.text + msg.content.text;
@@ -1214,10 +1111,7 @@
                     ename: 'KeyboardInterrupt',
                     evalue: '',
                     // Does this need to be translated? All depends upon if jupyter does or not
-                    traceback: [
-                        '[1;31m---------------------------------------------------------------------------[0m',
-                        '[1;31mKeyboardInterrupt[0m: '
-                    ]
+                    traceback: ['[1;31m---------------------------------------------------------------------------[0m', '[1;31mKeyboardInterrupt[0m: ']
                 }
             },
             new RefBool(false),
