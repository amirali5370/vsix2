--- conflicted
+++ resolved
@@ -1,350 +1,347 @@
-// Copyright (c) Microsoft Corporation. All rights reserved.
-// Licensed under the MIT License.
-'use strict';
-import {
-    Contents,
-    ContentsManager,
-    Kernel,
-    KernelMessage,
-    ServerConnection,
-    Session,
-    SessionManager
-} from '@jupyterlab/services';
-import { JSONObject } from '@phosphor/coreutils';
-import { Slot } from '@phosphor/signaling';
-<<<<<<< HEAD
-import * as uuid from 'uuid/v4';
-=======
-import { Agent as HttpsAgent } from 'https';
->>>>>>> 7422e087
-import { Event, EventEmitter } from 'vscode';
-import { CancellationToken } from 'vscode-jsonrpc';
-
-import { Cancellation } from '../../common/cancellation';
-import { isTestExecution } from '../../common/constants';
-import { traceInfo, traceWarning } from '../../common/logger';
-import { sleep } from '../../common/utils/async';
-import * as localize from '../../common/utils/localize';
-import { noop } from '../../common/utils/misc';
-import {
-    IConnection,
-    IJupyterKernelSpec,
-    IJupyterPasswordConnect,
-    IJupyterPasswordConnectInfo,
-    IJupyterSession
-} from '../types';
-import { JupyterKernelPromiseFailedError } from './jupyterKernelPromiseFailedError';
-import { JupyterWaitForIdleError } from './jupyterWaitForIdleError';
-import { createJupyterWebSocket } from './jupyterWebSocket';
-
-export class JupyterSession implements IJupyterSession {
-    private connInfo: IConnection | undefined;
-    private kernelSpec: IJupyterKernelSpec | undefined;
-    private sessionManager : SessionManager | undefined;
-    private session: Session.ISession | undefined;
-    private restartSessionPromise: Promise<Session.ISession> | undefined;
-    private contentsManager: ContentsManager | undefined;
-    private notebookFiles: Contents.IModel[] = [];
-    private onRestartedEvent : EventEmitter<void> | undefined;
-    private statusHandler : Slot<Session.ISession, Kernel.Status> | undefined;
-    private connected: boolean = false;
-    private jupyterPasswordConnect: IJupyterPasswordConnect;
-
-    constructor(
-        connInfo: IConnection,
-        kernelSpec: IJupyterKernelSpec | undefined,
-        jupyterPasswordConnect: IJupyterPasswordConnect
-        ) {
-        this.connInfo = connInfo;
-        this.kernelSpec = kernelSpec;
-        this.jupyterPasswordConnect = jupyterPasswordConnect;
-    }
-
-    public dispose() : Promise<void> {
-        return this.shutdown();
-    }
-
-    public async shutdown(): Promise<void> {
-        await this.destroyKernelSpec();
-
-        // Destroy the notebook file if not local. Local is cleaned up when we destroy the kernel spec.
-        if (this.notebookFiles.length && this.contentsManager && this.connInfo && !this.connInfo.localLaunch) {
-            try {
-                // Make sure we have a session first and it returns something
-                if (this.sessionManager)
-                {
-                    await this.sessionManager.refreshRunning();
-                    await Promise.all(this.notebookFiles.map(f => this.contentsManager!.delete(f.path)));
-                    this.notebookFiles = [];
-                }
-            } catch {
-                noop();
-            }
-        }
-        return this.shutdownSessionAndConnection();
-    }
-
-    public get onRestarted() : Event<void> {
-        if (!this.onRestartedEvent) {
-            this.onRestartedEvent = new EventEmitter<void>();
-        }
-        return this.onRestartedEvent.event;
-    }
-
-    public async waitForIdle(timeout: number) : Promise<void> {
-        if (this.session && this.session.kernel) {
-            // This function seems to cause CI builds to timeout randomly on
-            // different tests. Waiting for status to go idle doesn't seem to work and
-            // in the past, waiting on the ready promise doesn't work either. Check status with a maximum of 5 seconds
-            const startTime = Date.now();
-            while (this.session &&
-                this.session.kernel &&
-                this.session.kernel.status !== 'idle' &&
-                (Date.now() - startTime < timeout)) {
-                traceInfo(`Waiting for idle: ${this.session.kernel.status}`);
-                await sleep(100);
-            }
-
-            // If we didn't make it out in ten seconds, indicate an error
-            if (!this.session || !this.session.kernel || this.session.kernel.status !== 'idle') {
-                throw new JupyterWaitForIdleError(localize.DataScience.jupyterLaunchTimedOut());
-            }
-        }
-    }
-
-    public async restart(_timeout: number) : Promise<void> {
-        // Just kill the current session and switch to the other
-        if (this.restartSessionPromise && this.session && this.sessionManager && this.contentsManager) {
-            // Save old state for shutdown
-            const oldSession = this.session;
-            const oldStatusHandler = this.statusHandler;
-
-            // Just switch to the other session.
-            this.session = await this.restartSessionPromise;
-
-            // Rewire our status changed event.
-            this.statusHandler = this.onStatusChanged.bind(this.onStatusChanged);
-            this.session.statusChanged.connect(this.statusHandler);
-
-            // After switching, start another in case we restart again.
-            this.restartSessionPromise = this.createSession(oldSession.serverSettings, this.contentsManager);
-            this.shutdownSession(oldSession, oldStatusHandler).ignoreErrors();
-        } else {
-            throw new Error(localize.DataScience.sessionDisposed());
-        }
-    }
-
-    public interrupt(timeout: number) : Promise<void> {
-        return this.session && this.session.kernel ?
-            this.waitForKernelPromise(this.session.kernel.interrupt(), timeout, localize.DataScience.interruptingKernelFailed()) :
-            Promise.resolve();
-    }
-
-    public requestExecute(content: KernelMessage.IExecuteRequest, disposeOnDone?: boolean, metadata?: JSONObject) : Kernel.IFuture | undefined {
-        return this.session && this.session.kernel ? this.session.kernel.requestExecute(content, disposeOnDone, metadata) : undefined;
-    }
-
-    public requestComplete(content: KernelMessage.ICompleteRequest) : Promise<KernelMessage.ICompleteReplyMsg | undefined> {
-        return this.session && this.session.kernel ? this.session.kernel.requestComplete(content) : Promise.resolve(undefined);
-    }
-
-    public async connect(cancelToken?: CancellationToken) : Promise<void> {
-        if (!this.connInfo) {
-            throw new Error(localize.DataScience.sessionDisposed());
-        }
-
-        const serverSettings: ServerConnection.ISettings = await this.getServerConnectSettings(this.connInfo);
-        this.sessionManager = new SessionManager({ serverSettings: serverSettings });
-        this.contentsManager = new ContentsManager({ serverSettings: serverSettings });
-
-        // Start a new session
-        this.session = await this.createSession(serverSettings, this.contentsManager, cancelToken);
-
-        // Start another session to handle restarts
-        this.restartSessionPromise = this.createSession(serverSettings, this.contentsManager, cancelToken);
-
-        // Listen for session status changes
-        this.statusHandler = this.onStatusChanged.bind(this.onStatusChanged);
-        this.session.statusChanged.connect(this.statusHandler);
-
-        // Made it this far, we're connected now
-        this.connected = true;
-    }
-
-    public get isConnected() : boolean {
-        return this.connected;
-    }
-
-    private async createSession(serverSettings: ServerConnection.ISettings, contentsManager: ContentsManager, cancelToken?: CancellationToken) : Promise<Session.ISession> {
-
-        // Create a temporary notebook for this session.
-        this.notebookFiles.push(await contentsManager.newUntitled({type: 'notebook'}));
-
-        // Create our session options using this temporary notebook and our connection info
-        const options : Session.IOptions = {
-            path: this.notebookFiles[this.notebookFiles.length - 1].path,
-            kernelName: this.kernelSpec ? this.kernelSpec.name : '',
-            name: uuid(), // This is crucial to distinguish this session from any other.
-            serverSettings: serverSettings
-        };
-
-        return Cancellation.race(() => this.sessionManager!.startNew(options), cancelToken);
-    }
-
-    private getSessionCookieString(pwSettings: IJupyterPasswordConnectInfo): string {
-        return `_xsrf=${pwSettings.xsrfCookie}; ${pwSettings.sessionCookieName}=${pwSettings.sessionCookieValue}`;
-    }
-    private async getServerConnectSettings(connInfo: IConnection): Promise<ServerConnection.ISettings> {
-        let serverSettings: Partial<ServerConnection.ISettings> =
-            {
-                baseUrl: connInfo.baseUrl,
-                pageUrl: '',
-                // A web socket is required to allow token authentication
-                wsUrl: connInfo.baseUrl.replace('http', 'ws')
-            };
-
-        // Agent is allowed to be set on this object, but ts doesn't like it on RequestInit, so any
-        // tslint:disable-next-line:no-any
-        let requestInit: any = { cache: 'no-store', credentials: 'same-origin' };
-        let requiresWebSocket = false;
-        let cookieString;
-        let allowUnauthorized;
-
-        // If no token is specified prompt for a password
-        if (connInfo.token === '' || connInfo.token === 'null') {
-            serverSettings = {...serverSettings, token: ''};
-            const pwSettings = await this.jupyterPasswordConnect.getPasswordConnectionInfo(connInfo.baseUrl);
-            if (pwSettings) {
-                cookieString = this.getSessionCookieString(pwSettings);
-                const requestHeaders = { Cookie: cookieString, 'X-XSRFToken': pwSettings.xsrfCookie };
-                requestInit = {...requestInit, headers: requestHeaders};
-                requiresWebSocket = true;
-            } else {
-                // Failed to get password info, notify the user
-                throw new Error(localize.DataScience.passwordFailure());
-            }
-        } else {
-            serverSettings = {...serverSettings, token: connInfo.token};
-        }
-
-        // If this is an https connection and we want to allow unauthorized connections set that option on our agent
-        // we don't need to save the agent as the previous behaviour is just to create a temporary default agent when not specified
-        if (connInfo.baseUrl.startsWith('https') && connInfo.allowUnauthorized) {
-            const requestAgent = new HttpsAgent({rejectUnauthorized: false});
-            requestInit = {...requestInit, agent: requestAgent};
-            requiresWebSocket = true;
-            allowUnauthorized = true;
-        }
-
-        serverSettings = {...serverSettings, init: requestInit};
-
-        // Only replace the websocket if we need to so we keep our normal local attach clean
-        if (requiresWebSocket) {
-            // This replaces the WebSocket constructor in jupyter lab services with our own implementation
-            // See _createSocket here:
-            // https://github.com/jupyterlab/jupyterlab/blob/cfc8ebda95e882b4ed2eefd54863bb8cdb0ab763/packages/services/src/kernel/default.ts
-            // tslint:disable-next-line:no-any
-            serverSettings = {...serverSettings, WebSocket: createJupyterWebSocket(cookieString, allowUnauthorized) as any};
-        }
-
-        return ServerConnection.makeSettings(serverSettings);
-    }
-
-    private async waitForKernelPromise(kernelPromise: Promise<void>, timeout: number, errorMessage: string) : Promise<void> {
-        // Wait for this kernel promise to happen
-        const result = await Promise.race([kernelPromise, sleep(timeout)]);
-        if (result === timeout) {
-            // We timed out. Throw a specific exception
-            throw new JupyterKernelPromiseFailedError(errorMessage);
-        }
-    }
-
-    private onStatusChanged(_s: Session.ISession, a: Kernel.Status) {
-        if (a === 'starting' && this.onRestartedEvent) {
-            this.onRestartedEvent.fire();
-        }
-    }
-
-    private async destroyKernelSpec() {
-        try {
-            if (this.kernelSpec) {
-                await this.kernelSpec.dispose(); // This should delete any old kernel specs
-            }
-        } catch {
-            noop();
-        }
-        this.kernelSpec = undefined;
-    }
-
-    private async shutdownSession(session: Session.ISession | undefined, statusHandler: Slot<Session.ISession, Kernel.Status> | undefined) : Promise<void> {
-        if (session) {
-            try {
-                if (statusHandler) {
-                    session.statusChanged.disconnect(statusHandler);
-                }
-                try {
-                    // When running under a test, mark all futures as done so we
-                    // don't hit this problem:
-                    // https://github.com/jupyterlab/jupyterlab/issues/4252
-                    // tslint:disable:no-any
-                    if (isTestExecution()) {
-                        if (session && session.kernel) {
-                            const defaultKernel = session.kernel as any;
-                            if (defaultKernel && defaultKernel._futures) {
-                                const futures = defaultKernel._futures as Map<any, any>;
-                                if (futures) {
-                                    futures.forEach(f => {
-                                        if (f._status !== undefined) {
-                                            f._status |= 4;
-                                        }
-                                    });
-                                }
-                            }
-                        }
-                    }
-
-                    // Shutdown may fail if the process has been killed
-                    await Promise.race([session.shutdown(), sleep(1000)]);
-                } catch {
-                    noop();
-                }
-                if (session && !session.isDisposed) {
-                    session.dispose();
-                }
-            } catch (e) {
-                // Ignore, just trace.
-                traceWarning(e);
-            }
-        }
-    }
-
-    //tslint:disable:cyclomatic-complexity
-    private async shutdownSessionAndConnection(): Promise<void> {
-        if (this.contentsManager) {
-            this.contentsManager.dispose();
-            this.contentsManager = undefined;
-        }
-        if (this.session || this.sessionManager) {
-            try {
-                await this.shutdownSession(this.session, this.statusHandler);
-
-                if (this.sessionManager && !this.sessionManager.isDisposed) {
-                    this.sessionManager.dispose();
-                }
-            } catch {
-                noop();
-            }
-            this.session = undefined;
-            this.sessionManager = undefined;
-            this.restartSessionPromise = undefined;
-        }
-        if (this.onRestartedEvent) {
-            this.onRestartedEvent.dispose();
-        }
-        if (this.connInfo) {
-            this.connInfo.dispose(); // This should kill the process that's running
-            this.connInfo = undefined;
-        }
-    }
-
-}
+// Copyright (c) Microsoft Corporation. All rights reserved.
+// Licensed under the MIT License.
+'use strict';
+import {
+    Contents,
+    ContentsManager,
+    Kernel,
+    KernelMessage,
+    ServerConnection,
+    Session,
+    SessionManager
+} from '@jupyterlab/services';
+import { JSONObject } from '@phosphor/coreutils';
+import { Slot } from '@phosphor/signaling';
+import { Agent as HttpsAgent } from 'https';
+import * as uuid from 'uuid/v4';
+import { Event, EventEmitter } from 'vscode';
+import { CancellationToken } from 'vscode-jsonrpc';
+
+import { Cancellation } from '../../common/cancellation';
+import { isTestExecution } from '../../common/constants';
+import { traceInfo, traceWarning } from '../../common/logger';
+import { sleep } from '../../common/utils/async';
+import * as localize from '../../common/utils/localize';
+import { noop } from '../../common/utils/misc';
+import {
+    IConnection,
+    IJupyterKernelSpec,
+    IJupyterPasswordConnect,
+    IJupyterPasswordConnectInfo,
+    IJupyterSession
+} from '../types';
+import { JupyterKernelPromiseFailedError } from './jupyterKernelPromiseFailedError';
+import { JupyterWaitForIdleError } from './jupyterWaitForIdleError';
+import { createJupyterWebSocket } from './jupyterWebSocket';
+
+export class JupyterSession implements IJupyterSession {
+    private connInfo: IConnection | undefined;
+    private kernelSpec: IJupyterKernelSpec | undefined;
+    private sessionManager : SessionManager | undefined;
+    private session: Session.ISession | undefined;
+    private restartSessionPromise: Promise<Session.ISession> | undefined;
+    private contentsManager: ContentsManager | undefined;
+    private notebookFiles: Contents.IModel[] = [];
+    private onRestartedEvent : EventEmitter<void> | undefined;
+    private statusHandler : Slot<Session.ISession, Kernel.Status> | undefined;
+    private connected: boolean = false;
+    private jupyterPasswordConnect: IJupyterPasswordConnect;
+
+    constructor(
+        connInfo: IConnection,
+        kernelSpec: IJupyterKernelSpec | undefined,
+        jupyterPasswordConnect: IJupyterPasswordConnect
+        ) {
+        this.connInfo = connInfo;
+        this.kernelSpec = kernelSpec;
+        this.jupyterPasswordConnect = jupyterPasswordConnect;
+    }
+
+    public dispose() : Promise<void> {
+        return this.shutdown();
+    }
+
+    public async shutdown(): Promise<void> {
+        await this.destroyKernelSpec();
+
+        // Destroy the notebook file if not local. Local is cleaned up when we destroy the kernel spec.
+        if (this.notebookFiles.length && this.contentsManager && this.connInfo && !this.connInfo.localLaunch) {
+            try {
+                // Make sure we have a session first and it returns something
+                if (this.sessionManager)
+                {
+                    await this.sessionManager.refreshRunning();
+                    await Promise.all(this.notebookFiles.map(f => this.contentsManager!.delete(f.path)));
+                    this.notebookFiles = [];
+                }
+            } catch {
+                noop();
+            }
+        }
+        return this.shutdownSessionAndConnection();
+    }
+
+    public get onRestarted() : Event<void> {
+        if (!this.onRestartedEvent) {
+            this.onRestartedEvent = new EventEmitter<void>();
+        }
+        return this.onRestartedEvent.event;
+    }
+
+    public async waitForIdle(timeout: number) : Promise<void> {
+        if (this.session && this.session.kernel) {
+            // This function seems to cause CI builds to timeout randomly on
+            // different tests. Waiting for status to go idle doesn't seem to work and
+            // in the past, waiting on the ready promise doesn't work either. Check status with a maximum of 5 seconds
+            const startTime = Date.now();
+            while (this.session &&
+                this.session.kernel &&
+                this.session.kernel.status !== 'idle' &&
+                (Date.now() - startTime < timeout)) {
+                traceInfo(`Waiting for idle: ${this.session.kernel.status}`);
+                await sleep(100);
+            }
+
+            // If we didn't make it out in ten seconds, indicate an error
+            if (!this.session || !this.session.kernel || this.session.kernel.status !== 'idle') {
+                throw new JupyterWaitForIdleError(localize.DataScience.jupyterLaunchTimedOut());
+            }
+        }
+    }
+
+    public async restart(_timeout: number) : Promise<void> {
+        // Just kill the current session and switch to the other
+        if (this.restartSessionPromise && this.session && this.sessionManager && this.contentsManager) {
+            // Save old state for shutdown
+            const oldSession = this.session;
+            const oldStatusHandler = this.statusHandler;
+
+            // Just switch to the other session.
+            this.session = await this.restartSessionPromise;
+
+            // Rewire our status changed event.
+            this.statusHandler = this.onStatusChanged.bind(this.onStatusChanged);
+            this.session.statusChanged.connect(this.statusHandler);
+
+            // After switching, start another in case we restart again.
+            this.restartSessionPromise = this.createSession(oldSession.serverSettings, this.contentsManager);
+            this.shutdownSession(oldSession, oldStatusHandler).ignoreErrors();
+        } else {
+            throw new Error(localize.DataScience.sessionDisposed());
+        }
+    }
+
+    public interrupt(timeout: number) : Promise<void> {
+        return this.session && this.session.kernel ?
+            this.waitForKernelPromise(this.session.kernel.interrupt(), timeout, localize.DataScience.interruptingKernelFailed()) :
+            Promise.resolve();
+    }
+
+    public requestExecute(content: KernelMessage.IExecuteRequest, disposeOnDone?: boolean, metadata?: JSONObject) : Kernel.IFuture | undefined {
+        return this.session && this.session.kernel ? this.session.kernel.requestExecute(content, disposeOnDone, metadata) : undefined;
+    }
+
+    public requestComplete(content: KernelMessage.ICompleteRequest) : Promise<KernelMessage.ICompleteReplyMsg | undefined> {
+        return this.session && this.session.kernel ? this.session.kernel.requestComplete(content) : Promise.resolve(undefined);
+    }
+
+    public async connect(cancelToken?: CancellationToken) : Promise<void> {
+        if (!this.connInfo) {
+            throw new Error(localize.DataScience.sessionDisposed());
+        }
+
+        const serverSettings: ServerConnection.ISettings = await this.getServerConnectSettings(this.connInfo);
+        this.sessionManager = new SessionManager({ serverSettings: serverSettings });
+        this.contentsManager = new ContentsManager({ serverSettings: serverSettings });
+
+        // Start a new session
+        this.session = await this.createSession(serverSettings, this.contentsManager, cancelToken);
+
+        // Start another session to handle restarts
+        this.restartSessionPromise = this.createSession(serverSettings, this.contentsManager, cancelToken);
+
+        // Listen for session status changes
+        this.statusHandler = this.onStatusChanged.bind(this.onStatusChanged);
+        this.session.statusChanged.connect(this.statusHandler);
+
+        // Made it this far, we're connected now
+        this.connected = true;
+    }
+
+    public get isConnected() : boolean {
+        return this.connected;
+    }
+
+    private async createSession(serverSettings: ServerConnection.ISettings, contentsManager: ContentsManager, cancelToken?: CancellationToken) : Promise<Session.ISession> {
+
+        // Create a temporary notebook for this session.
+        this.notebookFiles.push(await contentsManager.newUntitled({type: 'notebook'}));
+
+        // Create our session options using this temporary notebook and our connection info
+        const options : Session.IOptions = {
+            path: this.notebookFiles[this.notebookFiles.length - 1].path,
+            kernelName: this.kernelSpec ? this.kernelSpec.name : '',
+            name: uuid(), // This is crucial to distinguish this session from any other.
+            serverSettings: serverSettings
+        };
+
+        return Cancellation.race(() => this.sessionManager!.startNew(options), cancelToken);
+    }
+
+    private getSessionCookieString(pwSettings: IJupyterPasswordConnectInfo): string {
+        return `_xsrf=${pwSettings.xsrfCookie}; ${pwSettings.sessionCookieName}=${pwSettings.sessionCookieValue}`;
+    }
+    private async getServerConnectSettings(connInfo: IConnection): Promise<ServerConnection.ISettings> {
+        let serverSettings: Partial<ServerConnection.ISettings> =
+            {
+                baseUrl: connInfo.baseUrl,
+                pageUrl: '',
+                // A web socket is required to allow token authentication
+                wsUrl: connInfo.baseUrl.replace('http', 'ws')
+            };
+
+        // Agent is allowed to be set on this object, but ts doesn't like it on RequestInit, so any
+        // tslint:disable-next-line:no-any
+        let requestInit: any = { cache: 'no-store', credentials: 'same-origin' };
+        let requiresWebSocket = false;
+        let cookieString;
+        let allowUnauthorized;
+
+        // If no token is specified prompt for a password
+        if (connInfo.token === '' || connInfo.token === 'null') {
+            serverSettings = {...serverSettings, token: ''};
+            const pwSettings = await this.jupyterPasswordConnect.getPasswordConnectionInfo(connInfo.baseUrl);
+            if (pwSettings) {
+                cookieString = this.getSessionCookieString(pwSettings);
+                const requestHeaders = { Cookie: cookieString, 'X-XSRFToken': pwSettings.xsrfCookie };
+                requestInit = {...requestInit, headers: requestHeaders};
+                requiresWebSocket = true;
+            } else {
+                // Failed to get password info, notify the user
+                throw new Error(localize.DataScience.passwordFailure());
+            }
+        } else {
+            serverSettings = {...serverSettings, token: connInfo.token};
+        }
+
+        // If this is an https connection and we want to allow unauthorized connections set that option on our agent
+        // we don't need to save the agent as the previous behaviour is just to create a temporary default agent when not specified
+        if (connInfo.baseUrl.startsWith('https') && connInfo.allowUnauthorized) {
+            const requestAgent = new HttpsAgent({rejectUnauthorized: false});
+            requestInit = {...requestInit, agent: requestAgent};
+            requiresWebSocket = true;
+            allowUnauthorized = true;
+        }
+
+        serverSettings = {...serverSettings, init: requestInit};
+
+        // Only replace the websocket if we need to so we keep our normal local attach clean
+        if (requiresWebSocket) {
+            // This replaces the WebSocket constructor in jupyter lab services with our own implementation
+            // See _createSocket here:
+            // https://github.com/jupyterlab/jupyterlab/blob/cfc8ebda95e882b4ed2eefd54863bb8cdb0ab763/packages/services/src/kernel/default.ts
+            // tslint:disable-next-line:no-any
+            serverSettings = {...serverSettings, WebSocket: createJupyterWebSocket(cookieString, allowUnauthorized) as any};
+        }
+
+        return ServerConnection.makeSettings(serverSettings);
+    }
+
+    private async waitForKernelPromise(kernelPromise: Promise<void>, timeout: number, errorMessage: string) : Promise<void> {
+        // Wait for this kernel promise to happen
+        const result = await Promise.race([kernelPromise, sleep(timeout)]);
+        if (result === timeout) {
+            // We timed out. Throw a specific exception
+            throw new JupyterKernelPromiseFailedError(errorMessage);
+        }
+    }
+
+    private onStatusChanged(_s: Session.ISession, a: Kernel.Status) {
+        if (a === 'starting' && this.onRestartedEvent) {
+            this.onRestartedEvent.fire();
+        }
+    }
+
+    private async destroyKernelSpec() {
+        try {
+            if (this.kernelSpec) {
+                await this.kernelSpec.dispose(); // This should delete any old kernel specs
+            }
+        } catch {
+            noop();
+        }
+        this.kernelSpec = undefined;
+    }
+
+    private async shutdownSession(session: Session.ISession | undefined, statusHandler: Slot<Session.ISession, Kernel.Status> | undefined) : Promise<void> {
+        if (session) {
+            try {
+                if (statusHandler) {
+                    session.statusChanged.disconnect(statusHandler);
+                }
+                try {
+                    // When running under a test, mark all futures as done so we
+                    // don't hit this problem:
+                    // https://github.com/jupyterlab/jupyterlab/issues/4252
+                    // tslint:disable:no-any
+                    if (isTestExecution()) {
+                        if (session && session.kernel) {
+                            const defaultKernel = session.kernel as any;
+                            if (defaultKernel && defaultKernel._futures) {
+                                const futures = defaultKernel._futures as Map<any, any>;
+                                if (futures) {
+                                    futures.forEach(f => {
+                                        if (f._status !== undefined) {
+                                            f._status |= 4;
+                                        }
+                                    });
+                                }
+                            }
+                        }
+                    }
+
+                    // Shutdown may fail if the process has been killed
+                    await Promise.race([session.shutdown(), sleep(1000)]);
+                } catch {
+                    noop();
+                }
+                if (session && !session.isDisposed) {
+                    session.dispose();
+                }
+            } catch (e) {
+                // Ignore, just trace.
+                traceWarning(e);
+            }
+        }
+    }
+
+    //tslint:disable:cyclomatic-complexity
+    private async shutdownSessionAndConnection(): Promise<void> {
+        if (this.contentsManager) {
+            this.contentsManager.dispose();
+            this.contentsManager = undefined;
+        }
+        if (this.session || this.sessionManager) {
+            try {
+                await this.shutdownSession(this.session, this.statusHandler);
+
+                if (this.sessionManager && !this.sessionManager.isDisposed) {
+                    this.sessionManager.dispose();
+                }
+            } catch {
+                noop();
+            }
+            this.session = undefined;
+            this.sessionManager = undefined;
+            this.restartSessionPromise = undefined;
+        }
+        if (this.onRestartedEvent) {
+            this.onRestartedEvent.dispose();
+        }
+        if (this.connInfo) {
+            this.connInfo.dispose(); // This should kill the process that's running
+            this.connInfo = undefined;
+        }
+    }
+
+}