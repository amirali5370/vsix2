// Copyright (c) Microsoft Corporation. All rights reserved.
// Licensed under the MIT License.
'use strict';
import type {
    Contents,
    ContentsManager,
    Kernel,
    KernelMessage,
    ServerConnection,
    Session,
    SessionManager
} from '@jupyterlab/services';
import { JSONObject } from '@phosphor/coreutils';
import { Slot } from '@phosphor/signaling';
import * as uuid from 'uuid/v4';
import { CancellationToken } from 'vscode-jsonrpc';
import { Cancellation } from '../../common/cancellation';
import { isTestExecution } from '../../common/constants';
import { traceError, traceInfo } from '../../common/logger';
import { IOutputChannel } from '../../common/types';
import { sleep } from '../../common/utils/async';
import * as localize from '../../common/utils/localize';
import { noop } from '../../common/utils/misc';
import { captureTelemetry } from '../../telemetry';
import { BaseJupyterSession, ISession, JupyterSessionStartError } from '../baseJupyterSession';
import { Identifiers, Telemetry } from '../constants';
import { reportAction } from '../progress/decorator';
import { ReportableAction } from '../progress/types';
import { IJupyterConnection, IJupyterKernelSpec } from '../types';
import { JupyterInvalidKernelError } from './jupyterInvalidKernelError';
import { JupyterWaitForIdleError } from './jupyterWaitForIdleError';
import { KernelSelector } from './kernels/kernelSelector';
import { LiveKernelModel } from './kernels/types';

export class JupyterSession extends BaseJupyterSession {
    private notebookFiles: Contents.IModel[] = [];
    constructor(
        private connInfo: IJupyterConnection,
        private serverSettings: ServerConnection.ISettings,
        kernelSpec: IJupyterKernelSpec | LiveKernelModel | undefined,
        private sessionManager: SessionManager,
        private contentsManager: ContentsManager,
        kernelSelector: KernelSelector,
        private readonly outputChannel: IOutputChannel
    ) {
        super(kernelSelector);
        this.kernelSpec = kernelSpec;
    }

    public async shutdown(): Promise<void> {
        // Destroy the notebook file if not local. Local is cleaned up when we destroy the kernel spec.
        if (this.notebookFiles.length && this.contentsManager && this.connInfo && !this.connInfo.localLaunch) {
            try {
                // Make sure we have a session first and it returns something
                await this.sessionManager.refreshRunning();
                await Promise.all(this.notebookFiles.map((f) => this.contentsManager!.delete(f.path)));
                this.notebookFiles = [];
            } catch {
                noop();
            }
        }

        return super.shutdown();
    }

    @reportAction(ReportableAction.JupyterSessionWaitForIdleSession)
    public async waitForIdle(timeout: number): Promise<void> {
        // Wait for idle on this session
        await this.waitForIdleOnSession(this.session, timeout);
    }

    public requestExecute(
        content: KernelMessage.IExecuteRequestMsg['content'],
        disposeOnDone?: boolean,
        metadata?: JSONObject
    ): Kernel.IShellFuture<KernelMessage.IExecuteRequestMsg, KernelMessage.IExecuteReplyMsg> | undefined {
        const result = super.requestExecute(content, disposeOnDone, metadata);
        // It has been observed that starting the restart session slows down first time to execute a cell.
        // Solution is to start the restart session after the first execution of user code.
        if (!content.silent && result && !isTestExecution()) {
            result.done.finally(() => this.startRestartSession()).ignoreErrors();
        }
        return result;
    }

    public async connect(cancelToken?: CancellationToken): Promise<void> {
        if (!this.connInfo) {
            throw new Error(localize.DataScience.sessionDisposed());
        }

        // Start a new session
        this.session = await this.createSession(
            this.serverSettings,
            this.kernelSpec,
            this.contentsManager,
            cancelToken
        );

        // Listen for session status changes
        this.session?.statusChanged.connect(this.statusHandler); // NOSONAR

        // Made it this far, we're connected now
        this.connected = true;
    }

    public async createNewKernelSession(
        kernel: IJupyterKernelSpec | LiveKernelModel,
        timeoutMS: number
    ): Promise<ISession> {
        let newSession: ISession | undefined;

        try {
            // Don't immediately assume this kernel is valid. Try creating a session with it first.
            if (kernel.id && this.session && 'session' in kernel) {
                // Remote case.
                newSession = this.sessionManager.connectTo(kernel.session);
                newSession.isRemoteSession = true;
            } else {
                newSession = await this.createSession(this.serverSettings, kernel, this.contentsManager);
            }

            // Make sure it is idle before we return
            await this.waitForIdleOnSession(newSession, timeoutMS);
        } catch (exc) {
            traceError('Failed to change kernel', exc);
            // Throw a new exception indicating we cannot change.
            throw new JupyterInvalidKernelError(kernel);
        }

<<<<<<< HEAD
        // This is just like doing a restart, kill the old session (and the old restart session), and start new ones
        if (this.session) {
            this.shutdownSession(this.session, this.statusHandler).ignoreErrors();
            this.restartSessionPromise?.then((r) => this.shutdownSession(r, undefined)).ignoreErrors(); // NOSONAR
        }

        // Update our kernel spec
        this.kernelSpec = kernel;

        // Save the new session
        this.session = newSession;

        // Listen for session status changes
        this.session?.statusChanged.connect(this.statusHandler); // NOSONAR

        // Start the restart session promise too.
        this.restartSessionPromise = this.createRestartSession(kernel, this.session);
=======
        return newSession;
>>>>>>> ba779fab
    }

    protected async createRestartSession(
        kernelSpec: IJupyterKernelSpec | LiveKernelModel | undefined,
        session: ISession,
        cancelToken?: CancellationToken
    ): Promise<ISession> {
        // We need all of the above to create a restart session
        if (!session || !this.contentsManager || !this.sessionManager) {
            throw new Error(localize.DataScience.sessionDisposed());
        }

        let result: ISession | undefined;
        let tryCount = 0;
        // tslint:disable-next-line: no-any
        let exception: any;
        while (tryCount < 3) {
            try {
                result = await this.createSession(
                    session.serverSettings,
                    kernelSpec,
                    this.contentsManager,
                    cancelToken
                );
                await this.waitForIdleOnSession(result, 30000);
                this.kernelSelector.addKernelToIgnoreList(result.kernel);
                return result;
            } catch (exc) {
                traceInfo(`Error waiting for restart session: ${exc}`);
                tryCount += 1;
                if (result) {
                    this.shutdownSession(result, undefined).ignoreErrors();
                }
                result = undefined;
                exception = exc;
            }
        }
        throw exception;
    }

    protected startRestartSession() {
        if (!this.restartSessionPromise && this.session && this.contentsManager) {
            this.restartSessionPromise = this.createRestartSession(this.kernelSpec, this.session);
        }
    }

    @captureTelemetry(Telemetry.WaitForIdleJupyter, undefined, true)
    private async waitForIdleOnSession(session: ISession | undefined, timeout: number): Promise<void> {
        if (session && session.kernel) {
            traceInfo(`Waiting for idle on (kernel): ${session.kernel.id} -> ${session.kernel.status}`);
            // tslint:disable-next-line: no-any
            const statusHandler = (resolve: () => void, reject: (exc: any) => void, e: Kernel.Status | undefined) => {
                if (e === 'idle') {
                    resolve();
                } else if (e === 'dead') {
                    traceError('Kernel died while waiting for idle');
                    // If we throw an exception, make sure to shutdown the session as it's not usable anymore
                    this.shutdownSession(session, this.statusHandler).ignoreErrors();
                    reject(
                        new JupyterInvalidKernelError({
                            ...session.kernel,
                            lastActivityTime: new Date(),
                            numberOfConnections: 0,
                            session: session.model
                        })
                    );
                }
            };

            let statusChangeHandler: Slot<ISession, Kernel.Status> | undefined;
            const kernelStatusChangedPromise = new Promise((resolve, reject) => {
                statusChangeHandler = (_: ISession, e: Kernel.Status) => statusHandler(resolve, reject, e);
                session.statusChanged.connect(statusChangeHandler);
            });
            let kernelChangedHandler: Slot<ISession, Session.IKernelChangedArgs> | undefined;
            const statusChangedPromise = new Promise((resolve, reject) => {
                kernelChangedHandler = (_: ISession, e: Session.IKernelChangedArgs) =>
                    statusHandler(resolve, reject, e.newValue?.status);
                session.kernelChanged.connect(kernelChangedHandler);
            });
            const checkStatusPromise = new Promise(async (resolve) => {
                // This function seems to cause CI builds to timeout randomly on
                // different tests. Waiting for status to go idle doesn't seem to work and
                // in the past, waiting on the ready promise doesn't work either. Check status with a maximum of 5 seconds
                const startTime = Date.now();
                while (
                    session &&
                    session.kernel &&
                    session.kernel.status !== 'idle' &&
                    Date.now() - startTime < timeout
                ) {
                    await sleep(100);
                }
                resolve();
            });
            await Promise.race([kernelStatusChangedPromise, statusChangedPromise, checkStatusPromise]);
            traceInfo(`Finished waiting for idle on (kernel): ${session.kernel.id} -> ${session.kernel.status}`);

            if (statusChangeHandler && session && session.statusChanged) {
                session.statusChanged.disconnect(statusChangeHandler);
            }
            if (kernelChangedHandler && session && session.kernelChanged) {
                session.kernelChanged.disconnect(kernelChangedHandler);
            }

            // If we didn't make it out in ten seconds, indicate an error
            if (session.kernel && session.kernel.status === 'idle') {
                // So that we don't have problems with ipywidgets, always register the default ipywidgets comm target.
                // Restart sessions and retries might make this hard to do correctly otherwise.
                session.kernel.registerCommTarget(Identifiers.DefaultCommTarget, noop);

                return;
            }

            // If we throw an exception, make sure to shutdown the session as it's not usable anymore
            this.shutdownSession(session, this.statusHandler).ignoreErrors();
            throw new JupyterWaitForIdleError(localize.DataScience.jupyterLaunchTimedOut());
        }
    }

    private async createSession(
        serverSettings: ServerConnection.ISettings,
        kernelSpec: IJupyterKernelSpec | LiveKernelModel | undefined,
        contentsManager: ContentsManager,
        cancelToken?: CancellationToken
    ): Promise<Session.ISession> {
        // Create a temporary notebook for this session.
        this.notebookFiles.push(await contentsManager.newUntitled({ type: 'notebook' }));

        // Create our session options using this temporary notebook and our connection info
        const options: Session.IOptions = {
            path: this.notebookFiles[this.notebookFiles.length - 1].path,
            kernelName: kernelSpec ? kernelSpec.name : '',
            name: uuid(), // This is crucial to distinguish this session from any other.
            serverSettings: serverSettings
        };

        return Cancellation.race(
            () =>
                this.sessionManager!.startNew(options)
                    .then(async (session) => {
                        this.logRemoteOutput(
                            localize.DataScience.createdNewKernel().format(this.connInfo.baseUrl, session.kernel.id)
                        );
                        return session;
                    })
                    .catch((ex) => Promise.reject(new JupyterSessionStartError(ex))),
            cancelToken
        );
    }

    private logRemoteOutput(output: string) {
        if (this.connInfo && !this.connInfo.localLaunch) {
            this.outputChannel.appendLine(output);
        }
    }
}<|MERGE_RESOLUTION|>--- conflicted
+++ resolved
@@ -127,27 +127,7 @@
             throw new JupyterInvalidKernelError(kernel);
         }
 
-<<<<<<< HEAD
-        // This is just like doing a restart, kill the old session (and the old restart session), and start new ones
-        if (this.session) {
-            this.shutdownSession(this.session, this.statusHandler).ignoreErrors();
-            this.restartSessionPromise?.then((r) => this.shutdownSession(r, undefined)).ignoreErrors(); // NOSONAR
-        }
-
-        // Update our kernel spec
-        this.kernelSpec = kernel;
-
-        // Save the new session
-        this.session = newSession;
-
-        // Listen for session status changes
-        this.session?.statusChanged.connect(this.statusHandler); // NOSONAR
-
-        // Start the restart session promise too.
-        this.restartSessionPromise = this.createRestartSession(kernel, this.session);
-=======
         return newSession;
->>>>>>> ba779fab
     }
 
     protected async createRestartSession(
