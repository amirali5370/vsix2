--- conflicted
+++ resolved
@@ -1,202 +1,203 @@
-// Copyright (c) Microsoft Corporation. All rights reserved.
-// Licensed under the MIT License.
-'use strict';
-import { nbformat } from '@jupyterlab/coreutils';
-import * as uuid from 'uuid/v4';
-import { Disposable, Uri } from 'vscode';
-import { CancellationToken } from 'vscode-jsonrpc';
-import { ILiveShareApi } from '../../common/application/types';
-import '../../common/extensions';
-import { traceError, traceInfo } from '../../common/logger';
-import { IAsyncDisposableRegistry, IConfigurationService, IDisposableRegistry } from '../../common/types';
-import { createDeferred, Deferred } from '../../common/utils/async';
-import * as localize from '../../common/utils/localize';
-import { noop } from '../../common/utils/misc';
-import { IServiceContainer } from '../../ioc/types';
-import { IConnection, IJupyterSession, IJupyterSessionManager, IJupyterSessionManagerFactory, INotebook, INotebookServer, INotebookServerLaunchInfo } from '../types';
-
-// This code is based on the examples here:
-// https://www.npmjs.com/package/@jupyterlab/services
-
-export class JupyterServerBase implements INotebookServer {
-    private launchInfo: INotebookServerLaunchInfo | undefined;
-    private _id = uuid();
-    private connectPromise: Deferred<INotebookServerLaunchInfo> = createDeferred<INotebookServerLaunchInfo>();
-    private connectionInfoDisconnectHandler: Disposable | undefined;
-    private serverExitCode: number | undefined;
-    private notebooks: Map<string, INotebook> = new Map<string, INotebook>();
-    private sessionManager: IJupyterSessionManager | undefined;
-    private savedSession: IJupyterSession | undefined;
-
-    constructor(
-        _liveShare: ILiveShareApi,
-        private asyncRegistry: IAsyncDisposableRegistry,
-        private disposableRegistry: IDisposableRegistry,
-        protected readonly configService: IConfigurationService,
-        private sessionManagerFactory: IJupyterSessionManagerFactory,
-        private serviceContainer: IServiceContainer
-    ) {
-        this.asyncRegistry.push(this);
-    }
-
-    public async connect(launchInfo: INotebookServerLaunchInfo, cancelToken?: CancellationToken): Promise<void> {
-        traceInfo(`Connecting server ${this.id} kernelSpec ${launchInfo.kernelSpec ? launchInfo.kernelSpec.name : 'unknown'}`);
-
-        // Save our launch info
-        this.launchInfo = launchInfo;
-
-        // Indicate connect started
-        this.connectPromise.resolve(launchInfo);
-
-        // Listen to the process going down
-        if (this.launchInfo && this.launchInfo.connectionInfo) {
-            this.connectionInfoDisconnectHandler = this.launchInfo.connectionInfo.disconnected(c => {
-                traceError(localize.DataScience.jupyterServerCrashed().format(c.toString()));
-                this.serverExitCode = c;
-                this.shutdown().ignoreErrors();
-            });
-        }
-
-        // Create our session manager
-        this.sessionManager = await this.sessionManagerFactory.create(launchInfo.connectionInfo);
-        // Try creating a session just to ensure we're connected. Callers of this function check to make sure jupyter
-        // is running and connectable.
-        let session: IJupyterSession | undefined;
-        session = await this.sessionManager.startNew(launchInfo.kernelSpec, cancelToken);
-        const idleTimeout = this.configService.getSettings().datascience.jupyterLaunchTimeout;
-        // The wait for idle should throw if we can't connect.
-        await session.waitForIdle(idleTimeout);
-        // If that works, save this session for the next notebook to use
-        this.savedSession = session;
-    }
-
-    public createNotebook(resource: Uri, notebookMetadata?: nbformat.INotebookMetadata, cancelToken?: CancellationToken): Promise<INotebook> {
-        if (!this.sessionManager) {
-            throw new Error(localize.DataScience.sessionDisposed());
-        }
-        // If we have a saved session send this into the notebook so we don't create a new one
-        const savedSession = this.savedSession;
-        this.savedSession = undefined;
-
-        // Create a notebook and return it.
-<<<<<<< HEAD
-        return this.createNotebookInstance(resource, this.sessionManager, savedSession, this.disposableRegistry, this.configService, this.serviceContainer, cancelToken);
-=======
-        return this.createNotebookInstance(resource, this.sessionManager, savedSession, this.disposableRegistry, this.configService, this.loggers, notebookMetadata, cancelToken);
->>>>>>> 467ec303
-    }
-
-    public async shutdown(): Promise<void> {
-        // Order should be
-        // 1) connectionInfoDisconnectHandler - listens to process close
-        // 2) sessions (owned by the notebooks)
-        // 3) session manager (owned by this object)
-        // 4) connInfo (owned by this object) - kills the jupyter process
-
-        if (this.connectionInfoDisconnectHandler) {
-            this.connectionInfoDisconnectHandler.dispose();
-            this.connectionInfoDisconnectHandler = undefined;
-        }
-
-        // Destroy the kernel spec
-        await this.destroyKernelSpec();
-
-        // Remove the saved session if we haven't passed it onto a notebook
-        if (this.savedSession) {
-            await this.savedSession.dispose();
-            this.savedSession = undefined;
-        }
-
-        traceInfo(`Shutting down notebooks for ${this.id}`);
-        await Promise.all([...this.notebooks.values()].map(n => n.dispose()));
-        traceInfo(`Shut down session manager`);
-        if (this.sessionManager) {
-            await this.sessionManager.dispose();
-            this.sessionManager = undefined;
-        }
-
-        // After shutting down notebooks and session manager, kill the main process.
-        if (this.launchInfo && this.launchInfo.connectionInfo) {
-            traceInfo('Shutdown server - dispose conn info');
-            this.launchInfo.connectionInfo.dispose(); // This should kill the process that's running
-            this.launchInfo = undefined;
-        }
-    }
-
-    public dispose(): Promise<void> {
-        return this.shutdown();
-    }
-
-    public get id(): string {
-        return this._id;
-    }
-
-    public waitForConnect(): Promise<INotebookServerLaunchInfo | undefined> {
-        return this.connectPromise.promise;
-    }
-
-    // Return a copy of the connection information that this server used to connect with
-    public getConnectionInfo(): IConnection | undefined {
-        if (!this.launchInfo) {
-            return undefined;
-        }
-
-        // Return a copy with a no-op for dispose
-        return {
-            ...this.launchInfo.connectionInfo,
-            dispose: noop
-        };
-    }
-
-    public getDisposedError(): Error {
-        // We may have been disposed because of a crash. See if our connection info is indicating shutdown
-        if (this.serverExitCode) {
-            return new Error(localize.DataScience.jupyterServerCrashed().format(this.serverExitCode.toString()));
-        }
-
-        // Default is just say session was disposed
-        return new Error(localize.DataScience.sessionDisposed());
-    }
-
-    public async getNotebook(resource: Uri): Promise<INotebook | undefined> {
-        return this.notebooks.get(resource.toString());
-    }
-
-    protected getNotebooks(): INotebook[] {
-        return [...this.notebooks.values()];
-    }
-
-    protected setNotebook(resource: Uri, notebook: INotebook) {
-        const oldDispose = notebook.dispose;
-        notebook.dispose = () => {
-            this.notebooks.delete(resource.toString());
-            return oldDispose();
-        };
-
-        // Save the notebook
-        this.notebooks.set(resource.toString(), notebook);
-    }
-
-    protected createNotebookInstance(
-        _resource: Uri,
-        _sessionManager: IJupyterSessionManager,
-        _savedSession: IJupyterSession | undefined,
-        _disposableRegistry: IDisposableRegistry,
-        _configService: IConfigurationService,
-<<<<<<< HEAD
-        _serviceContainer: IServiceContainer,
-=======
-        _loggers: INotebookExecutionLogger[],
-        _notebookMetadata?: nbformat.INotebookMetadata,
->>>>>>> 467ec303
-        _cancelToken?: CancellationToken
-    ): Promise<INotebook> {
-        throw new Error('You forgot to override createNotebookInstance');
-    }
-
-    private async destroyKernelSpec() {
-        if (this.launchInfo) {
-            this.launchInfo.kernelSpec = undefined;
-        }
-    }
-}
+// Copyright (c) Microsoft Corporation. All rights reserved.
+// Licensed under the MIT License.
+'use strict';
+import { nbformat } from '@jupyterlab/coreutils';
+import * as uuid from 'uuid/v4';
+import { Disposable, Uri } from 'vscode';
+import { CancellationToken } from 'vscode-jsonrpc';
+import { ILiveShareApi } from '../../common/application/types';
+import '../../common/extensions';
+import { traceError, traceInfo } from '../../common/logger';
+import { IAsyncDisposableRegistry, IConfigurationService, IDisposableRegistry } from '../../common/types';
+import { createDeferred, Deferred } from '../../common/utils/async';
+import * as localize from '../../common/utils/localize';
+import { noop } from '../../common/utils/misc';
+import { IServiceContainer } from '../../ioc/types';
+import { IConnection, IJupyterSession, IJupyterSessionManager, IJupyterSessionManagerFactory, INotebook, INotebookServer, INotebookServerLaunchInfo } from '../types';
+
+// This code is based on the examples here:
+// https://www.npmjs.com/package/@jupyterlab/services
+
+export class JupyterServerBase implements INotebookServer {
+    private launchInfo: INotebookServerLaunchInfo | undefined;
+    private _id = uuid();
+    private connectPromise: Deferred<INotebookServerLaunchInfo> = createDeferred<INotebookServerLaunchInfo>();
+    private connectionInfoDisconnectHandler: Disposable | undefined;
+    private serverExitCode: number | undefined;
+    private notebooks: Map<string, INotebook> = new Map<string, INotebook>();
+    private sessionManager: IJupyterSessionManager | undefined;
+    private savedSession: IJupyterSession | undefined;
+
+    constructor(
+        _liveShare: ILiveShareApi,
+        private asyncRegistry: IAsyncDisposableRegistry,
+        private disposableRegistry: IDisposableRegistry,
+        protected readonly configService: IConfigurationService,
+        private sessionManagerFactory: IJupyterSessionManagerFactory,
+        private serviceContainer: IServiceContainer
+    ) {
+        this.asyncRegistry.push(this);
+    }
+
+    public async connect(launchInfo: INotebookServerLaunchInfo, cancelToken?: CancellationToken): Promise<void> {
+        traceInfo(`Connecting server ${this.id} kernelSpec ${launchInfo.kernelSpec ? launchInfo.kernelSpec.name : 'unknown'}`);
+
+        // Save our launch info
+        this.launchInfo = launchInfo;
+
+        // Indicate connect started
+        this.connectPromise.resolve(launchInfo);
+
+        // Listen to the process going down
+        if (this.launchInfo && this.launchInfo.connectionInfo) {
+            this.connectionInfoDisconnectHandler = this.launchInfo.connectionInfo.disconnected(c => {
+                traceError(localize.DataScience.jupyterServerCrashed().format(c.toString()));
+                this.serverExitCode = c;
+                this.shutdown().ignoreErrors();
+            });
+        }
+
+        // Create our session manager
+        this.sessionManager = await this.sessionManagerFactory.create(launchInfo.connectionInfo);
+        // Try creating a session just to ensure we're connected. Callers of this function check to make sure jupyter
+        // is running and connectable.
+        let session: IJupyterSession | undefined;
+        session = await this.sessionManager.startNew(launchInfo.kernelSpec, cancelToken);
+        const idleTimeout = this.configService.getSettings().datascience.jupyterLaunchTimeout;
+        // The wait for idle should throw if we can't connect.
+        await session.waitForIdle(idleTimeout);
+        // If that works, save this session for the next notebook to use
+        this.savedSession = session;
+    }
+
+    public createNotebook(resource: Uri, notebookMetadata?: nbformat.INotebookMetadata, cancelToken?: CancellationToken): Promise<INotebook> {
+        if (!this.sessionManager) {
+            throw new Error(localize.DataScience.sessionDisposed());
+        }
+        // If we have a saved session send this into the notebook so we don't create a new one
+        const savedSession = this.savedSession;
+        this.savedSession = undefined;
+
+        // Create a notebook and return it.
+        return this.createNotebookInstance(
+            resource,
+            this.sessionManager,
+            savedSession,
+            this.disposableRegistry,
+            this.configService,
+            this.serviceContainer,
+            notebookMetadata,
+            cancelToken
+        );
+    }
+
+    public async shutdown(): Promise<void> {
+        // Order should be
+        // 1) connectionInfoDisconnectHandler - listens to process close
+        // 2) sessions (owned by the notebooks)
+        // 3) session manager (owned by this object)
+        // 4) connInfo (owned by this object) - kills the jupyter process
+
+        if (this.connectionInfoDisconnectHandler) {
+            this.connectionInfoDisconnectHandler.dispose();
+            this.connectionInfoDisconnectHandler = undefined;
+        }
+
+        // Destroy the kernel spec
+        await this.destroyKernelSpec();
+
+        // Remove the saved session if we haven't passed it onto a notebook
+        if (this.savedSession) {
+            await this.savedSession.dispose();
+            this.savedSession = undefined;
+        }
+
+        traceInfo(`Shutting down notebooks for ${this.id}`);
+        await Promise.all([...this.notebooks.values()].map(n => n.dispose()));
+        traceInfo(`Shut down session manager`);
+        if (this.sessionManager) {
+            await this.sessionManager.dispose();
+            this.sessionManager = undefined;
+        }
+
+        // After shutting down notebooks and session manager, kill the main process.
+        if (this.launchInfo && this.launchInfo.connectionInfo) {
+            traceInfo('Shutdown server - dispose conn info');
+            this.launchInfo.connectionInfo.dispose(); // This should kill the process that's running
+            this.launchInfo = undefined;
+        }
+    }
+
+    public dispose(): Promise<void> {
+        return this.shutdown();
+    }
+
+    public get id(): string {
+        return this._id;
+    }
+
+    public waitForConnect(): Promise<INotebookServerLaunchInfo | undefined> {
+        return this.connectPromise.promise;
+    }
+
+    // Return a copy of the connection information that this server used to connect with
+    public getConnectionInfo(): IConnection | undefined {
+        if (!this.launchInfo) {
+            return undefined;
+        }
+
+        // Return a copy with a no-op for dispose
+        return {
+            ...this.launchInfo.connectionInfo,
+            dispose: noop
+        };
+    }
+
+    public getDisposedError(): Error {
+        // We may have been disposed because of a crash. See if our connection info is indicating shutdown
+        if (this.serverExitCode) {
+            return new Error(localize.DataScience.jupyterServerCrashed().format(this.serverExitCode.toString()));
+        }
+
+        // Default is just say session was disposed
+        return new Error(localize.DataScience.sessionDisposed());
+    }
+
+    public async getNotebook(resource: Uri): Promise<INotebook | undefined> {
+        return this.notebooks.get(resource.toString());
+    }
+
+    protected getNotebooks(): INotebook[] {
+        return [...this.notebooks.values()];
+    }
+
+    protected setNotebook(resource: Uri, notebook: INotebook) {
+        const oldDispose = notebook.dispose;
+        notebook.dispose = () => {
+            this.notebooks.delete(resource.toString());
+            return oldDispose();
+        };
+
+        // Save the notebook
+        this.notebooks.set(resource.toString(), notebook);
+    }
+
+    protected createNotebookInstance(
+        _resource: Uri,
+        _sessionManager: IJupyterSessionManager,
+        _savedSession: IJupyterSession | undefined,
+        _disposableRegistry: IDisposableRegistry,
+        _configService: IConfigurationService,
+        _serviceContainer: IServiceContainer,
+        _notebookMetadata?: nbformat.INotebookMetadata,
+        _cancelToken?: CancellationToken
+    ): Promise<INotebook> {
+        throw new Error('You forgot to override createNotebookInstance');
+    }
+
+    private async destroyKernelSpec() {
+        if (this.launchInfo) {
+            this.launchInfo.kernelSpec = undefined;
+        }
+    }
+}