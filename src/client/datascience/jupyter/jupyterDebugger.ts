--- conflicted
+++ resolved
@@ -155,12 +155,7 @@
         return result;
     }
 
-<<<<<<< HEAD
-    // Append our local ptvsd path and ptvsd settings path to sys.path
-    private async appendPtvsdPaths(notebook: INotebook): Promise<void> {
-=======
-    private calculatePtvsdPathList(server: INotebookServer): string | undefined {
->>>>>>> 04200d90
+    private calculatePtvsdPathList(notebook: INotebook): string | undefined {
         const extraPaths: string[] = [];
 
         // Add the settings path first as it takes precedence over the ptvsd extension path
@@ -196,21 +191,17 @@
 
                 return totalPath;
             }, '');
-<<<<<<< HEAD
-            await this.executeSilently(notebook, `import sys\r\nsys.path.extend([${pythonPathList}])\r\nsys.path`);
-=======
         }
 
         return undefined;
     }
 
     // Append our local ptvsd path and ptvsd settings path to sys.path
-    private async appendPtvsdPaths(server: INotebookServer): Promise<void> {
-        const ptvsdPathList = this.calculatePtvsdPathList(server);
+    private async appendPtvsdPaths(notebook: INotebook): Promise<void> {
+        const ptvsdPathList = this.calculatePtvsdPathList(notebook);
 
         if (ptvsdPathList && ptvsdPathList.length > 0) {
-            await this.executeSilently(server, `import sys\r\nsys.path.extend([${ptvsdPathList}])\r\nsys.path`);
->>>>>>> 04200d90
+            await this.executeSilently(notebook, `import sys\r\nsys.path.extend([${ptvsdPathList}])\r\nsys.path`);
         }
     }
 
@@ -233,17 +224,11 @@
         return notebook.execute(code, Identifiers.EmptyFileName, 0, uuid(), undefined, true);
     }
 
-<<<<<<< HEAD
     private async ptvsdCheck(notebook: INotebook): Promise<IPtvsdVersion | undefined> {
-        // We don't want to actually import ptvsd to check version so run !python instead.
-        // tslint:disable-next-line:no-multiline-string
-        const ptvsdVersionResults = await this.executeSilently(notebook, `import sys\r\n!{sys.executable} -c "import ptvsd;print(ptvsd.__version__)"`);
-=======
-    private async ptvsdCheck(server: INotebookServer): Promise<IPtvsdVersion | undefined> {
         // We don't want to actually import ptvsd to check version so run !python instead. If we import an old version it's hard to get rid of on
         // an upgrade needed scenario
         // tslint:disable-next-line:no-multiline-string
-        const ptvsdPathList = this.calculatePtvsdPathList(server);
+        const ptvsdPathList = this.calculatePtvsdPathList(notebook);
 
         let code;
         if (ptvsdPathList) {
@@ -252,8 +237,7 @@
             code = `import sys\r\n!{sys.executable} -c "import ptvsd;print(ptvsd.__version__)"`;
         }
 
-        const ptvsdVersionResults = await this.executeSilently(server, code);
->>>>>>> 04200d90
+        const ptvsdVersionResults = await this.executeSilently(notebook, code);
         return this.parsePtvsdVersionInfo(ptvsdVersionResults);
     }
 
