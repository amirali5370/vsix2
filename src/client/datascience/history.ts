// Copyright (c) Microsoft Corporation. All rights reserved.
// Licensed under the MIT License.
'use strict';
import '../common/extensions';

import { nbformat } from '@jupyterlab/coreutils';
import * as fs from 'fs-extra';
import { inject, injectable } from 'inversify';
import * as path from 'path';
import * as uuid from 'uuid/v4';
import { Event, EventEmitter, Position, Range, Selection, TextEditor, Uri, ViewColumn, workspace } from 'vscode';
import { Disposable } from 'vscode-jsonrpc';

import {
    IApplicationShell,
    ICommandManager,
    IDocumentManager,
    IWebPanel,
    IWebPanelMessageListener,
    IWebPanelProvider
} from '../common/application/types';
import { CancellationError } from '../common/cancellation';
import { EXTENSION_ROOT_DIR } from '../common/constants';
import { ContextKey } from '../common/contextKey';
import { IFileSystem } from '../common/platform/types';
import { IConfigurationService, IDisposableRegistry, ILogger } from '../common/types';
import * as localize from '../common/utils/localize';
import { IInterpreterService } from '../interpreter/contracts';
import { captureTelemetry, sendTelemetryEvent } from '../telemetry';
import { EditorContexts, HistoryMessages, Settings, Telemetry } from './constants';
import { JupyterInstallError } from './jupyterInstallError';
<<<<<<< HEAD
import { JupyterImporter } from './jupyterImporter';
import { CellState, ICell, ICodeCssGenerator, IHistory, IJupyterExecution, INotebookServer, IStatusProvider } from './types';
import { anyOfClass } from 'ts-mockito';
=======
import {
    CellState,
    ICell,
    ICodeCssGenerator,
    IHistory,
    IHistoryInfo,
    IJupyterExecution,
    INotebookExporter,
    INotebookServer,
    IStatusProvider
} from './types';
>>>>>>> b876ff5e

@injectable()
export class History implements IWebPanelMessageListener, IHistory {
    private disposed : boolean = false;
    private webPanel : IWebPanel | undefined;
    private loadPromise: Promise<void>;
    private settingsChangedDisposable : Disposable;
    private closedEvent : EventEmitter<IHistory>;
    private unfinishedCells: ICell[] = [];
    private restartingKernel: boolean = false;
    private potentiallyUnfinishedStatus: Disposable[] = [];
    private addedSysInfo: boolean = false;
    private ignoreCount: number = 0;
    private waitingForExportCells : boolean = false;
    private jupyterServer: INotebookServer | undefined;

    constructor(
        @inject(IApplicationShell) private applicationShell: IApplicationShell,
        @inject(IDocumentManager) private documentManager: IDocumentManager,
        @inject(IInterpreterService) private interpreterService: IInterpreterService,
        @inject(IWebPanelProvider) private provider: IWebPanelProvider,
        @inject(IDisposableRegistry) private disposables: IDisposableRegistry,
        @inject(ICodeCssGenerator) private cssGenerator : ICodeCssGenerator,
        @inject(ILogger) private logger : ILogger,
        @inject(IStatusProvider) private statusProvider : IStatusProvider,
        @inject(IJupyterExecution) private jupyterExecution: IJupyterExecution,
        @inject(IFileSystem) private fileSystem: IFileSystem,
        @inject(IConfigurationService) private configuration: IConfigurationService,
        @inject(ICommandManager) private commandManager: ICommandManager,
        @inject(INotebookExporter) private jupyterExporter: INotebookExporter) {

        // Sign up for configuration changes
        this.settingsChangedDisposable = this.interpreterService.onDidChangeInterpreter(this.onSettingsChanged);

        // Create our event emitter
        this.closedEvent = new EventEmitter<IHistory>();
        this.disposables.push(this.closedEvent);

        // Load on a background thread.
        this.loadPromise = this.load();
    }

    public async show() : Promise<void> {
        if (!this.disposed) {
            // Make sure we're loaded first
            await this.loadPromise;

            // Then show our web panel.
            if (this.webPanel && this.jupyterServer) {
                await this.webPanel.show();
            }
        }
    }

    public get closed() : Event<IHistory> {
        return this.closedEvent.event;
    }

    public async addCode(code: string, file: string, line: number, editor?: TextEditor) : Promise<void> {
        // Start a status item
        const status = this.setStatus(localize.DataScience.executingCode());

        try {

            // Make sure we're loaded first.
            const statusLoad = this.setStatus(localize.DataScience.startingJupyter());
            try {
                await this.loadPromise;
            } finally {
                statusLoad.dispose();
            }

            // Then show our webpanel
            await this.show();

            // Add our sys info if necessary
            await this.addInitialSysInfo();

            if (this.jupyterServer) {
                // Attempt to evaluate this cell in the jupyter notebook
                const observable = this.jupyterServer.executeObservable(code, file, line);

                // Sign up for cell changes
                observable.subscribe(
                    (cells: ICell[]) => {
                        this.onAddCodeEvent(cells, editor);
                    },
                    (error) => {
                        status.dispose();
                        if (!(error instanceof CancellationError)) {
                            this.applicationShell.showErrorMessage(error);
                        }
                    },
                    () => {
                        // Indicate executing until this cell is done.
                        status.dispose();
                    });
            }
        } catch (err) {
            status.dispose();

            // We failed, dispose of ourselves too so that nobody uses us again
            this.dispose();

            throw err;
        }
    }

    // tslint:disable-next-line: no-any no-empty
    public postMessage(type: string, payload?: any) {
        if (this.webPanel) {
            this.webPanel.postMessage({type: type, payload: payload});
        }
    }

    // tslint:disable-next-line: no-any no-empty
    public onMessage = (message: string, payload: any) => {
        switch (message) {
            case HistoryMessages.GotoCodeCell:
                this.gotoCode(payload.file, payload.line);
                break;

            case HistoryMessages.RestartKernel:
                this.restartKernel();
                break;

            case HistoryMessages.ReturnAllCells:
                this.handleReturnAllCells(payload);
                break;

            case HistoryMessages.Interrupt:
                this.interruptKernel();
                break;

            case HistoryMessages.Export:
                this.export(payload);
                break;

            case HistoryMessages.SendInfo:
                this.updateContexts(payload);
                break;

            case HistoryMessages.DeleteAllCells:
                this.logTelemetry(Telemetry.DeleteAllCells);
                break;

            case HistoryMessages.DeleteCell:
                this.logTelemetry(Telemetry.DeleteCell);
                break;

            case HistoryMessages.Undo:
                this.logTelemetry(Telemetry.Undo);
                break;

            case HistoryMessages.Redo:
                this.logTelemetry(Telemetry.Redo);
                break;

            case HistoryMessages.ExpandAll:
                this.logTelemetry(Telemetry.ExpandAll);
                break;

            case HistoryMessages.CollapseAll:
                this.logTelemetry(Telemetry.CollapseAll);
                break;

            default:
                break;
        }
    }

    public dispose() {
        if (!this.disposed) {
            this.disposed = true;
            this.settingsChangedDisposable.dispose();
            this.closedEvent.fire(this);
            if (this.jupyterServer) {
                this.jupyterServer.shutdown();
            }
            this.updateContexts();
        }
    }

    @captureTelemetry(Telemetry.Undo)
    public undoCells() {
        this.postMessage(HistoryMessages.Undo);
    }

    @captureTelemetry(Telemetry.Redo)
    public redoCells() {
        this.postMessage(HistoryMessages.Redo);
    }

    @captureTelemetry(Telemetry.DeleteAllCells)
    public removeAllCells() {
        this.postMessage(HistoryMessages.DeleteAllCells);
    }

    @captureTelemetry(Telemetry.ExpandAll)
    public expandAllCells() {
        this.postMessage(HistoryMessages.ExpandAll);
    }

    @captureTelemetry(Telemetry.CollapseAll)
    public collapseAllCells() {
        this.postMessage(HistoryMessages.CollapseAll);
    }

    public exportCells() {
        // First ask for all cells. Set state to indicate waiting for result
        this.waitingForExportCells = true;

        // Telemetry will fire when the export function is called.
        this.postMessage(HistoryMessages.GetAllCells);
    }

    @captureTelemetry(Telemetry.RestartKernel)
    public restartKernel() {
        if (this.jupyterServer && !this.restartingKernel) {
            this.restartingKernel = true;

            // Ask the user if they want us to restart or not.
            const message = localize.DataScience.restartKernelMessage();
            const yes = localize.DataScience.restartKernelMessageYes();
            const no = localize.DataScience.restartKernelMessageNo();

            this.applicationShell.showInformationMessage(message, yes, no).then(v => {
                if (v === yes) {
                    // First we need to finish all outstanding cells.
                    this.unfinishedCells.forEach(c => {
                        c.state = CellState.error;
                        if (this.webPanel) {
                            this.webPanel.postMessage({ type: HistoryMessages.FinishCell, payload: c });
                        }
                    });
                    this.unfinishedCells = [];
                    this.potentiallyUnfinishedStatus.forEach(s => s.dispose());
                    this.potentiallyUnfinishedStatus = [];

                    // Set our status
                    const status = this.statusProvider.set(localize.DataScience.restartingKernelStatus(), this);

                    // Then restart the kernel. When that finishes, add our sys info again
                    if (this.jupyterServer) {
                        this.jupyterServer.restartKernel()
                            .then(() => {
                                this.addRestartSysInfo().then(status.dispose()).ignoreErrors();
                            })
                            .catch(err => {
                                this.logger.logError(err);
                                status.dispose();
                            });
                    }
                    this.restartingKernel = false;
                } else {
                    this.restartingKernel = false;
                }
            });
        }
    }

    @captureTelemetry(Telemetry.Interrupt)
    public interruptKernel() {
        if (this.jupyterServer && !this.restartingKernel) {
            this.jupyterServer.interruptKernel()
                .then()
                .catch(err => {
                    this.logger.logError(err);
                });
        }
    }

    // tslint:disable-next-line:no-any
    private handleReturnAllCells = (payload: any) => {
        // See what we're waiting for.
        if (this.waitingForExportCells) {
            this.export(payload);
        }
    }

    // tslint:disable-next-line:no-any
    private updateContexts = (payload?: any) => {
        // This should be called by the python interactive window every
        // time state changes. We use this opportunity to update our
        // extension contexts
        const interactiveContext = new ContextKey(EditorContexts.HaveInteractive, this.commandManager);
        interactiveContext.set(!this.disposed).catch();
        const interactiveCellsContext = new ContextKey(EditorContexts.HaveInteractiveCells, this.commandManager);
        const redoableContext = new ContextKey(EditorContexts.HaveRedoableCells, this.commandManager);
        if (payload && payload.info) {
            const info = payload.info as IHistoryInfo;
            if (info) {
                interactiveCellsContext.set(info.cellCount > 0).catch();
                redoableContext.set(info.redoCount > 0).catch();
            } else {
                interactiveCellsContext.set(false).catch();
                redoableContext.set(false).catch();
            }
        } else {
            interactiveCellsContext.set(false).catch();
            redoableContext.set(false).catch();
        }
    }

    private setStatus = (message: string) : Disposable => {
        const result = this.statusProvider.set(message, this);
        this.potentiallyUnfinishedStatus.push(result);
        return result;
    }

    private logTelemetry = (event : string) => {
        sendTelemetryEvent(event);
    }

    private sendCell(cell: ICell, message: string) {
        // Remove our ignore count from the execution count prior to sending
        const copy = JSON.parse(JSON.stringify(cell));
        if (copy.data && copy.data.execution_count !== null && copy.data.execution_count > 0) {
            const count = cell.data.execution_count as number;
            copy.data.execution_count = count - this.ignoreCount;
        }
        if (this.webPanel) {
            this.webPanel.postMessage({type: message, payload: copy});
        }
    }

    private onAddCodeEvent = (cells : ICell[], editor?: TextEditor) => {
        // Send each cell to the other side
        cells.forEach((cell : ICell) => {
            if (this.webPanel) {
                switch (cell.state) {
                    case CellState.init:
                        // Tell the react controls we have a new cell
                        this.sendCell(cell, HistoryMessages.StartCell);

                        // Keep track of this unfinished cell so if we restart we can finish right away.
                        this.unfinishedCells.push(cell);
                        break;

                    case CellState.executing:
                        // Tell the react controls we have an update
                        this.sendCell(cell, HistoryMessages.UpdateCell);
                        break;

                    case CellState.error:
                    case CellState.finished:
                        // Tell the react controls we're done
                        this.sendCell(cell,  HistoryMessages.FinishCell);

                        // Remove from the list of unfinished cells
                        this.unfinishedCells = this.unfinishedCells.filter(c => c.id !== cell.id);
                        break;

                    default:
                        break; // might want to do a progress bar or something
                }
            }
        });

        // If we have more than one cell, the second one should be a code cell. After it finishes, we need to inject a new cell entry
        if (cells.length > 1 && cells[1].state === CellState.finished) {
            // If we have an active editor, do the edit there so that the user can undo it, otherwise don't bother
            if (editor) {
                editor.edit((editBuilder) => {
                    editBuilder.insert(new Position(cells[1].line, 0), '#%%\n');
                });
            }
        }
    }

    private onSettingsChanged = async () => {
        // Update our load promise. We need to restart the jupyter server
        if (this.loadPromise) {
            await this.loadPromise;
            if (this.jupyterServer) {
                await this.jupyterServer.shutdown();
            }
        }
        this.loadPromise = this.loadJupyterServer(true);
    }

    @captureTelemetry(Telemetry.GotoSourceCode, {}, false)
    private gotoCode(file: string, line: number) {
        this.gotoCodeInternal(file, line).catch(err => {
            this.applicationShell.showErrorMessage(err);
        });
    }

    private async gotoCodeInternal(file: string, line: number) {
        let editor : TextEditor | undefined;

        if (await fs.pathExists(file)) {
            editor = await this.documentManager.showTextDocument(Uri.file(file), {viewColumn: ViewColumn.One});
        } else {
            // File URI isn't going to work. Look through the active text documents
            editor = this.documentManager.visibleTextEditors.find(te => te.document.fileName === file);
            if (editor) {
                editor.show(ViewColumn.One);
            }
        }

        // If we found the editor change its selection
        if (editor) {
            editor.revealRange(new Range(line, 0, line, 0));
            editor.selection = new Selection(new Position(line, 0), new Position(line, 0));
        }
    }

    @captureTelemetry(Telemetry.ExportNotebook, {}, false)
    // tslint:disable-next-line: no-any no-empty
    private export (payload: any) {
        if (payload.contents) {
            // Should be an array of cells
            const cells = payload.contents as ICell[];
            if (cells && this.applicationShell) {

                const filtersKey = localize.DataScience.exportDialogFilter();
                const filtersObject = {};
                filtersObject[filtersKey] = ['ipynb'];

                // Bring up the open file dialog box
                this.applicationShell.showSaveDialog(
                    {
                        saveLabel: localize.DataScience.exportDialogTitle(),
                        filters: filtersObject
                    }).then(async (uri: Uri | undefined) => {
                        if (uri) {
                            await this.exportToFile(cells, uri.fsPath);
                        }
                    });
            }
        }
    }

    private exportToFile = async (cells: ICell[], file : string) => {
        // Take the list of cells, convert them to a notebook json format and write to disk
<<<<<<< HEAD
        if (this.jupyterServer) {
            const settings = this.configuration.getSettings();
            if (settings.datascience.changeDirOnImportExport) {
                cells = this.addDirectoryChangeCell(cells, file); 
            }

            const notebook = await this.jupyterServer.translateToNotebook(cells);

            try {
                // tslint:disable-next-line: no-any
                await fs.writeFile(file, JSON.stringify(notebook), {encoding: 'utf8', flag: 'w'});
                this.applicationShell.showInformationMessage(localize.DataScience.exportDialogComplete().format(file), localize.DataScience.exportOpenQuestion()).then((str : string | undefined) => {
                    if (str && file && this.jupyterServer) {
                        // If the user wants to, open the notebook they just generated.
                        this.jupyterExecution.spawnNotebook(file).ignoreErrors();
                    }
                });
            } catch (exc) {
                this.applicationShell.showInformationMessage(localize.DataScience.exportDialogFailed().format(exc));
            }
=======
        const notebook = await this.jupyterExporter.translateToNotebook(cells);
>>>>>>> b876ff5e

        try {
            // tslint:disable-next-line: no-any
            await fs.writeFile(file, JSON.stringify(notebook), { encoding: 'utf8', flag: 'w' });
            this.applicationShell.showInformationMessage(localize.DataScience.exportDialogComplete().format(file), localize.DataScience.exportOpenQuestion()).then((str: string | undefined) => {
                if (str && file && this.jupyterServer) {
                    // If the user wants to, open the notebook they just generated.
                    this.jupyterExecution.spawnNotebook(file).ignoreErrors();
                }
            });
        } catch (exc) {
            this.applicationShell.showInformationMessage(localize.DataScience.exportDialogFailed().format(exc));
        }

    }

    // For exporting, put in a cell that will change the working directory back to the workspace directory so relative data paths will load correctly
    private addDirectoryChangeCell = (cells: ICell[], file: string): ICell[] => {
        const changeDirectory = JupyterImporter.calculateDirectoryChange(file, false);

        if (changeDirectory) {
            const exportChangeDirectory = `# Change directory to VSCode workspace root so that relative path loads work correctly. 
# Turn this addition off with the DataSciece.changeDirOnImportExport setting
try:
    import os
    os.chdir(os.path.join(os.getcwd(), '${changeDirectory}'))
    print(os.getcwd())
except:
    # No failure for attempted directory switch
    pass
`
            const cell: ICell = {
                data: {
                    source: exportChangeDirectory,
                    cell_type: 'code',
                    outputs: [],
                    metadata: {},
                    execution_count: 0
                },
                id: uuid(),
                file: '',
                line: 0,
                state: CellState.finished
            };

            return [cell,...cells];
        } else {
            return cells;
        }
    }

    private loadJupyterServer = async (restart?: boolean) : Promise<void> => {
        // Startup our jupyter server
        const settings = this.configuration.getSettings();
        let serverURI: string | undefined = settings.datascience.jupyterServerURI;
<<<<<<< HEAD
        let workingDir: string;
=======
        const useDefaultConfig : boolean | undefined = settings.datascience.useDefaultConfigForJupyter;
>>>>>>> b876ff5e

        const status = this.setStatus(localize.DataScience.connectingToJupyter());
        try {
            // For the local case pass in our URI as undefined, that way connect doesn't have to check the setting
            if (serverURI === Settings.JupyterServerLocalLaunch) {
                serverURI = undefined;

                workingDir = this.calculateWorkingDirectory();
            }
<<<<<<< HEAD
            this.jupyterServer = await this.jupyterExecution.connectToNotebookServer(serverURI, workingDir);
=======
            this.jupyterServer = await this.jupyterExecution.connectToNotebookServer(serverURI, useDefaultConfig);
>>>>>>> b876ff5e

            // If this is a restart, show our restart info
            if (restart) {
                await this.addRestartSysInfo();
            }
        } finally {
            if (status) {
                status.dispose();
            }
        }
    }

    // Calculate the working directory that we should move into when starting up our Jupyter server locally
    private calculateWorkingDirectory = (): string =>
    {
        let workingDir: string;
        // For a local launch calculate the working directory that we should switch into
        const settings = this.configuration.getSettings();
        const fileRoot = settings.datascience.notebookFileRoot;

        // If we don't have a workspace open the notebookFileRoot seems to often have a random location in it (we use ${workspaceRoot} as default)
        // so only do this setting if we actually have a valid workspace open
        if (fileRoot && workspace.workspaceFolders) {
            if (path.isAbsolute(fileRoot)) {
                workingDir = fileRoot;
            } else {
                if (workspace.workspaceFolders.length > 0) {
                    const filePath = workspace.workspaceFolders[0].uri.fsPath;
                    workingDir = path.join(filePath, fileRoot);
                }
            }
        }
        return workingDir;
    }

    private extractStreamOutput(cell: ICell) : string {
        let result = '';
        if (cell.state === CellState.error || cell.state === CellState.finished) {
            const outputs = cell.data.outputs as nbformat.IOutput[];
            if (outputs) {
                outputs.forEach(o => {
                    if (o.output_type === 'stream') {
                        const stream = o as nbformat.IStream;
                        result = result.concat(stream.text.toString());
                    } else {
                        const data = o.data;
                        if (data && data.hasOwnProperty('text/plain')) {
                            result = result.concat(data['text/plain']);
                        }
                    }
                });
            }
        }
        return result;
    }

    private generateSysInfoCell = async (message: string) : Promise<ICell | undefined> => {
        // Execute the code 'import sys\r\nsys.version' and 'import sys\r\nsys.executable' to get our
        // version and executable
        if (this.jupyterServer) {
            // tslint:disable-next-line:no-multiline-string
            const versionCells = await this.jupyterServer.execute(`import sys\r\nsys.version`, 'foo.py', 0);
            // tslint:disable-next-line:no-multiline-string
            const pathCells = await this.jupyterServer.execute(`import sys\r\nsys.executable`, 'foo.py', 0);
            // tslint:disable-next-line:no-multiline-string
            const notebookVersionCells = await this.jupyterServer.execute(`import notebook\r\nnotebook.version_info`, 'foo.py', 0);

            // Both should have streamed output
            const version = versionCells.length > 0 ? this.extractStreamOutput(versionCells[0]).trimQuotes() : '';
            const notebookVersion = notebookVersionCells.length > 0 ? this.extractStreamOutput(notebookVersionCells[0]).trimQuotes() : '';
            const pythonPath = versionCells.length > 0 ? this.extractStreamOutput(pathCells[0]).trimQuotes() : '';

            // Both should influence our ignore count. We don't want them to count against execution
            this.ignoreCount = this.ignoreCount + 3;

            // Combine this data together to make our sys info
            return {
                data: {
                    cell_type: 'sys_info',
                    message: message,
                    version: version,
                    notebook_version: localize.DataScience.notebookVersionFormat().format(notebookVersion),
                    path: pythonPath,
                    metadata: {},
                    source: []
                },
                id: uuid(),
                file: '',
                line: 0,
                state: CellState.finished
            };
        }
    }

    private addInitialSysInfo = async () : Promise<void> => {
        // Message depends upon if ipykernel is supported or not.
        if (!(await this.jupyterExecution.isKernelCreateSupported())) {
            return this.addSysInfo(localize.DataScience.pythonVersionHeaderNoPyKernel());
        }

        return this.addSysInfo(localize.DataScience.pythonVersionHeader());
    }

    private addRestartSysInfo = () : Promise<void> => {
        this.addedSysInfo = false;
        return this.addSysInfo(localize.DataScience.pythonRestartHeader());
    }

    private addSysInfo = async (message: string) : Promise<void> => {
        // Add our sys info if necessary
        if (!this.addedSysInfo) {
            this.addedSysInfo = true;
            this.ignoreCount = 0;

            // Generate a new sys info cell and send it to the web panel.
            const sysInfo = await this.generateSysInfoCell(message);
            if (sysInfo) {
                this.onAddCodeEvent([sysInfo]);
            }
        }
    }

    private loadWebPanel = async () : Promise<void> => {
        // Create our web panel (it's the UI that shows up for the history)

        // Figure out the name of our main bundle. Should be in our output directory
        const mainScriptPath = path.join(EXTENSION_ROOT_DIR, 'out', 'datascience-ui', 'history-react', 'index_bundle.js');

        // Generate a css to put into the webpanel for viewing code
        const css = await this.cssGenerator.generateThemeCss();

        // Use this script to create our web view panel. It should contain all of the necessary
        // script to communicate with this class.
        this.webPanel = this.provider.create(this, localize.DataScience.historyTitle(), mainScriptPath, css);
    }

    private load = async () : Promise<void> => {
        const status = this.setStatus(localize.DataScience.startingJupyter());

        // Check to see if we support ipykernel or not
        try {
            const usableInterpreter = await this.jupyterExecution.getUsableJupyterPython();
            if (!usableInterpreter) {
                // Not loading anymore
                status.dispose();

                // Nobody is useable, throw an exception
                throw new JupyterInstallError(localize.DataScience.jupyterNotSupported(), localize.DataScience.pythonInteractiveHelpLink());
            } else {
                // See if the usable interpreter is not our active one. If so, show a warning
                const active = await this.interpreterService.getActiveInterpreter();
                const activeDisplayName = active ? active.displayName : undefined;
                const activePath = active ? active.path : undefined;
                const usableDisplayName = usableInterpreter ? usableInterpreter.displayName : undefined;
                const usablePath = usableInterpreter ? usableInterpreter.path : undefined;
                if (activePath && usablePath && !this.fileSystem.arePathsSame(activePath, usablePath) && activeDisplayName && usableDisplayName) {
                    this.applicationShell.showWarningMessage(localize.DataScience.jupyterKernelNotSupportedOnActive().format(activeDisplayName, usableDisplayName));
                }
            }

            // Otherwise we continue loading
            await Promise.all([this.loadJupyterServer(), this.loadWebPanel()]);
        } finally {
            status.dispose();
        }
    }
}
<|MERGE_RESOLUTION|>--- conflicted
+++ resolved
@@ -1,749 +1,733 @@
-// Copyright (c) Microsoft Corporation. All rights reserved.
-// Licensed under the MIT License.
-'use strict';
-import '../common/extensions';
-
-import { nbformat } from '@jupyterlab/coreutils';
-import * as fs from 'fs-extra';
-import { inject, injectable } from 'inversify';
-import * as path from 'path';
-import * as uuid from 'uuid/v4';
-import { Event, EventEmitter, Position, Range, Selection, TextEditor, Uri, ViewColumn, workspace } from 'vscode';
-import { Disposable } from 'vscode-jsonrpc';
-
-import {
-    IApplicationShell,
-    ICommandManager,
-    IDocumentManager,
-    IWebPanel,
-    IWebPanelMessageListener,
-    IWebPanelProvider
-} from '../common/application/types';
-import { CancellationError } from '../common/cancellation';
-import { EXTENSION_ROOT_DIR } from '../common/constants';
-import { ContextKey } from '../common/contextKey';
-import { IFileSystem } from '../common/platform/types';
-import { IConfigurationService, IDisposableRegistry, ILogger } from '../common/types';
-import * as localize from '../common/utils/localize';
-import { IInterpreterService } from '../interpreter/contracts';
-import { captureTelemetry, sendTelemetryEvent } from '../telemetry';
-import { EditorContexts, HistoryMessages, Settings, Telemetry } from './constants';
-import { JupyterInstallError } from './jupyterInstallError';
-<<<<<<< HEAD
-import { JupyterImporter } from './jupyterImporter';
-import { CellState, ICell, ICodeCssGenerator, IHistory, IJupyterExecution, INotebookServer, IStatusProvider } from './types';
-import { anyOfClass } from 'ts-mockito';
-=======
-import {
-    CellState,
-    ICell,
-    ICodeCssGenerator,
-    IHistory,
-    IHistoryInfo,
-    IJupyterExecution,
-    INotebookExporter,
-    INotebookServer,
-    IStatusProvider
-} from './types';
->>>>>>> b876ff5e
-
-@injectable()
-export class History implements IWebPanelMessageListener, IHistory {
-    private disposed : boolean = false;
-    private webPanel : IWebPanel | undefined;
-    private loadPromise: Promise<void>;
-    private settingsChangedDisposable : Disposable;
-    private closedEvent : EventEmitter<IHistory>;
-    private unfinishedCells: ICell[] = [];
-    private restartingKernel: boolean = false;
-    private potentiallyUnfinishedStatus: Disposable[] = [];
-    private addedSysInfo: boolean = false;
-    private ignoreCount: number = 0;
-    private waitingForExportCells : boolean = false;
-    private jupyterServer: INotebookServer | undefined;
-
-    constructor(
-        @inject(IApplicationShell) private applicationShell: IApplicationShell,
-        @inject(IDocumentManager) private documentManager: IDocumentManager,
-        @inject(IInterpreterService) private interpreterService: IInterpreterService,
-        @inject(IWebPanelProvider) private provider: IWebPanelProvider,
-        @inject(IDisposableRegistry) private disposables: IDisposableRegistry,
-        @inject(ICodeCssGenerator) private cssGenerator : ICodeCssGenerator,
-        @inject(ILogger) private logger : ILogger,
-        @inject(IStatusProvider) private statusProvider : IStatusProvider,
-        @inject(IJupyterExecution) private jupyterExecution: IJupyterExecution,
-        @inject(IFileSystem) private fileSystem: IFileSystem,
-        @inject(IConfigurationService) private configuration: IConfigurationService,
-        @inject(ICommandManager) private commandManager: ICommandManager,
-        @inject(INotebookExporter) private jupyterExporter: INotebookExporter) {
-
-        // Sign up for configuration changes
-        this.settingsChangedDisposable = this.interpreterService.onDidChangeInterpreter(this.onSettingsChanged);
-
-        // Create our event emitter
-        this.closedEvent = new EventEmitter<IHistory>();
-        this.disposables.push(this.closedEvent);
-
-        // Load on a background thread.
-        this.loadPromise = this.load();
-    }
-
-    public async show() : Promise<void> {
-        if (!this.disposed) {
-            // Make sure we're loaded first
-            await this.loadPromise;
-
-            // Then show our web panel.
-            if (this.webPanel && this.jupyterServer) {
-                await this.webPanel.show();
-            }
-        }
-    }
-
-    public get closed() : Event<IHistory> {
-        return this.closedEvent.event;
-    }
-
-    public async addCode(code: string, file: string, line: number, editor?: TextEditor) : Promise<void> {
-        // Start a status item
-        const status = this.setStatus(localize.DataScience.executingCode());
-
-        try {
-
-            // Make sure we're loaded first.
-            const statusLoad = this.setStatus(localize.DataScience.startingJupyter());
-            try {
-                await this.loadPromise;
-            } finally {
-                statusLoad.dispose();
-            }
-
-            // Then show our webpanel
-            await this.show();
-
-            // Add our sys info if necessary
-            await this.addInitialSysInfo();
-
-            if (this.jupyterServer) {
-                // Attempt to evaluate this cell in the jupyter notebook
-                const observable = this.jupyterServer.executeObservable(code, file, line);
-
-                // Sign up for cell changes
-                observable.subscribe(
-                    (cells: ICell[]) => {
-                        this.onAddCodeEvent(cells, editor);
-                    },
-                    (error) => {
-                        status.dispose();
-                        if (!(error instanceof CancellationError)) {
-                            this.applicationShell.showErrorMessage(error);
-                        }
-                    },
-                    () => {
-                        // Indicate executing until this cell is done.
-                        status.dispose();
-                    });
-            }
-        } catch (err) {
-            status.dispose();
-
-            // We failed, dispose of ourselves too so that nobody uses us again
-            this.dispose();
-
-            throw err;
-        }
-    }
-
-    // tslint:disable-next-line: no-any no-empty
-    public postMessage(type: string, payload?: any) {
-        if (this.webPanel) {
-            this.webPanel.postMessage({type: type, payload: payload});
-        }
-    }
-
-    // tslint:disable-next-line: no-any no-empty
-    public onMessage = (message: string, payload: any) => {
-        switch (message) {
-            case HistoryMessages.GotoCodeCell:
-                this.gotoCode(payload.file, payload.line);
-                break;
-
-            case HistoryMessages.RestartKernel:
-                this.restartKernel();
-                break;
-
-            case HistoryMessages.ReturnAllCells:
-                this.handleReturnAllCells(payload);
-                break;
-
-            case HistoryMessages.Interrupt:
-                this.interruptKernel();
-                break;
-
-            case HistoryMessages.Export:
-                this.export(payload);
-                break;
-
-            case HistoryMessages.SendInfo:
-                this.updateContexts(payload);
-                break;
-
-            case HistoryMessages.DeleteAllCells:
-                this.logTelemetry(Telemetry.DeleteAllCells);
-                break;
-
-            case HistoryMessages.DeleteCell:
-                this.logTelemetry(Telemetry.DeleteCell);
-                break;
-
-            case HistoryMessages.Undo:
-                this.logTelemetry(Telemetry.Undo);
-                break;
-
-            case HistoryMessages.Redo:
-                this.logTelemetry(Telemetry.Redo);
-                break;
-
-            case HistoryMessages.ExpandAll:
-                this.logTelemetry(Telemetry.ExpandAll);
-                break;
-
-            case HistoryMessages.CollapseAll:
-                this.logTelemetry(Telemetry.CollapseAll);
-                break;
-
-            default:
-                break;
-        }
-    }
-
-    public dispose() {
-        if (!this.disposed) {
-            this.disposed = true;
-            this.settingsChangedDisposable.dispose();
-            this.closedEvent.fire(this);
-            if (this.jupyterServer) {
-                this.jupyterServer.shutdown();
-            }
-            this.updateContexts();
-        }
-    }
-
-    @captureTelemetry(Telemetry.Undo)
-    public undoCells() {
-        this.postMessage(HistoryMessages.Undo);
-    }
-
-    @captureTelemetry(Telemetry.Redo)
-    public redoCells() {
-        this.postMessage(HistoryMessages.Redo);
-    }
-
-    @captureTelemetry(Telemetry.DeleteAllCells)
-    public removeAllCells() {
-        this.postMessage(HistoryMessages.DeleteAllCells);
-    }
-
-    @captureTelemetry(Telemetry.ExpandAll)
-    public expandAllCells() {
-        this.postMessage(HistoryMessages.ExpandAll);
-    }
-
-    @captureTelemetry(Telemetry.CollapseAll)
-    public collapseAllCells() {
-        this.postMessage(HistoryMessages.CollapseAll);
-    }
-
-    public exportCells() {
-        // First ask for all cells. Set state to indicate waiting for result
-        this.waitingForExportCells = true;
-
-        // Telemetry will fire when the export function is called.
-        this.postMessage(HistoryMessages.GetAllCells);
-    }
-
-    @captureTelemetry(Telemetry.RestartKernel)
-    public restartKernel() {
-        if (this.jupyterServer && !this.restartingKernel) {
-            this.restartingKernel = true;
-
-            // Ask the user if they want us to restart or not.
-            const message = localize.DataScience.restartKernelMessage();
-            const yes = localize.DataScience.restartKernelMessageYes();
-            const no = localize.DataScience.restartKernelMessageNo();
-
-            this.applicationShell.showInformationMessage(message, yes, no).then(v => {
-                if (v === yes) {
-                    // First we need to finish all outstanding cells.
-                    this.unfinishedCells.forEach(c => {
-                        c.state = CellState.error;
-                        if (this.webPanel) {
-                            this.webPanel.postMessage({ type: HistoryMessages.FinishCell, payload: c });
-                        }
-                    });
-                    this.unfinishedCells = [];
-                    this.potentiallyUnfinishedStatus.forEach(s => s.dispose());
-                    this.potentiallyUnfinishedStatus = [];
-
-                    // Set our status
-                    const status = this.statusProvider.set(localize.DataScience.restartingKernelStatus(), this);
-
-                    // Then restart the kernel. When that finishes, add our sys info again
-                    if (this.jupyterServer) {
-                        this.jupyterServer.restartKernel()
-                            .then(() => {
-                                this.addRestartSysInfo().then(status.dispose()).ignoreErrors();
-                            })
-                            .catch(err => {
-                                this.logger.logError(err);
-                                status.dispose();
-                            });
-                    }
-                    this.restartingKernel = false;
-                } else {
-                    this.restartingKernel = false;
-                }
-            });
-        }
-    }
-
-    @captureTelemetry(Telemetry.Interrupt)
-    public interruptKernel() {
-        if (this.jupyterServer && !this.restartingKernel) {
-            this.jupyterServer.interruptKernel()
-                .then()
-                .catch(err => {
-                    this.logger.logError(err);
-                });
-        }
-    }
-
-    // tslint:disable-next-line:no-any
-    private handleReturnAllCells = (payload: any) => {
-        // See what we're waiting for.
-        if (this.waitingForExportCells) {
-            this.export(payload);
-        }
-    }
-
-    // tslint:disable-next-line:no-any
-    private updateContexts = (payload?: any) => {
-        // This should be called by the python interactive window every
-        // time state changes. We use this opportunity to update our
-        // extension contexts
-        const interactiveContext = new ContextKey(EditorContexts.HaveInteractive, this.commandManager);
-        interactiveContext.set(!this.disposed).catch();
-        const interactiveCellsContext = new ContextKey(EditorContexts.HaveInteractiveCells, this.commandManager);
-        const redoableContext = new ContextKey(EditorContexts.HaveRedoableCells, this.commandManager);
-        if (payload && payload.info) {
-            const info = payload.info as IHistoryInfo;
-            if (info) {
-                interactiveCellsContext.set(info.cellCount > 0).catch();
-                redoableContext.set(info.redoCount > 0).catch();
-            } else {
-                interactiveCellsContext.set(false).catch();
-                redoableContext.set(false).catch();
-            }
-        } else {
-            interactiveCellsContext.set(false).catch();
-            redoableContext.set(false).catch();
-        }
-    }
-
-    private setStatus = (message: string) : Disposable => {
-        const result = this.statusProvider.set(message, this);
-        this.potentiallyUnfinishedStatus.push(result);
-        return result;
-    }
-
-    private logTelemetry = (event : string) => {
-        sendTelemetryEvent(event);
-    }
-
-    private sendCell(cell: ICell, message: string) {
-        // Remove our ignore count from the execution count prior to sending
-        const copy = JSON.parse(JSON.stringify(cell));
-        if (copy.data && copy.data.execution_count !== null && copy.data.execution_count > 0) {
-            const count = cell.data.execution_count as number;
-            copy.data.execution_count = count - this.ignoreCount;
-        }
-        if (this.webPanel) {
-            this.webPanel.postMessage({type: message, payload: copy});
-        }
-    }
-
-    private onAddCodeEvent = (cells : ICell[], editor?: TextEditor) => {
-        // Send each cell to the other side
-        cells.forEach((cell : ICell) => {
-            if (this.webPanel) {
-                switch (cell.state) {
-                    case CellState.init:
-                        // Tell the react controls we have a new cell
-                        this.sendCell(cell, HistoryMessages.StartCell);
-
-                        // Keep track of this unfinished cell so if we restart we can finish right away.
-                        this.unfinishedCells.push(cell);
-                        break;
-
-                    case CellState.executing:
-                        // Tell the react controls we have an update
-                        this.sendCell(cell, HistoryMessages.UpdateCell);
-                        break;
-
-                    case CellState.error:
-                    case CellState.finished:
-                        // Tell the react controls we're done
-                        this.sendCell(cell,  HistoryMessages.FinishCell);
-
-                        // Remove from the list of unfinished cells
-                        this.unfinishedCells = this.unfinishedCells.filter(c => c.id !== cell.id);
-                        break;
-
-                    default:
-                        break; // might want to do a progress bar or something
-                }
-            }
-        });
-
-        // If we have more than one cell, the second one should be a code cell. After it finishes, we need to inject a new cell entry
-        if (cells.length > 1 && cells[1].state === CellState.finished) {
-            // If we have an active editor, do the edit there so that the user can undo it, otherwise don't bother
-            if (editor) {
-                editor.edit((editBuilder) => {
-                    editBuilder.insert(new Position(cells[1].line, 0), '#%%\n');
-                });
-            }
-        }
-    }
-
-    private onSettingsChanged = async () => {
-        // Update our load promise. We need to restart the jupyter server
-        if (this.loadPromise) {
-            await this.loadPromise;
-            if (this.jupyterServer) {
-                await this.jupyterServer.shutdown();
-            }
-        }
-        this.loadPromise = this.loadJupyterServer(true);
-    }
-
-    @captureTelemetry(Telemetry.GotoSourceCode, {}, false)
-    private gotoCode(file: string, line: number) {
-        this.gotoCodeInternal(file, line).catch(err => {
-            this.applicationShell.showErrorMessage(err);
-        });
-    }
-
-    private async gotoCodeInternal(file: string, line: number) {
-        let editor : TextEditor | undefined;
-
-        if (await fs.pathExists(file)) {
-            editor = await this.documentManager.showTextDocument(Uri.file(file), {viewColumn: ViewColumn.One});
-        } else {
-            // File URI isn't going to work. Look through the active text documents
-            editor = this.documentManager.visibleTextEditors.find(te => te.document.fileName === file);
-            if (editor) {
-                editor.show(ViewColumn.One);
-            }
-        }
-
-        // If we found the editor change its selection
-        if (editor) {
-            editor.revealRange(new Range(line, 0, line, 0));
-            editor.selection = new Selection(new Position(line, 0), new Position(line, 0));
-        }
-    }
-
-    @captureTelemetry(Telemetry.ExportNotebook, {}, false)
-    // tslint:disable-next-line: no-any no-empty
-    private export (payload: any) {
-        if (payload.contents) {
-            // Should be an array of cells
-            const cells = payload.contents as ICell[];
-            if (cells && this.applicationShell) {
-
-                const filtersKey = localize.DataScience.exportDialogFilter();
-                const filtersObject = {};
-                filtersObject[filtersKey] = ['ipynb'];
-
-                // Bring up the open file dialog box
-                this.applicationShell.showSaveDialog(
-                    {
-                        saveLabel: localize.DataScience.exportDialogTitle(),
-                        filters: filtersObject
-                    }).then(async (uri: Uri | undefined) => {
-                        if (uri) {
-                            await this.exportToFile(cells, uri.fsPath);
-                        }
-                    });
-            }
-        }
-    }
-
-    private exportToFile = async (cells: ICell[], file : string) => {
-        // Take the list of cells, convert them to a notebook json format and write to disk
-<<<<<<< HEAD
-        if (this.jupyterServer) {
-            const settings = this.configuration.getSettings();
-            if (settings.datascience.changeDirOnImportExport) {
-                cells = this.addDirectoryChangeCell(cells, file); 
-            }
-
-            const notebook = await this.jupyterServer.translateToNotebook(cells);
-
-            try {
-                // tslint:disable-next-line: no-any
-                await fs.writeFile(file, JSON.stringify(notebook), {encoding: 'utf8', flag: 'w'});
-                this.applicationShell.showInformationMessage(localize.DataScience.exportDialogComplete().format(file), localize.DataScience.exportOpenQuestion()).then((str : string | undefined) => {
-                    if (str && file && this.jupyterServer) {
-                        // If the user wants to, open the notebook they just generated.
-                        this.jupyterExecution.spawnNotebook(file).ignoreErrors();
-                    }
-                });
-            } catch (exc) {
-                this.applicationShell.showInformationMessage(localize.DataScience.exportDialogFailed().format(exc));
-            }
-=======
-        const notebook = await this.jupyterExporter.translateToNotebook(cells);
->>>>>>> b876ff5e
-
-        try {
-            // tslint:disable-next-line: no-any
-            await fs.writeFile(file, JSON.stringify(notebook), { encoding: 'utf8', flag: 'w' });
-            this.applicationShell.showInformationMessage(localize.DataScience.exportDialogComplete().format(file), localize.DataScience.exportOpenQuestion()).then((str: string | undefined) => {
-                if (str && file && this.jupyterServer) {
-                    // If the user wants to, open the notebook they just generated.
-                    this.jupyterExecution.spawnNotebook(file).ignoreErrors();
-                }
-            });
-        } catch (exc) {
-            this.applicationShell.showInformationMessage(localize.DataScience.exportDialogFailed().format(exc));
-        }
-
-    }
-
-    // For exporting, put in a cell that will change the working directory back to the workspace directory so relative data paths will load correctly
-    private addDirectoryChangeCell = (cells: ICell[], file: string): ICell[] => {
-        const changeDirectory = JupyterImporter.calculateDirectoryChange(file, false);
-
-        if (changeDirectory) {
-            const exportChangeDirectory = `# Change directory to VSCode workspace root so that relative path loads work correctly. 
-# Turn this addition off with the DataSciece.changeDirOnImportExport setting
-try:
-    import os
-    os.chdir(os.path.join(os.getcwd(), '${changeDirectory}'))
-    print(os.getcwd())
-except:
-    # No failure for attempted directory switch
-    pass
-`
-            const cell: ICell = {
-                data: {
-                    source: exportChangeDirectory,
-                    cell_type: 'code',
-                    outputs: [],
-                    metadata: {},
-                    execution_count: 0
-                },
-                id: uuid(),
-                file: '',
-                line: 0,
-                state: CellState.finished
-            };
-
-            return [cell,...cells];
-        } else {
-            return cells;
-        }
-    }
-
-    private loadJupyterServer = async (restart?: boolean) : Promise<void> => {
-        // Startup our jupyter server
-        const settings = this.configuration.getSettings();
-        let serverURI: string | undefined = settings.datascience.jupyterServerURI;
-<<<<<<< HEAD
-        let workingDir: string;
-=======
-        const useDefaultConfig : boolean | undefined = settings.datascience.useDefaultConfigForJupyter;
->>>>>>> b876ff5e
-
-        const status = this.setStatus(localize.DataScience.connectingToJupyter());
-        try {
-            // For the local case pass in our URI as undefined, that way connect doesn't have to check the setting
-            if (serverURI === Settings.JupyterServerLocalLaunch) {
-                serverURI = undefined;
-
-                workingDir = this.calculateWorkingDirectory();
-            }
-<<<<<<< HEAD
-            this.jupyterServer = await this.jupyterExecution.connectToNotebookServer(serverURI, workingDir);
-=======
-            this.jupyterServer = await this.jupyterExecution.connectToNotebookServer(serverURI, useDefaultConfig);
->>>>>>> b876ff5e
-
-            // If this is a restart, show our restart info
-            if (restart) {
-                await this.addRestartSysInfo();
-            }
-        } finally {
-            if (status) {
-                status.dispose();
-            }
-        }
-    }
-
-    // Calculate the working directory that we should move into when starting up our Jupyter server locally
-    private calculateWorkingDirectory = (): string =>
-    {
-        let workingDir: string;
-        // For a local launch calculate the working directory that we should switch into
-        const settings = this.configuration.getSettings();
-        const fileRoot = settings.datascience.notebookFileRoot;
-
-        // If we don't have a workspace open the notebookFileRoot seems to often have a random location in it (we use ${workspaceRoot} as default)
-        // so only do this setting if we actually have a valid workspace open
-        if (fileRoot && workspace.workspaceFolders) {
-            if (path.isAbsolute(fileRoot)) {
-                workingDir = fileRoot;
-            } else {
-                if (workspace.workspaceFolders.length > 0) {
-                    const filePath = workspace.workspaceFolders[0].uri.fsPath;
-                    workingDir = path.join(filePath, fileRoot);
-                }
-            }
-        }
-        return workingDir;
-    }
-
-    private extractStreamOutput(cell: ICell) : string {
-        let result = '';
-        if (cell.state === CellState.error || cell.state === CellState.finished) {
-            const outputs = cell.data.outputs as nbformat.IOutput[];
-            if (outputs) {
-                outputs.forEach(o => {
-                    if (o.output_type === 'stream') {
-                        const stream = o as nbformat.IStream;
-                        result = result.concat(stream.text.toString());
-                    } else {
-                        const data = o.data;
-                        if (data && data.hasOwnProperty('text/plain')) {
-                            result = result.concat(data['text/plain']);
-                        }
-                    }
-                });
-            }
-        }
-        return result;
-    }
-
-    private generateSysInfoCell = async (message: string) : Promise<ICell | undefined> => {
-        // Execute the code 'import sys\r\nsys.version' and 'import sys\r\nsys.executable' to get our
-        // version and executable
-        if (this.jupyterServer) {
-            // tslint:disable-next-line:no-multiline-string
-            const versionCells = await this.jupyterServer.execute(`import sys\r\nsys.version`, 'foo.py', 0);
-            // tslint:disable-next-line:no-multiline-string
-            const pathCells = await this.jupyterServer.execute(`import sys\r\nsys.executable`, 'foo.py', 0);
-            // tslint:disable-next-line:no-multiline-string
-            const notebookVersionCells = await this.jupyterServer.execute(`import notebook\r\nnotebook.version_info`, 'foo.py', 0);
-
-            // Both should have streamed output
-            const version = versionCells.length > 0 ? this.extractStreamOutput(versionCells[0]).trimQuotes() : '';
-            const notebookVersion = notebookVersionCells.length > 0 ? this.extractStreamOutput(notebookVersionCells[0]).trimQuotes() : '';
-            const pythonPath = versionCells.length > 0 ? this.extractStreamOutput(pathCells[0]).trimQuotes() : '';
-
-            // Both should influence our ignore count. We don't want them to count against execution
-            this.ignoreCount = this.ignoreCount + 3;
-
-            // Combine this data together to make our sys info
-            return {
-                data: {
-                    cell_type: 'sys_info',
-                    message: message,
-                    version: version,
-                    notebook_version: localize.DataScience.notebookVersionFormat().format(notebookVersion),
-                    path: pythonPath,
-                    metadata: {},
-                    source: []
-                },
-                id: uuid(),
-                file: '',
-                line: 0,
-                state: CellState.finished
-            };
-        }
-    }
-
-    private addInitialSysInfo = async () : Promise<void> => {
-        // Message depends upon if ipykernel is supported or not.
-        if (!(await this.jupyterExecution.isKernelCreateSupported())) {
-            return this.addSysInfo(localize.DataScience.pythonVersionHeaderNoPyKernel());
-        }
-
-        return this.addSysInfo(localize.DataScience.pythonVersionHeader());
-    }
-
-    private addRestartSysInfo = () : Promise<void> => {
-        this.addedSysInfo = false;
-        return this.addSysInfo(localize.DataScience.pythonRestartHeader());
-    }
-
-    private addSysInfo = async (message: string) : Promise<void> => {
-        // Add our sys info if necessary
-        if (!this.addedSysInfo) {
-            this.addedSysInfo = true;
-            this.ignoreCount = 0;
-
-            // Generate a new sys info cell and send it to the web panel.
-            const sysInfo = await this.generateSysInfoCell(message);
-            if (sysInfo) {
-                this.onAddCodeEvent([sysInfo]);
-            }
-        }
-    }
-
-    private loadWebPanel = async () : Promise<void> => {
-        // Create our web panel (it's the UI that shows up for the history)
-
-        // Figure out the name of our main bundle. Should be in our output directory
-        const mainScriptPath = path.join(EXTENSION_ROOT_DIR, 'out', 'datascience-ui', 'history-react', 'index_bundle.js');
-
-        // Generate a css to put into the webpanel for viewing code
-        const css = await this.cssGenerator.generateThemeCss();
-
-        // Use this script to create our web view panel. It should contain all of the necessary
-        // script to communicate with this class.
-        this.webPanel = this.provider.create(this, localize.DataScience.historyTitle(), mainScriptPath, css);
-    }
-
-    private load = async () : Promise<void> => {
-        const status = this.setStatus(localize.DataScience.startingJupyter());
-
-        // Check to see if we support ipykernel or not
-        try {
-            const usableInterpreter = await this.jupyterExecution.getUsableJupyterPython();
-            if (!usableInterpreter) {
-                // Not loading anymore
-                status.dispose();
-
-                // Nobody is useable, throw an exception
-                throw new JupyterInstallError(localize.DataScience.jupyterNotSupported(), localize.DataScience.pythonInteractiveHelpLink());
-            } else {
-                // See if the usable interpreter is not our active one. If so, show a warning
-                const active = await this.interpreterService.getActiveInterpreter();
-                const activeDisplayName = active ? active.displayName : undefined;
-                const activePath = active ? active.path : undefined;
-                const usableDisplayName = usableInterpreter ? usableInterpreter.displayName : undefined;
-                const usablePath = usableInterpreter ? usableInterpreter.path : undefined;
-                if (activePath && usablePath && !this.fileSystem.arePathsSame(activePath, usablePath) && activeDisplayName && usableDisplayName) {
-                    this.applicationShell.showWarningMessage(localize.DataScience.jupyterKernelNotSupportedOnActive().format(activeDisplayName, usableDisplayName));
-                }
-            }
-
-            // Otherwise we continue loading
-            await Promise.all([this.loadJupyterServer(), this.loadWebPanel()]);
-        } finally {
-            status.dispose();
-        }
-    }
-}
+// Copyright (c) Microsoft Corporation. All rights reserved.
+// Licensed under the MIT License.
+'use strict';
+import '../common/extensions';
+
+import { nbformat } from '@jupyterlab/coreutils';
+import * as fs from 'fs-extra';
+import { inject, injectable } from 'inversify';
+import * as path from 'path';
+import * as uuid from 'uuid/v4';
+import { Event, EventEmitter, Position, Range, Selection, TextEditor, Uri, ViewColumn, workspace } from 'vscode';
+import { Disposable } from 'vscode-jsonrpc';
+
+import {
+    IApplicationShell,
+    ICommandManager,
+    IDocumentManager,
+    IWebPanel,
+    IWebPanelMessageListener,
+    IWebPanelProvider
+} from '../common/application/types';
+import { CancellationError } from '../common/cancellation';
+import { EXTENSION_ROOT_DIR } from '../common/constants';
+import { ContextKey } from '../common/contextKey';
+import { IFileSystem } from '../common/platform/types';
+import { IConfigurationService, IDisposableRegistry, ILogger } from '../common/types';
+import * as localize from '../common/utils/localize';
+import { IInterpreterService } from '../interpreter/contracts';
+import { captureTelemetry, sendTelemetryEvent } from '../telemetry';
+import { EditorContexts, HistoryMessages, Settings, Telemetry } from './constants';
+import { JupyterInstallError } from './jupyterInstallError';
+import { JupyterImporter } from './jupyterImporter';
+import {
+    CellState,
+    ICell,
+    ICodeCssGenerator,
+    IHistory,
+    IHistoryInfo,
+    IJupyterExecution,
+    INotebookExporter,
+    INotebookServer,
+    IStatusProvider
+} from './types';
+
+@injectable()
+export class History implements IWebPanelMessageListener, IHistory {
+    private disposed : boolean = false;
+    private webPanel : IWebPanel | undefined;
+    private loadPromise: Promise<void>;
+    private settingsChangedDisposable : Disposable;
+    private closedEvent : EventEmitter<IHistory>;
+    private unfinishedCells: ICell[] = [];
+    private restartingKernel: boolean = false;
+    private potentiallyUnfinishedStatus: Disposable[] = [];
+    private addedSysInfo: boolean = false;
+    private ignoreCount: number = 0;
+    private waitingForExportCells : boolean = false;
+    private jupyterServer: INotebookServer | undefined;
+
+    constructor(
+        @inject(IApplicationShell) private applicationShell: IApplicationShell,
+        @inject(IDocumentManager) private documentManager: IDocumentManager,
+        @inject(IInterpreterService) private interpreterService: IInterpreterService,
+        @inject(IWebPanelProvider) private provider: IWebPanelProvider,
+        @inject(IDisposableRegistry) private disposables: IDisposableRegistry,
+        @inject(ICodeCssGenerator) private cssGenerator : ICodeCssGenerator,
+        @inject(ILogger) private logger : ILogger,
+        @inject(IStatusProvider) private statusProvider : IStatusProvider,
+        @inject(IJupyterExecution) private jupyterExecution: IJupyterExecution,
+        @inject(IFileSystem) private fileSystem: IFileSystem,
+        @inject(IConfigurationService) private configuration: IConfigurationService,
+        @inject(ICommandManager) private commandManager: ICommandManager,
+        @inject(INotebookExporter) private jupyterExporter: INotebookExporter) {
+
+        // Sign up for configuration changes
+        this.settingsChangedDisposable = this.interpreterService.onDidChangeInterpreter(this.onSettingsChanged);
+
+        // Create our event emitter
+        this.closedEvent = new EventEmitter<IHistory>();
+        this.disposables.push(this.closedEvent);
+
+        // Load on a background thread.
+        this.loadPromise = this.load();
+    }
+
+    public async show() : Promise<void> {
+        if (!this.disposed) {
+            // Make sure we're loaded first
+            await this.loadPromise;
+
+            // Then show our web panel.
+            if (this.webPanel && this.jupyterServer) {
+                await this.webPanel.show();
+            }
+        }
+    }
+
+    public get closed() : Event<IHistory> {
+        return this.closedEvent.event;
+    }
+
+    public async addCode(code: string, file: string, line: number, editor?: TextEditor) : Promise<void> {
+        // Start a status item
+        const status = this.setStatus(localize.DataScience.executingCode());
+
+        try {
+
+            // Make sure we're loaded first.
+            const statusLoad = this.setStatus(localize.DataScience.startingJupyter());
+            try {
+                await this.loadPromise;
+            } finally {
+                statusLoad.dispose();
+            }
+
+            // Then show our webpanel
+            await this.show();
+
+            // Add our sys info if necessary
+            await this.addInitialSysInfo();
+
+            if (this.jupyterServer) {
+                // Attempt to evaluate this cell in the jupyter notebook
+                const observable = this.jupyterServer.executeObservable(code, file, line);
+
+                // Sign up for cell changes
+                observable.subscribe(
+                    (cells: ICell[]) => {
+                        this.onAddCodeEvent(cells, editor);
+                    },
+                    (error) => {
+                        status.dispose();
+                        if (!(error instanceof CancellationError)) {
+                            this.applicationShell.showErrorMessage(error);
+                        }
+                    },
+                    () => {
+                        // Indicate executing until this cell is done.
+                        status.dispose();
+                    });
+            }
+        } catch (err) {
+            status.dispose();
+
+            // We failed, dispose of ourselves too so that nobody uses us again
+            this.dispose();
+
+            throw err;
+        }
+    }
+
+    // tslint:disable-next-line: no-any no-empty
+    public postMessage(type: string, payload?: any) {
+        if (this.webPanel) {
+            this.webPanel.postMessage({type: type, payload: payload});
+        }
+    }
+
+    // tslint:disable-next-line: no-any no-empty
+    public onMessage = (message: string, payload: any) => {
+        switch (message) {
+            case HistoryMessages.GotoCodeCell:
+                this.gotoCode(payload.file, payload.line);
+                break;
+
+            case HistoryMessages.RestartKernel:
+                this.restartKernel();
+                break;
+
+            case HistoryMessages.ReturnAllCells:
+                this.handleReturnAllCells(payload);
+                break;
+
+            case HistoryMessages.Interrupt:
+                this.interruptKernel();
+                break;
+
+            case HistoryMessages.Export:
+                this.export(payload);
+                break;
+
+            case HistoryMessages.SendInfo:
+                this.updateContexts(payload);
+                break;
+
+            case HistoryMessages.DeleteAllCells:
+                this.logTelemetry(Telemetry.DeleteAllCells);
+                break;
+
+            case HistoryMessages.DeleteCell:
+                this.logTelemetry(Telemetry.DeleteCell);
+                break;
+
+            case HistoryMessages.Undo:
+                this.logTelemetry(Telemetry.Undo);
+                break;
+
+            case HistoryMessages.Redo:
+                this.logTelemetry(Telemetry.Redo);
+                break;
+
+            case HistoryMessages.ExpandAll:
+                this.logTelemetry(Telemetry.ExpandAll);
+                break;
+
+            case HistoryMessages.CollapseAll:
+                this.logTelemetry(Telemetry.CollapseAll);
+                break;
+
+            default:
+                break;
+        }
+    }
+
+    public dispose() {
+        if (!this.disposed) {
+            this.disposed = true;
+            this.settingsChangedDisposable.dispose();
+            this.closedEvent.fire(this);
+            if (this.jupyterServer) {
+                this.jupyterServer.shutdown();
+            }
+            this.updateContexts();
+        }
+    }
+
+    @captureTelemetry(Telemetry.Undo)
+    public undoCells() {
+        this.postMessage(HistoryMessages.Undo);
+    }
+
+    @captureTelemetry(Telemetry.Redo)
+    public redoCells() {
+        this.postMessage(HistoryMessages.Redo);
+    }
+
+    @captureTelemetry(Telemetry.DeleteAllCells)
+    public removeAllCells() {
+        this.postMessage(HistoryMessages.DeleteAllCells);
+    }
+
+    @captureTelemetry(Telemetry.ExpandAll)
+    public expandAllCells() {
+        this.postMessage(HistoryMessages.ExpandAll);
+    }
+
+    @captureTelemetry(Telemetry.CollapseAll)
+    public collapseAllCells() {
+        this.postMessage(HistoryMessages.CollapseAll);
+    }
+
+    public exportCells() {
+        // First ask for all cells. Set state to indicate waiting for result
+        this.waitingForExportCells = true;
+
+        // Telemetry will fire when the export function is called.
+        this.postMessage(HistoryMessages.GetAllCells);
+    }
+
+    @captureTelemetry(Telemetry.RestartKernel)
+    public restartKernel() {
+        if (this.jupyterServer && !this.restartingKernel) {
+            this.restartingKernel = true;
+
+            // Ask the user if they want us to restart or not.
+            const message = localize.DataScience.restartKernelMessage();
+            const yes = localize.DataScience.restartKernelMessageYes();
+            const no = localize.DataScience.restartKernelMessageNo();
+
+            this.applicationShell.showInformationMessage(message, yes, no).then(v => {
+                if (v === yes) {
+                    // First we need to finish all outstanding cells.
+                    this.unfinishedCells.forEach(c => {
+                        c.state = CellState.error;
+                        if (this.webPanel) {
+                            this.webPanel.postMessage({ type: HistoryMessages.FinishCell, payload: c });
+                        }
+                    });
+                    this.unfinishedCells = [];
+                    this.potentiallyUnfinishedStatus.forEach(s => s.dispose());
+                    this.potentiallyUnfinishedStatus = [];
+
+                    // Set our status
+                    const status = this.statusProvider.set(localize.DataScience.restartingKernelStatus(), this);
+
+                    // Then restart the kernel. When that finishes, add our sys info again
+                    if (this.jupyterServer) {
+                        this.jupyterServer.restartKernel()
+                            .then(() => {
+                                this.addRestartSysInfo().then(status.dispose()).ignoreErrors();
+                            })
+                            .catch(err => {
+                                this.logger.logError(err);
+                                status.dispose();
+                            });
+                    }
+                    this.restartingKernel = false;
+                } else {
+                    this.restartingKernel = false;
+                }
+            });
+        }
+    }
+
+    @captureTelemetry(Telemetry.Interrupt)
+    public interruptKernel() {
+        if (this.jupyterServer && !this.restartingKernel) {
+            this.jupyterServer.interruptKernel()
+                .then()
+                .catch(err => {
+                    this.logger.logError(err);
+                });
+        }
+    }
+
+    // tslint:disable-next-line:no-any
+    private handleReturnAllCells = (payload: any) => {
+        // See what we're waiting for.
+        if (this.waitingForExportCells) {
+            this.export(payload);
+        }
+    }
+
+    // tslint:disable-next-line:no-any
+    private updateContexts = (payload?: any) => {
+        // This should be called by the python interactive window every
+        // time state changes. We use this opportunity to update our
+        // extension contexts
+        const interactiveContext = new ContextKey(EditorContexts.HaveInteractive, this.commandManager);
+        interactiveContext.set(!this.disposed).catch();
+        const interactiveCellsContext = new ContextKey(EditorContexts.HaveInteractiveCells, this.commandManager);
+        const redoableContext = new ContextKey(EditorContexts.HaveRedoableCells, this.commandManager);
+        if (payload && payload.info) {
+            const info = payload.info as IHistoryInfo;
+            if (info) {
+                interactiveCellsContext.set(info.cellCount > 0).catch();
+                redoableContext.set(info.redoCount > 0).catch();
+            } else {
+                interactiveCellsContext.set(false).catch();
+                redoableContext.set(false).catch();
+            }
+        } else {
+            interactiveCellsContext.set(false).catch();
+            redoableContext.set(false).catch();
+        }
+    }
+
+    private setStatus = (message: string) : Disposable => {
+        const result = this.statusProvider.set(message, this);
+        this.potentiallyUnfinishedStatus.push(result);
+        return result;
+    }
+
+    private logTelemetry = (event : string) => {
+        sendTelemetryEvent(event);
+    }
+
+    private sendCell(cell: ICell, message: string) {
+        // Remove our ignore count from the execution count prior to sending
+        const copy = JSON.parse(JSON.stringify(cell));
+        if (copy.data && copy.data.execution_count !== null && copy.data.execution_count > 0) {
+            const count = cell.data.execution_count as number;
+            copy.data.execution_count = count - this.ignoreCount;
+        }
+        if (this.webPanel) {
+            this.webPanel.postMessage({type: message, payload: copy});
+        }
+    }
+
+    private onAddCodeEvent = (cells : ICell[], editor?: TextEditor) => {
+        // Send each cell to the other side
+        cells.forEach((cell : ICell) => {
+            if (this.webPanel) {
+                switch (cell.state) {
+                    case CellState.init:
+                        // Tell the react controls we have a new cell
+                        this.sendCell(cell, HistoryMessages.StartCell);
+
+                        // Keep track of this unfinished cell so if we restart we can finish right away.
+                        this.unfinishedCells.push(cell);
+                        break;
+
+                    case CellState.executing:
+                        // Tell the react controls we have an update
+                        this.sendCell(cell, HistoryMessages.UpdateCell);
+                        break;
+
+                    case CellState.error:
+                    case CellState.finished:
+                        // Tell the react controls we're done
+                        this.sendCell(cell,  HistoryMessages.FinishCell);
+
+                        // Remove from the list of unfinished cells
+                        this.unfinishedCells = this.unfinishedCells.filter(c => c.id !== cell.id);
+                        break;
+
+                    default:
+                        break; // might want to do a progress bar or something
+                }
+            }
+        });
+
+        // If we have more than one cell, the second one should be a code cell. After it finishes, we need to inject a new cell entry
+        if (cells.length > 1 && cells[1].state === CellState.finished) {
+            // If we have an active editor, do the edit there so that the user can undo it, otherwise don't bother
+            if (editor) {
+                editor.edit((editBuilder) => {
+                    editBuilder.insert(new Position(cells[1].line, 0), '#%%\n');
+                });
+            }
+        }
+    }
+
+    private onSettingsChanged = async () => {
+        // Update our load promise. We need to restart the jupyter server
+        if (this.loadPromise) {
+            await this.loadPromise;
+            if (this.jupyterServer) {
+                await this.jupyterServer.shutdown();
+            }
+        }
+        this.loadPromise = this.loadJupyterServer(true);
+    }
+
+    @captureTelemetry(Telemetry.GotoSourceCode, {}, false)
+    private gotoCode(file: string, line: number) {
+        this.gotoCodeInternal(file, line).catch(err => {
+            this.applicationShell.showErrorMessage(err);
+        });
+    }
+
+    private async gotoCodeInternal(file: string, line: number) {
+        let editor : TextEditor | undefined;
+
+        if (await fs.pathExists(file)) {
+            editor = await this.documentManager.showTextDocument(Uri.file(file), {viewColumn: ViewColumn.One});
+        } else {
+            // File URI isn't going to work. Look through the active text documents
+            editor = this.documentManager.visibleTextEditors.find(te => te.document.fileName === file);
+            if (editor) {
+                editor.show(ViewColumn.One);
+            }
+        }
+
+        // If we found the editor change its selection
+        if (editor) {
+            editor.revealRange(new Range(line, 0, line, 0));
+            editor.selection = new Selection(new Position(line, 0), new Position(line, 0));
+        }
+    }
+
+    @captureTelemetry(Telemetry.ExportNotebook, {}, false)
+    // tslint:disable-next-line: no-any no-empty
+    private export (payload: any) {
+        if (payload.contents) {
+            // Should be an array of cells
+            const cells = payload.contents as ICell[];
+            if (cells && this.applicationShell) {
+
+                const filtersKey = localize.DataScience.exportDialogFilter();
+                const filtersObject = {};
+                filtersObject[filtersKey] = ['ipynb'];
+
+                // Bring up the open file dialog box
+                this.applicationShell.showSaveDialog(
+                    {
+                        saveLabel: localize.DataScience.exportDialogTitle(),
+                        filters: filtersObject
+                    }).then(async (uri: Uri | undefined) => {
+                        if (uri) {
+                            await this.exportToFile(cells, uri.fsPath);
+                        }
+                    });
+            }
+        }
+    }
+
+    private exportToFile = async (cells: ICell[], file : string) => {
+        // Take the list of cells, convert them to a notebook json format and write to disk
+        if (this.jupyterServer) {
+            const settings = this.configuration.getSettings();
+            if (settings.datascience.changeDirOnImportExport) {
+                cells = this.addDirectoryChangeCell(cells, file); 
+            }
+
+            const notebook = await this.jupyterExporter.translateToNotebook(cells);
+
+            try {
+                // tslint:disable-next-line: no-any
+                await fs.writeFile(file, JSON.stringify(notebook), {encoding: 'utf8', flag: 'w'});
+                this.applicationShell.showInformationMessage(localize.DataScience.exportDialogComplete().format(file), localize.DataScience.exportOpenQuestion()).then((str : string | undefined) => {
+                    if (str && file && this.jupyterServer) {
+                        // If the user wants to, open the notebook they just generated.
+                        this.jupyterExecution.spawnNotebook(file).ignoreErrors();
+                    }
+                });
+            } catch (exc) {
+                this.applicationShell.showInformationMessage(localize.DataScience.exportDialogFailed().format(exc));
+            }
+
+            try {
+                // tslint:disable-next-line: no-any
+                await fs.writeFile(file, JSON.stringify(notebook), { encoding: 'utf8', flag: 'w' });
+                this.applicationShell.showInformationMessage(localize.DataScience.exportDialogComplete().format(file), localize.DataScience.exportOpenQuestion()).then((str: string | undefined) => {
+                    if (str && file && this.jupyterServer) {
+                        // If the user wants to, open the notebook they just generated.
+                        this.jupyterExecution.spawnNotebook(file).ignoreErrors();
+                    }
+                });
+            } catch (exc) {
+                this.applicationShell.showInformationMessage(localize.DataScience.exportDialogFailed().format(exc));
+            }
+
+        }
+    }
+
+    // For exporting, put in a cell that will change the working directory back to the workspace directory so relative data paths will load correctly
+    private addDirectoryChangeCell = (cells: ICell[], file: string): ICell[] => {
+        const changeDirectory = JupyterImporter.calculateDirectoryChange(file, false);
+
+        if (changeDirectory) {
+            const exportChangeDirectory = `# Change directory to VSCode workspace root so that relative path loads work correctly. 
+# Turn this addition off with the DataSciece.changeDirOnImportExport setting
+try:
+    import os
+    os.chdir(os.path.join(os.getcwd(), '${changeDirectory}'))
+    print(os.getcwd())
+except:
+    # No failure for attempted directory switch
+    pass
+`
+            const cell: ICell = {
+                data: {
+                    source: exportChangeDirectory,
+                    cell_type: 'code',
+                    outputs: [],
+                    metadata: {},
+                    execution_count: 0
+                },
+                id: uuid(),
+                file: '',
+                line: 0,
+                state: CellState.finished
+            };
+
+            return [cell,...cells];
+        } else {
+            return cells;
+        }
+    }
+
+    private loadJupyterServer = async (restart?: boolean) : Promise<void> => {
+        // Startup our jupyter server
+        const settings = this.configuration.getSettings();
+        let serverURI: string | undefined = settings.datascience.jupyterServerURI;
+        let workingDir: string;
+        const useDefaultConfig : boolean | undefined = settings.datascience.useDefaultConfigForJupyter;
+        const status = this.setStatus(localize.DataScience.connectingToJupyter());
+        try {
+            // For the local case pass in our URI as undefined, that way connect doesn't have to check the setting
+            if (serverURI === Settings.JupyterServerLocalLaunch) {
+                serverURI = undefined;
+
+                workingDir = this.calculateWorkingDirectory();
+            }
+            this.jupyterServer = await this.jupyterExecution.connectToNotebookServer(serverURI, useDefaultConfig, undefined, workingDir);
+
+            // If this is a restart, show our restart info
+            if (restart) {
+                await this.addRestartSysInfo();
+            }
+        } finally {
+            if (status) {
+                status.dispose();
+            }
+        }
+    }
+
+    // Calculate the working directory that we should move into when starting up our Jupyter server locally
+    private calculateWorkingDirectory = (): string =>
+    {
+        let workingDir: string;
+        // For a local launch calculate the working directory that we should switch into
+        const settings = this.configuration.getSettings();
+        const fileRoot = settings.datascience.notebookFileRoot;
+
+        // If we don't have a workspace open the notebookFileRoot seems to often have a random location in it (we use ${workspaceRoot} as default)
+        // so only do this setting if we actually have a valid workspace open
+        if (fileRoot && workspace.workspaceFolders) {
+            if (path.isAbsolute(fileRoot)) {
+                workingDir = fileRoot;
+            } else {
+                if (workspace.workspaceFolders.length > 0) {
+                    const filePath = workspace.workspaceFolders[0].uri.fsPath;
+                    workingDir = path.join(filePath, fileRoot);
+                }
+            }
+        }
+        return workingDir;
+    }
+
+    private extractStreamOutput(cell: ICell) : string {
+        let result = '';
+        if (cell.state === CellState.error || cell.state === CellState.finished) {
+            const outputs = cell.data.outputs as nbformat.IOutput[];
+            if (outputs) {
+                outputs.forEach(o => {
+                    if (o.output_type === 'stream') {
+                        const stream = o as nbformat.IStream;
+                        result = result.concat(stream.text.toString());
+                    } else {
+                        const data = o.data;
+                        if (data && data.hasOwnProperty('text/plain')) {
+                            result = result.concat(data['text/plain']);
+                        }
+                    }
+                });
+            }
+        }
+        return result;
+    }
+
+    private generateSysInfoCell = async (message: string) : Promise<ICell | undefined> => {
+        // Execute the code 'import sys\r\nsys.version' and 'import sys\r\nsys.executable' to get our
+        // version and executable
+        if (this.jupyterServer) {
+            // tslint:disable-next-line:no-multiline-string
+            const versionCells = await this.jupyterServer.execute(`import sys\r\nsys.version`, 'foo.py', 0);
+            // tslint:disable-next-line:no-multiline-string
+            const pathCells = await this.jupyterServer.execute(`import sys\r\nsys.executable`, 'foo.py', 0);
+            // tslint:disable-next-line:no-multiline-string
+            const notebookVersionCells = await this.jupyterServer.execute(`import notebook\r\nnotebook.version_info`, 'foo.py', 0);
+
+            // Both should have streamed output
+            const version = versionCells.length > 0 ? this.extractStreamOutput(versionCells[0]).trimQuotes() : '';
+            const notebookVersion = notebookVersionCells.length > 0 ? this.extractStreamOutput(notebookVersionCells[0]).trimQuotes() : '';
+            const pythonPath = versionCells.length > 0 ? this.extractStreamOutput(pathCells[0]).trimQuotes() : '';
+
+            // Both should influence our ignore count. We don't want them to count against execution
+            this.ignoreCount = this.ignoreCount + 3;
+
+            // Combine this data together to make our sys info
+            return {
+                data: {
+                    cell_type: 'sys_info',
+                    message: message,
+                    version: version,
+                    notebook_version: localize.DataScience.notebookVersionFormat().format(notebookVersion),
+                    path: pythonPath,
+                    metadata: {},
+                    source: []
+                },
+                id: uuid(),
+                file: '',
+                line: 0,
+                state: CellState.finished
+            };
+        }
+    }
+
+    private addInitialSysInfo = async () : Promise<void> => {
+        // Message depends upon if ipykernel is supported or not.
+        if (!(await this.jupyterExecution.isKernelCreateSupported())) {
+            return this.addSysInfo(localize.DataScience.pythonVersionHeaderNoPyKernel());
+        }
+
+        return this.addSysInfo(localize.DataScience.pythonVersionHeader());
+    }
+
+    private addRestartSysInfo = () : Promise<void> => {
+        this.addedSysInfo = false;
+        return this.addSysInfo(localize.DataScience.pythonRestartHeader());
+    }
+
+    private addSysInfo = async (message: string) : Promise<void> => {
+        // Add our sys info if necessary
+        if (!this.addedSysInfo) {
+            this.addedSysInfo = true;
+            this.ignoreCount = 0;
+
+            // Generate a new sys info cell and send it to the web panel.
+            const sysInfo = await this.generateSysInfoCell(message);
+            if (sysInfo) {
+                this.onAddCodeEvent([sysInfo]);
+            }
+        }
+    }
+
+    private loadWebPanel = async () : Promise<void> => {
+        // Create our web panel (it's the UI that shows up for the history)
+
+        // Figure out the name of our main bundle. Should be in our output directory
+        const mainScriptPath = path.join(EXTENSION_ROOT_DIR, 'out', 'datascience-ui', 'history-react', 'index_bundle.js');
+
+        // Generate a css to put into the webpanel for viewing code
+        const css = await this.cssGenerator.generateThemeCss();
+
+        // Use this script to create our web view panel. It should contain all of the necessary
+        // script to communicate with this class.
+        this.webPanel = this.provider.create(this, localize.DataScience.historyTitle(), mainScriptPath, css);
+    }
+
+    private load = async () : Promise<void> => {
+        const status = this.setStatus(localize.DataScience.startingJupyter());
+
+        // Check to see if we support ipykernel or not
+        try {
+            const usableInterpreter = await this.jupyterExecution.getUsableJupyterPython();
+            if (!usableInterpreter) {
+                // Not loading anymore
+                status.dispose();
+
+                // Nobody is useable, throw an exception
+                throw new JupyterInstallError(localize.DataScience.jupyterNotSupported(), localize.DataScience.pythonInteractiveHelpLink());
+            } else {
+                // See if the usable interpreter is not our active one. If so, show a warning
+                const active = await this.interpreterService.getActiveInterpreter();
+                const activeDisplayName = active ? active.displayName : undefined;
+                const activePath = active ? active.path : undefined;
+                const usableDisplayName = usableInterpreter ? usableInterpreter.displayName : undefined;
+                const usablePath = usableInterpreter ? usableInterpreter.path : undefined;
+                if (activePath && usablePath && !this.fileSystem.arePathsSame(activePath, usablePath) && activeDisplayName && usableDisplayName) {
+                    this.applicationShell.showWarningMessage(localize.DataScience.jupyterKernelNotSupportedOnActive().format(activeDisplayName, usableDisplayName));
+                }
+            }
+
+            // Otherwise we continue loading
+            await Promise.all([this.loadJupyterServer(), this.loadWebPanel()]);
+        } finally {
+            status.dispose();
+        }
+    }
+}