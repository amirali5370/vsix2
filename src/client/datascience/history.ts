// Copyright (c) Microsoft Corporation. All rights reserved.
// Licensed under the MIT License.
'use strict';
import '../common/extensions';

import { nbformat } from '@jupyterlab/coreutils';
import * as fs from 'fs-extra';
import { inject, injectable } from 'inversify';
import * as path from 'path';
import * as uuid from 'uuid/v4';
import { Event, EventEmitter, Position, Range, Selection, TextEditor, Uri, ViewColumn } from 'vscode';
import { Disposable } from 'vscode-jsonrpc';

import {
    IApplicationShell,
    ICommandManager,
    IDocumentManager,
    IWebPanel,
    IWebPanelMessageListener,
    IWebPanelProvider,
    IWorkspaceService
} from '../common/application/types';
import { CancellationError } from '../common/cancellation';
import { EXTENSION_ROOT_DIR } from '../common/constants';
import { ContextKey } from '../common/contextKey';
import { IFileSystem } from '../common/platform/types';
import { IConfigurationService, IDisposable, IDisposableRegistry, ILogger } from '../common/types';
import { createDeferred } from '../common/utils/async';
import * as localize from '../common/utils/localize';
import { IInterpreterService } from '../interpreter/contracts';
import { captureTelemetry, sendTelemetryEvent } from '../telemetry';
import { EditorContexts, HistoryMessages, Identifiers, Settings, Telemetry } from './constants';
import { JupyterInstallError } from './jupyter/jupyterInstallError';
import {
    CellState,
    ICell,
    ICodeCssGenerator,
    IConnection,
    IHistory,
    IHistoryInfo,
    IJupyterExecution,
    INotebookExporter,
    INotebookServer,
    InterruptResult,
    IStatusProvider,
    IDataScienceExtraSettings
} from './types';

export enum SysInfoReason {
    Start,
    Restart,
    Interrupt
}

@injectable()
export class History implements IWebPanelMessageListener, IHistory {
    private disposed: boolean = false;
    private webPanel: IWebPanel | undefined;
    private loadPromise: Promise<void>;
    private interpreterChangedDisposable: Disposable;
    private closedEvent: EventEmitter<IHistory>;
    private unfinishedCells: ICell[] = [];
    private restartingKernel: boolean = false;
    private potentiallyUnfinishedStatus: Disposable[] = [];
    private addedSysInfo: boolean = false;
    private ignoreCount: number = 0;
    private waitingForExportCells: boolean = false;
    private jupyterServer: INotebookServer | undefined;
    private changeHandler: IDisposable | undefined;

    constructor(
        @inject(IApplicationShell) private applicationShell: IApplicationShell,
        @inject(IDocumentManager) private documentManager: IDocumentManager,
        @inject(IInterpreterService) private interpreterService: IInterpreterService,
        @inject(IWebPanelProvider) private provider: IWebPanelProvider,
        @inject(IDisposableRegistry) private disposables: IDisposableRegistry,
        @inject(ICodeCssGenerator) private cssGenerator: ICodeCssGenerator,
        @inject(ILogger) private logger: ILogger,
        @inject(IStatusProvider) private statusProvider: IStatusProvider,
        @inject(IJupyterExecution) private jupyterExecution: IJupyterExecution,
        @inject(IFileSystem) private fileSystem: IFileSystem,
        @inject(IConfigurationService) private configuration: IConfigurationService,
        @inject(ICommandManager) private commandManager: ICommandManager,
        @inject(INotebookExporter) private jupyterExporter: INotebookExporter,
        @inject(IWorkspaceService) private workspaceService: IWorkspaceService) {

        // Sign up for configuration changes
        this.interpreterChangedDisposable = this.interpreterService.onDidChangeInterpreter(this.onInterpreterChanged);
        this.changeHandler = this.configuration.getSettings().onDidChange(this.onSettingsChanged.bind(this));

        // Create our event emitter
        this.closedEvent = new EventEmitter<IHistory>();
        this.disposables.push(this.closedEvent);

        // Load on a background thread.
        this.loadPromise = this.load();
    }

    public async show(): Promise<void> {
        if (!this.disposed) {
            // Make sure we're loaded first
            await this.loadPromise;

            // Then show our web panel.
            if (this.webPanel && this.jupyterServer) {
                await this.webPanel.show();
            }
        }
    }

    public get closed(): Event<IHistory> {
        return this.closedEvent.event;
    }

<<<<<<< HEAD
    public addCode(code: string, file: string, line: number, editor?: TextEditor) : Promise<void> {
        // Call the internal method.
        return this.submitCode(code, file, line, editor);
=======
    public async addCode(code: string, file: string, line: number, editor?: TextEditor): Promise<void> {
        // Start a status item
        const status = this.setStatus(localize.DataScience.executingCode());

        // Create a deferred object that will wait until the status is disposed
        const finishedAddingCode = createDeferred<void>();
        const actualDispose = status.dispose;
        status.dispose = () => {
            finishedAddingCode.resolve();
            actualDispose();
        };

        try {

            // Make sure we're loaded first.
            const statusLoad = this.setStatus(localize.DataScience.startingJupyter());
            try {
                await this.loadPromise;
            } finally {
                statusLoad.dispose();
            }

            // Then show our webpanel
            await this.show();

            // Add our sys info if necessary
            await this.addSysInfo(SysInfoReason.Start);

            if (this.jupyterServer) {
                // Before we try to execute code make sure that we have an initial directory set
                // Normally set via the workspace, but we might not have one here if loading a single loose file
                await this.jupyterServer.setInitialDirectory(path.dirname(file));

                // Attempt to evaluate this cell in the jupyter notebook
                const observable = this.jupyterServer.executeObservable(code, file, line);

                // Sign up for cell changes
                observable.subscribe(
                    (cells: ICell[]) => {
                        this.onAddCodeEvent(cells, editor);
                    },
                    (error) => {
                        status.dispose();
                        if (!(error instanceof CancellationError)) {
                            this.applicationShell.showErrorMessage(error);
                        }
                    },
                    () => {
                        // Indicate executing until this cell is done.
                        status.dispose();
                    });

                // Wait for the cell to finish
                await finishedAddingCode.promise;
            }
        } catch (err) {
            status.dispose();

            // We failed, dispose of ourselves too so that nobody uses us again
            this.dispose().ignoreErrors();

            throw err;
        }
>>>>>>> 5db239e5
    }

    // tslint:disable-next-line: no-any no-empty
    public postMessage(type: string, payload?: any) {
        if (this.webPanel) {
            this.webPanel.postMessage({ type: type, payload: payload });
        }
    }

    // tslint:disable-next-line: no-any no-empty
    public onMessage = (message: string, payload: any) => {
        switch (message) {
            case HistoryMessages.GotoCodeCell:
                this.gotoCode(payload.file, payload.line);
                break;

            case HistoryMessages.RestartKernel:
                this.restartKernel();
                break;

            case HistoryMessages.ReturnAllCells:
                this.handleReturnAllCells(payload);
                break;

            case HistoryMessages.Interrupt:
                this.interruptKernel();
                break;

            case HistoryMessages.Export:
                this.export(payload);
                break;

            case HistoryMessages.SendInfo:
                this.updateContexts(payload);
                break;

            case HistoryMessages.SubmitNewCell:
                this.submitNewCell(payload);
                break;

            case HistoryMessages.DeleteAllCells:
                this.logTelemetry(Telemetry.DeleteAllCells);
                break;

            case HistoryMessages.DeleteCell:
                this.logTelemetry(Telemetry.DeleteCell);
                break;

            case HistoryMessages.Undo:
                this.logTelemetry(Telemetry.Undo);
                break;

            case HistoryMessages.Redo:
                this.logTelemetry(Telemetry.Redo);
                break;

            case HistoryMessages.ExpandAll:
                this.logTelemetry(Telemetry.ExpandAll);
                break;

            case HistoryMessages.CollapseAll:
                this.logTelemetry(Telemetry.CollapseAll);
                break;

            default:
                break;
        }
    }

    public async dispose() {
        if (!this.disposed) {
            this.disposed = true;
            this.interpreterChangedDisposable.dispose();
            this.closedEvent.fire(this);
            if (this.jupyterServer) {
                await this.jupyterServer.shutdown();
            }
            this.updateContexts();
        }
        if (this.changeHandler) {
            this.changeHandler.dispose();
            this.changeHandler = undefined;
        }
    }

    @captureTelemetry(Telemetry.Undo)
    public undoCells() {
        this.postMessage(HistoryMessages.Undo);
    }

    @captureTelemetry(Telemetry.Redo)
    public redoCells() {
        this.postMessage(HistoryMessages.Redo);
    }

    @captureTelemetry(Telemetry.DeleteAllCells)
    public removeAllCells() {
        this.postMessage(HistoryMessages.DeleteAllCells);
    }

    @captureTelemetry(Telemetry.ExpandAll)
    public expandAllCells() {
        this.postMessage(HistoryMessages.ExpandAll);
    }

    @captureTelemetry(Telemetry.CollapseAll)
    public collapseAllCells() {
        this.postMessage(HistoryMessages.CollapseAll);
    }

    public exportCells() {
        // First ask for all cells. Set state to indicate waiting for result
        this.waitingForExportCells = true;

        // Telemetry will fire when the export function is called.
        this.postMessage(HistoryMessages.GetAllCells);
    }

    @captureTelemetry(Telemetry.RestartKernel)
    public restartKernel() {
        if (this.jupyterServer && !this.restartingKernel) {
            // Ask the user if they want us to restart or not.
            const message = localize.DataScience.restartKernelMessage();
            const yes = localize.DataScience.restartKernelMessageYes();
            const no = localize.DataScience.restartKernelMessageNo();

            this.applicationShell.showInformationMessage(message, yes, no).then(v => {
                if (v === yes) {
                    this.restartKernelInternal().catch(e => {
                        this.applicationShell.showErrorMessage(e);
                        this.logger.logError(e);
                    });
                }
            });
        }
    }

    @captureTelemetry(Telemetry.Interrupt)
    public interruptKernel() {
        if (this.jupyterServer && !this.restartingKernel) {
            const status = this.statusProvider.set(localize.DataScience.interruptKernelStatus());

            const settings = this.configuration.getSettings();
            const interruptTimeout = settings.datascience.jupyterInterruptTimeout;

            this.jupyterServer.interruptKernel(interruptTimeout)
                .then(result => {
                    status.dispose();
                    if (result === InterruptResult.TimedOut) {
                        const message = localize.DataScience.restartKernelAfterInterruptMessage();
                        const yes = localize.DataScience.restartKernelMessageYes();
                        const no = localize.DataScience.restartKernelMessageNo();

                        this.applicationShell.showInformationMessage(message, yes, no).then(v => {
                            if (v === yes) {
                                this.restartKernelInternal().catch(e => {
                                    this.applicationShell.showErrorMessage(e);
                                    this.logger.logError(e);
                                });
                            }
                        });
                    } else if (result === InterruptResult.Restarted) {
                        // Uh-oh, keyboard interrupt crashed the kernel.
                        this.addSysInfo(SysInfoReason.Interrupt).ignoreErrors();
                    }
                })
                .catch(err => {
                    status.dispose();
                    this.logger.logError(err);
                    this.applicationShell.showErrorMessage(err);
                });
        }
    }

    private async restartKernelInternal(): Promise<void> {
        this.restartingKernel = true;

        // First we need to finish all outstanding cells.
        this.unfinishedCells.forEach(c => {
            c.state = CellState.error;
            if (this.webPanel) {
                this.webPanel.postMessage({ type: HistoryMessages.FinishCell, payload: c });
            }
        });
        this.unfinishedCells = [];
        this.potentiallyUnfinishedStatus.forEach(s => s.dispose());
        this.potentiallyUnfinishedStatus = [];

        // Set our status
        const status = this.statusProvider.set(localize.DataScience.restartingKernelStatus());

        try {
            if (this.jupyterServer) {
                await this.jupyterServer.restartKernel();
                await this.addSysInfo(SysInfoReason.Restart);
            }
        } finally {
            status.dispose();
            this.restartingKernel = false;
        }
    }

    // tslint:disable-next-line:no-any
    private handleReturnAllCells = (payload: any) => {
        // See what we're waiting for.
        if (this.waitingForExportCells) {
            this.export(payload);
        }
    }

    // tslint:disable-next-line:no-any
    private updateContexts = (payload?: any) => {
        // This should be called by the python interactive window every
        // time state changes. We use this opportunity to update our
        // extension contexts
        const interactiveContext = new ContextKey(EditorContexts.HaveInteractive, this.commandManager);
        interactiveContext.set(!this.disposed).catch();
        const interactiveCellsContext = new ContextKey(EditorContexts.HaveInteractiveCells, this.commandManager);
        const redoableContext = new ContextKey(EditorContexts.HaveRedoableCells, this.commandManager);
        if (payload && payload.info) {
            const info = payload.info as IHistoryInfo;
            if (info) {
                interactiveCellsContext.set(info.cellCount > 0).catch();
                redoableContext.set(info.redoCount > 0).catch();
            } else {
                interactiveCellsContext.set(false).catch();
                redoableContext.set(false).catch();
            }
        } else {
            interactiveCellsContext.set(false).catch();
            redoableContext.set(false).catch();
        }
    }

    @captureTelemetry(Telemetry.SubmitCellThroughInput, undefined, false)
    // tslint:disable-next-line:no-any
    private submitNewCell(payload?: any) {
        // If there's any payload, it has the code and the id
        if (payload && payload.code && payload.id) {
            this.submitCode(payload.code, Identifiers.EmptyFileName, 0, undefined, payload.id).ignoreErrors();
        }
    }

    private async submitCode(code: string, file: string, line: number, editor?: TextEditor, id?: string) : Promise<void> {
        // Start a status item
        const status = this.setStatus(localize.DataScience.executingCode());

        // Create a deferred object that will wait until the status is disposed
        const finishedAddingCode = createDeferred<void>();
        const actualDispose = status.dispose;
        status.dispose = () => {
            finishedAddingCode.resolve();
            actualDispose();
        };

        try {

            // Make sure we're loaded first.
            const statusLoad = this.setStatus(localize.DataScience.startingJupyter());
            try {
                await this.loadPromise;
            } finally {
                statusLoad.dispose();
            }

            // Then show our webpanel
            await this.show();

            // Add our sys info if necessary
            if (file !== Identifiers.EmptyFileName) {
                await this.addSysInfo(SysInfoReason.Start);
            }

            if (this.jupyterServer) {
                // Before we try to execute code make sure that we have an initial directory set
                // Normally set via the workspace, but we might not have one here if loading a single loose file
                if (file !== Identifiers.EmptyFileName) {
                    await this.jupyterServer.setInitialDirectory(path.dirname(file));
                }

                // Attempt to evaluate this cell in the jupyter notebook
                const observable = this.jupyterServer.executeObservable(code, file, line, id);

                // Sign up for cell changes
                observable.subscribe(
                    (cells: ICell[]) => {
                        this.onAddCodeEvent(cells, undefined);
                    },
                    (error) => {
                        status.dispose();
                        if (!(error instanceof CancellationError)) {
                            this.applicationShell.showErrorMessage(error);
                        }
                    },
                    () => {
                        // Indicate executing until this cell is done.
                        status.dispose();
                    });

                // Wait for the cell to finish
                await finishedAddingCode.promise;
            }
        } catch (err) {
            status.dispose();

            const message = localize.DataScience.executingCodeFailure().format(err);
            this.applicationShell.showErrorMessage(message)
        }
    }

    private setStatus = (message: string): Disposable => {
        const result = this.statusProvider.set(message);
        this.potentiallyUnfinishedStatus.push(result);
        return result;
    }

    private logTelemetry = (event : Telemetry) => {
        sendTelemetryEvent(event);
    }

    private sendCell(cell: ICell, message: string) {
        // Remove our ignore count from the execution count prior to sending
        const copy = JSON.parse(JSON.stringify(cell));
        if (copy.data && copy.data.execution_count !== null && copy.data.execution_count > 0) {
            const count = cell.data.execution_count as number;
            copy.data.execution_count = count - this.ignoreCount;
        }
        if (this.webPanel) {
            this.webPanel.postMessage({ type: message, payload: copy });
        }
    }

    private onAddCodeEvent = (cells: ICell[], editor?: TextEditor) => {
        // Send each cell to the other side
        cells.forEach((cell: ICell) => {
            if (this.webPanel) {
                switch (cell.state) {
                    case CellState.init:
                        // Tell the react controls we have a new cell
                        this.sendCell(cell, HistoryMessages.StartCell);

                        // Keep track of this unfinished cell so if we restart we can finish right away.
                        this.unfinishedCells.push(cell);
                        break;

                    case CellState.executing:
                        // Tell the react controls we have an update
                        this.sendCell(cell, HistoryMessages.UpdateCell);
                        break;

                    case CellState.error:
                    case CellState.finished:
                        // Tell the react controls we're done
                        this.sendCell(cell, HistoryMessages.FinishCell);

                        // Remove from the list of unfinished cells
                        this.unfinishedCells = this.unfinishedCells.filter(c => c.id !== cell.id);
                        break;

                    default:
                        break; // might want to do a progress bar or something
                }
            }
        });

        // If we have more than one cell, the second one should be a code cell. After it finishes, we need to inject a new cell entry
        if (cells.length > 1 && cells[1].state === CellState.finished) {
            // If we have an active editor, do the edit there so that the user can undo it, otherwise don't bother
            if (editor) {
                editor.edit((editBuilder) => {
                    editBuilder.insert(new Position(cells[1].line, 0), '#%%\n');
                });
            }
        }
    }

    // Post a message to our webpanel and update our new datascience settings
    private onSettingsChanged = () => {
        // Stringify our settings to send over to the panel
        const dsSettings = JSON.stringify(this.configuration.getSettings().datascience);

        if (this.webPanel) {
            this.webPanel.postMessage({ type: HistoryMessages.UpdateSettings, payload: dsSettings });
        }
    }

    private onInterpreterChanged = async () => {
        // Update our load promise. We need to restart the jupyter server
        if (this.loadPromise) {
            await this.loadPromise;
            if (this.jupyterServer) {
                await this.jupyterServer.shutdown();
            }
        }
        this.loadPromise = this.loadJupyterServer(true);
    }

    @captureTelemetry(Telemetry.GotoSourceCode, undefined, false)
    private gotoCode(file: string, line: number) {
        this.gotoCodeInternal(file, line).catch(err => {
            this.applicationShell.showErrorMessage(err);
        });
    }

    private async gotoCodeInternal(file: string, line: number) {
        let editor: TextEditor | undefined;

        if (await fs.pathExists(file)) {
            editor = await this.documentManager.showTextDocument(Uri.file(file), { viewColumn: ViewColumn.One });
        } else {
            // File URI isn't going to work. Look through the active text documents
            editor = this.documentManager.visibleTextEditors.find(te => te.document.fileName === file);
            if (editor) {
                editor.show();
            }
        }

        // If we found the editor change its selection
        if (editor) {
            editor.revealRange(new Range(line, 0, line, 0));
            editor.selection = new Selection(new Position(line, 0), new Position(line, 0));
        }
    }

    @captureTelemetry(Telemetry.ExportNotebook, undefined, false)
    // tslint:disable-next-line: no-any no-empty
    private export(payload: any) {
        if (payload.contents) {
            // Should be an array of cells
            const cells = payload.contents as ICell[];
            if (cells && this.applicationShell) {

                const filtersKey = localize.DataScience.exportDialogFilter();
                const filtersObject: Record<string, string[]> = {};
                filtersObject[filtersKey] = ['ipynb'];

                // Bring up the open file dialog box
                this.applicationShell.showSaveDialog(
                    {
                        saveLabel: localize.DataScience.exportDialogTitle(),
                        filters: filtersObject
                    }).then(async (uri: Uri | undefined) => {
                        if (uri) {
                            await this.exportToFile(cells, uri.fsPath);
                        }
                    });
            }
        }
    }

    private exportToFile = async (cells: ICell[], file: string) => {
        // Take the list of cells, convert them to a notebook json format and write to disk
        if (this.jupyterServer) {
            let directoryChange;
            const settings = this.configuration.getSettings();
            if (settings.datascience.changeDirOnImportExport) {
                directoryChange = file;
            }

            const notebook = await this.jupyterExporter.translateToNotebook(cells, directoryChange);

            try {
                // tslint:disable-next-line: no-any
                await this.fileSystem.writeFile(file, JSON.stringify(notebook), { encoding: 'utf8', flag: 'w' });
                this.applicationShell.showInformationMessage(localize.DataScience.exportDialogComplete().format(file), localize.DataScience.exportOpenQuestion()).then((str: string | undefined) => {
                    if (str && this.jupyterServer) {
                        // If the user wants to, open the notebook they just generated.
                        this.jupyterExecution.spawnNotebook(file).ignoreErrors();
                    }
                });
            } catch (exc) {
                this.logger.logError('Error in exporting notebook file');
                this.applicationShell.showInformationMessage(localize.DataScience.exportDialogFailed().format(exc));
            }
        }
    }

    private loadJupyterServer = async (restart?: boolean): Promise<void> => {
        // Startup our jupyter server
        const settings = this.configuration.getSettings();
        let serverURI: string | undefined = settings.datascience.jupyterServerURI;
        let workingDir: string | undefined;
        const useDefaultConfig: boolean | undefined = settings.datascience.useDefaultConfigForJupyter;
        const status = this.setStatus(localize.DataScience.connectingToJupyter());
        try {
            // For the local case pass in our URI as undefined, that way connect doesn't have to check the setting
            if (serverURI === Settings.JupyterServerLocalLaunch) {
                serverURI = undefined;

                workingDir = await this.calculateWorkingDirectory();
            }
            this.jupyterServer = await this.jupyterExecution.connectToNotebookServer(serverURI, useDefaultConfig, undefined, workingDir);

            // If this is a restart, show our restart info
            if (restart) {
                await this.addSysInfo(SysInfoReason.Restart);
            }
        } finally {
            if (status) {
                status.dispose();
            }
        }
    }

    // Calculate the working directory that we should move into when starting up our Jupyter server locally
    private calculateWorkingDirectory = async (): Promise<string | undefined> => {
        let workingDir: string | undefined;
        // For a local launch calculate the working directory that we should switch into
        const settings = this.configuration.getSettings();
        const fileRoot = settings.datascience.notebookFileRoot;

        // If we don't have a workspace open the notebookFileRoot seems to often have a random location in it (we use ${workspaceRoot} as default)
        // so only do this setting if we actually have a valid workspace open
        if (fileRoot && this.workspaceService.hasWorkspaceFolders) {
            const workspaceFolderPath = this.workspaceService.workspaceFolders![0].uri.fsPath;
            if (path.isAbsolute(fileRoot)) {
                if (await this.fileSystem.directoryExists(fileRoot)) {
                    // User setting is absolute and exists, use it
                    workingDir = fileRoot;
                } else {
                    // User setting is absolute and doesn't exist, use workspace
                    workingDir = workspaceFolderPath;
                }
            } else {
                // fileRoot is a relative path, combine it with the workspace folder
                const combinedPath = path.join(workspaceFolderPath, fileRoot);
                if (await this.fileSystem.directoryExists(combinedPath)) {
                    // combined path exists, use it
                    workingDir = combinedPath;
                } else {
                    // Combined path doesn't exist, use workspace
                    workingDir = workspaceFolderPath;
                }
            }
        }
        return workingDir;
    }

    private extractStreamOutput(cell: ICell): string {
        let result = '';
        if (cell.state === CellState.error || cell.state === CellState.finished) {
            const outputs = cell.data.outputs as nbformat.IOutput[];
            if (outputs) {
                outputs.forEach(o => {
                    if (o.output_type === 'stream') {
                        const stream = o as nbformat.IStream;
                        result = result.concat(stream.text.toString());
                    } else {
                        const data = o.data;
                        if (data && data.hasOwnProperty('text/plain')) {
                            // tslint:disable-next-line:no-any
                            result = result.concat((data as any)['text/plain']);
                        }
                    }
                });
            }
        }
        return result;
    }

    private generateSysInfoCell = async (reason: SysInfoReason): Promise<ICell | undefined> => {
        // Execute the code 'import sys\r\nsys.version' and 'import sys\r\nsys.executable' to get our
        // version and executable
        if (this.jupyterServer) {
            const message = await this.generateSysInfoMessage(reason);
            // tslint:disable-next-line:no-multiline-string
            const versionCells = await this.jupyterServer.execute(`import sys\r\nsys.version`, 'foo.py', 0);
            // tslint:disable-next-line:no-multiline-string
            const pathCells = await this.jupyterServer.execute(`import sys\r\nsys.executable`, 'foo.py', 0);
            // tslint:disable-next-line:no-multiline-string
            const notebookVersionCells = await this.jupyterServer.execute(`import notebook\r\nnotebook.version_info`, 'foo.py', 0);

            // Both should have streamed output
            const version = versionCells.length > 0 ? this.extractStreamOutput(versionCells[0]).trimQuotes() : '';
            const notebookVersion = notebookVersionCells.length > 0 ? this.extractStreamOutput(notebookVersionCells[0]).trimQuotes() : '';
            const pythonPath = versionCells.length > 0 ? this.extractStreamOutput(pathCells[0]).trimQuotes() : '';

            // Both should influence our ignore count. We don't want them to count against execution
            this.ignoreCount = this.ignoreCount + 3;

            // Connection string only for our initial start, not restart or interrupt
            let connectionString: string = '';
            if (reason === SysInfoReason.Start) {
                connectionString = this.generateConnectionInfoString(this.jupyterServer.getConnectionInfo());
            }

            // Combine this data together to make our sys info
            return {
                data: {
                    cell_type: 'sys_info',
                    message: message,
                    version: version,
                    notebook_version: localize.DataScience.notebookVersionFormat().format(notebookVersion),
                    path: pythonPath,
                    connection: connectionString,
                    metadata: {},
                    source: []
                },
                id: uuid(),
                file: '',
                line: 0,
                state: CellState.finished
            };
        }
    }

    private async generateSysInfoMessage(reason: SysInfoReason): Promise<string> {
        switch (reason) {
            case SysInfoReason.Start:
                // Message depends upon if ipykernel is supported or not.
                if (!(await this.jupyterExecution.isKernelCreateSupported())) {
                    return localize.DataScience.pythonVersionHeaderNoPyKernel();
                }
                return localize.DataScience.pythonVersionHeader();
                break;
            case SysInfoReason.Restart:
                return localize.DataScience.pythonRestartHeader();
                break;
            case SysInfoReason.Interrupt:
                return localize.DataScience.pythonInterruptFailedHeader();
                break;
            default:
                this.logger.logError('Invalid SysInfoReason');
                return '';
                break;
        }
    }

    private generateConnectionInfoString(connInfo: IConnection | undefined): string {
        if (!connInfo) {
            return '';
        }

        const tokenString = connInfo.token.length > 0 ? `?token=${connInfo.token}` : '';
        const urlString = `${connInfo.baseUrl}${tokenString}`;

        return `${localize.DataScience.sysInfoURILabel()}${urlString}`;
    }

    private addSysInfo = async (reason: SysInfoReason): Promise<void> => {
        if (!this.addedSysInfo || reason === SysInfoReason.Interrupt || reason === SysInfoReason.Restart) {
            this.addedSysInfo = true;
            this.ignoreCount = 0;

            // Generate a new sys info cell and send it to the web panel.
            const sysInfo = await this.generateSysInfoCell(reason);
            if (sysInfo) {
                this.onAddCodeEvent([sysInfo]);
            }
        }
    }

    private loadWebPanel = async (): Promise<void> => {
        // Create our web panel (it's the UI that shows up for the history)

        // Figure out the name of our main bundle. Should be in our output directory
        const mainScriptPath = path.join(EXTENSION_ROOT_DIR, 'out', 'datascience-ui', 'history-react', 'index_bundle.js');

        // Generate a css to put into the webpanel for viewing code
        const css = await this.cssGenerator.generateThemeCss();

        // Get our settings to pass along to the react control
        const workbench = this.workspaceService.getConfiguration('workbench');
        const terminalCursor = workbench ? workbench.get<string>('terminal.integrated.cursorStyle', 'block') : 'block';
        const settings: IDataScienceExtraSettings =
        {
            ...this.configuration.getSettings().datascience,
            extraSettings: {
                terminalCursor: terminalCursor
            }
        };

        // Use this script to create our web view panel. It should contain all of the necessary
        // script to communicate with this class.
        this.webPanel = this.provider.create(this, localize.DataScience.historyTitle(), mainScriptPath, css, settings);
    }

    private load = async (): Promise<void> => {
        const status = this.setStatus(localize.DataScience.startingJupyter());

        // Check to see if we support ipykernel or not
        try {
            const usableInterpreter = await this.jupyterExecution.getUsableJupyterPython();
            if (!usableInterpreter) {
                // Not loading anymore
                status.dispose();

                // Nobody is useable, throw an exception
                throw new JupyterInstallError(localize.DataScience.jupyterNotSupported(), localize.DataScience.pythonInteractiveHelpLink());
            } else {
                // See if the usable interpreter is not our active one. If so, show a warning
                const active = await this.interpreterService.getActiveInterpreter();
                const activeDisplayName = active ? active.displayName : undefined;
                const activePath = active ? active.path : undefined;
                const usableDisplayName = usableInterpreter ? usableInterpreter.displayName : undefined;
                const usablePath = usableInterpreter ? usableInterpreter.path : undefined;
                if (activePath && usablePath && !this.fileSystem.arePathsSame(activePath, usablePath) && activeDisplayName && usableDisplayName) {
                    this.applicationShell.showWarningMessage(localize.DataScience.jupyterKernelNotSupportedOnActive().format(activeDisplayName, usableDisplayName));
                }
            }

            // Otherwise we continue loading
            await Promise.all([this.loadJupyterServer(), this.loadWebPanel()]);
        } finally {
            status.dispose();
        }
    }
}
<|MERGE_RESOLUTION|>--- conflicted
+++ resolved
@@ -1,891 +1,825 @@
-// Copyright (c) Microsoft Corporation. All rights reserved.
-// Licensed under the MIT License.
-'use strict';
-import '../common/extensions';
-
-import { nbformat } from '@jupyterlab/coreutils';
-import * as fs from 'fs-extra';
-import { inject, injectable } from 'inversify';
-import * as path from 'path';
-import * as uuid from 'uuid/v4';
-import { Event, EventEmitter, Position, Range, Selection, TextEditor, Uri, ViewColumn } from 'vscode';
-import { Disposable } from 'vscode-jsonrpc';
-
-import {
-    IApplicationShell,
-    ICommandManager,
-    IDocumentManager,
-    IWebPanel,
-    IWebPanelMessageListener,
-    IWebPanelProvider,
-    IWorkspaceService
-} from '../common/application/types';
-import { CancellationError } from '../common/cancellation';
-import { EXTENSION_ROOT_DIR } from '../common/constants';
-import { ContextKey } from '../common/contextKey';
-import { IFileSystem } from '../common/platform/types';
-import { IConfigurationService, IDisposable, IDisposableRegistry, ILogger } from '../common/types';
-import { createDeferred } from '../common/utils/async';
-import * as localize from '../common/utils/localize';
-import { IInterpreterService } from '../interpreter/contracts';
-import { captureTelemetry, sendTelemetryEvent } from '../telemetry';
-import { EditorContexts, HistoryMessages, Identifiers, Settings, Telemetry } from './constants';
-import { JupyterInstallError } from './jupyter/jupyterInstallError';
-import {
-    CellState,
-    ICell,
-    ICodeCssGenerator,
-    IConnection,
-    IHistory,
-    IHistoryInfo,
-    IJupyterExecution,
-    INotebookExporter,
-    INotebookServer,
-    InterruptResult,
-    IStatusProvider,
-    IDataScienceExtraSettings
-} from './types';
-
-export enum SysInfoReason {
-    Start,
-    Restart,
-    Interrupt
-}
-
-@injectable()
-export class History implements IWebPanelMessageListener, IHistory {
-    private disposed: boolean = false;
-    private webPanel: IWebPanel | undefined;
-    private loadPromise: Promise<void>;
-    private interpreterChangedDisposable: Disposable;
-    private closedEvent: EventEmitter<IHistory>;
-    private unfinishedCells: ICell[] = [];
-    private restartingKernel: boolean = false;
-    private potentiallyUnfinishedStatus: Disposable[] = [];
-    private addedSysInfo: boolean = false;
-    private ignoreCount: number = 0;
-    private waitingForExportCells: boolean = false;
-    private jupyterServer: INotebookServer | undefined;
-    private changeHandler: IDisposable | undefined;
-
-    constructor(
-        @inject(IApplicationShell) private applicationShell: IApplicationShell,
-        @inject(IDocumentManager) private documentManager: IDocumentManager,
-        @inject(IInterpreterService) private interpreterService: IInterpreterService,
-        @inject(IWebPanelProvider) private provider: IWebPanelProvider,
-        @inject(IDisposableRegistry) private disposables: IDisposableRegistry,
-        @inject(ICodeCssGenerator) private cssGenerator: ICodeCssGenerator,
-        @inject(ILogger) private logger: ILogger,
-        @inject(IStatusProvider) private statusProvider: IStatusProvider,
-        @inject(IJupyterExecution) private jupyterExecution: IJupyterExecution,
-        @inject(IFileSystem) private fileSystem: IFileSystem,
-        @inject(IConfigurationService) private configuration: IConfigurationService,
-        @inject(ICommandManager) private commandManager: ICommandManager,
-        @inject(INotebookExporter) private jupyterExporter: INotebookExporter,
-        @inject(IWorkspaceService) private workspaceService: IWorkspaceService) {
-
-        // Sign up for configuration changes
-        this.interpreterChangedDisposable = this.interpreterService.onDidChangeInterpreter(this.onInterpreterChanged);
-        this.changeHandler = this.configuration.getSettings().onDidChange(this.onSettingsChanged.bind(this));
-
-        // Create our event emitter
-        this.closedEvent = new EventEmitter<IHistory>();
-        this.disposables.push(this.closedEvent);
-
-        // Load on a background thread.
-        this.loadPromise = this.load();
-    }
-
-    public async show(): Promise<void> {
-        if (!this.disposed) {
-            // Make sure we're loaded first
-            await this.loadPromise;
-
-            // Then show our web panel.
-            if (this.webPanel && this.jupyterServer) {
-                await this.webPanel.show();
-            }
-        }
-    }
-
-    public get closed(): Event<IHistory> {
-        return this.closedEvent.event;
-    }
-
-<<<<<<< HEAD
-    public addCode(code: string, file: string, line: number, editor?: TextEditor) : Promise<void> {
-        // Call the internal method.
-        return this.submitCode(code, file, line, editor);
-=======
-    public async addCode(code: string, file: string, line: number, editor?: TextEditor): Promise<void> {
-        // Start a status item
-        const status = this.setStatus(localize.DataScience.executingCode());
-
-        // Create a deferred object that will wait until the status is disposed
-        const finishedAddingCode = createDeferred<void>();
-        const actualDispose = status.dispose;
-        status.dispose = () => {
-            finishedAddingCode.resolve();
-            actualDispose();
-        };
-
-        try {
-
-            // Make sure we're loaded first.
-            const statusLoad = this.setStatus(localize.DataScience.startingJupyter());
-            try {
-                await this.loadPromise;
-            } finally {
-                statusLoad.dispose();
-            }
-
-            // Then show our webpanel
-            await this.show();
-
-            // Add our sys info if necessary
-            await this.addSysInfo(SysInfoReason.Start);
-
-            if (this.jupyterServer) {
-                // Before we try to execute code make sure that we have an initial directory set
-                // Normally set via the workspace, but we might not have one here if loading a single loose file
-                await this.jupyterServer.setInitialDirectory(path.dirname(file));
-
-                // Attempt to evaluate this cell in the jupyter notebook
-                const observable = this.jupyterServer.executeObservable(code, file, line);
-
-                // Sign up for cell changes
-                observable.subscribe(
-                    (cells: ICell[]) => {
-                        this.onAddCodeEvent(cells, editor);
-                    },
-                    (error) => {
-                        status.dispose();
-                        if (!(error instanceof CancellationError)) {
-                            this.applicationShell.showErrorMessage(error);
-                        }
-                    },
-                    () => {
-                        // Indicate executing until this cell is done.
-                        status.dispose();
-                    });
-
-                // Wait for the cell to finish
-                await finishedAddingCode.promise;
-            }
-        } catch (err) {
-            status.dispose();
-
-            // We failed, dispose of ourselves too so that nobody uses us again
-            this.dispose().ignoreErrors();
-
-            throw err;
-        }
->>>>>>> 5db239e5
-    }
-
-    // tslint:disable-next-line: no-any no-empty
-    public postMessage(type: string, payload?: any) {
-        if (this.webPanel) {
-            this.webPanel.postMessage({ type: type, payload: payload });
-        }
-    }
-
-    // tslint:disable-next-line: no-any no-empty
-    public onMessage = (message: string, payload: any) => {
-        switch (message) {
-            case HistoryMessages.GotoCodeCell:
-                this.gotoCode(payload.file, payload.line);
-                break;
-
-            case HistoryMessages.RestartKernel:
-                this.restartKernel();
-                break;
-
-            case HistoryMessages.ReturnAllCells:
-                this.handleReturnAllCells(payload);
-                break;
-
-            case HistoryMessages.Interrupt:
-                this.interruptKernel();
-                break;
-
-            case HistoryMessages.Export:
-                this.export(payload);
-                break;
-
-            case HistoryMessages.SendInfo:
-                this.updateContexts(payload);
-                break;
-
-            case HistoryMessages.SubmitNewCell:
-                this.submitNewCell(payload);
-                break;
-
-            case HistoryMessages.DeleteAllCells:
-                this.logTelemetry(Telemetry.DeleteAllCells);
-                break;
-
-            case HistoryMessages.DeleteCell:
-                this.logTelemetry(Telemetry.DeleteCell);
-                break;
-
-            case HistoryMessages.Undo:
-                this.logTelemetry(Telemetry.Undo);
-                break;
-
-            case HistoryMessages.Redo:
-                this.logTelemetry(Telemetry.Redo);
-                break;
-
-            case HistoryMessages.ExpandAll:
-                this.logTelemetry(Telemetry.ExpandAll);
-                break;
-
-            case HistoryMessages.CollapseAll:
-                this.logTelemetry(Telemetry.CollapseAll);
-                break;
-
-            default:
-                break;
-        }
-    }
-
-    public async dispose() {
-        if (!this.disposed) {
-            this.disposed = true;
-            this.interpreterChangedDisposable.dispose();
-            this.closedEvent.fire(this);
-            if (this.jupyterServer) {
-                await this.jupyterServer.shutdown();
-            }
-            this.updateContexts();
-        }
-        if (this.changeHandler) {
-            this.changeHandler.dispose();
-            this.changeHandler = undefined;
-        }
-    }
-
-    @captureTelemetry(Telemetry.Undo)
-    public undoCells() {
-        this.postMessage(HistoryMessages.Undo);
-    }
-
-    @captureTelemetry(Telemetry.Redo)
-    public redoCells() {
-        this.postMessage(HistoryMessages.Redo);
-    }
-
-    @captureTelemetry(Telemetry.DeleteAllCells)
-    public removeAllCells() {
-        this.postMessage(HistoryMessages.DeleteAllCells);
-    }
-
-    @captureTelemetry(Telemetry.ExpandAll)
-    public expandAllCells() {
-        this.postMessage(HistoryMessages.ExpandAll);
-    }
-
-    @captureTelemetry(Telemetry.CollapseAll)
-    public collapseAllCells() {
-        this.postMessage(HistoryMessages.CollapseAll);
-    }
-
-    public exportCells() {
-        // First ask for all cells. Set state to indicate waiting for result
-        this.waitingForExportCells = true;
-
-        // Telemetry will fire when the export function is called.
-        this.postMessage(HistoryMessages.GetAllCells);
-    }
-
-    @captureTelemetry(Telemetry.RestartKernel)
-    public restartKernel() {
-        if (this.jupyterServer && !this.restartingKernel) {
-            // Ask the user if they want us to restart or not.
-            const message = localize.DataScience.restartKernelMessage();
-            const yes = localize.DataScience.restartKernelMessageYes();
-            const no = localize.DataScience.restartKernelMessageNo();
-
-            this.applicationShell.showInformationMessage(message, yes, no).then(v => {
-                if (v === yes) {
-                    this.restartKernelInternal().catch(e => {
-                        this.applicationShell.showErrorMessage(e);
-                        this.logger.logError(e);
-                    });
-                }
-            });
-        }
-    }
-
-    @captureTelemetry(Telemetry.Interrupt)
-    public interruptKernel() {
-        if (this.jupyterServer && !this.restartingKernel) {
-            const status = this.statusProvider.set(localize.DataScience.interruptKernelStatus());
-
-            const settings = this.configuration.getSettings();
-            const interruptTimeout = settings.datascience.jupyterInterruptTimeout;
-
-            this.jupyterServer.interruptKernel(interruptTimeout)
-                .then(result => {
-                    status.dispose();
-                    if (result === InterruptResult.TimedOut) {
-                        const message = localize.DataScience.restartKernelAfterInterruptMessage();
-                        const yes = localize.DataScience.restartKernelMessageYes();
-                        const no = localize.DataScience.restartKernelMessageNo();
-
-                        this.applicationShell.showInformationMessage(message, yes, no).then(v => {
-                            if (v === yes) {
-                                this.restartKernelInternal().catch(e => {
-                                    this.applicationShell.showErrorMessage(e);
-                                    this.logger.logError(e);
-                                });
-                            }
-                        });
-                    } else if (result === InterruptResult.Restarted) {
-                        // Uh-oh, keyboard interrupt crashed the kernel.
-                        this.addSysInfo(SysInfoReason.Interrupt).ignoreErrors();
-                    }
-                })
-                .catch(err => {
-                    status.dispose();
-                    this.logger.logError(err);
-                    this.applicationShell.showErrorMessage(err);
-                });
-        }
-    }
-
-    private async restartKernelInternal(): Promise<void> {
-        this.restartingKernel = true;
-
-        // First we need to finish all outstanding cells.
-        this.unfinishedCells.forEach(c => {
-            c.state = CellState.error;
-            if (this.webPanel) {
-                this.webPanel.postMessage({ type: HistoryMessages.FinishCell, payload: c });
-            }
-        });
-        this.unfinishedCells = [];
-        this.potentiallyUnfinishedStatus.forEach(s => s.dispose());
-        this.potentiallyUnfinishedStatus = [];
-
-        // Set our status
-        const status = this.statusProvider.set(localize.DataScience.restartingKernelStatus());
-
-        try {
-            if (this.jupyterServer) {
-                await this.jupyterServer.restartKernel();
-                await this.addSysInfo(SysInfoReason.Restart);
-            }
-        } finally {
-            status.dispose();
-            this.restartingKernel = false;
-        }
-    }
-
-    // tslint:disable-next-line:no-any
-    private handleReturnAllCells = (payload: any) => {
-        // See what we're waiting for.
-        if (this.waitingForExportCells) {
-            this.export(payload);
-        }
-    }
-
-    // tslint:disable-next-line:no-any
-    private updateContexts = (payload?: any) => {
-        // This should be called by the python interactive window every
-        // time state changes. We use this opportunity to update our
-        // extension contexts
-        const interactiveContext = new ContextKey(EditorContexts.HaveInteractive, this.commandManager);
-        interactiveContext.set(!this.disposed).catch();
-        const interactiveCellsContext = new ContextKey(EditorContexts.HaveInteractiveCells, this.commandManager);
-        const redoableContext = new ContextKey(EditorContexts.HaveRedoableCells, this.commandManager);
-        if (payload && payload.info) {
-            const info = payload.info as IHistoryInfo;
-            if (info) {
-                interactiveCellsContext.set(info.cellCount > 0).catch();
-                redoableContext.set(info.redoCount > 0).catch();
-            } else {
-                interactiveCellsContext.set(false).catch();
-                redoableContext.set(false).catch();
-            }
-        } else {
-            interactiveCellsContext.set(false).catch();
-            redoableContext.set(false).catch();
-        }
-    }
-
-    @captureTelemetry(Telemetry.SubmitCellThroughInput, undefined, false)
-    // tslint:disable-next-line:no-any
-    private submitNewCell(payload?: any) {
-        // If there's any payload, it has the code and the id
-        if (payload && payload.code && payload.id) {
-            this.submitCode(payload.code, Identifiers.EmptyFileName, 0, undefined, payload.id).ignoreErrors();
-        }
-    }
-
-    private async submitCode(code: string, file: string, line: number, editor?: TextEditor, id?: string) : Promise<void> {
-        // Start a status item
-        const status = this.setStatus(localize.DataScience.executingCode());
-
-        // Create a deferred object that will wait until the status is disposed
-        const finishedAddingCode = createDeferred<void>();
-        const actualDispose = status.dispose;
-        status.dispose = () => {
-            finishedAddingCode.resolve();
-            actualDispose();
-        };
-
-        try {
-
-            // Make sure we're loaded first.
-            const statusLoad = this.setStatus(localize.DataScience.startingJupyter());
-            try {
-                await this.loadPromise;
-            } finally {
-                statusLoad.dispose();
-            }
-
-            // Then show our webpanel
-            await this.show();
-
-            // Add our sys info if necessary
-            if (file !== Identifiers.EmptyFileName) {
-                await this.addSysInfo(SysInfoReason.Start);
-            }
-
-            if (this.jupyterServer) {
-                // Before we try to execute code make sure that we have an initial directory set
-                // Normally set via the workspace, but we might not have one here if loading a single loose file
-                if (file !== Identifiers.EmptyFileName) {
-                    await this.jupyterServer.setInitialDirectory(path.dirname(file));
-                }
-
-                // Attempt to evaluate this cell in the jupyter notebook
-                const observable = this.jupyterServer.executeObservable(code, file, line, id);
-
-                // Sign up for cell changes
-                observable.subscribe(
-                    (cells: ICell[]) => {
-                        this.onAddCodeEvent(cells, undefined);
-                    },
-                    (error) => {
-                        status.dispose();
-                        if (!(error instanceof CancellationError)) {
-                            this.applicationShell.showErrorMessage(error);
-                        }
-                    },
-                    () => {
-                        // Indicate executing until this cell is done.
-                        status.dispose();
-                    });
-
-                // Wait for the cell to finish
-                await finishedAddingCode.promise;
-            }
-        } catch (err) {
-            status.dispose();
-
-            const message = localize.DataScience.executingCodeFailure().format(err);
-            this.applicationShell.showErrorMessage(message)
-        }
-    }
-
-    private setStatus = (message: string): Disposable => {
-        const result = this.statusProvider.set(message);
-        this.potentiallyUnfinishedStatus.push(result);
-        return result;
-    }
-
-    private logTelemetry = (event : Telemetry) => {
-        sendTelemetryEvent(event);
-    }
-
-    private sendCell(cell: ICell, message: string) {
-        // Remove our ignore count from the execution count prior to sending
-        const copy = JSON.parse(JSON.stringify(cell));
-        if (copy.data && copy.data.execution_count !== null && copy.data.execution_count > 0) {
-            const count = cell.data.execution_count as number;
-            copy.data.execution_count = count - this.ignoreCount;
-        }
-        if (this.webPanel) {
-            this.webPanel.postMessage({ type: message, payload: copy });
-        }
-    }
-
-    private onAddCodeEvent = (cells: ICell[], editor?: TextEditor) => {
-        // Send each cell to the other side
-        cells.forEach((cell: ICell) => {
-            if (this.webPanel) {
-                switch (cell.state) {
-                    case CellState.init:
-                        // Tell the react controls we have a new cell
-                        this.sendCell(cell, HistoryMessages.StartCell);
-
-                        // Keep track of this unfinished cell so if we restart we can finish right away.
-                        this.unfinishedCells.push(cell);
-                        break;
-
-                    case CellState.executing:
-                        // Tell the react controls we have an update
-                        this.sendCell(cell, HistoryMessages.UpdateCell);
-                        break;
-
-                    case CellState.error:
-                    case CellState.finished:
-                        // Tell the react controls we're done
-                        this.sendCell(cell, HistoryMessages.FinishCell);
-
-                        // Remove from the list of unfinished cells
-                        this.unfinishedCells = this.unfinishedCells.filter(c => c.id !== cell.id);
-                        break;
-
-                    default:
-                        break; // might want to do a progress bar or something
-                }
-            }
-        });
-
-        // If we have more than one cell, the second one should be a code cell. After it finishes, we need to inject a new cell entry
-        if (cells.length > 1 && cells[1].state === CellState.finished) {
-            // If we have an active editor, do the edit there so that the user can undo it, otherwise don't bother
-            if (editor) {
-                editor.edit((editBuilder) => {
-                    editBuilder.insert(new Position(cells[1].line, 0), '#%%\n');
-                });
-            }
-        }
-    }
-
-    // Post a message to our webpanel and update our new datascience settings
-    private onSettingsChanged = () => {
-        // Stringify our settings to send over to the panel
-        const dsSettings = JSON.stringify(this.configuration.getSettings().datascience);
-
-        if (this.webPanel) {
-            this.webPanel.postMessage({ type: HistoryMessages.UpdateSettings, payload: dsSettings });
-        }
-    }
-
-    private onInterpreterChanged = async () => {
-        // Update our load promise. We need to restart the jupyter server
-        if (this.loadPromise) {
-            await this.loadPromise;
-            if (this.jupyterServer) {
-                await this.jupyterServer.shutdown();
-            }
-        }
-        this.loadPromise = this.loadJupyterServer(true);
-    }
-
-    @captureTelemetry(Telemetry.GotoSourceCode, undefined, false)
-    private gotoCode(file: string, line: number) {
-        this.gotoCodeInternal(file, line).catch(err => {
-            this.applicationShell.showErrorMessage(err);
-        });
-    }
-
-    private async gotoCodeInternal(file: string, line: number) {
-        let editor: TextEditor | undefined;
-
-        if (await fs.pathExists(file)) {
-            editor = await this.documentManager.showTextDocument(Uri.file(file), { viewColumn: ViewColumn.One });
-        } else {
-            // File URI isn't going to work. Look through the active text documents
-            editor = this.documentManager.visibleTextEditors.find(te => te.document.fileName === file);
-            if (editor) {
-                editor.show();
-            }
-        }
-
-        // If we found the editor change its selection
-        if (editor) {
-            editor.revealRange(new Range(line, 0, line, 0));
-            editor.selection = new Selection(new Position(line, 0), new Position(line, 0));
-        }
-    }
-
-    @captureTelemetry(Telemetry.ExportNotebook, undefined, false)
-    // tslint:disable-next-line: no-any no-empty
-    private export(payload: any) {
-        if (payload.contents) {
-            // Should be an array of cells
-            const cells = payload.contents as ICell[];
-            if (cells && this.applicationShell) {
-
-                const filtersKey = localize.DataScience.exportDialogFilter();
-                const filtersObject: Record<string, string[]> = {};
-                filtersObject[filtersKey] = ['ipynb'];
-
-                // Bring up the open file dialog box
-                this.applicationShell.showSaveDialog(
-                    {
-                        saveLabel: localize.DataScience.exportDialogTitle(),
-                        filters: filtersObject
-                    }).then(async (uri: Uri | undefined) => {
-                        if (uri) {
-                            await this.exportToFile(cells, uri.fsPath);
-                        }
-                    });
-            }
-        }
-    }
-
-    private exportToFile = async (cells: ICell[], file: string) => {
-        // Take the list of cells, convert them to a notebook json format and write to disk
-        if (this.jupyterServer) {
-            let directoryChange;
-            const settings = this.configuration.getSettings();
-            if (settings.datascience.changeDirOnImportExport) {
-                directoryChange = file;
-            }
-
-            const notebook = await this.jupyterExporter.translateToNotebook(cells, directoryChange);
-
-            try {
-                // tslint:disable-next-line: no-any
-                await this.fileSystem.writeFile(file, JSON.stringify(notebook), { encoding: 'utf8', flag: 'w' });
-                this.applicationShell.showInformationMessage(localize.DataScience.exportDialogComplete().format(file), localize.DataScience.exportOpenQuestion()).then((str: string | undefined) => {
-                    if (str && this.jupyterServer) {
-                        // If the user wants to, open the notebook they just generated.
-                        this.jupyterExecution.spawnNotebook(file).ignoreErrors();
-                    }
-                });
-            } catch (exc) {
-                this.logger.logError('Error in exporting notebook file');
-                this.applicationShell.showInformationMessage(localize.DataScience.exportDialogFailed().format(exc));
-            }
-        }
-    }
-
-    private loadJupyterServer = async (restart?: boolean): Promise<void> => {
-        // Startup our jupyter server
-        const settings = this.configuration.getSettings();
-        let serverURI: string | undefined = settings.datascience.jupyterServerURI;
-        let workingDir: string | undefined;
-        const useDefaultConfig: boolean | undefined = settings.datascience.useDefaultConfigForJupyter;
-        const status = this.setStatus(localize.DataScience.connectingToJupyter());
-        try {
-            // For the local case pass in our URI as undefined, that way connect doesn't have to check the setting
-            if (serverURI === Settings.JupyterServerLocalLaunch) {
-                serverURI = undefined;
-
-                workingDir = await this.calculateWorkingDirectory();
-            }
-            this.jupyterServer = await this.jupyterExecution.connectToNotebookServer(serverURI, useDefaultConfig, undefined, workingDir);
-
-            // If this is a restart, show our restart info
-            if (restart) {
-                await this.addSysInfo(SysInfoReason.Restart);
-            }
-        } finally {
-            if (status) {
-                status.dispose();
-            }
-        }
-    }
-
-    // Calculate the working directory that we should move into when starting up our Jupyter server locally
-    private calculateWorkingDirectory = async (): Promise<string | undefined> => {
-        let workingDir: string | undefined;
-        // For a local launch calculate the working directory that we should switch into
-        const settings = this.configuration.getSettings();
-        const fileRoot = settings.datascience.notebookFileRoot;
-
-        // If we don't have a workspace open the notebookFileRoot seems to often have a random location in it (we use ${workspaceRoot} as default)
-        // so only do this setting if we actually have a valid workspace open
-        if (fileRoot && this.workspaceService.hasWorkspaceFolders) {
-            const workspaceFolderPath = this.workspaceService.workspaceFolders![0].uri.fsPath;
-            if (path.isAbsolute(fileRoot)) {
-                if (await this.fileSystem.directoryExists(fileRoot)) {
-                    // User setting is absolute and exists, use it
-                    workingDir = fileRoot;
-                } else {
-                    // User setting is absolute and doesn't exist, use workspace
-                    workingDir = workspaceFolderPath;
-                }
-            } else {
-                // fileRoot is a relative path, combine it with the workspace folder
-                const combinedPath = path.join(workspaceFolderPath, fileRoot);
-                if (await this.fileSystem.directoryExists(combinedPath)) {
-                    // combined path exists, use it
-                    workingDir = combinedPath;
-                } else {
-                    // Combined path doesn't exist, use workspace
-                    workingDir = workspaceFolderPath;
-                }
-            }
-        }
-        return workingDir;
-    }
-
-    private extractStreamOutput(cell: ICell): string {
-        let result = '';
-        if (cell.state === CellState.error || cell.state === CellState.finished) {
-            const outputs = cell.data.outputs as nbformat.IOutput[];
-            if (outputs) {
-                outputs.forEach(o => {
-                    if (o.output_type === 'stream') {
-                        const stream = o as nbformat.IStream;
-                        result = result.concat(stream.text.toString());
-                    } else {
-                        const data = o.data;
-                        if (data && data.hasOwnProperty('text/plain')) {
-                            // tslint:disable-next-line:no-any
-                            result = result.concat((data as any)['text/plain']);
-                        }
-                    }
-                });
-            }
-        }
-        return result;
-    }
-
-    private generateSysInfoCell = async (reason: SysInfoReason): Promise<ICell | undefined> => {
-        // Execute the code 'import sys\r\nsys.version' and 'import sys\r\nsys.executable' to get our
-        // version and executable
-        if (this.jupyterServer) {
-            const message = await this.generateSysInfoMessage(reason);
-            // tslint:disable-next-line:no-multiline-string
-            const versionCells = await this.jupyterServer.execute(`import sys\r\nsys.version`, 'foo.py', 0);
-            // tslint:disable-next-line:no-multiline-string
-            const pathCells = await this.jupyterServer.execute(`import sys\r\nsys.executable`, 'foo.py', 0);
-            // tslint:disable-next-line:no-multiline-string
-            const notebookVersionCells = await this.jupyterServer.execute(`import notebook\r\nnotebook.version_info`, 'foo.py', 0);
-
-            // Both should have streamed output
-            const version = versionCells.length > 0 ? this.extractStreamOutput(versionCells[0]).trimQuotes() : '';
-            const notebookVersion = notebookVersionCells.length > 0 ? this.extractStreamOutput(notebookVersionCells[0]).trimQuotes() : '';
-            const pythonPath = versionCells.length > 0 ? this.extractStreamOutput(pathCells[0]).trimQuotes() : '';
-
-            // Both should influence our ignore count. We don't want them to count against execution
-            this.ignoreCount = this.ignoreCount + 3;
-
-            // Connection string only for our initial start, not restart or interrupt
-            let connectionString: string = '';
-            if (reason === SysInfoReason.Start) {
-                connectionString = this.generateConnectionInfoString(this.jupyterServer.getConnectionInfo());
-            }
-
-            // Combine this data together to make our sys info
-            return {
-                data: {
-                    cell_type: 'sys_info',
-                    message: message,
-                    version: version,
-                    notebook_version: localize.DataScience.notebookVersionFormat().format(notebookVersion),
-                    path: pythonPath,
-                    connection: connectionString,
-                    metadata: {},
-                    source: []
-                },
-                id: uuid(),
-                file: '',
-                line: 0,
-                state: CellState.finished
-            };
-        }
-    }
-
-    private async generateSysInfoMessage(reason: SysInfoReason): Promise<string> {
-        switch (reason) {
-            case SysInfoReason.Start:
-                // Message depends upon if ipykernel is supported or not.
-                if (!(await this.jupyterExecution.isKernelCreateSupported())) {
-                    return localize.DataScience.pythonVersionHeaderNoPyKernel();
-                }
-                return localize.DataScience.pythonVersionHeader();
-                break;
-            case SysInfoReason.Restart:
-                return localize.DataScience.pythonRestartHeader();
-                break;
-            case SysInfoReason.Interrupt:
-                return localize.DataScience.pythonInterruptFailedHeader();
-                break;
-            default:
-                this.logger.logError('Invalid SysInfoReason');
-                return '';
-                break;
-        }
-    }
-
-    private generateConnectionInfoString(connInfo: IConnection | undefined): string {
-        if (!connInfo) {
-            return '';
-        }
-
-        const tokenString = connInfo.token.length > 0 ? `?token=${connInfo.token}` : '';
-        const urlString = `${connInfo.baseUrl}${tokenString}`;
-
-        return `${localize.DataScience.sysInfoURILabel()}${urlString}`;
-    }
-
-    private addSysInfo = async (reason: SysInfoReason): Promise<void> => {
-        if (!this.addedSysInfo || reason === SysInfoReason.Interrupt || reason === SysInfoReason.Restart) {
-            this.addedSysInfo = true;
-            this.ignoreCount = 0;
-
-            // Generate a new sys info cell and send it to the web panel.
-            const sysInfo = await this.generateSysInfoCell(reason);
-            if (sysInfo) {
-                this.onAddCodeEvent([sysInfo]);
-            }
-        }
-    }
-
-    private loadWebPanel = async (): Promise<void> => {
-        // Create our web panel (it's the UI that shows up for the history)
-
-        // Figure out the name of our main bundle. Should be in our output directory
-        const mainScriptPath = path.join(EXTENSION_ROOT_DIR, 'out', 'datascience-ui', 'history-react', 'index_bundle.js');
-
-        // Generate a css to put into the webpanel for viewing code
-        const css = await this.cssGenerator.generateThemeCss();
-
-        // Get our settings to pass along to the react control
-        const workbench = this.workspaceService.getConfiguration('workbench');
-        const terminalCursor = workbench ? workbench.get<string>('terminal.integrated.cursorStyle', 'block') : 'block';
-        const settings: IDataScienceExtraSettings =
-        {
-            ...this.configuration.getSettings().datascience,
-            extraSettings: {
-                terminalCursor: terminalCursor
-            }
-        };
-
-        // Use this script to create our web view panel. It should contain all of the necessary
-        // script to communicate with this class.
-        this.webPanel = this.provider.create(this, localize.DataScience.historyTitle(), mainScriptPath, css, settings);
-    }
-
-    private load = async (): Promise<void> => {
-        const status = this.setStatus(localize.DataScience.startingJupyter());
-
-        // Check to see if we support ipykernel or not
-        try {
-            const usableInterpreter = await this.jupyterExecution.getUsableJupyterPython();
-            if (!usableInterpreter) {
-                // Not loading anymore
-                status.dispose();
-
-                // Nobody is useable, throw an exception
-                throw new JupyterInstallError(localize.DataScience.jupyterNotSupported(), localize.DataScience.pythonInteractiveHelpLink());
-            } else {
-                // See if the usable interpreter is not our active one. If so, show a warning
-                const active = await this.interpreterService.getActiveInterpreter();
-                const activeDisplayName = active ? active.displayName : undefined;
-                const activePath = active ? active.path : undefined;
-                const usableDisplayName = usableInterpreter ? usableInterpreter.displayName : undefined;
-                const usablePath = usableInterpreter ? usableInterpreter.path : undefined;
-                if (activePath && usablePath && !this.fileSystem.arePathsSame(activePath, usablePath) && activeDisplayName && usableDisplayName) {
-                    this.applicationShell.showWarningMessage(localize.DataScience.jupyterKernelNotSupportedOnActive().format(activeDisplayName, usableDisplayName));
-                }
-            }
-
-            // Otherwise we continue loading
-            await Promise.all([this.loadJupyterServer(), this.loadWebPanel()]);
-        } finally {
-            status.dispose();
-        }
-    }
-}
+// Copyright (c) Microsoft Corporation. All rights reserved.
+// Licensed under the MIT License.
+'use strict';
+import '../common/extensions';
+
+import { nbformat } from '@jupyterlab/coreutils';
+import * as fs from 'fs-extra';
+import { inject, injectable } from 'inversify';
+import * as path from 'path';
+import * as uuid from 'uuid/v4';
+import { Event, EventEmitter, Position, Range, Selection, TextEditor, Uri, ViewColumn } from 'vscode';
+import { Disposable } from 'vscode-jsonrpc';
+
+import {
+    IApplicationShell,
+    ICommandManager,
+    IDocumentManager,
+    IWebPanel,
+    IWebPanelMessageListener,
+    IWebPanelProvider,
+    IWorkspaceService
+} from '../common/application/types';
+import { CancellationError } from '../common/cancellation';
+import { EXTENSION_ROOT_DIR } from '../common/constants';
+import { ContextKey } from '../common/contextKey';
+import { IFileSystem } from '../common/platform/types';
+import { IConfigurationService, IDisposable, IDisposableRegistry, ILogger } from '../common/types';
+import { createDeferred } from '../common/utils/async';
+import * as localize from '../common/utils/localize';
+import { IInterpreterService } from '../interpreter/contracts';
+import { captureTelemetry, sendTelemetryEvent } from '../telemetry';
+import { EditorContexts, HistoryMessages, Identifiers, Settings, Telemetry } from './constants';
+import { JupyterInstallError } from './jupyter/jupyterInstallError';
+import {
+    CellState,
+    ICell,
+    ICodeCssGenerator,
+    IConnection,
+    IHistory,
+    IHistoryInfo,
+    IJupyterExecution,
+    INotebookExporter,
+    INotebookServer,
+    InterruptResult,
+    IStatusProvider,
+    IDataScienceExtraSettings
+} from './types';
+
+export enum SysInfoReason {
+    Start,
+    Restart,
+    Interrupt
+}
+
+@injectable()
+export class History implements IWebPanelMessageListener, IHistory {
+    private disposed: boolean = false;
+    private webPanel: IWebPanel | undefined;
+    private loadPromise: Promise<void>;
+    private interpreterChangedDisposable: Disposable;
+    private closedEvent: EventEmitter<IHistory>;
+    private unfinishedCells: ICell[] = [];
+    private restartingKernel: boolean = false;
+    private potentiallyUnfinishedStatus: Disposable[] = [];
+    private addedSysInfo: boolean = false;
+    private ignoreCount: number = 0;
+    private waitingForExportCells: boolean = false;
+    private jupyterServer: INotebookServer | undefined;
+    private changeHandler: IDisposable | undefined;
+
+    constructor(
+        @inject(IApplicationShell) private applicationShell: IApplicationShell,
+        @inject(IDocumentManager) private documentManager: IDocumentManager,
+        @inject(IInterpreterService) private interpreterService: IInterpreterService,
+        @inject(IWebPanelProvider) private provider: IWebPanelProvider,
+        @inject(IDisposableRegistry) private disposables: IDisposableRegistry,
+        @inject(ICodeCssGenerator) private cssGenerator: ICodeCssGenerator,
+        @inject(ILogger) private logger: ILogger,
+        @inject(IStatusProvider) private statusProvider: IStatusProvider,
+        @inject(IJupyterExecution) private jupyterExecution: IJupyterExecution,
+        @inject(IFileSystem) private fileSystem: IFileSystem,
+        @inject(IConfigurationService) private configuration: IConfigurationService,
+        @inject(ICommandManager) private commandManager: ICommandManager,
+        @inject(INotebookExporter) private jupyterExporter: INotebookExporter,
+        @inject(IWorkspaceService) private workspaceService: IWorkspaceService) {
+
+        // Sign up for configuration changes
+        this.interpreterChangedDisposable = this.interpreterService.onDidChangeInterpreter(this.onInterpreterChanged);
+        this.changeHandler = this.configuration.getSettings().onDidChange(this.onSettingsChanged.bind(this));
+
+        // Create our event emitter
+        this.closedEvent = new EventEmitter<IHistory>();
+        this.disposables.push(this.closedEvent);
+
+        // Load on a background thread.
+        this.loadPromise = this.load();
+    }
+
+    public async show(): Promise<void> {
+        if (!this.disposed) {
+            // Make sure we're loaded first
+            await this.loadPromise;
+
+            // Then show our web panel.
+            if (this.webPanel && this.jupyterServer) {
+                await this.webPanel.show();
+            }
+        }
+    }
+
+    public get closed(): Event<IHistory> {
+        return this.closedEvent.event;
+    }
+
+    public addCode(code: string, file: string, line: number, editor?: TextEditor) : Promise<void> {
+        // Call the internal method.
+        return this.submitCode(code, file, line, editor);
+    }
+
+    // tslint:disable-next-line: no-any no-empty
+    public postMessage(type: string, payload?: any) {
+        if (this.webPanel) {
+            this.webPanel.postMessage({ type: type, payload: payload });
+        }
+    }
+
+    // tslint:disable-next-line: no-any no-empty
+    public onMessage = (message: string, payload: any) => {
+        switch (message) {
+            case HistoryMessages.GotoCodeCell:
+                this.gotoCode(payload.file, payload.line);
+                break;
+
+            case HistoryMessages.RestartKernel:
+                this.restartKernel();
+                break;
+
+            case HistoryMessages.ReturnAllCells:
+                this.handleReturnAllCells(payload);
+                break;
+
+            case HistoryMessages.Interrupt:
+                this.interruptKernel();
+                break;
+
+            case HistoryMessages.Export:
+                this.export(payload);
+                break;
+
+            case HistoryMessages.SendInfo:
+                this.updateContexts(payload);
+                break;
+
+            case HistoryMessages.SubmitNewCell:
+                this.submitNewCell(payload);
+                break;
+
+            case HistoryMessages.DeleteAllCells:
+                this.logTelemetry(Telemetry.DeleteAllCells);
+                break;
+
+            case HistoryMessages.DeleteCell:
+                this.logTelemetry(Telemetry.DeleteCell);
+                break;
+
+            case HistoryMessages.Undo:
+                this.logTelemetry(Telemetry.Undo);
+                break;
+
+            case HistoryMessages.Redo:
+                this.logTelemetry(Telemetry.Redo);
+                break;
+
+            case HistoryMessages.ExpandAll:
+                this.logTelemetry(Telemetry.ExpandAll);
+                break;
+
+            case HistoryMessages.CollapseAll:
+                this.logTelemetry(Telemetry.CollapseAll);
+                break;
+
+            default:
+                break;
+        }
+    }
+
+    public async dispose() {
+        if (!this.disposed) {
+            this.disposed = true;
+            this.interpreterChangedDisposable.dispose();
+            this.closedEvent.fire(this);
+            if (this.jupyterServer) {
+                await this.jupyterServer.shutdown();
+            }
+            this.updateContexts();
+        }
+        if (this.changeHandler) {
+            this.changeHandler.dispose();
+            this.changeHandler = undefined;
+        }
+    }
+
+    @captureTelemetry(Telemetry.Undo)
+    public undoCells() {
+        this.postMessage(HistoryMessages.Undo);
+    }
+
+    @captureTelemetry(Telemetry.Redo)
+    public redoCells() {
+        this.postMessage(HistoryMessages.Redo);
+    }
+
+    @captureTelemetry(Telemetry.DeleteAllCells)
+    public removeAllCells() {
+        this.postMessage(HistoryMessages.DeleteAllCells);
+    }
+
+    @captureTelemetry(Telemetry.ExpandAll)
+    public expandAllCells() {
+        this.postMessage(HistoryMessages.ExpandAll);
+    }
+
+    @captureTelemetry(Telemetry.CollapseAll)
+    public collapseAllCells() {
+        this.postMessage(HistoryMessages.CollapseAll);
+    }
+
+    public exportCells() {
+        // First ask for all cells. Set state to indicate waiting for result
+        this.waitingForExportCells = true;
+
+        // Telemetry will fire when the export function is called.
+        this.postMessage(HistoryMessages.GetAllCells);
+    }
+
+    @captureTelemetry(Telemetry.RestartKernel)
+    public restartKernel() {
+        if (this.jupyterServer && !this.restartingKernel) {
+            // Ask the user if they want us to restart or not.
+            const message = localize.DataScience.restartKernelMessage();
+            const yes = localize.DataScience.restartKernelMessageYes();
+            const no = localize.DataScience.restartKernelMessageNo();
+
+            this.applicationShell.showInformationMessage(message, yes, no).then(v => {
+                if (v === yes) {
+                    this.restartKernelInternal().catch(e => {
+                        this.applicationShell.showErrorMessage(e);
+                        this.logger.logError(e);
+                    });
+                }
+            });
+        }
+    }
+
+    @captureTelemetry(Telemetry.Interrupt)
+    public interruptKernel() {
+        if (this.jupyterServer && !this.restartingKernel) {
+            const status = this.statusProvider.set(localize.DataScience.interruptKernelStatus());
+
+            const settings = this.configuration.getSettings();
+            const interruptTimeout = settings.datascience.jupyterInterruptTimeout;
+
+            this.jupyterServer.interruptKernel(interruptTimeout)
+                .then(result => {
+                    status.dispose();
+                    if (result === InterruptResult.TimedOut) {
+                        const message = localize.DataScience.restartKernelAfterInterruptMessage();
+                        const yes = localize.DataScience.restartKernelMessageYes();
+                        const no = localize.DataScience.restartKernelMessageNo();
+
+                        this.applicationShell.showInformationMessage(message, yes, no).then(v => {
+                            if (v === yes) {
+                                this.restartKernelInternal().catch(e => {
+                                    this.applicationShell.showErrorMessage(e);
+                                    this.logger.logError(e);
+                                });
+                            }
+                        });
+                    } else if (result === InterruptResult.Restarted) {
+                        // Uh-oh, keyboard interrupt crashed the kernel.
+                        this.addSysInfo(SysInfoReason.Interrupt).ignoreErrors();
+                    }
+                })
+                .catch(err => {
+                    status.dispose();
+                    this.logger.logError(err);
+                    this.applicationShell.showErrorMessage(err);
+                });
+        }
+    }
+
+    private async restartKernelInternal(): Promise<void> {
+        this.restartingKernel = true;
+
+        // First we need to finish all outstanding cells.
+        this.unfinishedCells.forEach(c => {
+            c.state = CellState.error;
+            if (this.webPanel) {
+                this.webPanel.postMessage({ type: HistoryMessages.FinishCell, payload: c });
+            }
+        });
+        this.unfinishedCells = [];
+        this.potentiallyUnfinishedStatus.forEach(s => s.dispose());
+        this.potentiallyUnfinishedStatus = [];
+
+        // Set our status
+        const status = this.statusProvider.set(localize.DataScience.restartingKernelStatus());
+
+        try {
+            if (this.jupyterServer) {
+                await this.jupyterServer.restartKernel();
+                await this.addSysInfo(SysInfoReason.Restart);
+            }
+        } finally {
+            status.dispose();
+            this.restartingKernel = false;
+        }
+    }
+
+    // tslint:disable-next-line:no-any
+    private handleReturnAllCells = (payload: any) => {
+        // See what we're waiting for.
+        if (this.waitingForExportCells) {
+            this.export(payload);
+        }
+    }
+
+    // tslint:disable-next-line:no-any
+    private updateContexts = (payload?: any) => {
+        // This should be called by the python interactive window every
+        // time state changes. We use this opportunity to update our
+        // extension contexts
+        const interactiveContext = new ContextKey(EditorContexts.HaveInteractive, this.commandManager);
+        interactiveContext.set(!this.disposed).catch();
+        const interactiveCellsContext = new ContextKey(EditorContexts.HaveInteractiveCells, this.commandManager);
+        const redoableContext = new ContextKey(EditorContexts.HaveRedoableCells, this.commandManager);
+        if (payload && payload.info) {
+            const info = payload.info as IHistoryInfo;
+            if (info) {
+                interactiveCellsContext.set(info.cellCount > 0).catch();
+                redoableContext.set(info.redoCount > 0).catch();
+            } else {
+                interactiveCellsContext.set(false).catch();
+                redoableContext.set(false).catch();
+            }
+        } else {
+            interactiveCellsContext.set(false).catch();
+            redoableContext.set(false).catch();
+        }
+    }
+
+    @captureTelemetry(Telemetry.SubmitCellThroughInput, undefined, false)
+    // tslint:disable-next-line:no-any
+    private submitNewCell(payload?: any) {
+        // If there's any payload, it has the code and the id
+        if (payload && payload.code && payload.id) {
+            this.submitCode(payload.code, Identifiers.EmptyFileName, 0, undefined, payload.id).ignoreErrors();
+        }
+    }
+
+    private async submitCode(code: string, file: string, line: number, editor?: TextEditor, id?: string) : Promise<void> {
+        // Start a status item
+        const status = this.setStatus(localize.DataScience.executingCode());
+
+        // Create a deferred object that will wait until the status is disposed
+        const finishedAddingCode = createDeferred<void>();
+        const actualDispose = status.dispose;
+        status.dispose = () => {
+            finishedAddingCode.resolve();
+            actualDispose();
+        };
+
+        try {
+
+            // Make sure we're loaded first.
+            const statusLoad = this.setStatus(localize.DataScience.startingJupyter());
+            try {
+                await this.loadPromise;
+            } finally {
+                statusLoad.dispose();
+            }
+
+            // Then show our webpanel
+            await this.show();
+
+            // Add our sys info if necessary
+            if (file !== Identifiers.EmptyFileName) {
+                await this.addSysInfo(SysInfoReason.Start);
+            }
+
+            if (this.jupyterServer) {
+                // Before we try to execute code make sure that we have an initial directory set
+                // Normally set via the workspace, but we might not have one here if loading a single loose file
+                if (file !== Identifiers.EmptyFileName) {
+                    await this.jupyterServer.setInitialDirectory(path.dirname(file));
+                }
+
+                // Attempt to evaluate this cell in the jupyter notebook
+                const observable = this.jupyterServer.executeObservable(code, file, line, id);
+
+                // Sign up for cell changes
+                observable.subscribe(
+                    (cells: ICell[]) => {
+                        this.onAddCodeEvent(cells, undefined);
+                    },
+                    (error) => {
+                        status.dispose();
+                        if (!(error instanceof CancellationError)) {
+                            this.applicationShell.showErrorMessage(error);
+                        }
+                    },
+                    () => {
+                        // Indicate executing until this cell is done.
+                        status.dispose();
+                    });
+
+                // Wait for the cell to finish
+                await finishedAddingCode.promise;
+            }
+        } catch (err) {
+            status.dispose();
+
+            const message = localize.DataScience.executingCodeFailure().format(err);
+            this.applicationShell.showErrorMessage(message)
+        }
+    }
+
+    private setStatus = (message: string): Disposable => {
+        const result = this.statusProvider.set(message);
+        this.potentiallyUnfinishedStatus.push(result);
+        return result;
+    }
+
+    private logTelemetry = (event : Telemetry) => {
+        sendTelemetryEvent(event);
+    }
+
+    private sendCell(cell: ICell, message: string) {
+        // Remove our ignore count from the execution count prior to sending
+        const copy = JSON.parse(JSON.stringify(cell));
+        if (copy.data && copy.data.execution_count !== null && copy.data.execution_count > 0) {
+            const count = cell.data.execution_count as number;
+            copy.data.execution_count = count - this.ignoreCount;
+        }
+        if (this.webPanel) {
+            this.webPanel.postMessage({ type: message, payload: copy });
+        }
+    }
+
+    private onAddCodeEvent = (cells: ICell[], editor?: TextEditor) => {
+        // Send each cell to the other side
+        cells.forEach((cell: ICell) => {
+            if (this.webPanel) {
+                switch (cell.state) {
+                    case CellState.init:
+                        // Tell the react controls we have a new cell
+                        this.sendCell(cell, HistoryMessages.StartCell);
+
+                        // Keep track of this unfinished cell so if we restart we can finish right away.
+                        this.unfinishedCells.push(cell);
+                        break;
+
+                    case CellState.executing:
+                        // Tell the react controls we have an update
+                        this.sendCell(cell, HistoryMessages.UpdateCell);
+                        break;
+
+                    case CellState.error:
+                    case CellState.finished:
+                        // Tell the react controls we're done
+                        this.sendCell(cell, HistoryMessages.FinishCell);
+
+                        // Remove from the list of unfinished cells
+                        this.unfinishedCells = this.unfinishedCells.filter(c => c.id !== cell.id);
+                        break;
+
+                    default:
+                        break; // might want to do a progress bar or something
+                }
+            }
+        });
+
+        // If we have more than one cell, the second one should be a code cell. After it finishes, we need to inject a new cell entry
+        if (cells.length > 1 && cells[1].state === CellState.finished) {
+            // If we have an active editor, do the edit there so that the user can undo it, otherwise don't bother
+            if (editor) {
+                editor.edit((editBuilder) => {
+                    editBuilder.insert(new Position(cells[1].line, 0), '#%%\n');
+                });
+            }
+        }
+    }
+
+    // Post a message to our webpanel and update our new datascience settings
+    private onSettingsChanged = () => {
+        // Stringify our settings to send over to the panel
+        const dsSettings = JSON.stringify(this.configuration.getSettings().datascience);
+
+        if (this.webPanel) {
+            this.webPanel.postMessage({ type: HistoryMessages.UpdateSettings, payload: dsSettings });
+        }
+    }
+
+    private onInterpreterChanged = async () => {
+        // Update our load promise. We need to restart the jupyter server
+        if (this.loadPromise) {
+            await this.loadPromise;
+            if (this.jupyterServer) {
+                await this.jupyterServer.shutdown();
+            }
+        }
+        this.loadPromise = this.loadJupyterServer(true);
+    }
+
+    @captureTelemetry(Telemetry.GotoSourceCode, undefined, false)
+    private gotoCode(file: string, line: number) {
+        this.gotoCodeInternal(file, line).catch(err => {
+            this.applicationShell.showErrorMessage(err);
+        });
+    }
+
+    private async gotoCodeInternal(file: string, line: number) {
+        let editor: TextEditor | undefined;
+
+        if (await fs.pathExists(file)) {
+            editor = await this.documentManager.showTextDocument(Uri.file(file), { viewColumn: ViewColumn.One });
+        } else {
+            // File URI isn't going to work. Look through the active text documents
+            editor = this.documentManager.visibleTextEditors.find(te => te.document.fileName === file);
+            if (editor) {
+                editor.show();
+            }
+        }
+
+        // If we found the editor change its selection
+        if (editor) {
+            editor.revealRange(new Range(line, 0, line, 0));
+            editor.selection = new Selection(new Position(line, 0), new Position(line, 0));
+        }
+    }
+
+    @captureTelemetry(Telemetry.ExportNotebook, undefined, false)
+    // tslint:disable-next-line: no-any no-empty
+    private export(payload: any) {
+        if (payload.contents) {
+            // Should be an array of cells
+            const cells = payload.contents as ICell[];
+            if (cells && this.applicationShell) {
+
+                const filtersKey = localize.DataScience.exportDialogFilter();
+                const filtersObject: Record<string, string[]> = {};
+                filtersObject[filtersKey] = ['ipynb'];
+
+                // Bring up the open file dialog box
+                this.applicationShell.showSaveDialog(
+                    {
+                        saveLabel: localize.DataScience.exportDialogTitle(),
+                        filters: filtersObject
+                    }).then(async (uri: Uri | undefined) => {
+                        if (uri) {
+                            await this.exportToFile(cells, uri.fsPath);
+                        }
+                    });
+            }
+        }
+    }
+
+    private exportToFile = async (cells: ICell[], file: string) => {
+        // Take the list of cells, convert them to a notebook json format and write to disk
+        if (this.jupyterServer) {
+            let directoryChange;
+            const settings = this.configuration.getSettings();
+            if (settings.datascience.changeDirOnImportExport) {
+                directoryChange = file;
+            }
+
+            const notebook = await this.jupyterExporter.translateToNotebook(cells, directoryChange);
+
+            try {
+                // tslint:disable-next-line: no-any
+                await this.fileSystem.writeFile(file, JSON.stringify(notebook), { encoding: 'utf8', flag: 'w' });
+                this.applicationShell.showInformationMessage(localize.DataScience.exportDialogComplete().format(file), localize.DataScience.exportOpenQuestion()).then((str: string | undefined) => {
+                    if (str && this.jupyterServer) {
+                        // If the user wants to, open the notebook they just generated.
+                        this.jupyterExecution.spawnNotebook(file).ignoreErrors();
+                    }
+                });
+            } catch (exc) {
+                this.logger.logError('Error in exporting notebook file');
+                this.applicationShell.showInformationMessage(localize.DataScience.exportDialogFailed().format(exc));
+            }
+        }
+    }
+
+    private loadJupyterServer = async (restart?: boolean): Promise<void> => {
+        // Startup our jupyter server
+        const settings = this.configuration.getSettings();
+        let serverURI: string | undefined = settings.datascience.jupyterServerURI;
+        let workingDir: string | undefined;
+        const useDefaultConfig: boolean | undefined = settings.datascience.useDefaultConfigForJupyter;
+        const status = this.setStatus(localize.DataScience.connectingToJupyter());
+        try {
+            // For the local case pass in our URI as undefined, that way connect doesn't have to check the setting
+            if (serverURI === Settings.JupyterServerLocalLaunch) {
+                serverURI = undefined;
+
+                workingDir = await this.calculateWorkingDirectory();
+            }
+            this.jupyterServer = await this.jupyterExecution.connectToNotebookServer(serverURI, useDefaultConfig, undefined, workingDir);
+
+            // If this is a restart, show our restart info
+            if (restart) {
+                await this.addSysInfo(SysInfoReason.Restart);
+            }
+        } finally {
+            if (status) {
+                status.dispose();
+            }
+        }
+    }
+
+    // Calculate the working directory that we should move into when starting up our Jupyter server locally
+    private calculateWorkingDirectory = async (): Promise<string | undefined> => {
+        let workingDir: string | undefined;
+        // For a local launch calculate the working directory that we should switch into
+        const settings = this.configuration.getSettings();
+        const fileRoot = settings.datascience.notebookFileRoot;
+
+        // If we don't have a workspace open the notebookFileRoot seems to often have a random location in it (we use ${workspaceRoot} as default)
+        // so only do this setting if we actually have a valid workspace open
+        if (fileRoot && this.workspaceService.hasWorkspaceFolders) {
+            const workspaceFolderPath = this.workspaceService.workspaceFolders![0].uri.fsPath;
+            if (path.isAbsolute(fileRoot)) {
+                if (await this.fileSystem.directoryExists(fileRoot)) {
+                    // User setting is absolute and exists, use it
+                    workingDir = fileRoot;
+                } else {
+                    // User setting is absolute and doesn't exist, use workspace
+                    workingDir = workspaceFolderPath;
+                }
+            } else {
+                // fileRoot is a relative path, combine it with the workspace folder
+                const combinedPath = path.join(workspaceFolderPath, fileRoot);
+                if (await this.fileSystem.directoryExists(combinedPath)) {
+                    // combined path exists, use it
+                    workingDir = combinedPath;
+                } else {
+                    // Combined path doesn't exist, use workspace
+                    workingDir = workspaceFolderPath;
+                }
+            }
+        }
+        return workingDir;
+    }
+
+    private extractStreamOutput(cell: ICell): string {
+        let result = '';
+        if (cell.state === CellState.error || cell.state === CellState.finished) {
+            const outputs = cell.data.outputs as nbformat.IOutput[];
+            if (outputs) {
+                outputs.forEach(o => {
+                    if (o.output_type === 'stream') {
+                        const stream = o as nbformat.IStream;
+                        result = result.concat(stream.text.toString());
+                    } else {
+                        const data = o.data;
+                        if (data && data.hasOwnProperty('text/plain')) {
+                            // tslint:disable-next-line:no-any
+                            result = result.concat((data as any)['text/plain']);
+                        }
+                    }
+                });
+            }
+        }
+        return result;
+    }
+
+    private generateSysInfoCell = async (reason: SysInfoReason): Promise<ICell | undefined> => {
+        // Execute the code 'import sys\r\nsys.version' and 'import sys\r\nsys.executable' to get our
+        // version and executable
+        if (this.jupyterServer) {
+            const message = await this.generateSysInfoMessage(reason);
+            // tslint:disable-next-line:no-multiline-string
+            const versionCells = await this.jupyterServer.execute(`import sys\r\nsys.version`, 'foo.py', 0);
+            // tslint:disable-next-line:no-multiline-string
+            const pathCells = await this.jupyterServer.execute(`import sys\r\nsys.executable`, 'foo.py', 0);
+            // tslint:disable-next-line:no-multiline-string
+            const notebookVersionCells = await this.jupyterServer.execute(`import notebook\r\nnotebook.version_info`, 'foo.py', 0);
+
+            // Both should have streamed output
+            const version = versionCells.length > 0 ? this.extractStreamOutput(versionCells[0]).trimQuotes() : '';
+            const notebookVersion = notebookVersionCells.length > 0 ? this.extractStreamOutput(notebookVersionCells[0]).trimQuotes() : '';
+            const pythonPath = versionCells.length > 0 ? this.extractStreamOutput(pathCells[0]).trimQuotes() : '';
+
+            // Both should influence our ignore count. We don't want them to count against execution
+            this.ignoreCount = this.ignoreCount + 3;
+
+            // Connection string only for our initial start, not restart or interrupt
+            let connectionString: string = '';
+            if (reason === SysInfoReason.Start) {
+                connectionString = this.generateConnectionInfoString(this.jupyterServer.getConnectionInfo());
+            }
+
+            // Combine this data together to make our sys info
+            return {
+                data: {
+                    cell_type: 'sys_info',
+                    message: message,
+                    version: version,
+                    notebook_version: localize.DataScience.notebookVersionFormat().format(notebookVersion),
+                    path: pythonPath,
+                    connection: connectionString,
+                    metadata: {},
+                    source: []
+                },
+                id: uuid(),
+                file: '',
+                line: 0,
+                state: CellState.finished
+            };
+        }
+    }
+
+    private async generateSysInfoMessage(reason: SysInfoReason): Promise<string> {
+        switch (reason) {
+            case SysInfoReason.Start:
+                // Message depends upon if ipykernel is supported or not.
+                if (!(await this.jupyterExecution.isKernelCreateSupported())) {
+                    return localize.DataScience.pythonVersionHeaderNoPyKernel();
+                }
+                return localize.DataScience.pythonVersionHeader();
+                break;
+            case SysInfoReason.Restart:
+                return localize.DataScience.pythonRestartHeader();
+                break;
+            case SysInfoReason.Interrupt:
+                return localize.DataScience.pythonInterruptFailedHeader();
+                break;
+            default:
+                this.logger.logError('Invalid SysInfoReason');
+                return '';
+                break;
+        }
+    }
+
+    private generateConnectionInfoString(connInfo: IConnection | undefined): string {
+        if (!connInfo) {
+            return '';
+        }
+
+        const tokenString = connInfo.token.length > 0 ? `?token=${connInfo.token}` : '';
+        const urlString = `${connInfo.baseUrl}${tokenString}`;
+
+        return `${localize.DataScience.sysInfoURILabel()}${urlString}`;
+    }
+
+    private addSysInfo = async (reason: SysInfoReason): Promise<void> => {
+        if (!this.addedSysInfo || reason === SysInfoReason.Interrupt || reason === SysInfoReason.Restart) {
+            this.addedSysInfo = true;
+            this.ignoreCount = 0;
+
+            // Generate a new sys info cell and send it to the web panel.
+            const sysInfo = await this.generateSysInfoCell(reason);
+            if (sysInfo) {
+                this.onAddCodeEvent([sysInfo]);
+            }
+        }
+    }
+
+    private loadWebPanel = async (): Promise<void> => {
+        // Create our web panel (it's the UI that shows up for the history)
+
+        // Figure out the name of our main bundle. Should be in our output directory
+        const mainScriptPath = path.join(EXTENSION_ROOT_DIR, 'out', 'datascience-ui', 'history-react', 'index_bundle.js');
+
+        // Generate a css to put into the webpanel for viewing code
+        const css = await this.cssGenerator.generateThemeCss();
+
+        // Get our settings to pass along to the react control
+        const workbench = this.workspaceService.getConfiguration('workbench');
+        const terminalCursor = workbench ? workbench.get<string>('terminal.integrated.cursorStyle', 'block') : 'block';
+        const settings: IDataScienceExtraSettings =
+        {
+            ...this.configuration.getSettings().datascience,
+            extraSettings: {
+                terminalCursor: terminalCursor
+            }
+        };
+
+        // Use this script to create our web view panel. It should contain all of the necessary
+        // script to communicate with this class.
+        this.webPanel = this.provider.create(this, localize.DataScience.historyTitle(), mainScriptPath, css, settings);
+    }
+
+    private load = async (): Promise<void> => {
+        const status = this.setStatus(localize.DataScience.startingJupyter());
+
+        // Check to see if we support ipykernel or not
+        try {
+            const usableInterpreter = await this.jupyterExecution.getUsableJupyterPython();
+            if (!usableInterpreter) {
+                // Not loading anymore
+                status.dispose();
+
+                // Nobody is useable, throw an exception
+                throw new JupyterInstallError(localize.DataScience.jupyterNotSupported(), localize.DataScience.pythonInteractiveHelpLink());
+            } else {
+                // See if the usable interpreter is not our active one. If so, show a warning
+                const active = await this.interpreterService.getActiveInterpreter();
+                const activeDisplayName = active ? active.displayName : undefined;
+                const activePath = active ? active.path : undefined;
+                const usableDisplayName = usableInterpreter ? usableInterpreter.displayName : undefined;
+                const usablePath = usableInterpreter ? usableInterpreter.path : undefined;
+                if (activePath && usablePath && !this.fileSystem.arePathsSame(activePath, usablePath) && activeDisplayName && usableDisplayName) {
+                    this.applicationShell.showWarningMessage(localize.DataScience.jupyterKernelNotSupportedOnActive().format(activeDisplayName, usableDisplayName));
+                }
+            }
+
+            // Otherwise we continue loading
+            await Promise.all([this.loadJupyterServer(), this.loadWebPanel()]);
+        } finally {
+            status.dispose();
+        }
+    }
+}