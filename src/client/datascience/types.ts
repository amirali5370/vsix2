// Copyright (c) Microsoft Corporation. All rights reserved.
// Licensed under the MIT License.
'use strict';
import { nbformat } from '@jupyterlab/coreutils';
import { Kernel, KernelMessage } from '@jupyterlab/services/lib/kernel';
import { JSONObject } from '@phosphor/coreutils';
import { Observable } from 'rxjs/Observable';
import { CancellationToken, CodeLens, CodeLensProvider, Disposable, Event, Range, TextDocument, TextEditor } from 'vscode';

import { ICommandManager } from '../common/application/types';
<<<<<<< HEAD
import { IAsyncDisposable, IDisposable, IDataScienceSettings } from '../common/types';
=======
import { ExecutionResult, ObservableExecutionResult, SpawnOptions } from '../common/process/types';
import { IAsyncDisposable } from '../common/types';
>>>>>>> 5db239e5
import { PythonInterpreter } from '../interpreter/contracts';

// Main interface
export const IDataScience = Symbol('IDataScience');
export interface IDataScience extends Disposable {
    activate(): Promise<void>;
}

export const IDataScienceCommandListener = Symbol('IDataScienceCommandListener');
export interface IDataScienceCommandListener {
    register(commandManager: ICommandManager);
}

// Connection information for talking to a jupyter notebook process
export interface IConnection extends Disposable {
    baseUrl: string;
    token: string;
    localLaunch: boolean;
}

export enum InterruptResult {
    Success = 0,
    TimedOut = 1,
    Restarted = 2
}

// Talks to a jupyter ipython kernel to retrieve data for cells
export const INotebookServer = Symbol('INotebookServer');
export interface INotebookServer extends Disposable {
    onStatusChanged: Event<boolean>;
<<<<<<< HEAD
    connect(conninfo: IConnection, kernelSpec: IJupyterKernelSpec, cancelToken?: CancellationToken, workingDir?: string) : Promise<void>;
    executeObservable(code: string, file: string, line: number, id?: string) : Observable<ICell[]>;
=======
    connect(conninfo: IConnection, kernelSpec: IJupyterKernelSpec | undefined, cancelToken?: CancellationToken, workingDir?: string) : Promise<void>;
    executeObservable(code: string, file: string, line: number) : Observable<ICell[]>;
>>>>>>> 5db239e5
    execute(code: string, file: string, line: number, cancelToken?: CancellationToken) : Promise<ICell[]>;
    restartKernel() : Promise<void>;
    waitForIdle() : Promise<void>;
    shutdown() : Promise<void>;
    interruptKernel(timeoutInMs: number) : Promise<InterruptResult>;
    setInitialDirectory(directory: string): Promise<void>;
    getConnectionInfo(): IConnection | undefined;
}

export const IJupyterExecution = Symbol('IJupyterExecution');
export interface IJupyterExecution {
    isNotebookSupported(cancelToken?: CancellationToken) : Promise<boolean>;
    isImportSupported(cancelToken?: CancellationToken) : Promise<boolean>;
    isKernelCreateSupported(cancelToken?: CancellationToken): Promise<boolean>;
    connectToNotebookServer(uri: string | undefined, useDefaultConfig: boolean, cancelToken?: CancellationToken, workingDir?: string) : Promise<INotebookServer | undefined>;
    spawnNotebook(file: string) : Promise<void>;
    importNotebook(file: string, template: string) : Promise<string>;
    getUsableJupyterPython(cancelToken?: CancellationToken) : Promise<PythonInterpreter | undefined>;
}

export const IJupyterSession = Symbol('IJupyterSession');
export interface IJupyterSession extends IAsyncDisposable {
    onRestarted: Event<void>;
    restart() : Promise<void>;
    interrupt() : Promise<void>;
    waitForIdle() : Promise<void>;
    requestExecute(content: KernelMessage.IExecuteRequest, disposeOnDone?: boolean, metadata?: JSONObject) : Kernel.IFuture | undefined;
}
export const IJupyterSessionManager = Symbol('IJupyterSessionManager');
export interface IJupyterSessionManager {
    startNew(connInfo: IConnection, kernelSpec: IJupyterKernelSpec | undefined, cancelToken?: CancellationToken) : Promise<IJupyterSession>;
    getActiveKernelSpecs(connInfo: IConnection) : Promise<IJupyterKernelSpec[]>;
}

export interface IJupyterKernelSpec extends IAsyncDisposable {
    name: string | undefined;
    language: string | undefined;
    path: string | undefined;
}

export const INotebookImporter = Symbol('INotebookImporter');
export interface INotebookImporter extends Disposable {
    importFromFile(file: string) : Promise<string>;
}

export const INotebookExporter = Symbol('INotebookExporter');
export interface INotebookExporter extends Disposable {
    translateToNotebook(cells: ICell[], directoryChange?: string) : Promise<JSONObject | undefined>;
}

export const IHistoryProvider = Symbol('IHistoryProvider');
export interface IHistoryProvider {
    getActive() : IHistory | undefined;

    getOrCreateActive(): IHistory;
}

export const IHistory = Symbol('IHistory');
export interface IHistory extends Disposable {
    closed: Event<IHistory>;
    show() : Promise<void>;
    addCode(code: string, file: string, line: number, editor?: TextEditor) : Promise<void>;
    // tslint:disable-next-line:no-any
    postMessage(type: string, payload?: any);
    undoCells();
    redoCells();
    removeAllCells();
    interruptKernel();
    restartKernel();
    expandAllCells();
    collapseAllCells();
    exportCells();
}

// Wraps the vscode API in order to send messages back and forth from a webview
export const IPostOffice = Symbol('IPostOffice');
export interface IPostOffice {
    // tslint:disable-next-line:no-any
    post(message: string, params: any[] | undefined);
    // tslint:disable-next-line:no-any
    listen(message: string, listener: (args: any[] | undefined) => void);
}

// Wraps the vscode CodeLensProvider base class
export const IDataScienceCodeLensProvider = Symbol('IDataScienceCodeLensProvider');
export interface IDataScienceCodeLensProvider extends CodeLensProvider {
    getCodeWatcher(document: TextDocument) : ICodeWatcher | undefined;
}

// Wraps the Code Watcher API
export const ICodeWatcher = Symbol('ICodeWatcher');
export interface ICodeWatcher {
    addFile(document: TextDocument);
    getFileName() : string;
    getVersion() : number;
    getCodeLenses() : CodeLens[];
    runAllCells();
    runCell(range: Range);
    runCurrentCell();
    runCurrentCellAndAdvance();
}

export enum CellState {
    editing = -1,
    init = 0,
    executing = 1,
    finished = 2,
    error = 3
}

// Basic structure for a cell from a notebook
export interface ICell {
    id: string;
    file: string;
    line: number;
    state: CellState;
    data: nbformat.ICodeCell | nbformat.IRawCell | nbformat.IMarkdownCell | ISysInfo;
}

export interface IHistoryInfo {
    cellCount: number;
    undoCount: number;
    redoCount: number;
}

export interface ISysInfo extends nbformat.IBaseCell {
    cell_type: 'sys_info';
    version: string;
    notebook_version: string;
    path: string;
    message: string;
    connection: string;
}

export const ICodeCssGenerator = Symbol('ICodeCssGenerator');
export interface ICodeCssGenerator {
    generateThemeCss() : Promise<string>;
}

export const IStatusProvider = Symbol('IStatusProvider');
export interface IStatusProvider {
    // call this function to set the new status on the active
    // history window. Dispose of the returned object when done.
    set(message: string, timeout?: number) : Disposable;

    // call this function to wait for a promise while displaying status
    waitWithStatus<T>(promise: () => Promise<T>, message: string, timeout?: number, canceled?: () => void) : Promise<T>;
}

<<<<<<< HEAD
// Config settings we pass to our react code
export interface IDataScienceExtraSettings extends IDataScienceSettings {
    extraSettings: {
        terminalCursor: string;
    }
=======
export interface IJupyterCommand {
    interpreter() : Promise<PythonInterpreter | undefined>;
    execObservable(args: string[], options: SpawnOptions): Promise<ObservableExecutionResult<string>>;
    exec(args: string[], options: SpawnOptions): Promise<ExecutionResult<string>>;
}

export const IJupyterCommandFactory = Symbol('IJupyterCommandFactory');
export interface IJupyterCommandFactory {
    createInterpreterCommand(args: string[], interpreter: PythonInterpreter) : IJupyterCommand;
    createProcessCommand(exe: string, args: string[]) : IJupyterCommand;
>>>>>>> 5db239e5
}
<|MERGE_RESOLUTION|>--- conflicted
+++ resolved
@@ -1,221 +1,210 @@
-// Copyright (c) Microsoft Corporation. All rights reserved.
-// Licensed under the MIT License.
-'use strict';
-import { nbformat } from '@jupyterlab/coreutils';
-import { Kernel, KernelMessage } from '@jupyterlab/services/lib/kernel';
-import { JSONObject } from '@phosphor/coreutils';
-import { Observable } from 'rxjs/Observable';
-import { CancellationToken, CodeLens, CodeLensProvider, Disposable, Event, Range, TextDocument, TextEditor } from 'vscode';
-
-import { ICommandManager } from '../common/application/types';
-<<<<<<< HEAD
-import { IAsyncDisposable, IDisposable, IDataScienceSettings } from '../common/types';
-=======
-import { ExecutionResult, ObservableExecutionResult, SpawnOptions } from '../common/process/types';
-import { IAsyncDisposable } from '../common/types';
->>>>>>> 5db239e5
-import { PythonInterpreter } from '../interpreter/contracts';
-
-// Main interface
-export const IDataScience = Symbol('IDataScience');
-export interface IDataScience extends Disposable {
-    activate(): Promise<void>;
-}
-
-export const IDataScienceCommandListener = Symbol('IDataScienceCommandListener');
-export interface IDataScienceCommandListener {
-    register(commandManager: ICommandManager);
-}
-
-// Connection information for talking to a jupyter notebook process
-export interface IConnection extends Disposable {
-    baseUrl: string;
-    token: string;
-    localLaunch: boolean;
-}
-
-export enum InterruptResult {
-    Success = 0,
-    TimedOut = 1,
-    Restarted = 2
-}
-
-// Talks to a jupyter ipython kernel to retrieve data for cells
-export const INotebookServer = Symbol('INotebookServer');
-export interface INotebookServer extends Disposable {
-    onStatusChanged: Event<boolean>;
-<<<<<<< HEAD
-    connect(conninfo: IConnection, kernelSpec: IJupyterKernelSpec, cancelToken?: CancellationToken, workingDir?: string) : Promise<void>;
-    executeObservable(code: string, file: string, line: number, id?: string) : Observable<ICell[]>;
-=======
-    connect(conninfo: IConnection, kernelSpec: IJupyterKernelSpec | undefined, cancelToken?: CancellationToken, workingDir?: string) : Promise<void>;
-    executeObservable(code: string, file: string, line: number) : Observable<ICell[]>;
->>>>>>> 5db239e5
-    execute(code: string, file: string, line: number, cancelToken?: CancellationToken) : Promise<ICell[]>;
-    restartKernel() : Promise<void>;
-    waitForIdle() : Promise<void>;
-    shutdown() : Promise<void>;
-    interruptKernel(timeoutInMs: number) : Promise<InterruptResult>;
-    setInitialDirectory(directory: string): Promise<void>;
-    getConnectionInfo(): IConnection | undefined;
-}
-
-export const IJupyterExecution = Symbol('IJupyterExecution');
-export interface IJupyterExecution {
-    isNotebookSupported(cancelToken?: CancellationToken) : Promise<boolean>;
-    isImportSupported(cancelToken?: CancellationToken) : Promise<boolean>;
-    isKernelCreateSupported(cancelToken?: CancellationToken): Promise<boolean>;
-    connectToNotebookServer(uri: string | undefined, useDefaultConfig: boolean, cancelToken?: CancellationToken, workingDir?: string) : Promise<INotebookServer | undefined>;
-    spawnNotebook(file: string) : Promise<void>;
-    importNotebook(file: string, template: string) : Promise<string>;
-    getUsableJupyterPython(cancelToken?: CancellationToken) : Promise<PythonInterpreter | undefined>;
-}
-
-export const IJupyterSession = Symbol('IJupyterSession');
-export interface IJupyterSession extends IAsyncDisposable {
-    onRestarted: Event<void>;
-    restart() : Promise<void>;
-    interrupt() : Promise<void>;
-    waitForIdle() : Promise<void>;
-    requestExecute(content: KernelMessage.IExecuteRequest, disposeOnDone?: boolean, metadata?: JSONObject) : Kernel.IFuture | undefined;
-}
-export const IJupyterSessionManager = Symbol('IJupyterSessionManager');
-export interface IJupyterSessionManager {
-    startNew(connInfo: IConnection, kernelSpec: IJupyterKernelSpec | undefined, cancelToken?: CancellationToken) : Promise<IJupyterSession>;
-    getActiveKernelSpecs(connInfo: IConnection) : Promise<IJupyterKernelSpec[]>;
-}
-
-export interface IJupyterKernelSpec extends IAsyncDisposable {
-    name: string | undefined;
-    language: string | undefined;
-    path: string | undefined;
-}
-
-export const INotebookImporter = Symbol('INotebookImporter');
-export interface INotebookImporter extends Disposable {
-    importFromFile(file: string) : Promise<string>;
-}
-
-export const INotebookExporter = Symbol('INotebookExporter');
-export interface INotebookExporter extends Disposable {
-    translateToNotebook(cells: ICell[], directoryChange?: string) : Promise<JSONObject | undefined>;
-}
-
-export const IHistoryProvider = Symbol('IHistoryProvider');
-export interface IHistoryProvider {
-    getActive() : IHistory | undefined;
-
-    getOrCreateActive(): IHistory;
-}
-
-export const IHistory = Symbol('IHistory');
-export interface IHistory extends Disposable {
-    closed: Event<IHistory>;
-    show() : Promise<void>;
-    addCode(code: string, file: string, line: number, editor?: TextEditor) : Promise<void>;
-    // tslint:disable-next-line:no-any
-    postMessage(type: string, payload?: any);
-    undoCells();
-    redoCells();
-    removeAllCells();
-    interruptKernel();
-    restartKernel();
-    expandAllCells();
-    collapseAllCells();
-    exportCells();
-}
-
-// Wraps the vscode API in order to send messages back and forth from a webview
-export const IPostOffice = Symbol('IPostOffice');
-export interface IPostOffice {
-    // tslint:disable-next-line:no-any
-    post(message: string, params: any[] | undefined);
-    // tslint:disable-next-line:no-any
-    listen(message: string, listener: (args: any[] | undefined) => void);
-}
-
-// Wraps the vscode CodeLensProvider base class
-export const IDataScienceCodeLensProvider = Symbol('IDataScienceCodeLensProvider');
-export interface IDataScienceCodeLensProvider extends CodeLensProvider {
-    getCodeWatcher(document: TextDocument) : ICodeWatcher | undefined;
-}
-
-// Wraps the Code Watcher API
-export const ICodeWatcher = Symbol('ICodeWatcher');
-export interface ICodeWatcher {
-    addFile(document: TextDocument);
-    getFileName() : string;
-    getVersion() : number;
-    getCodeLenses() : CodeLens[];
-    runAllCells();
-    runCell(range: Range);
-    runCurrentCell();
-    runCurrentCellAndAdvance();
-}
-
-export enum CellState {
-    editing = -1,
-    init = 0,
-    executing = 1,
-    finished = 2,
-    error = 3
-}
-
-// Basic structure for a cell from a notebook
-export interface ICell {
-    id: string;
-    file: string;
-    line: number;
-    state: CellState;
-    data: nbformat.ICodeCell | nbformat.IRawCell | nbformat.IMarkdownCell | ISysInfo;
-}
-
-export interface IHistoryInfo {
-    cellCount: number;
-    undoCount: number;
-    redoCount: number;
-}
-
-export interface ISysInfo extends nbformat.IBaseCell {
-    cell_type: 'sys_info';
-    version: string;
-    notebook_version: string;
-    path: string;
-    message: string;
-    connection: string;
-}
-
-export const ICodeCssGenerator = Symbol('ICodeCssGenerator');
-export interface ICodeCssGenerator {
-    generateThemeCss() : Promise<string>;
-}
-
-export const IStatusProvider = Symbol('IStatusProvider');
-export interface IStatusProvider {
-    // call this function to set the new status on the active
-    // history window. Dispose of the returned object when done.
-    set(message: string, timeout?: number) : Disposable;
-
-    // call this function to wait for a promise while displaying status
-    waitWithStatus<T>(promise: () => Promise<T>, message: string, timeout?: number, canceled?: () => void) : Promise<T>;
-}
-
-<<<<<<< HEAD
-// Config settings we pass to our react code
-export interface IDataScienceExtraSettings extends IDataScienceSettings {
-    extraSettings: {
-        terminalCursor: string;
-    }
-=======
-export interface IJupyterCommand {
-    interpreter() : Promise<PythonInterpreter | undefined>;
-    execObservable(args: string[], options: SpawnOptions): Promise<ObservableExecutionResult<string>>;
-    exec(args: string[], options: SpawnOptions): Promise<ExecutionResult<string>>;
-}
-
-export const IJupyterCommandFactory = Symbol('IJupyterCommandFactory');
-export interface IJupyterCommandFactory {
-    createInterpreterCommand(args: string[], interpreter: PythonInterpreter) : IJupyterCommand;
-    createProcessCommand(exe: string, args: string[]) : IJupyterCommand;
->>>>>>> 5db239e5
-}
+// Copyright (c) Microsoft Corporation. All rights reserved.
+// Licensed under the MIT License.
+'use strict';
+import { nbformat } from '@jupyterlab/coreutils';
+import { Kernel, KernelMessage } from '@jupyterlab/services/lib/kernel';
+import { JSONObject } from '@phosphor/coreutils';
+import { Observable } from 'rxjs/Observable';
+import { CancellationToken, CodeLens, CodeLensProvider, Disposable, Event, Range, TextDocument, TextEditor } from 'vscode';
+
+import { ICommandManager } from '../common/application/types';
+import { IAsyncDisposable, IDataScienceSettings } from '../common/types';
+import { PythonInterpreter } from '../interpreter/contracts';
+
+// Main interface
+export const IDataScience = Symbol('IDataScience');
+export interface IDataScience extends Disposable {
+    activate(): Promise<void>;
+}
+
+export const IDataScienceCommandListener = Symbol('IDataScienceCommandListener');
+export interface IDataScienceCommandListener {
+    register(commandManager: ICommandManager);
+}
+
+// Connection information for talking to a jupyter notebook process
+export interface IConnection extends Disposable {
+    baseUrl: string;
+    token: string;
+    localLaunch: boolean;
+}
+
+export enum InterruptResult {
+    Success = 0,
+    TimedOut = 1,
+    Restarted = 2
+}
+
+// Talks to a jupyter ipython kernel to retrieve data for cells
+export const INotebookServer = Symbol('INotebookServer');
+export interface INotebookServer extends Disposable {
+    onStatusChanged: Event<boolean>;
+    connect(conninfo: IConnection, kernelSpec: IJupyterKernelSpec | undefined, cancelToken?: CancellationToken, workingDir?: string) : Promise<void>;
+    executeObservable(code: string, file: string, line: number) : Observable<ICell[]>;
+    execute(code: string, file: string, line: number, cancelToken?: CancellationToken) : Promise<ICell[]>;
+    restartKernel() : Promise<void>;
+    waitForIdle() : Promise<void>;
+    shutdown() : Promise<void>;
+    interruptKernel(timeoutInMs: number) : Promise<InterruptResult>;
+    setInitialDirectory(directory: string): Promise<void>;
+    getConnectionInfo(): IConnection | undefined;
+}
+
+export const IJupyterExecution = Symbol('IJupyterExecution');
+export interface IJupyterExecution {
+    isNotebookSupported(cancelToken?: CancellationToken) : Promise<boolean>;
+    isImportSupported(cancelToken?: CancellationToken) : Promise<boolean>;
+    isKernelCreateSupported(cancelToken?: CancellationToken): Promise<boolean>;
+    connectToNotebookServer(uri: string | undefined, useDefaultConfig: boolean, cancelToken?: CancellationToken, workingDir?: string) : Promise<INotebookServer | undefined>;
+    spawnNotebook(file: string) : Promise<void>;
+    importNotebook(file: string, template: string) : Promise<string>;
+    getUsableJupyterPython(cancelToken?: CancellationToken) : Promise<PythonInterpreter | undefined>;
+}
+
+export const IJupyterSession = Symbol('IJupyterSession');
+export interface IJupyterSession extends IAsyncDisposable {
+    onRestarted: Event<void>;
+    restart() : Promise<void>;
+    interrupt() : Promise<void>;
+    waitForIdle() : Promise<void>;
+    requestExecute(content: KernelMessage.IExecuteRequest, disposeOnDone?: boolean, metadata?: JSONObject) : Kernel.IFuture | undefined;
+}
+export const IJupyterSessionManager = Symbol('IJupyterSessionManager');
+export interface IJupyterSessionManager {
+    startNew(connInfo: IConnection, kernelSpec: IJupyterKernelSpec | undefined, cancelToken?: CancellationToken) : Promise<IJupyterSession>;
+    getActiveKernelSpecs(connInfo: IConnection) : Promise<IJupyterKernelSpec[]>;
+}
+
+export interface IJupyterKernelSpec extends IAsyncDisposable {
+    name: string | undefined;
+    language: string | undefined;
+    path: string | undefined;
+}
+
+export const INotebookImporter = Symbol('INotebookImporter');
+export interface INotebookImporter extends Disposable {
+    importFromFile(file: string) : Promise<string>;
+}
+
+export const INotebookExporter = Symbol('INotebookExporter');
+export interface INotebookExporter extends Disposable {
+    translateToNotebook(cells: ICell[], directoryChange?: string) : Promise<JSONObject | undefined>;
+}
+
+export const IHistoryProvider = Symbol('IHistoryProvider');
+export interface IHistoryProvider {
+    getActive() : IHistory | undefined;
+
+    getOrCreateActive(): IHistory;
+}
+
+export const IHistory = Symbol('IHistory');
+export interface IHistory extends Disposable {
+    closed: Event<IHistory>;
+    show() : Promise<void>;
+    addCode(code: string, file: string, line: number, editor?: TextEditor) : Promise<void>;
+    // tslint:disable-next-line:no-any
+    postMessage(type: string, payload?: any);
+    undoCells();
+    redoCells();
+    removeAllCells();
+    interruptKernel();
+    restartKernel();
+    expandAllCells();
+    collapseAllCells();
+    exportCells();
+}
+
+// Wraps the vscode API in order to send messages back and forth from a webview
+export const IPostOffice = Symbol('IPostOffice');
+export interface IPostOffice {
+    // tslint:disable-next-line:no-any
+    post(message: string, params: any[] | undefined);
+    // tslint:disable-next-line:no-any
+    listen(message: string, listener: (args: any[] | undefined) => void);
+}
+
+// Wraps the vscode CodeLensProvider base class
+export const IDataScienceCodeLensProvider = Symbol('IDataScienceCodeLensProvider');
+export interface IDataScienceCodeLensProvider extends CodeLensProvider {
+    getCodeWatcher(document: TextDocument) : ICodeWatcher | undefined;
+}
+
+// Wraps the Code Watcher API
+export const ICodeWatcher = Symbol('ICodeWatcher');
+export interface ICodeWatcher {
+    addFile(document: TextDocument);
+    getFileName() : string;
+    getVersion() : number;
+    getCodeLenses() : CodeLens[];
+    runAllCells();
+    runCell(range: Range);
+    runCurrentCell();
+    runCurrentCellAndAdvance();
+}
+
+export enum CellState {
+    editing = -1,
+    init = 0,
+    executing = 1,
+    finished = 2,
+    error = 3
+}
+
+// Basic structure for a cell from a notebook
+export interface ICell {
+    id: string;
+    file: string;
+    line: number;
+    state: CellState;
+    data: nbformat.ICodeCell | nbformat.IRawCell | nbformat.IMarkdownCell | ISysInfo;
+}
+
+export interface IHistoryInfo {
+    cellCount: number;
+    undoCount: number;
+    redoCount: number;
+}
+
+export interface ISysInfo extends nbformat.IBaseCell {
+    cell_type: 'sys_info';
+    version: string;
+    notebook_version: string;
+    path: string;
+    message: string;
+    connection: string;
+}
+
+export const ICodeCssGenerator = Symbol('ICodeCssGenerator');
+export interface ICodeCssGenerator {
+    generateThemeCss() : Promise<string>;
+}
+
+export const IStatusProvider = Symbol('IStatusProvider');
+export interface IStatusProvider {
+    // call this function to set the new status on the active
+    // history window. Dispose of the returned object when done.
+    set(message: string, timeout?: number) : Disposable;
+
+    // call this function to wait for a promise while displaying status
+    waitWithStatus<T>(promise: () => Promise<T>, message: string, timeout?: number, canceled?: () => void) : Promise<T>;
+}
+
+export interface IJupyterCommand {
+    interpreter() : Promise<PythonInterpreter | undefined>;
+    execObservable(args: string[], options: SpawnOptions): Promise<ObservableExecutionResult<string>>;
+    exec(args: string[], options: SpawnOptions): Promise<ExecutionResult<string>>;
+}
+
+export const IJupyterCommandFactory = Symbol('IJupyterCommandFactory');
+export interface IJupyterCommandFactory {
+    createInterpreterCommand(args: string[], interpreter: PythonInterpreter) : IJupyterCommand;
+    createProcessCommand(exe: string, args: string[]) : IJupyterCommand;
+}
+
+// Config settings we pass to our react code
+export interface IDataScienceExtraSettings extends IDataScienceSettings {
+    extraSettings: {
+        terminalCursor: string;
+    }
+}