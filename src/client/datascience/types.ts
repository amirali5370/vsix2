--- conflicted
+++ resolved
@@ -1,154 +1,149 @@
-// Copyright (c) Microsoft Corporation. All rights reserved.
-// Licensed under the MIT License.
-'use strict';
-import { nbformat } from '@jupyterlab/coreutils';
-import { Session } from '@jupyterlab/services';
-import { JSONObject } from '@phosphor/coreutils';
-import { Observable } from 'rxjs/Observable';
-import { CodeLens, CodeLensProvider, Disposable, Event, Range, TextDocument, TextEditor } from 'vscode';
-
-import { ICommandManager } from '../common/application/types';
-import { ExecutionResult, ObservableExecutionResult, PythonVersionInfo, SpawnOptions } from '../common/process/types';
-import { IConnectionInfo } from './jupyterProcess';
-
-// Main interface
-export const IDataScience = Symbol('IDataScience');
-export interface IDataScience extends Disposable {
-    activate(): Promise<void>;
-}
-
-export const IDataScienceCommandListener = Symbol('IDataScienceCommandListener');
-export interface IDataScienceCommandListener {
-    register(commandManager: ICommandManager);
-}
-
-// Talks to a jupyter ipython kernel to retrieve data for cells
-export const INotebookServer = Symbol('INotebookServer');
-export interface INotebookServer extends Disposable {
-    onStatusChanged: Event<boolean>;
-    start(notebookFile? : string) : Promise<boolean>;
-    shutdown() : Promise<void>;
-    getCurrentState() : Promise<ICell[]>;
-    executeObservable(code: string, file: string, line: number) : Observable<ICell[]>;
-    execute(code: string, file: string, line: number) : Promise<ICell[]>;
-    restartKernel() : Promise<void>;
-    translateToNotebook(cells: ICell[]) : Promise<JSONObject | undefined>;
-    launchNotebook(file: string) : Promise<boolean>;
-    waitForIdle() : Promise<void>;
-}
-
-export const INotebookProcess = Symbol('INotebookProcess');
-export interface INotebookProcess extends Disposable {
-    start(notebookFile: string) : Promise<void>;
-    shutdown() : Promise<void>;
-    waitForConnectionInformation() : Promise<IConnectionInfo>;
-    waitForPythonVersionString() : Promise<string>;
-    waitForPythonPath() : Promise<string | undefined>;
-    waitForPythonVersion() : Promise<PythonVersionInfo | undefined>;
-    spawn(notebookFile: string) : Promise<ExecutionResult<string>>;
-}
-export type JupyterServerInfo = [string, string, string, boolean, number, number, boolean, string, string];
-export const IJupyterExecution = Symbol('IJupyterAvailablity');
-export interface IJupyterExecution {
-    isNotebookSupported() : Promise<boolean>;
-    isImportSupported() : Promise<boolean>;
-<<<<<<< HEAD
-    execModuleObservable(args: string[], options: SpawnOptions) : Promise<ObservableExecutionResult<string>>;
-    execModule(args: string[], options: SpawnOptions) : Promise<ExecutionResult<string>>;
-    getJupyterServerInfo() : Promise<JupyterServerInfo[]>;
-=======
-    isipykernelSupported() : Promise<boolean>;
-    execModuleObservable(module: string, args: string[], options: SpawnOptions) : Promise<ObservableExecutionResult<string>>;
-    execModule(module: string, args: string[], options: SpawnOptions) : Promise<ExecutionResult<string>>;
-    getMatchingKernelSpec(sessionManager?: Session.IManager) : Promise<IJupyterKernelSpec | undefined>;
-}
-
-export interface IJupyterKernelSpec {
-    name: string;
-    language: string;
-    path: string;
->>>>>>> d2a5e21e
-}
-
-export const INotebookImporter = Symbol('INotebookImporter');
-export interface INotebookImporter extends Disposable {
-    importFromFile(file: string) : Promise<string>;
-}
-
-export const IHistoryProvider = Symbol('IHistoryProvider');
-export interface IHistoryProvider {
-    active : IHistory;
-    create() : IHistory;
-}
-
-export const IHistory = Symbol('IHistory');
-export interface IHistory extends Disposable {
-    closed: Event<IHistory>;
-    show() : Promise<void>;
-    addCode(code: string, file: string, line: number, editor?: TextEditor) : Promise<void>;
-    // tslint:disable-next-line:no-any
-    postMessage(type: string, payload?: any);
-}
-
-// Wraps the vscode API in order to send messages back and forth from a webview
-export const IPostOffice = Symbol('IPostOffice');
-export interface IPostOffice {
-    // tslint:disable-next-line:no-any
-    post(message: string, params: any[] | undefined);
-    // tslint:disable-next-line:no-any
-    listen(message: string, listener: (args: any[] | undefined) => void);
-}
-
-// Wraps the vscode CodeLensProvider base class
-export const IDataScienceCodeLensProvider = Symbol('IDataScienceCodeLensProvider');
-export interface IDataScienceCodeLensProvider extends CodeLensProvider {
-    getCodeWatcher(document: TextDocument) : ICodeWatcher | undefined;
-}
-
-// Wraps the Code Watcher API
-export const ICodeWatcher = Symbol('ICodeWatcher');
-export interface ICodeWatcher {
-    addFile(document: TextDocument);
-    getFileName() : string;
-    getVersion() : number;
-    getCodeLenses() : CodeLens[];
-    runAllCells();
-    runCell(range: Range);
-    runCurrentCell();
-    runCurrentCellAndAdvance();
-}
-
-export enum CellState {
-    init = 0,
-    executing = 1,
-    finished = 2,
-    error = 3
-}
-
-// Basic structure for a cell from a notebook
-export interface ICell {
-    id: string;
-    file: string;
-    line: number;
-    state: CellState;
-    data: nbformat.ICodeCell | nbformat.IRawCell | nbformat.IMarkdownCell | ISysInfo;
-}
-
-export interface ISysInfo extends nbformat.IBaseCell {
-    cell_type: 'sys_info';
-    version: string;
-    path: string;
-    message: string;
-}
-
-export const ICodeCssGenerator = Symbol('ICodeCssGenerator');
-export interface ICodeCssGenerator {
-    generateThemeCss() : Promise<string>;
-}
-
-export const IStatusProvider = Symbol('IStatusProvider');
-export interface IStatusProvider {
-    // call this function to set the new status on the active
-    // history window. Dispose of the returned object when done.
-    set(message: string, history: IHistory, timeout?: number) : Disposable;
-}
+// Copyright (c) Microsoft Corporation. All rights reserved.
+// Licensed under the MIT License.
+'use strict';
+import { nbformat } from '@jupyterlab/coreutils';
+import { Session } from '@jupyterlab/services';
+import { JSONObject } from '@phosphor/coreutils';
+import { Observable } from 'rxjs/Observable';
+import { CodeLens, CodeLensProvider, Disposable, Event, Range, TextDocument, TextEditor } from 'vscode';
+
+import { ICommandManager } from '../common/application/types';
+import { ExecutionResult, ObservableExecutionResult, PythonVersionInfo, SpawnOptions } from '../common/process/types';
+import { IConnectionInfo } from './jupyterProcess';
+
+// Main interface
+export const IDataScience = Symbol('IDataScience');
+export interface IDataScience extends Disposable {
+    activate(): Promise<void>;
+}
+
+export const IDataScienceCommandListener = Symbol('IDataScienceCommandListener');
+export interface IDataScienceCommandListener {
+    register(commandManager: ICommandManager);
+}
+
+// Talks to a jupyter ipython kernel to retrieve data for cells
+export const INotebookServer = Symbol('INotebookServer');
+export interface INotebookServer extends Disposable {
+    onStatusChanged: Event<boolean>;
+    start(notebookFile? : string) : Promise<boolean>;
+    shutdown() : Promise<void>;
+    getCurrentState() : Promise<ICell[]>;
+    executeObservable(code: string, file: string, line: number) : Observable<ICell[]>;
+    execute(code: string, file: string, line: number) : Promise<ICell[]>;
+    restartKernel() : Promise<void>;
+    translateToNotebook(cells: ICell[]) : Promise<JSONObject | undefined>;
+    launchNotebook(file: string) : Promise<boolean>;
+    waitForIdle() : Promise<void>;
+}
+
+export const INotebookProcess = Symbol('INotebookProcess');
+export interface INotebookProcess extends Disposable {
+    start(notebookFile: string) : Promise<void>;
+    shutdown() : Promise<void>;
+    waitForConnectionInformation() : Promise<IConnectionInfo>;
+    waitForPythonVersionString() : Promise<string>;
+    waitForPythonPath() : Promise<string | undefined>;
+    waitForPythonVersion() : Promise<PythonVersionInfo | undefined>;
+    spawn(notebookFile: string) : Promise<ExecutionResult<string>>;
+}
+export type JupyterServerInfo = [string, string, string, boolean, number, number, boolean, string, string];
+export const IJupyterExecution = Symbol('IJupyterAvailablity');
+export interface IJupyterExecution {
+    isNotebookSupported() : Promise<boolean>;
+    isImportSupported() : Promise<boolean>;
+    getJupyterServerInfo() : Promise<JupyterServerInfo[]>;
+    isipykernelSupported() : Promise<boolean>;
+    execModuleObservable(module: string, args: string[], options: SpawnOptions) : Promise<ObservableExecutionResult<string>>;
+    execModule(module: string, args: string[], options: SpawnOptions) : Promise<ExecutionResult<string>>;
+    getMatchingKernelSpec(sessionManager?: Session.IManager) : Promise<IJupyterKernelSpec | undefined>;
+}
+
+export interface IJupyterKernelSpec {
+    name: string;
+    language: string;
+    path: string;
+}
+
+export const INotebookImporter = Symbol('INotebookImporter');
+export interface INotebookImporter extends Disposable {
+    importFromFile(file: string) : Promise<string>;
+}
+
+export const IHistoryProvider = Symbol('IHistoryProvider');
+export interface IHistoryProvider {
+    active : IHistory;
+    create() : IHistory;
+}
+
+export const IHistory = Symbol('IHistory');
+export interface IHistory extends Disposable {
+    closed: Event<IHistory>;
+    show() : Promise<void>;
+    addCode(code: string, file: string, line: number, editor?: TextEditor) : Promise<void>;
+    // tslint:disable-next-line:no-any
+    postMessage(type: string, payload?: any);
+}
+
+// Wraps the vscode API in order to send messages back and forth from a webview
+export const IPostOffice = Symbol('IPostOffice');
+export interface IPostOffice {
+    // tslint:disable-next-line:no-any
+    post(message: string, params: any[] | undefined);
+    // tslint:disable-next-line:no-any
+    listen(message: string, listener: (args: any[] | undefined) => void);
+}
+
+// Wraps the vscode CodeLensProvider base class
+export const IDataScienceCodeLensProvider = Symbol('IDataScienceCodeLensProvider');
+export interface IDataScienceCodeLensProvider extends CodeLensProvider {
+    getCodeWatcher(document: TextDocument) : ICodeWatcher | undefined;
+}
+
+// Wraps the Code Watcher API
+export const ICodeWatcher = Symbol('ICodeWatcher');
+export interface ICodeWatcher {
+    addFile(document: TextDocument);
+    getFileName() : string;
+    getVersion() : number;
+    getCodeLenses() : CodeLens[];
+    runAllCells();
+    runCell(range: Range);
+    runCurrentCell();
+    runCurrentCellAndAdvance();
+}
+
+export enum CellState {
+    init = 0,
+    executing = 1,
+    finished = 2,
+    error = 3
+}
+
+// Basic structure for a cell from a notebook
+export interface ICell {
+    id: string;
+    file: string;
+    line: number;
+    state: CellState;
+    data: nbformat.ICodeCell | nbformat.IRawCell | nbformat.IMarkdownCell | ISysInfo;
+}
+
+export interface ISysInfo extends nbformat.IBaseCell {
+    cell_type: 'sys_info';
+    version: string;
+    path: string;
+    message: string;
+}
+
+export const ICodeCssGenerator = Symbol('ICodeCssGenerator');
+export interface ICodeCssGenerator {
+    generateThemeCss() : Promise<string>;
+}
+
+export const IStatusProvider = Symbol('IStatusProvider');
+export interface IStatusProvider {
+    // call this function to set the new status on the active
+    // history window. Dispose of the returned object when done.
+    set(message: string, history: IHistory, timeout?: number) : Disposable;
+}