// Copyright (c) Microsoft Corporation. All rights reserved.
// Licensed under the MIT License.
'use strict';
import type { nbformat } from '@jupyterlab/coreutils';
import type { Session } from '@jupyterlab/services';
import type { Kernel, KernelMessage } from '@jupyterlab/services/lib/kernel';
import type { JSONObject } from '@phosphor/coreutils';
import { Observable } from 'rxjs/Observable';
import {
    CancellationToken,
    CodeLens,
    CodeLensProvider,
    DebugConfiguration,
    DebugSession,
    Disposable,
    Event,
    LanguageConfiguration,
    QuickPickItem,
    Range,
    TextDocument,
    TextEditor,
    Uri,
    WebviewPanel
} from 'vscode';
import { DebugProtocol } from 'vscode-debugprotocol';
import type { Data as WebSocketData } from 'ws';
import { ServerStatus } from '../../datascience-ui/interactive-common/mainState';
import { ICommandManager, IDebugService } from '../common/application/types';
import { ExecutionResult, ObservableExecutionResult, SpawnOptions } from '../common/process/types';
import { IAsyncDisposable, IDataScienceSettings, IDisposable, Resource } from '../common/types';
import { IMultiStepInput, InputStep } from '../common/utils/multiStepInput';
import { StopWatch } from '../common/utils/stopWatch';
import { PythonInterpreter } from '../pythonEnvironments/info';
import { JupyterCommands } from './constants';
import { IDataViewerDataProvider } from './data-viewing/types';
import { NotebookModelChange } from './interactive-common/interactiveWindowTypes';
import { JupyterServerInfo } from './jupyter/jupyterConnection';
import { JupyterInstallError } from './jupyter/jupyterInstallError';
import { JupyterKernelSpec } from './jupyter/kernels/jupyterKernelSpec';
import { LiveKernelModel } from './jupyter/kernels/types';

// tslint:disable-next-line:no-any
export type PromiseFunction = (...any: any[]) => Promise<any>;

// Main interface
export const IDataScience = Symbol('IDataScience');
export interface IDataScience extends Disposable {
    activationStartTime: number;
    activate(): Promise<void>;
}

export const IDataScienceCommandListener = Symbol('IDataScienceCommandListener');
export interface IDataScienceCommandListener {
    register(commandManager: ICommandManager): void;
}

export interface IRawConnection extends Disposable {
    readonly type: 'raw';
    readonly localLaunch: true;
    readonly valid: boolean;
    readonly displayName: string;
    disconnected: Event<number>;
}

export interface IJupyterConnection extends Disposable {
    readonly type: 'jupyter';
    readonly localLaunch: boolean;
    readonly valid: boolean;
    readonly displayName: string;
    disconnected: Event<number>;

    // Jupyter specific members
    readonly baseUrl: string;
    readonly token: string;
    readonly hostName: string;
    localProcExitCode: number | undefined;
<<<<<<< HEAD
    allowUnauthorized?: boolean;
    // tslint:disable-next-line: no-any
    authorizationHeader?: any; // Snould be a json object
=======
>>>>>>> 2dbe02ba
}

export type INotebookProviderConnection = IRawConnection | IJupyterConnection;

export enum InterruptResult {
    Success = 0,
    TimedOut = 1,
    Restarted = 2
}

// Information used to execute a notebook
export interface INotebookExecutionInfo {
    // Connection to what has provided our notebook, such as a jupyter
    // server or a raw ZMQ kernel
    connectionInfo: INotebookProviderConnection;
    /**
     * The python interpreter associated with the kernel.
     */
    interpreter: PythonInterpreter | undefined;
    uri: string | undefined; // Different from the connectionInfo as this is the setting used, not the result
    kernelSpec: IJupyterKernelSpec | undefined | LiveKernelModel;
    workingDir: string | undefined;
    purpose: string | undefined; // Purpose this server is for
}

// Information used to launch a jupyter notebook server

// Information used to launch a notebook server
export interface INotebookServerLaunchInfo {
    connectionInfo: IJupyterConnection;
    /**
     * The python interpreter associated with the kernel.
     *
     * @type {(PythonInterpreter | undefined)}
     * @memberof INotebookServerLaunchInfo
     */
    interpreter: PythonInterpreter | undefined;
    uri: string | undefined; // Different from the connectionInfo as this is the setting used, not the result
    kernelSpec: IJupyterKernelSpec | undefined | LiveKernelModel;
    workingDir: string | undefined;
    purpose: string | undefined; // Purpose this server is for
}

export interface INotebookCompletion {
    matches: ReadonlyArray<string>;
    cursor: {
        start: number;
        end: number;
    };
    metadata: {};
}

// Talks to a jupyter ipython kernel to retrieve data for cells
export const INotebookServer = Symbol('INotebookServer');
export interface INotebookServer extends IAsyncDisposable {
    readonly id: string;
    createNotebook(
        resource: Resource,
        identity: Uri,
        notebookMetadata?: nbformat.INotebookMetadata,
        cancelToken?: CancellationToken
    ): Promise<INotebook>;
    getNotebook(identity: Uri, cancelToken?: CancellationToken): Promise<INotebook | undefined>;
    connect(launchInfo: INotebookServerLaunchInfo, cancelToken?: CancellationToken): Promise<void>;
    getConnectionInfo(): IJupyterConnection | undefined;
    waitForConnect(): Promise<INotebookServerLaunchInfo | undefined>;
    shutdown(): Promise<void>;
}

// Provides a service to determine if raw notebook is supported or not
export const IRawNotebookSupportedService = Symbol('IRawNotebookSupportedService');
export interface IRawNotebookSupportedService {
    supported(): Promise<boolean>;
}

// Provides notebooks that talk directly to kernels as opposed to a jupyter server
export const IRawNotebookProvider = Symbol('IRawNotebookProvider');
export interface IRawNotebookProvider extends IAsyncDisposable {
    supported(): Promise<boolean>;
    connect(connect: ConnectNotebookProviderOptions): Promise<IRawConnection | undefined>;
    createNotebook(
        identity: Uri,
        resource: Resource,
        disableUI?: boolean,
        notebookMetadata?: nbformat.INotebookMetadata,
        cancelToken?: CancellationToken
    ): Promise<INotebook>;
    getNotebook(identity: Uri, token?: CancellationToken): Promise<INotebook | undefined>;
}

// Provides notebooks that talk to jupyter servers
export const IJupyterNotebookProvider = Symbol('IJupyterNotebookProvider');
export interface IJupyterNotebookProvider {
    connect(options: ConnectNotebookProviderOptions): Promise<IJupyterConnection | undefined>;
    createNotebook(options: GetNotebookOptions): Promise<INotebook>;
    getNotebook(options: GetNotebookOptions): Promise<INotebook | undefined>;
    disconnect(options: ConnectNotebookProviderOptions): Promise<void>;
}

export interface INotebook extends IAsyncDisposable {
    readonly resource: Resource;
    readonly connection: INotebookProviderConnection | undefined;
    kernelSocket: Observable<KernelSocketInformation | undefined>;
    readonly identity: Uri;
    readonly status: ServerStatus;
    onSessionStatusChanged: Event<ServerStatus>;
    onDisposed: Event<void>;
    onKernelChanged: Event<IJupyterKernelSpec | LiveKernelModel>;
    onKernelRestarted: Event<void>;
    onKernelInterrupted: Event<void>;
    clear(id: string): void;
    executeObservable(code: string, file: string, line: number, id: string, silent: boolean): Observable<ICell[]>;
    execute(
        code: string,
        file: string,
        line: number,
        id: string,
        cancelToken?: CancellationToken,
        silent?: boolean
    ): Promise<ICell[]>;
    inspect(code: string, cancelToken?: CancellationToken): Promise<JSONObject>;
    getCompletion(
        cellCode: string,
        offsetInCode: number,
        cancelToken?: CancellationToken
    ): Promise<INotebookCompletion>;
    restartKernel(timeoutInMs: number): Promise<void>;
    waitForIdle(timeoutInMs: number): Promise<void>;
    interruptKernel(timeoutInMs: number): Promise<InterruptResult>;
    setLaunchingFile(file: string): Promise<void>;
    getSysInfo(): Promise<ICell | undefined>;
    setMatplotLibStyle(useDark: boolean): Promise<void>;
    getMatchingInterpreter(): PythonInterpreter | undefined;
    getKernelSpec(): IJupyterKernelSpec | LiveKernelModel | undefined;
    setKernelSpec(
        spec: IJupyterKernelSpec | LiveKernelModel,
        timeoutMS: number,
        interpreter: PythonInterpreter | undefined
    ): Promise<void>;
    getLoggers(): INotebookExecutionLogger[];
    registerIOPubListener(listener: (msg: KernelMessage.IIOPubMessage, requestId: string) => Promise<void>): void;
    registerCommTarget(
        targetName: string,
        callback: (comm: Kernel.IComm, msg: KernelMessage.ICommOpenMsg) => void | PromiseLike<void>
    ): void;
    sendCommMessage(
        buffers: (ArrayBuffer | ArrayBufferView)[],
        content: { comm_id: string; data: JSONObject; target_name: string | undefined },
        // tslint:disable-next-line: no-any
        metadata: any,
        // tslint:disable-next-line: no-any
        msgId: any
    ): Kernel.IShellFuture<
        KernelMessage.IShellMessage<'comm_msg'>,
        KernelMessage.IShellMessage<KernelMessage.ShellMessageType>
    >;
    requestCommInfo(content: KernelMessage.ICommInfoRequestMsg['content']): Promise<KernelMessage.ICommInfoReplyMsg>;
    registerMessageHook(
        msgId: string,
        hook: (msg: KernelMessage.IIOPubMessage) => boolean | PromiseLike<boolean>
    ): void;
    removeMessageHook(msgId: string, hook: (msg: KernelMessage.IIOPubMessage) => boolean | PromiseLike<boolean>): void;
}

// Options for connecting to a notebook provider
export type ConnectNotebookProviderOptions = {
    getOnly?: boolean;
    disableUI?: boolean;
    localOnly?: boolean;
    token?: CancellationToken;
    onConnectionMade?(): void; // Optional callback for when the first connection is made
};

export interface INotebookServerOptions {
    uri?: string;
    usingDarkTheme?: boolean;
    skipUsingDefaultConfig?: boolean;
    workingDir?: string;
    purpose: string;
    metadata?: nbformat.INotebookMetadata;
    disableUI?: boolean;
    skipSearchingForKernel?: boolean;
    allowUI(): boolean;
}

export const INotebookExecutionLogger = Symbol('INotebookExecutionLogger');
export interface INotebookExecutionLogger extends IDisposable {
    preExecute(cell: ICell, silent: boolean): Promise<void>;
    postExecute(cell: ICell, silent: boolean): Promise<void>;
    onKernelRestarted(): void;
    preHandleIOPub?(msg: KernelMessage.IIOPubMessage): KernelMessage.IIOPubMessage;
}

export const IGatherProvider = Symbol('IGatherProvider');
export interface IGatherProvider {
    enabled: boolean;
    logExecution(vscCell: ICell): void;
    gatherCode(vscCell: ICell): string;
    resetLog(): void;
}

export const IGatherLogger = Symbol('IGatherLogger');
export interface IGatherLogger extends INotebookExecutionLogger {
    getGatherProvider(): IGatherProvider;
}

export const IJupyterExecution = Symbol('IJupyterExecution');
export interface IJupyterExecution extends IAsyncDisposable {
    serverStarted: Event<INotebookServerOptions | undefined>;
    isNotebookSupported(cancelToken?: CancellationToken): Promise<boolean>;
    isImportSupported(cancelToken?: CancellationToken): Promise<boolean>;
    isSpawnSupported(cancelToken?: CancellationToken): Promise<boolean>;
    connectToNotebookServer(
        options?: INotebookServerOptions,
        cancelToken?: CancellationToken
    ): Promise<INotebookServer | undefined>;
    spawnNotebook(file: string): Promise<void>;
    importNotebook(file: string, template: string | undefined): Promise<string>;
    getUsableJupyterPython(cancelToken?: CancellationToken): Promise<PythonInterpreter | undefined>;
    getServer(options?: INotebookServerOptions): Promise<INotebookServer | undefined>;
    getNotebookError(): Promise<string>;
    refreshCommands(): Promise<void>;
}

export const IJupyterDebugger = Symbol('IJupyterDebugger');
export interface IJupyterDebugger {
    startRunByLine(notebook: INotebook, cellHashFileName: string): Promise<void>;
    startDebugging(notebook: INotebook): Promise<void>;
    stopDebugging(notebook: INotebook): Promise<void>;
    onRestart(notebook: INotebook): void;
}

export interface IJupyterPasswordConnectInfo {
    requestHeaders?: HeadersInit;
    remappedBaseUrl?: string;
    remappedToken?: string;
}

export const IJupyterPasswordConnect = Symbol('IJupyterPasswordConnect');
export interface IJupyterPasswordConnect {
    getPasswordConnectionInfo(url: string): Promise<IJupyterPasswordConnectInfo | undefined>;
}

export const IJupyterSession = Symbol('IJupyterSession');
export interface IJupyterSession extends IAsyncDisposable {
    onSessionStatusChanged: Event<ServerStatus>;
    readonly status: ServerStatus;
    readonly kernelSocket: Observable<KernelSocketInformation | undefined>;
    restart(timeout: number): Promise<void>;
    interrupt(timeout: number): Promise<void>;
    waitForIdle(timeout: number): Promise<void>;
    requestExecute(
        content: KernelMessage.IExecuteRequestMsg['content'],
        disposeOnDone?: boolean,
        metadata?: JSONObject
    ): Kernel.IShellFuture<KernelMessage.IExecuteRequestMsg, KernelMessage.IExecuteReplyMsg> | undefined;
    requestComplete(
        content: KernelMessage.ICompleteRequestMsg['content']
    ): Promise<KernelMessage.ICompleteReplyMsg | undefined>;
    requestInspect(
        content: KernelMessage.IInspectRequestMsg['content']
    ): Promise<KernelMessage.IInspectReplyMsg | undefined>;
    sendInputReply(content: string): void;
    changeKernel(
        kernel: IJupyterKernelSpec | LiveKernelModel,
        timeoutMS: number,
        interpreter?: PythonInterpreter
    ): Promise<void>;
    registerCommTarget(
        targetName: string,
        callback: (comm: Kernel.IComm, msg: KernelMessage.ICommOpenMsg) => void | PromiseLike<void>
    ): void;
    sendCommMessage(
        buffers: (ArrayBuffer | ArrayBufferView)[],
        content: { comm_id: string; data: JSONObject; target_name: string | undefined },
        // tslint:disable-next-line: no-any
        metadata: any,
        // tslint:disable-next-line: no-any
        msgId: any
    ): Kernel.IShellFuture<
        KernelMessage.IShellMessage<'comm_msg'>,
        KernelMessage.IShellMessage<KernelMessage.ShellMessageType>
    >;
    requestCommInfo(content: KernelMessage.ICommInfoRequestMsg['content']): Promise<KernelMessage.ICommInfoReplyMsg>;
    registerMessageHook(
        msgId: string,
        hook: (msg: KernelMessage.IIOPubMessage) => boolean | PromiseLike<boolean>
    ): void;
    removeMessageHook(msgId: string, hook: (msg: KernelMessage.IIOPubMessage) => boolean | PromiseLike<boolean>): void;
}

export type ISessionWithSocket = Session.ISession & {
    // Whether this is a remote session that we attached to.
    isRemoteSession?: boolean;
    // Socket information used for hooking messages to the kernel
    kernelSocketInformation?: KernelSocketInformation;
};

export const IJupyterSessionManagerFactory = Symbol('IJupyterSessionManagerFactory');
export interface IJupyterSessionManagerFactory {
    create(connInfo: IJupyterConnection, failOnPassword?: boolean): Promise<IJupyterSessionManager>;
}

export interface IJupyterSessionManager extends IAsyncDisposable {
    startNew(
        kernelSpec: IJupyterKernelSpec | LiveKernelModel | undefined,
        cancelToken?: CancellationToken
    ): Promise<IJupyterSession>;
    getKernelSpecs(): Promise<IJupyterKernelSpec[]>;
    getConnInfo(): IJupyterConnection;
    getRunningKernels(): Promise<IJupyterKernel[]>;
    getRunningSessions(): Promise<Session.IModel[]>;
}

export interface IJupyterKernel {
    /**
     * Id of an existing (active) Kernel from an active session.
     *
     * @type {string}
     * @memberof IJupyterKernel
     */
    id?: string;
    name: string;
    lastActivityTime: Date;
    numberOfConnections: number;
}

export interface IJupyterKernelSpec {
    /**
     * Id of an existing (active) Kernel from an active session.
     *
     * @type {string}
     * @memberof IJupyterKernel
     */
    id?: string;
    name: string;
    language: string;
    path: string;
    env: NodeJS.ProcessEnv | undefined;
    /**
     * Kernel display name.
     *
     * @type {string}
     * @memberof IJupyterKernelSpec
     */
    readonly display_name: string;
    /**
     * A dictionary of additional attributes about this kernel; used by clients to aid in kernel selection.
     * Optionally storing the interpreter information in the metadata (helping extension search for kernels that match an interpereter).
     */
    // tslint:disable-next-line: no-any
    readonly metadata?: Record<string, any> & { interpreter?: Partial<PythonInterpreter> };
    readonly argv: string[];
}

export const INotebookImporter = Symbol('INotebookImporter');
export interface INotebookImporter extends Disposable {
    importFromFile(contentsFile: string, originalFile?: string): Promise<string>; // originalFile is the base file if file is a temp file / location
    importCellsFromFile(file: string): Promise<ICell[]>;
    importCells(json: string): Promise<ICell[]>;
}

export const INotebookExporter = Symbol('INotebookExporter');
export interface INotebookExporter extends Disposable {
    translateToNotebook(cells: ICell[], directoryChange?: string): Promise<nbformat.INotebookContent | undefined>;
    exportToFile(cells: ICell[], file: string): Promise<void>;
}

export const IInteractiveWindowProvider = Symbol('IInteractiveWindowProvider');
export interface IInteractiveWindowProvider {
    readonly onDidChangeActiveInteractiveWindow: Event<IInteractiveWindow | undefined>;
    onExecutedCode: Event<string>;
    getActive(): IInteractiveWindow | undefined;
    getOrCreateActive(): Promise<IInteractiveWindow>;
}

export const IDataScienceErrorHandler = Symbol('IDataScienceErrorHandler');
export interface IDataScienceErrorHandler {
    handleError(err: Error): Promise<void>;
}

/**
 * Given a local resource this will convert the Uri into a form such that it can be used in a WebView.
 */
export interface ILocalResourceUriConverter {
    /**
     * Root folder that scripts should be copied to.
     */
    readonly rootScriptFolder: Uri;
    /**
     * Convert a uri for the local file system to one that can be used inside webviews.
     *
     * Webviews cannot directly load resources from the workspace or local file system using `file:` uris. The
     * `asWebviewUri` function takes a local `file:` uri and converts it into a uri that can be used inside of
     * a webview to load the same resource:
     *
     * ```ts
     * webview.html = `<img src="${webview.asWebviewUri(vscode.Uri.file('/Users/codey/workspace/cat.gif'))}">`
     * ```
     */
    asWebviewUri(localResource: Uri): Promise<Uri>;
}

export interface IInteractiveBase extends Disposable {
    onExecutedCode: Event<string>;
    notebook?: INotebook;
    show(): Promise<void>;
    startProgress(): void;
    stopProgress(): void;
    undoCells(): void;
    redoCells(): void;
    removeAllCells(): void;
    interruptKernel(): Promise<void>;
    restartKernel(): Promise<void>;
}

export const IInteractiveWindow = Symbol('IInteractiveWindow');
export interface IInteractiveWindow extends IInteractiveBase {
    readonly onDidChangeViewState: Event<void>;
    readonly visible: boolean;
    readonly active: boolean;
    closed: Event<IInteractiveWindow>;
    addCode(
        code: string,
        file: string,
        line: number,
        editor?: TextEditor,
        runningStopWatch?: StopWatch
    ): Promise<boolean>;
    addMessage(message: string): Promise<void>;
    debugCode(
        code: string,
        file: string,
        line: number,
        editor?: TextEditor,
        runningStopWatch?: StopWatch
    ): Promise<boolean>;
    expandAllCells(): void;
    collapseAllCells(): void;
    exportCells(): void;
    scrollToCell(id: string): void;
}

// For native editing, the provider acts like the IDocumentManager for normal docs
export const INotebookEditorProvider = Symbol('INotebookEditorProvider');
export interface INotebookEditorProvider {
    readonly activeEditor: INotebookEditor | undefined;
    readonly editors: INotebookEditor[];
    readonly onDidOpenNotebookEditor: Event<INotebookEditor>;
    readonly onDidChangeActiveNotebookEditor: Event<INotebookEditor | undefined>;
    readonly onDidCloseNotebookEditor: Event<INotebookEditor>;
    open(file: Uri): Promise<INotebookEditor>;
    show(file: Uri): Promise<INotebookEditor | undefined>;
    createNew(contents?: string, title?: string): Promise<INotebookEditor>;
}

// For native editing, the INotebookEditor acts like a TextEditor and a TextDocument together
export const INotebookEditor = Symbol('INotebookEditor');
export interface INotebookEditor extends IInteractiveBase {
    /**
     * Type of editor, whether it is the old, custom or native notebook editor.
     * Once VSC Notebook is stable, this property can be removed.
     */
    readonly type: 'old' | 'custom' | 'native';
    readonly onDidChangeViewState: Event<void>;
    readonly closed: Event<INotebookEditor>;
    readonly executed: Event<INotebookEditor>;
    readonly modified: Event<INotebookEditor>;
    readonly saved: Event<INotebookEditor>;
    /**
     * Is this notebook representing an untitled file which has never been saved yet.
     */
    readonly isUntitled: boolean;
    /**
     * `true` if there are unpersisted changes.
     */
    readonly isDirty: boolean;
    readonly file: Uri;
    readonly visible: boolean;
    readonly active: boolean;
    readonly model: INotebookModel | undefined;
    load(storage: INotebookModel, webViewPanel?: WebviewPanel): Promise<void>;
    runAllCells(): void;
    runSelectedCell(): void;
    addCellBelow(): void;
}

export const IInteractiveWindowListener = Symbol('IInteractiveWindowListener');

/**
 * Listens to history messages to provide extra functionality
 */
export interface IInteractiveWindowListener extends IDisposable {
    /**
     * Fires this event when posting a response message
     */
    // tslint:disable-next-line: no-any
    postMessage: Event<{ message: string; payload: any }>;
    /**
     * Fires this event when posting a message to the interactive base.
     */
    // tslint:disable-next-line: no-any
    postInternalMessage?: Event<{ message: string; payload: any }>;
    /**
     * Handles messages that the interactive window receives
     * @param message message type
     * @param payload message payload
     */
    // tslint:disable-next-line: no-any
    onMessage(message: string, payload?: any): void;
    /**
     * Fired when the view state of the interactive window changes
     * @param args
     */
    onViewStateChanged?(args: WebViewViewChangeEventArgs): void;
}

// Wraps the vscode API in order to send messages back and forth from a webview
export const IPostOffice = Symbol('IPostOffice');
export interface IPostOffice {
    // tslint:disable-next-line:no-any
    post(message: string, params: any[] | undefined): void;
    // tslint:disable-next-line:no-any
    listen(message: string, listener: (args: any[] | undefined) => void): void;
}

// Wraps the vscode CodeLensProvider base class
export const IDataScienceCodeLensProvider = Symbol('IDataScienceCodeLensProvider');
export interface IDataScienceCodeLensProvider extends CodeLensProvider {
    getCodeWatcher(document: TextDocument): ICodeWatcher | undefined;
}

// Wraps the Code Watcher API
export const ICodeWatcher = Symbol('ICodeWatcher');
export interface ICodeWatcher {
    codeLensUpdated: Event<void>;
    setDocument(document: TextDocument): void;
    getFileName(): string;
    getVersion(): number;
    getCodeLenses(): CodeLens[];
    getCachedSettings(): IDataScienceSettings | undefined;
    runAllCells(): Promise<void>;
    runCell(range: Range): Promise<void>;
    debugCell(range: Range): Promise<void>;
    runCurrentCell(): Promise<void>;
    runCurrentCellAndAdvance(): Promise<void>;
    runSelectionOrLine(activeEditor: TextEditor | undefined): Promise<void>;
    runToLine(targetLine: number): Promise<void>;
    runFromLine(targetLine: number): Promise<void>;
    runAllCellsAbove(stopLine: number, stopCharacter: number): Promise<void>;
    runCellAndAllBelow(startLine: number, startCharacter: number): Promise<void>;
    runFileInteractive(): Promise<void>;
    debugFileInteractive(): Promise<void>;
    addEmptyCellToBottom(): Promise<void>;
    runCurrentCellAndAddBelow(): Promise<void>;
    debugCurrentCell(): Promise<void>;
}

export const ICodeLensFactory = Symbol('ICodeLensFactory');
export interface ICodeLensFactory {
    updateRequired: Event<void>;
    createCodeLenses(document: TextDocument): CodeLens[];
}

export enum CellState {
    editing = -1,
    init = 0,
    executing = 1,
    finished = 2,
    error = 3
}

// Basic structure for a cell from a notebook
export interface ICell {
    id: string; // This value isn't unique. File and line are needed too.
    file: string;
    line: number;
    state: CellState;
    data: nbformat.ICodeCell | nbformat.IRawCell | nbformat.IMarkdownCell | IMessageCell;
    extraLines?: number[];
}

export interface IInteractiveWindowInfo {
    cellCount: number;
    undoCount: number;
    redoCount: number;
    selectedCell: string | undefined;
}

export interface IMessageCell extends nbformat.IBaseCell {
    cell_type: 'messages';
    messages: string[];
}

export const ICodeCssGenerator = Symbol('ICodeCssGenerator');
export interface ICodeCssGenerator {
    generateThemeCss(resource: Resource, isDark: boolean, theme: string): Promise<string>;
    generateMonacoTheme(resource: Resource, isDark: boolean, theme: string): Promise<JSONObject>;
}

export const IThemeFinder = Symbol('IThemeFinder');
export interface IThemeFinder {
    findThemeRootJson(themeName: string): Promise<string | undefined>;
    findTmLanguage(language: string): Promise<string | undefined>;
    findLanguageConfiguration(language: string): Promise<LanguageConfiguration | undefined>;
    isThemeDark(themeName: string): Promise<boolean | undefined>;
}

export const IStatusProvider = Symbol('IStatusProvider');
export interface IStatusProvider {
    // call this function to set the new status on the active
    // interactive window. Dispose of the returned object when done.
    set(
        message: string,
        showInWebView: boolean,
        timeout?: number,
        canceled?: () => void,
        interactivePanel?: IInteractiveBase
    ): Disposable;

    // call this function to wait for a promise while displaying status
    waitWithStatus<T>(
        promise: () => Promise<T>,
        message: string,
        showInWebView: boolean,
        timeout?: number,
        canceled?: () => void,
        interactivePanel?: IInteractiveBase
    ): Promise<T>;
}

export interface IJupyterCommand {
    interpreter(): Promise<PythonInterpreter | undefined>;
    execObservable(args: string[], options: SpawnOptions): Promise<ObservableExecutionResult<string>>;
    exec(args: string[], options: SpawnOptions): Promise<ExecutionResult<string>>;
}

export const IJupyterCommandFactory = Symbol('IJupyterCommandFactory');
export interface IJupyterCommandFactory {
    createInterpreterCommand(
        command: JupyterCommands,
        moduleName: string,
        args: string[],
        interpreter: PythonInterpreter,
        isActiveInterpreter: boolean
    ): IJupyterCommand;
    createProcessCommand(exe: string, args: string[]): IJupyterCommand;
}

// Config settings we pass to our react code
export type FileSettings = {
    autoSaveDelay: number;
    autoSave: 'afterDelay' | 'off' | 'onFocusChange' | 'onWindowChange';
};

export interface IDataScienceExtraSettings extends IDataScienceSettings {
    extraSettings: {
        editor: {
            cursor: string;
            cursorBlink: string;
            fontLigatures: boolean;
            autoClosingBrackets: string;
            autoClosingQuotes: string;
            autoSurround: string;
            autoIndent: boolean;
            scrollBeyondLastLine: boolean;
            horizontalScrollbarSize: number;
            verticalScrollbarSize: number;
            fontSize: number;
            fontFamily: string;
        };
        theme: string;
        useCustomEditorApi: boolean;
    };
    intellisenseOptions: {
        quickSuggestions: {
            other: boolean;
            comments: boolean;
            strings: boolean;
        };
        acceptSuggestionOnEnter: boolean | 'on' | 'smart' | 'off';
        quickSuggestionsDelay: number;
        suggestOnTriggerCharacters: boolean;
        tabCompletion: boolean | 'on' | 'off' | 'onlySnippets';
        suggestLocalityBonus: boolean;
        suggestSelection: 'first' | 'recentlyUsed' | 'recentlyUsedByPrefix';
        wordBasedSuggestions: boolean;
        parameterHintsEnabled: boolean;
    };
    variableOptions: {
        enableDuringDebugger: boolean;
    };

    webviewExperiments: {
        removeKernelToolbarInInteractiveWindow: boolean;
    };
}

// Get variables from the currently running active Jupyter server
// Note: This definition is used implicitly by getJupyterVariableValue.py file
// Changes here may need to be reflected there as well
export interface IJupyterVariable {
    name: string;
    value: string | undefined;
    executionCount?: number;
    supportsDataExplorer: boolean;
    type: string;
    size: number;
    shape: string;
    count: number;
    truncated: boolean;
    columns?: { key: string; type: string }[];
    rowCount?: number;
    indexColumn?: string;
}

export const IJupyterVariableDataProvider = Symbol('IJupyterVariableDataProvider');
export interface IJupyterVariableDataProvider extends IDataViewerDataProvider {
    setDependencies(variable: IJupyterVariable, notebook: INotebook): void;
}

export const IJupyterVariableDataProviderFactory = Symbol('IJupyterVariableDataProviderFactory');
export interface IJupyterVariableDataProviderFactory {
    create(variable: IJupyterVariable, notebook: INotebook): Promise<IJupyterVariableDataProvider>;
}

export const IJupyterVariables = Symbol('IJupyterVariables');
export interface IJupyterVariables {
    readonly refreshRequired: Event<void>;
    getVariables(notebook: INotebook, request: IJupyterVariablesRequest): Promise<IJupyterVariablesResponse>;
    getDataFrameInfo(targetVariable: IJupyterVariable, notebook: INotebook): Promise<IJupyterVariable>;
    getDataFrameRows(
        targetVariable: IJupyterVariable,
        notebook: INotebook,
        start: number,
        end: number
    ): Promise<JSONObject>;
    getMatchingVariable(
        notebook: INotebook,
        name: string,
        cancelToken?: CancellationToken
    ): Promise<IJupyterVariable | undefined>;
}

export interface IConditionalJupyterVariables extends IJupyterVariables {
    readonly active: boolean;
}

// Request for variables
export interface IJupyterVariablesRequest {
    executionCount: number;
    sortColumn: string;
    sortAscending: boolean;
    startIndex: number;
    pageSize: number;
}

// Response to a request
export interface IJupyterVariablesResponse {
    executionCount: number;
    totalCount: number;
    pageStartIndex: number;
    pageResponse: IJupyterVariable[];
}

export const IPlotViewerProvider = Symbol('IPlotViewerProvider');
export interface IPlotViewerProvider {
    showPlot(imageHtml: string): Promise<void>;
}
export const IPlotViewer = Symbol('IPlotViewer');

export interface IPlotViewer extends IDisposable {
    closed: Event<IPlotViewer>;
    removed: Event<number>;
    addPlot(imageHtml: string): Promise<void>;
    show(): Promise<void>;
}

export interface ISourceMapMapping {
    line: number;
    endLine: number;
    runtimeSource: { path: string };
    runtimeLine: number;
}

export interface ISourceMapRequest {
    source: { path: string };
    pydevdSourceMaps: ISourceMapMapping[];
}

export interface ICellHash {
    line: number; // 1 based
    endLine: number; // 1 based and inclusive
    runtimeLine: number; // Line in the jupyter source to start at
    hash: string;
    executionCount: number;
    id: string; // Cell id as sent to jupyter
}

export interface IFileHashes {
    file: string;
    hashes: ICellHash[];
}

export const ICellHashListener = Symbol('ICellHashListener');
export interface ICellHashListener {
    hashesUpdated(hashes: IFileHashes[]): Promise<void>;
}

export const ICellHashProvider = Symbol('ICellHashProvider');
export interface ICellHashProvider {
    updated: Event<void>;
    getHashes(): IFileHashes[];
    getExecutionCount(): number;
    incExecutionCount(): void;
    generateHashFileName(cell: ICell, executionCount: number): string;
}

export interface IDebugLocation {
    fileName: string;
    lineNumber: number;
    column: number;
}

export const IDebugLocationTracker = Symbol('IDebugLocationTracker');
export interface IDebugLocationTracker {
    updated: Event<void>;
    getLocation(debugSession: DebugSession): IDebugLocation | undefined;
}

export const IJupyterSubCommandExecutionService = Symbol('IJupyterSubCommandExecutionService');
/**
 * Responsible for execution of jupyter subcommands such as `notebook`, `nbconvert`, etc.
 * The executed code is as follows `python -m jupyter <subcommand>`.
 *
 * @export
 * @interface IJupyterSubCommandExecutionService
 */
export interface IJupyterSubCommandExecutionService {
    /**
     * Checks whether notebook is supported.
     *
     * @param {CancellationToken} [cancelToken]
     * @returns {Promise<boolean>}
     * @memberof IJupyterSubCommandExecutionService
     */
    isNotebookSupported(cancelToken?: CancellationToken): Promise<boolean>;
    /**
     * Checks whether exporting of ipynb is supported.
     *
     * @param {CancellationToken} [cancelToken]
     * @returns {Promise<boolean>}
     * @memberof IJupyterSubCommandExecutionService
     */
    isExportSupported(cancelToken?: CancellationToken): Promise<boolean>;
    /**
     * Error message indicating why jupyter notebook isn't supported.
     *
     * @returns {Promise<string>}
     * @memberof IJupyterSubCommandExecutionService
     */
    getReasonForJupyterNotebookNotBeingSupported(): Promise<string>;
    /**
     * Used to refresh the command finder.
     *
     * @returns {Promise<void>}
     * @memberof IJupyterSubCommandExecutionService
     */
    refreshCommands(): Promise<void>;
    /**
     * Gets the interpreter to be used for starting of jupyter server.
     *
     * @param {CancellationToken} [token]
     * @returns {(Promise<PythonInterpreter | undefined>)}
     * @memberof IJupyterInterpreterService
     */
    getSelectedInterpreter(token?: CancellationToken): Promise<PythonInterpreter | undefined>;
    /**
     * Starts the jupyter notebook server
     *
     * @param {string[]} notebookArgs
     * @param {SpawnOptions} options
     * @returns {Promise<ObservableExecutionResult<string>>}
     * @memberof IJupyterSubCommandExecutionService
     */
    startNotebook(notebookArgs: string[], options: SpawnOptions): Promise<ObservableExecutionResult<string>>;
    /**
     * Gets a list of all locally running jupyter notebook servers.
     *
     * @param {CancellationToken} [token]
     * @returns {(Promise<JupyterServerInfo[] | undefined>)}
     * @memberof IJupyterSubCommandExecutionService
     */
    getRunningJupyterServers(token?: CancellationToken): Promise<JupyterServerInfo[] | undefined>;
    /**
     * Exports a given notebook into a python file.
     *
     * @param {string} file
     * @param {string} [template]
     * @param {CancellationToken} [token]
     * @returns {Promise<string>}
     * @memberof IJupyterSubCommandExecutionService
     */
    exportNotebookToPython(file: string, template?: string, token?: CancellationToken): Promise<string>;
    /**
     * Opens an ipynb file in a new instance of a jupyter notebook server.
     *
     * @param {string} notebookFile
     * @returns {Promise<void>}
     * @memberof IJupyterSubCommandExecutionService
     */
    openNotebook(notebookFile: string): Promise<void>;
    /**
     * Gets the kernelspecs.
     *
     * @param {CancellationToken} [token]
     * @returns {Promise<JupyterKernelSpec[]>}
     * @memberof IJupyterSubCommandExecutionService
     */
    getKernelSpecs(token?: CancellationToken): Promise<JupyterKernelSpec[]>;
}

export const IJupyterInterpreterDependencyManager = Symbol('IJupyterInterpreterDependencyManager');
export interface IJupyterInterpreterDependencyManager {
    /**
     * Installs the dependencies required to launch jupyter.
     *
     * @param {JupyterInstallError} [err]
     * @returns {Promise<void>}
     * @memberof IJupyterInterpreterDependencyManager
     */
    installMissingDependencies(err?: JupyterInstallError): Promise<void>;
}

export interface INotebookModel {
    readonly indentAmount: string;
    readonly onDidDispose: Event<void>;
    readonly file: Uri;
    readonly isDirty: boolean;
    readonly isUntitled: boolean;
    readonly changed: Event<NotebookModelChange>;
    readonly cells: Readonly<ICell>[];
    readonly onDidEdit: Event<NotebookModelChange>;
    readonly isDisposed: boolean;
    readonly metadata: nbformat.INotebookMetadata | undefined;
    readonly isTrusted: boolean;
    getContent(): string;
    applyEdits(edits: readonly NotebookModelChange[]): Thenable<void>;
    undoEdits(edits: readonly NotebookModelChange[]): Thenable<void>;
    update(change: NotebookModelChange): void;
    /**
     * Dispose of the Notebook model.
     *
     * This is invoked when there are no more references to a given `NotebookModel` (for example when
     * all editors associated with the document have been closed.)
     */
    dispose(): void;
}

export const INotebookStorage = Symbol('INotebookStorage');

export interface INotebookStorage {
    readonly onSavedAs: Event<{ new: Uri; old: Uri }>;
    generateBackupId(model: INotebookModel): string;
    save(model: INotebookModel, cancellation: CancellationToken): Promise<void>;
    saveAs(model: INotebookModel, targetResource: Uri): Promise<void>;
    backup(model: INotebookModel, cancellation: CancellationToken, backupId?: string): Promise<void>;
    load(file: Uri, contents?: string, backupId?: string): Promise<INotebookModel>;
    // tslint:disable-next-line: unified-signatures
    load(file: Uri, contents?: string, skipDirtyContents?: boolean): Promise<INotebookModel>;
    revert(model: INotebookModel, cancellation: CancellationToken): Promise<void>;
    deleteBackup(model: INotebookModel, backupId?: string): Promise<void>;
}
type WebViewViewState = {
    readonly visible: boolean;
    readonly active: boolean;
};
export type WebViewViewChangeEventArgs = { current: WebViewViewState; previous: WebViewViewState };

export const INotebookProvider = Symbol('INotebookProvider');

export type GetServerOptions = {
    getOnly?: boolean;
    disableUI?: boolean;
    localOnly?: boolean;
    token?: CancellationToken;
    onConnectionMade?(): void; // Optional callback for when the first connection is made
};

/**
 * Options for getting a notebook
 */
export type GetNotebookOptions = {
    resource?: Uri;
    identity: Uri;
    getOnly?: boolean;
    disableUI?: boolean;
    metadata?: nbformat.INotebookMetadata;
    token?: CancellationToken;
};

export interface INotebookProvider {
    readonly type: 'raw' | 'jupyter';
    /**
     * Fired when a notebook has been created for a given Uri/Identity
     */
    onNotebookCreated: Event<{ identity: Uri; notebook: INotebook }>;

    /**
     * Fired just the first time that this provider connects
     */
    onConnectionMade: Event<void>;

    /**
     * List of all notebooks (active and ones that are being constructed).
     */
    activeNotebooks: Promise<INotebook>[];
    /**
     * Gets or creates a notebook, and manages the lifetime of notebooks.
     */
    getOrCreateNotebook(options: GetNotebookOptions): Promise<INotebook | undefined>;
    /**
     * Connect to a notebook provider to prepare its connection and to get connection information
     */
    connect(options: ConnectNotebookProviderOptions): Promise<INotebookProviderConnection | undefined>;

    /**
     * Disconnect from a notebook provider connection
     */
    disconnect(options: ConnectNotebookProviderOptions, cancelToken?: CancellationToken): Promise<void>;
}

export const IJupyterServerProvider = Symbol('IJupyterServerProvider');
export interface IJupyterServerProvider {
    /**
     * Gets the server used for starting notebooks
     */
    getOrCreateServer(options: GetServerOptions): Promise<INotebookServer | undefined>;
}

export interface IKernelSocket {
    // tslint:disable-next-line: no-any
    sendToRealKernel(data: any, cb?: (err?: Error) => void): void;
    /**
     * Adds a listener to a socket that will be called before the socket's onMessage is called. This
     * allows waiting for a callback before processing messages
     * @param listener
     */
    addReceiveHook(hook: (data: WebSocketData) => Promise<void>): void;
    /**
     * Removes a listener for the socket. When no listeners are present, the socket no longer blocks
     * @param listener
     */
    removeReceiveHook(hook: (data: WebSocketData) => Promise<void>): void;
    /**
     * Adds a hook to the sending of data from a websocket. Hooks can block sending so be careful.
     * @param patch
     */
    // tslint:disable-next-line: no-any
    addSendHook(hook: (data: any, cb?: (err?: Error) => void) => Promise<void>): void;
    /**
     * Removes a send hook from the socket.
     * @param hook
     */
    // tslint:disable-next-line: no-any
    removeSendHook(hook: (data: any, cb?: (err?: Error) => void) => Promise<void>): void;
}

export type KernelSocketOptions = {
    /**
     * Kernel Id.
     */
    readonly id: string;
    /**
     * Kernel ClientId.
     */
    readonly clientId: string;
    /**
     * Kernel UserName.
     */
    readonly userName: string;
    /**
     * Kernel model.
     */
    readonly model: {
        /**
         * Unique identifier of the kernel server session.
         */
        readonly id: string;
        /**
         * The name of the kernel.
         */
        readonly name: string;
    };
};
export type KernelSocketInformation = {
    /**
     * Underlying socket used by jupyterlab/services to communicate with kernel.
     * See jupyterlab/services/kernel/default.ts
     */
    readonly socket?: IKernelSocket;
    /**
     * Options used to clone a kernel.
     */
    readonly options: KernelSocketOptions;
};

export enum KernelInterpreterDependencyResponse {
    ok,
    cancel
}

export const IKernelDependencyService = Symbol('IKernelDependencyService');
export interface IKernelDependencyService {
    installMissingDependencies(
        interpreter: PythonInterpreter,
        token?: CancellationToken
    ): Promise<KernelInterpreterDependencyResponse>;
    areDependenciesInstalled(interpreter: PythonInterpreter, _token?: CancellationToken): Promise<boolean>;
}

export const INotebookAndInteractiveWindowUsageTracker = Symbol('INotebookAndInteractiveWindowUsageTracker');
export interface INotebookAndInteractiveWindowUsageTracker {
    readonly lastNotebookOpened?: Date;
    readonly lastInteractiveWindowOpened?: Date;
    startTracking(): void;
}

export const IJupyterDebugService = Symbol('IJupyterDebugService');
export interface IJupyterDebugService extends IDebugService {
    /**
     * Event fired when a breakpoint is hit (debugger has stopped)
     */
    readonly onBreakpointHit: Event<void>;
    /**
     * Start debugging a notebook cell.
     * @param nameOrConfiguration Either the name of a debug or compound configuration or a [DebugConfiguration](#DebugConfiguration) object.
     * @return A thenable that resolves when debugging could be successfully started.
     */
    startRunByLine(config: DebugConfiguration): Thenable<boolean>;
    /**
     * Gets the current stack frame for the current thread
     */
    getStack(): Promise<DebugProtocol.StackFrame[]>;
    /**
     * Steps the current thread. Returns after the request is sent. Wait for onBreakpointHit or onDidTerminateDebugSession to determine when done.
     */
    step(): Promise<void>;
    /**
     * Runs the current thread. Will keep running until a breakpoint or end of session.
     */
    continue(): Promise<void>;
    /**
     * Force a request for variables. DebugAdapterTrackers can listen for the results.
     */
    requestVariables(): Promise<void>;
    /**
     * Stop debugging
     */
    stop(): void;
}

<<<<<<< HEAD
export interface IJupyterServerUri {
    baseUrl: string;
    token: string;
    // tslint:disable-next-line: no-any
    authorizationHeader: any; // JSON object for authorization header.
}

export type JupyterServerUriHandle = string;

export interface IJupyterUriQuickPicker {
    id: string; // Should be a unique string (like a guid)
    getQuickPickEntryItems(): QuickPickItem[];
    handleNextSteps(
        item: QuickPickItem,
        completion: (uriHandle: JupyterServerUriHandle | undefined) => void,
        input: IMultiStepInput<{}>,
        state: {}
    ): Promise<InputStep<{}> | void>;
    getServerUri(handle: JupyterServerUriHandle): Promise<IJupyterServerUri>;
}

export const IJupyterUriQuickPickerRegistration = Symbol('IJupyterUriQuickPickerRegistration');

export interface IJupyterUriQuickPickerRegistration {
    readonly pickers: ReadonlyArray<IJupyterUriQuickPicker>;
    registerPicker(picker: IJupyterUriQuickPicker): void;
    getJupyterServerUri(id: string, handle: JupyterServerUriHandle): Promise<IJupyterServerUri>;
=======
export const IDigestStorage = Symbol('IDigestStorage');
export interface IDigestStorage {
    readonly key: Promise<string>;
    saveDigest(uri: string, digest: string): Promise<void>;
    containsDigest(uri: string, digest: string): Promise<boolean>;
}

export const ITrustService = Symbol('ITrustService');
export interface ITrustService {
    isNotebookTrusted(uri: string, notebookContents: string): Promise<boolean>;
    trustNotebook(uri: string, notebookContents: string): Promise<void>;
>>>>>>> 2dbe02ba
}<|MERGE_RESOLUTION|>--- conflicted
+++ resolved
@@ -74,12 +74,8 @@
     readonly token: string;
     readonly hostName: string;
     localProcExitCode: number | undefined;
-<<<<<<< HEAD
-    allowUnauthorized?: boolean;
     // tslint:disable-next-line: no-any
     authorizationHeader?: any; // Snould be a json object
-=======
->>>>>>> 2dbe02ba
 }
 
 export type INotebookProviderConnection = IRawConnection | IJupyterConnection;
@@ -1242,7 +1238,6 @@
     stop(): void;
 }
 
-<<<<<<< HEAD
 export interface IJupyterServerUri {
     baseUrl: string;
     token: string;
@@ -1270,7 +1265,7 @@
     readonly pickers: ReadonlyArray<IJupyterUriQuickPicker>;
     registerPicker(picker: IJupyterUriQuickPicker): void;
     getJupyterServerUri(id: string, handle: JupyterServerUriHandle): Promise<IJupyterServerUri>;
-=======
+}
 export const IDigestStorage = Symbol('IDigestStorage');
 export interface IDigestStorage {
     readonly key: Promise<string>;
@@ -1282,5 +1277,4 @@
 export interface ITrustService {
     isNotebookTrusted(uri: string, notebookContents: string): Promise<boolean>;
     trustNotebook(uri: string, notebookContents: string): Promise<void>;
->>>>>>> 2dbe02ba
 }