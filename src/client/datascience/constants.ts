--- conflicted
+++ resolved
@@ -403,11 +403,8 @@
     export const OLD_VARIABLES = 'OLD_VARIABLES';
     export const KERNEL_VARIABLES = 'KERNEL_VARIABLES';
     export const DEBUGGER_VARIABLES = 'DEBUGGER_VARIABLES';
-<<<<<<< HEAD
     export const MULTIPLEXING_DEBUGSERVICE = 'MULTIPLEXING_DEBUGSERVICE';
     export const RUN_BY_LINE_DEBUGSERVICE = 'RUN_BY_LINE_DEBUGSERVICE';
-=======
->>>>>>> d56a6588
 }
 
 export namespace CodeSnippits {
