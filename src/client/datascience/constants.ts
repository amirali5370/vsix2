--- conflicted
+++ resolved
@@ -260,16 +260,13 @@
     FindKernelForLocalConnection = 'DS_INTERNAL.FIND_KERNEL_FOR_LOCAL_CONNECTION',
     CompletionTimeFromLS = 'DS_INTERNAL.COMPLETION_TIME_FROM_LS',
     CompletionTimeFromJupyter = 'DS_INTERNAL.COMPLETION_TIME_FROM_JUPYTER',
-<<<<<<< HEAD
     NotebookLanguage = 'DATASCIENCE.NOTEBOOK_LANGUAGE',
     KernelSpecNotFound = 'DS_INTERNAL.KERNEL_SPEC_NOT_FOUND',
     KernelRegisterFailed = 'DS_INTERNAL.KERNEL_REGISTER_FAILED',
     KernelEnumeration = 'DS_INTERNAL.KERNEL_ENUMERATION',
     JupyterInstallFailed = 'DS_INTERNAL.JUPYTER_INSTALL_FAILED',
-    UserInstalledModule = 'DATASCIENCE.USER_INSTALLED_MODULE'
-=======
+    UserInstalledModule = 'DATASCIENCE.USER_INSTALLED_MODULE',
     JupyterCommandLineNonDefault = 'DS_INTERNAL.JUPYTER_CUSTOM_COMMAND_LINE'
->>>>>>> 7fbd614c
 }
 
 export enum NativeKeyboardCommandTelemetry {
