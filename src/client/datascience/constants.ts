// Copyright (c) Microsoft Corporation. All rights reserved.
// Licensed under the MIT License.

'use strict';

import { IS_WINDOWS } from '../common/platform/constants';

export const DefaultTheme = 'Default Light+';

export namespace Commands {
    export const RunAllCells = 'python.datascience.runallcells';
    export const RunAllCellsAbove = 'python.datascience.runallcellsabove';
    export const RunCellAndAllBelow = 'python.datascience.runcellandallbelow';
    export const RunToLine = 'python.datascience.runtoline';
    export const RunFromLine = 'python.datascience.runfromline';
    export const RunCell = 'python.datascience.runcell';
    export const RunCurrentCell = 'python.datascience.runcurrentcell';
    export const RunCurrentCellAdvance = 'python.datascience.runcurrentcelladvance';
    export const ShowHistoryPane = 'python.datascience.showhistorypane';
    export const ImportNotebook = 'python.datascience.importnotebook';
    export const SelectJupyterURI = 'python.datascience.selectjupyteruri';
    export const ExportFileAsNotebook = 'python.datascience.exportfileasnotebook';
    export const ExportFileAndOutputAsNotebook = 'python.datascience.exportfileandoutputasnotebook';
    export const UndoCells = 'python.datascience.undocells';
    export const RedoCells = 'python.datascience.redocells';
    export const RemoveAllCells = 'python.datascience.removeallcells';
    export const InterruptKernel = 'python.datascience.interruptkernel';
    export const RestartKernel = 'python.datascience.restartkernel';
    export const ExpandAllCells = 'python.datascience.expandallcells';
    export const CollapseAllCells = 'python.datascience.collapseallcells';
    export const ExportOutputAsNotebook = 'python.datascience.exportoutputasnotebook';
    export const ExecSelectionInInteractiveWindow = 'python.datascience.execSelectionInteractive';
    export const RunFileInInteractiveWindows = 'python.datascience.runFileInteractive';
}

export namespace EditorContexts {
    export const HasCodeCells = 'python.datascience.hascodecells';
    export const DataScienceEnabled = 'python.datascience.featureenabled';
    export const HaveInteractiveCells = 'python.datascience.haveinteractivecells';
    export const HaveRedoableCells = 'python.datascience.haveredoablecells';
    export const HaveInteractive = 'python.datascience.haveinteractive';
    export const OwnsSelection = 'python.datascience.ownsSelection';
}

export namespace RegExpValues {
    export const PythonCellMarker = /^(#\s*%%|#\s*\<codecell\>|#\s*In\[\d*?\]|#\s*In\[ \])/;
    export const PythonMarkdownCellMarker = /^(#\s*%%\s*\[markdown\]|#\s*\<markdowncell\>)/;
    export const CheckJupyterRegEx = IS_WINDOWS ? /^jupyter?\.exe$/ : /^jupyter?$/;
    export const PyKernelOutputRegEx = /.*\s+(.+)$/m;
    export const KernelSpecOutputRegEx = /^\s*(\S+)\s+(\S+)$/;
    export const UrlPatternRegEx = /(https?:\/\/[^\s]+)/;
    export const HttpPattern = /https?:\/\//;
    export const ExtractPortRegex = /https?:\/\/[^\s]+:(\d+)[^\s]+/;
    export const ConvertToRemoteUri = /(https?:\/\/)([^\s])+(:\d+[^\s]*)/;
    export const ParamsExractorRegEx = /\S+\((.*)\)\s*{/;
    export const ArgsSplitterRegEx = /([^\s,]+)/g;
}

export enum Telemetry {
    ImportNotebook = 'DATASCIENCE.IMPORT_NOTEBOOK',
    RunCell = 'DATASCIENCE.RUN_CELL',
    RunCurrentCell = 'DATASCIENCE.RUN_CURRENT_CELL',
    RunCurrentCellAndAdvance = 'DATASCIENCE.RUN_CURRENT_CELL_AND_ADVANCE',
    RunAllCells = 'DATASCIENCE.RUN_ALL_CELLS',
    RunAllCellsAbove = 'DATASCIENCE.RUN_ALL_CELLS_ABOVE',
    RunCellAndAllBelow = 'DATASCIENCE.RUN_CELL_AND_ALL_BELOW',
    RunSelectionOrLine = 'DATASCIENCE.RUN_SELECTION_OR_LINE',
    RunToLine = 'DATASCIENCE.RUN_TO_LINE',
    RunFromLine = 'DATASCIENCE.RUN_FROM_LINE',
    DeleteAllCells = 'DATASCIENCE.DELETE_ALL_CELLS',
    DeleteCell = 'DATASCIENCE.DELETE_CELL',
    GotoSourceCode = 'DATASCIENCE.GOTO_SOURCE',
    RestartKernel = 'DATASCIENCE.RESTART_KERNEL',
    ExportNotebook = 'DATASCIENCE.EXPORT_NOTEBOOK',
    Undo = 'DATASCIENCE.UNDO',
    Redo = 'DATASCIENCE.REDO',
    ShowHistoryPane = 'DATASCIENCE.SHOW_HISTORY_PANE',
    ExpandAll = 'DATASCIENCE.EXPAND_ALL',
    CollapseAll = 'DATASCIENCE.COLLAPSE_ALL',
    SelectJupyterURI = 'DATASCIENCE.SELECT_JUPYTER_URI',
    SetJupyterURIToLocal = 'DATASCIENCE.SET_JUPYTER_URI_LOCAL',
    SetJupyterURIToUserSpecified = 'DATASCIENCE.SET_JUPYTER_URI_USER_SPECIFIED',
    Interrupt = 'DATASCIENCE.INTERRUPT',
    ExportPythonFile = 'DATASCIENCE.EXPORT_PYTHON_FILE',
    ExportPythonFileAndOutput = 'DATASCIENCE.EXPORT_PYTHON_FILE_AND_OUTPUT',
    StartJupyter = 'DATASCIENCE.JUPYTERSTARTUPCOST',
    SubmitCellThroughInput = 'DATASCIENCE.SUBMITCELLFROMREPL',
    ConnectLocalJupyter = 'DATASCIENCE.CONNECTLOCALJUPYTER',
    ConnectRemoteJupyter = 'DATASCIENCE.CONNECTREMOTEJUPYTER',
    ConnectFailedJupyter = 'DATASCIENCE.CONNECTFAILEDJUPYTER',
    ConnectRemoteFailedJupyter = 'DATASCIENCE.CONNECTREMOTEFAILEDJUPYTER',
    RemoteAddCode = 'DATASCIENCE.LIVESHARE.ADDCODE',
    ShiftEnterBannerShown = 'DATASCIENCE.SHIFTENTER_BANNER_SHOWN',
    EnableInteractiveShiftEnter = 'DATASCIENCE.ENABLE_INTERACTIVE_SHIFT_ENTER',
    ShowDataExplorer = 'DATASCIENCE.SHOW_DATA_EXPLORER',
    RunFileInteractive = 'DATASCIENCE.RUN_FILE_INTERACTIVE',
    PandasNotInstalled = 'DATASCIENCE.SHOW_DATA_NO_PANDAS',
    PandasTooOld = 'DATASCIENCE.SHOW_DATA_PANDAS_TOO_OLD'
<<<<<<< HEAD
 }
=======
}
>>>>>>> 2a0b058d

export namespace HelpLinks {
    export const PythonInteractiveHelpLink = 'https://aka.ms/pyaiinstall';
}

export namespace Settings {
    export const JupyterServerLocalLaunch = 'local';
}

export namespace CodeSnippits {
    export const ChangeDirectory = ['{0}', 'import os', 'try:', '\tos.chdir(os.path.join(os.getcwd(), \'{1}\'))', '\tprint(os.getcwd())', 'except:', '\tpass', ''];
}

export namespace Identifiers {
    export const EmptyFileName = '2DB9B899-6519-4E1B-88B0-FA728A274115';
    export const GeneratedThemeName = 'ipython-theme'; // This needs to be all lower class and a valid class name.
    export const HistoryPurpose = 'history';
}

export namespace JupyterCommands {
    export const NotebookCommand = 'notebook';
    export const ConvertCommand = 'nbconvert';
    export const KernelSpecCommand = 'kernelspec';
    export const KernelCreateCommand = 'ipykernel';

}

export namespace LiveShare {
    export const JupyterExecutionService = 'jupyterExecutionService';
    export const JupyterServerSharedService = 'jupyterServerSharedService';
    export const CommandBrokerService = 'commmandBrokerService';
    export const WebPanelMessageService = 'webPanelMessageService';
    export const HistoryProviderService = 'historyProviderService';
    export const LiveShareBroadcastRequest = 'broadcastRequest';
    export const ResponseLifetime = 15000;
    export const ResponseRange = 1000; // Range of time alloted to check if a response matches or not
    export const InterruptDefaultTimeout = 10000;
}

export namespace LiveShareCommands {
    export const isNotebookSupported = 'isNotebookSupported';
    export const isImportSupported = 'isImportSupported';
    export const isKernelCreateSupported = 'isKernelCreateSupported';
    export const isKernelSpecSupported = 'isKernelSpecSupported';
    export const connectToNotebookServer = 'connectToNotebookServer';
    export const getUsableJupyterPython = 'getUsableJupyterPython';
    export const executeObservable = 'executeObservable';
    export const getSysInfo = 'getSysInfo';
    export const serverResponse = 'serverResponse';
    export const catchupRequest = 'catchupRequest';
    export const syncRequest = 'synchRequest';
    export const restart = 'restart';
    export const interrupt = 'interrupt';
    export const historyCreate = 'historyCreate';
    export const historyCreateSync = 'historyCreateSync';
    export const disposeServer = 'disposeServer';
}
<|MERGE_RESOLUTION|>--- conflicted
+++ resolved
@@ -96,11 +96,7 @@
     RunFileInteractive = 'DATASCIENCE.RUN_FILE_INTERACTIVE',
     PandasNotInstalled = 'DATASCIENCE.SHOW_DATA_NO_PANDAS',
     PandasTooOld = 'DATASCIENCE.SHOW_DATA_PANDAS_TOO_OLD'
-<<<<<<< HEAD
- }
-=======
 }
->>>>>>> 2a0b058d
 
 export namespace HelpLinks {
     export const PythonInteractiveHelpLink = 'https://aka.ms/pyaiinstall';
@@ -157,4 +153,4 @@
     export const historyCreate = 'historyCreate';
     export const historyCreateSync = 'historyCreateSync';
     export const disposeServer = 'disposeServer';
-}
+}