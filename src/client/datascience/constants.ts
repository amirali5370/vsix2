// Copyright (c) Microsoft Corporation. All rights reserved.
// Licensed under the MIT License.

'use strict';

export namespace Commands {
    export const RunAllCells = 'python.datascience.runallcells';
    export const RunCell = 'python.datascience.runcell';
    export const RunCurrentCell = 'python.datascience.runcurrentcell';
    export const RunCurrentCellAdvance = 'python.datascience.runcurrentcelladvance';
    export const ShowHistoryPane = 'python.datascience.showhistorypane';
    export const ImportNotebook = 'python.datascience.importnotebook';
    export const SelectJupyterURI = 'python.datascience.selectjupyteruri';
}

export namespace EditorContexts {
    export const HasCodeCells = 'python.datascience.hascodecells';
    export const DataScienceEnabled = 'python.datascience.featureenabled';
}

export namespace RegExpValues {
    export const PythonCellMarker = new RegExp('^(#\\s*%%|#\\s*\\<codecell\\>|#\\s*In\\[\\d*?\\]|#\\s*In\\[ \\])(.*)');
    export const PythonMarkdownCellMarker = /^#\s*%%\s*\[markdown\]/;
}

export namespace HistoryMessages {
    export const StartCell = 'start_cell';
    export const FinishCell = 'finish_cell';
    export const UpdateCell = 'update_cell';
    export const GotoCodeCell = 'gotocell_code';
    export const RestartKernel = 'restart_kernel';
    export const Export = 'export_to_ipynb';
    export const GetAllCells = 'get_all_cells';
    export const ReturnAllCells = 'return_all_cells';
    export const DeleteCell = 'delete_cell';
    export const DeleteAllCells = 'delete_all_cells';
    export const Undo = 'undo';
    export const Redo = 'redo';
    export const ExpandAll = 'expand_all';
    export const CollapseAll = 'collapse_all';
    export const StartProgress = 'start_progress';
    export const StopProgress = 'stop_progress';
    export const Interrupt = 'interrupt';
}

export namespace Telemetry {
    export const ImportNotebook = 'DATASCIENCE.IMPORT_NOTEBOOK';
    export const RunCell = 'DATASCIENCE.RUN_CELL';
    export const RunCurrentCell = 'DATASCIENCE.RUN_CURRENT_CELL';
    export const RunCurrentCellAndAdvance = 'DATASCIENCE.RUN_CURRENT_CELL_AND_ADVANCE';
    export const RunAllCells = 'DATASCIENCE.RUN_ALL_CELLS';
    export const DeleteAllCells = 'DATASCIENCE.DELETE_ALL_CELLS';
    export const DeleteCell = 'DATASCIENCE.DELETE_CELL';
    export const GotoSourceCode = 'DATASCIENCE.GOTO_SOURCE';
    export const RestartKernel = 'DATASCIENCE.RESTART_KERNEL';
    export const ExportNotebook = 'DATASCIENCE.EXPORT_NOTEBOOK';
    export const Undo = 'DATASCIENCE.UNDO';
    export const Redo = 'DATASCIENCE.REDO';
    export const ShowHistoryPane = 'DATASCIENCE.SHOW_HISTORY_PANE';
    export const ExpandAll = 'DATASCIENCE.EXPAND_ALL';
    export const CollapseAll = 'DATASCIENCE.COLLAPSE_ALL';
<<<<<<< HEAD
    export const SelectJupyterURI = 'DATASCIENCE.SELECT_JUPYTER_URI';
    export const SetJupyterURIToLocal = 'DATASCIENCE.SET_JUPYTER_URI_LOCAL';
    export const SetJupyterURIToUserSpecified = 'DATASCIENCE.SET_JUPYTER_URI_USER_SPECIFIED';
=======
    export const Interrupt = 'DATASCIENCE.INTERRUPT';
>>>>>>> b7082948
}

export namespace HelpLinks {
    export const PythonInteractiveHelpLink = 'https://aka.ms/pyaiinstall';
}

export namespace Settings {
    export const JupyterServerLocalLaunch = 'local';
}
<|MERGE_RESOLUTION|>--- conflicted
+++ resolved
@@ -1,77 +1,74 @@
-// Copyright (c) Microsoft Corporation. All rights reserved.
-// Licensed under the MIT License.
-
-'use strict';
-
-export namespace Commands {
-    export const RunAllCells = 'python.datascience.runallcells';
-    export const RunCell = 'python.datascience.runcell';
-    export const RunCurrentCell = 'python.datascience.runcurrentcell';
-    export const RunCurrentCellAdvance = 'python.datascience.runcurrentcelladvance';
-    export const ShowHistoryPane = 'python.datascience.showhistorypane';
-    export const ImportNotebook = 'python.datascience.importnotebook';
-    export const SelectJupyterURI = 'python.datascience.selectjupyteruri';
-}
-
-export namespace EditorContexts {
-    export const HasCodeCells = 'python.datascience.hascodecells';
-    export const DataScienceEnabled = 'python.datascience.featureenabled';
-}
-
-export namespace RegExpValues {
-    export const PythonCellMarker = new RegExp('^(#\\s*%%|#\\s*\\<codecell\\>|#\\s*In\\[\\d*?\\]|#\\s*In\\[ \\])(.*)');
-    export const PythonMarkdownCellMarker = /^#\s*%%\s*\[markdown\]/;
-}
-
-export namespace HistoryMessages {
-    export const StartCell = 'start_cell';
-    export const FinishCell = 'finish_cell';
-    export const UpdateCell = 'update_cell';
-    export const GotoCodeCell = 'gotocell_code';
-    export const RestartKernel = 'restart_kernel';
-    export const Export = 'export_to_ipynb';
-    export const GetAllCells = 'get_all_cells';
-    export const ReturnAllCells = 'return_all_cells';
-    export const DeleteCell = 'delete_cell';
-    export const DeleteAllCells = 'delete_all_cells';
-    export const Undo = 'undo';
-    export const Redo = 'redo';
-    export const ExpandAll = 'expand_all';
-    export const CollapseAll = 'collapse_all';
-    export const StartProgress = 'start_progress';
-    export const StopProgress = 'stop_progress';
-    export const Interrupt = 'interrupt';
-}
-
-export namespace Telemetry {
-    export const ImportNotebook = 'DATASCIENCE.IMPORT_NOTEBOOK';
-    export const RunCell = 'DATASCIENCE.RUN_CELL';
-    export const RunCurrentCell = 'DATASCIENCE.RUN_CURRENT_CELL';
-    export const RunCurrentCellAndAdvance = 'DATASCIENCE.RUN_CURRENT_CELL_AND_ADVANCE';
-    export const RunAllCells = 'DATASCIENCE.RUN_ALL_CELLS';
-    export const DeleteAllCells = 'DATASCIENCE.DELETE_ALL_CELLS';
-    export const DeleteCell = 'DATASCIENCE.DELETE_CELL';
-    export const GotoSourceCode = 'DATASCIENCE.GOTO_SOURCE';
-    export const RestartKernel = 'DATASCIENCE.RESTART_KERNEL';
-    export const ExportNotebook = 'DATASCIENCE.EXPORT_NOTEBOOK';
-    export const Undo = 'DATASCIENCE.UNDO';
-    export const Redo = 'DATASCIENCE.REDO';
-    export const ShowHistoryPane = 'DATASCIENCE.SHOW_HISTORY_PANE';
-    export const ExpandAll = 'DATASCIENCE.EXPAND_ALL';
-    export const CollapseAll = 'DATASCIENCE.COLLAPSE_ALL';
-<<<<<<< HEAD
-    export const SelectJupyterURI = 'DATASCIENCE.SELECT_JUPYTER_URI';
-    export const SetJupyterURIToLocal = 'DATASCIENCE.SET_JUPYTER_URI_LOCAL';
-    export const SetJupyterURIToUserSpecified = 'DATASCIENCE.SET_JUPYTER_URI_USER_SPECIFIED';
-=======
-    export const Interrupt = 'DATASCIENCE.INTERRUPT';
->>>>>>> b7082948
-}
-
-export namespace HelpLinks {
-    export const PythonInteractiveHelpLink = 'https://aka.ms/pyaiinstall';
-}
-
-export namespace Settings {
-    export const JupyterServerLocalLaunch = 'local';
-}
+// Copyright (c) Microsoft Corporation. All rights reserved.
+// Licensed under the MIT License.
+
+'use strict';
+
+export namespace Commands {
+    export const RunAllCells = 'python.datascience.runallcells';
+    export const RunCell = 'python.datascience.runcell';
+    export const RunCurrentCell = 'python.datascience.runcurrentcell';
+    export const RunCurrentCellAdvance = 'python.datascience.runcurrentcelladvance';
+    export const ShowHistoryPane = 'python.datascience.showhistorypane';
+    export const ImportNotebook = 'python.datascience.importnotebook';
+    export const SelectJupyterURI = 'python.datascience.selectjupyteruri';
+}
+
+export namespace EditorContexts {
+    export const HasCodeCells = 'python.datascience.hascodecells';
+    export const DataScienceEnabled = 'python.datascience.featureenabled';
+}
+
+export namespace RegExpValues {
+    export const PythonCellMarker = new RegExp('^(#\\s*%%|#\\s*\\<codecell\\>|#\\s*In\\[\\d*?\\]|#\\s*In\\[ \\])(.*)');
+    export const PythonMarkdownCellMarker = /^#\s*%%\s*\[markdown\]/;
+}
+
+export namespace HistoryMessages {
+    export const StartCell = 'start_cell';
+    export const FinishCell = 'finish_cell';
+    export const UpdateCell = 'update_cell';
+    export const GotoCodeCell = 'gotocell_code';
+    export const RestartKernel = 'restart_kernel';
+    export const Export = 'export_to_ipynb';
+    export const GetAllCells = 'get_all_cells';
+    export const ReturnAllCells = 'return_all_cells';
+    export const DeleteCell = 'delete_cell';
+    export const DeleteAllCells = 'delete_all_cells';
+    export const Undo = 'undo';
+    export const Redo = 'redo';
+    export const ExpandAll = 'expand_all';
+    export const CollapseAll = 'collapse_all';
+    export const StartProgress = 'start_progress';
+    export const StopProgress = 'stop_progress';
+    export const Interrupt = 'interrupt';
+}
+
+export namespace Telemetry {
+    export const ImportNotebook = 'DATASCIENCE.IMPORT_NOTEBOOK';
+    export const RunCell = 'DATASCIENCE.RUN_CELL';
+    export const RunCurrentCell = 'DATASCIENCE.RUN_CURRENT_CELL';
+    export const RunCurrentCellAndAdvance = 'DATASCIENCE.RUN_CURRENT_CELL_AND_ADVANCE';
+    export const RunAllCells = 'DATASCIENCE.RUN_ALL_CELLS';
+    export const DeleteAllCells = 'DATASCIENCE.DELETE_ALL_CELLS';
+    export const DeleteCell = 'DATASCIENCE.DELETE_CELL';
+    export const GotoSourceCode = 'DATASCIENCE.GOTO_SOURCE';
+    export const RestartKernel = 'DATASCIENCE.RESTART_KERNEL';
+    export const ExportNotebook = 'DATASCIENCE.EXPORT_NOTEBOOK';
+    export const Undo = 'DATASCIENCE.UNDO';
+    export const Redo = 'DATASCIENCE.REDO';
+    export const ShowHistoryPane = 'DATASCIENCE.SHOW_HISTORY_PANE';
+    export const ExpandAll = 'DATASCIENCE.EXPAND_ALL';
+    export const CollapseAll = 'DATASCIENCE.COLLAPSE_ALL';
+    export const SelectJupyterURI = 'DATASCIENCE.SELECT_JUPYTER_URI';
+    export const SetJupyterURIToLocal = 'DATASCIENCE.SET_JUPYTER_URI_LOCAL';
+    export const SetJupyterURIToUserSpecified = 'DATASCIENCE.SET_JUPYTER_URI_USER_SPECIFIED';
+    export const Interrupt = 'DATASCIENCE.INTERRUPT';
+}
+
+export namespace HelpLinks {
+    export const PythonInteractiveHelpLink = 'https://aka.ms/pyaiinstall';
+}
+
+export namespace Settings {
+    export const JupyterServerLocalLaunch = 'local';
+}