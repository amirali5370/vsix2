// Copyright (c) Microsoft Corporation. All rights reserved.
// Licensed under the MIT License.
'use strict';

import { IS_WINDOWS } from '../common/platform/constants';

export const DefaultTheme = 'Default Light+';

export namespace Commands {
    export const RunAllCells = 'python.datascience.runallcells';
    export const RunAllCellsAbove = 'python.datascience.runallcellsabove';
    export const RunCellAndAllBelow = 'python.datascience.runcellandallbelow';
    export const RunAllCellsAbovePalette = 'python.datascience.runallcellsabove.palette';
    export const RunCellAndAllBelowPalette = 'python.datascience.runcurrentcellandallbelow.palette';
    export const RunToLine = 'python.datascience.runtoline';
    export const RunFromLine = 'python.datascience.runfromline';
    export const RunCell = 'python.datascience.runcell';
    export const RunCurrentCell = 'python.datascience.runcurrentcell';
    export const RunCurrentCellAdvance = 'python.datascience.runcurrentcelladvance';
    export const ShowHistoryPane = 'python.datascience.showhistorypane';
    export const ImportNotebook = 'python.datascience.importnotebook';
    export const SelectJupyterURI = 'python.datascience.selectjupyteruri';
    export const ExportFileAsNotebook = 'python.datascience.exportfileasnotebook';
    export const ExportFileAndOutputAsNotebook = 'python.datascience.exportfileandoutputasnotebook';
    export const UndoCells = 'python.datascience.undocells';
    export const RedoCells = 'python.datascience.redocells';
    export const RemoveAllCells = 'python.datascience.removeallcells';
    export const InterruptKernel = 'python.datascience.interruptkernel';
    export const RestartKernel = 'python.datascience.restartkernel';
    export const ExpandAllCells = 'python.datascience.expandallcells';
    export const CollapseAllCells = 'python.datascience.collapseallcells';
    export const ExportOutputAsNotebook = 'python.datascience.exportoutputasnotebook';
    export const ExecSelectionInInteractiveWindow = 'python.datascience.execSelectionInteractive';
    export const RunFileInInteractiveWindows = 'python.datascience.runFileInteractive';
    export const AddCellBelow = 'python.datascience.addcellbelow';
    export const DebugCurrentCellPalette = 'python.datascience.debugcurrentcell.palette';
    export const DebugCell = 'python.datascience.debugcell';
    export const RunCurrentCellAndAddBelow = 'python.datascience.runcurrentcellandaddbelow';
}

export namespace EditorContexts {
    export const HasCodeCells = 'python.datascience.hascodecells';
    export const DataScienceEnabled = 'python.datascience.featureenabled';
    export const HaveInteractiveCells = 'python.datascience.haveinteractivecells';
    export const HaveRedoableCells = 'python.datascience.haveredoablecells';
    export const HaveInteractive = 'python.datascience.haveinteractive';
    export const OwnsSelection = 'python.datascience.ownsSelection';
}

export namespace RegExpValues {
    export const PythonCellMarker = /^(#\s*%%|#\s*\<codecell\>|#\s*In\[\d*?\]|#\s*In\[ \])/;
    export const PythonMarkdownCellMarker = /^(#\s*%%\s*\[markdown\]|#\s*\<markdowncell\>)/;
    export const CheckJupyterRegEx = IS_WINDOWS ? /^jupyter?\.exe$/ : /^jupyter?$/;
    export const PyKernelOutputRegEx = /.*\s+(.+)$/m;
    export const KernelSpecOutputRegEx = /^\s*(\S+)\s+(\S+)$/;
    // This next one has to be a string because uglifyJS isn't handling the groups. We use named-js-regexp to parse it
    // instead.
    export const UrlPatternRegEx = '(?<PREFIX>https?:\\/\\/)((\\(.+\\s+or\\s+(?<IP>.+)\\))|(?<LOCAL>[^\\s]+))(?<REST>:.+)';
    export interface IUrlPatternGroupType {
        LOCAL: string | undefined;
        PREFIX: string | undefined;
        REST: string | undefined;
        IP: string | undefined;
    }
    export const HttpPattern = /https?:\/\//;
    export const ExtractPortRegex = /https?:\/\/[^\s]+:(\d+)[^\s]+/;
    export const ConvertToRemoteUri = /(https?:\/\/)([^\s])+(:\d+[^\s]*)/;
    export const ParamsExractorRegEx = /\S+\((.*)\)\s*{/;
    export const ArgsSplitterRegEx = /([^\s,]+)/;
    export const ShapeSplitterRegEx = /.*,\s*(\d+).*/;
    export const SvgHeightRegex = /(\<svg.*height=\")(.*?)\"/;
    export const SvgWidthRegex = /(\<svg.*width=\")(.*?)\"/;
    export const SvgSizeTagRegex = /\<svg.*tag=\"sizeTag=\{(.*),\s*(.*)\}\"/;
    export const StyleTagRegex = /\<style[\s\S]*\<\/style\>/m;

}

export enum Telemetry {
    ImportNotebook = 'DATASCIENCE.IMPORT_NOTEBOOK',
    RunCell = 'DATASCIENCE.RUN_CELL',
    RunCurrentCell = 'DATASCIENCE.RUN_CURRENT_CELL',
    RunCurrentCellAndAdvance = 'DATASCIENCE.RUN_CURRENT_CELL_AND_ADVANCE',
    RunAllCells = 'DATASCIENCE.RUN_ALL_CELLS',
    RunAllCellsAbove = 'DATASCIENCE.RUN_ALL_CELLS_ABOVE',
    RunCellAndAllBelow = 'DATASCIENCE.RUN_CELL_AND_ALL_BELOW',
    RunSelectionOrLine = 'DATASCIENCE.RUN_SELECTION_OR_LINE',
    RunToLine = 'DATASCIENCE.RUN_TO_LINE',
    RunFromLine = 'DATASCIENCE.RUN_FROM_LINE',
    DeleteAllCells = 'DATASCIENCE.DELETE_ALL_CELLS',
    DeleteCell = 'DATASCIENCE.DELETE_CELL',
    GotoSourceCode = 'DATASCIENCE.GOTO_SOURCE',
    CopySourceCode = 'DATASCIENCE.COPY_SOURCE',
    RestartKernel = 'DATASCIENCE.RESTART_KERNEL',
    ExportNotebook = 'DATASCIENCE.EXPORT_NOTEBOOK',
    Undo = 'DATASCIENCE.UNDO',
    Redo = 'DATASCIENCE.REDO',
    ShowHistoryPane = 'DATASCIENCE.SHOW_HISTORY_PANE',
    ExpandAll = 'DATASCIENCE.EXPAND_ALL',
    CollapseAll = 'DATASCIENCE.COLLAPSE_ALL',
    SelectJupyterURI = 'DATASCIENCE.SELECT_JUPYTER_URI',
    SetJupyterURIToLocal = 'DATASCIENCE.SET_JUPYTER_URI_LOCAL',
    SetJupyterURIToUserSpecified = 'DATASCIENCE.SET_JUPYTER_URI_USER_SPECIFIED',
    Interrupt = 'DATASCIENCE.INTERRUPT',
    ExportPythonFile = 'DATASCIENCE.EXPORT_PYTHON_FILE',
    ExportPythonFileAndOutput = 'DATASCIENCE.EXPORT_PYTHON_FILE_AND_OUTPUT',
    StartJupyter = 'DATASCIENCE.JUPYTERSTARTUPCOST',
    SubmitCellThroughInput = 'DATASCIENCE.SUBMITCELLFROMREPL',
    ConnectLocalJupyter = 'DATASCIENCE.CONNECTLOCALJUPYTER',
    ConnectRemoteJupyter = 'DATASCIENCE.CONNECTREMOTEJUPYTER',
    ConnectFailedJupyter = 'DATASCIENCE.CONNECTFAILEDJUPYTER',
    ConnectRemoteFailedJupyter = 'DATASCIENCE.CONNECTREMOTEFAILEDJUPYTER',
    ConnectRemoteSelfCertFailedJupyter = 'DATASCIENCE.CONNECTREMOTESELFCERTFAILEDJUPYTER',
    SelfCertsMessageEnabled = 'DATASCIENCE.SELFCERTSMESSAGEENABLED',
    SelfCertsMessageClose = 'DATASCIENCE.SELFCERTSMESSAGECLOSE',
    RemoteAddCode = 'DATASCIENCE.LIVESHARE.ADDCODE',
    ShiftEnterBannerShown = 'DATASCIENCE.SHIFTENTER_BANNER_SHOWN',
    EnableInteractiveShiftEnter = 'DATASCIENCE.ENABLE_INTERACTIVE_SHIFT_ENTER',
    DisableInteractiveShiftEnter = 'DATASCIENCE.DISABLE_INTERACTIVE_SHIFT_ENTER',
    ShowDataViewer = 'DATASCIENCE.SHOW_DATA_EXPLORER',
    RunFileInteractive = 'DATASCIENCE.RUN_FILE_INTERACTIVE',
    PandasNotInstalled = 'DATASCIENCE.SHOW_DATA_NO_PANDAS',
    PandasTooOld = 'DATASCIENCE.SHOW_DATA_PANDAS_TOO_OLD',
    DataScienceSettings = 'DATASCIENCE.SETTINGS',
    VariableExplorerToggled = 'DATASCIENCE.VARIABLE_EXPLORER_TOGGLE',
    VariableExplorerVariableCount = 'DATASCIENCE.VARIABLE_EXPLORER_VARIABLE_COUNT',
    AddCellBelow = 'DATASCIENCE.ADD_CELL_BELOW',
    GetPasswordAttempt = 'DATASCIENCE.GET_PASSWORD_ATTEMPT',
    GetPasswordFailure = 'DATASCIENCE.GET_PASSWORD_FAILURE',
    GetPasswordSuccess = 'DATASCIENCE.GET_PASSWORD_SUCCESS',
    OpenPlotViewer = 'DATASCIENCE.OPEN_PLOT_VIEWER',
    DebugCurrentCell = 'DATASCIENCE.DEBUG_CURRENT_CELL',
    CodeLensAverageAcquisitionTime = 'DATASCIENCE.CODE_LENS_ACQ_TIME',
    ClassConstructionTime = 'DATASCIENCE.CLASS_CONSTRUCTION_TIME',
    FindJupyterCommand = 'DATASCIENCE.FIND_JUPYTER_COMMAND',
    StartJupyterProcess = 'DATASCIENCE.START_JUPYTER_PROCESS',
    WaitForIdleJupyter = 'DATASCIENCE.WAIT_FOR_IDLE_JUPYTER',
    HiddenCellTime = 'DATASCIENCE.HIDDEN_EXECUTION_TIME',
    RestartJupyterTime = 'DATASCIENCE.RESTART_JUPYTER_TIME',
    InterruptJupyterTime = 'DATASCIENCE.INTERRUPT_JUPYTER_TIME',
    ExecuteCell = 'DATASCIENCE.EXECUTE_CELL_TIME',
    ExecuteCellPerceivedCold = 'DATASCIENCE.EXECUTE_CELL_PERCEIVED_COLD',
    ExecuteCellPerceivedWarm = 'DATASCIENCE.EXECUTE_CELL_PERCEIVED_WARM',
    WebviewStartup = 'DATASCIENCE.WEBVIEW_STARTUP',
    VariableExplorerFetchTime = 'DATASCIENCE.VARIABLE_EXPLORER_FETCH_TIME',
    WebviewStyleUpdate = 'DATASCIENCE.WEBVIEW_STYLE_UPDATE',
    WebviewMonacoStyleUpdate = 'DATASCIENCE.WEBVIEW_MONACO_STYLE_UPDATE',
    DataViewerFetchTime = 'DATASCIENCE.DATAVIEWER_FETCH_TIME',
<<<<<<< HEAD
    FindJupyterKernelSpec = 'DATASCIENCE.FIND_JUPYTER_KERNEL_SPEC'
=======
    FindJupyterKernelSpec = 'DATASCIENCE.FIND_JUPYTER_KERNEL_SPEC',
    PtvsdPromptToInstall = 'DATASCIENCE.PTVSD_PROMPT_TO_INSTALL',
    PtvsdSuccessfullyInstalled = 'DATASCIENCE.PTVSD_SUCCESSFULLY_INSTALLED',
    PtvsdInstallFailed = 'DATASCIENCE.PTVSD_INSTALL_FAILED'
>>>>>>> 98dd5e66
}

export namespace HelpLinks {
    export const PythonInteractiveHelpLink = 'https://aka.ms/pyaiinstall';
    export const JupyterDataRateHelpLink = 'https://aka.ms/AA5ggm0'; // This redirects here: https://jupyter-notebook.readthedocs.io/en/stable/config.html
}

export namespace Settings {
    export const JupyterServerLocalLaunch = 'local';
    export const IntellisenseTimeout = 300;
    export const RemoteDebuggerPortBegin = 8889;
    export const RemoteDebuggerPortEnd = 9000;
}

export namespace Identifiers {
    export const EmptyFileName = '2DB9B899-6519-4E1B-88B0-FA728A274115';
    export const GeneratedThemeName = 'ipython-theme'; // This needs to be all lower class and a valid class name.
    export const HistoryPurpose = 'history';
    export const MatplotLibDefaultParams = '_VSCode_defaultMatplotlib_Params';
    export const EditCellId = '3D3AB152-ADC1-4501-B813-4B83B49B0C10';
    export const SvgSizeTag = 'sizeTag={{0}, {1}}';
}

export namespace CodeSnippits {
    export const ChangeDirectory = ['{0}', '{1}', 'import os', 'try:', '\tos.chdir(os.path.join(os.getcwd(), \'{2}\'))', '\tprint(os.getcwd())', 'except:', '\tpass', ''];
    export const ChangeDirectoryCommentIdentifier = '# ms-python.python added'; // Not translated so can compare.
    export const ImportIPython = '#%%\nfrom IPython import get_ipython\n\n';
    export const MatplotLibInitSvg = `import matplotlib\n%matplotlib inline\n${Identifiers.MatplotLibDefaultParams} = dict(matplotlib.rcParams)\n%config InlineBackend.figure_format = 'svg'`;
    export const MatplotLibInitPng = `import matplotlib\n%matplotlib inline\n${Identifiers.MatplotLibDefaultParams} = dict(matplotlib.rcParams)\n%config InlineBackend.figure_format = 'png'`;
    export const InstructionComments = '# to add a new cell type "#%%"\n# to add a new markdown cell type "#%% [markdown]"\n';
}

export namespace JupyterCommands {
    export const NotebookCommand = 'notebook';
    export const ConvertCommand = 'nbconvert';
    export const KernelSpecCommand = 'kernelspec';
    export const KernelCreateCommand = 'ipykernel';

}

export namespace LiveShare {
    export const JupyterExecutionService = 'jupyterExecutionService';
    export const JupyterServerSharedService = 'jupyterServerSharedService';
    export const CommandBrokerService = 'commmandBrokerService';
    export const WebPanelMessageService = 'webPanelMessageService';
    export const InteractiveWindowProviderService = 'interactiveWindowProviderService';
    export const GuestCheckerService = 'guestCheckerService';
    export const LiveShareBroadcastRequest = 'broadcastRequest';
    export const ResponseLifetime = 15000;
    export const ResponseRange = 1000; // Range of time alloted to check if a response matches or not
    export const InterruptDefaultTimeout = 10000;
}

export namespace LiveShareCommands {
    export const isNotebookSupported = 'isNotebookSupported';
    export const isImportSupported = 'isImportSupported';
    export const isKernelCreateSupported = 'isKernelCreateSupported';
    export const isKernelSpecSupported = 'isKernelSpecSupported';
    export const connectToNotebookServer = 'connectToNotebookServer';
    export const getUsableJupyterPython = 'getUsableJupyterPython';
    export const executeObservable = 'executeObservable';
    export const getSysInfo = 'getSysInfo';
    export const serverResponse = 'serverResponse';
    export const catchupRequest = 'catchupRequest';
    export const syncRequest = 'synchRequest';
    export const restart = 'restart';
    export const interrupt = 'interrupt';
    export const interactiveWindowCreate = 'interactiveWindowCreate';
    export const interactiveWindowCreateSync = 'interactiveWindowCreateSync';
    export const disposeServer = 'disposeServer';
    export const guestCheck = 'guestCheck';
}
<|MERGE_RESOLUTION|>--- conflicted
+++ resolved
@@ -145,14 +145,10 @@
     WebviewStyleUpdate = 'DATASCIENCE.WEBVIEW_STYLE_UPDATE',
     WebviewMonacoStyleUpdate = 'DATASCIENCE.WEBVIEW_MONACO_STYLE_UPDATE',
     DataViewerFetchTime = 'DATASCIENCE.DATAVIEWER_FETCH_TIME',
-<<<<<<< HEAD
-    FindJupyterKernelSpec = 'DATASCIENCE.FIND_JUPYTER_KERNEL_SPEC'
-=======
     FindJupyterKernelSpec = 'DATASCIENCE.FIND_JUPYTER_KERNEL_SPEC',
     PtvsdPromptToInstall = 'DATASCIENCE.PTVSD_PROMPT_TO_INSTALL',
     PtvsdSuccessfullyInstalled = 'DATASCIENCE.PTVSD_SUCCESSFULLY_INSTALLED',
     PtvsdInstallFailed = 'DATASCIENCE.PTVSD_INSTALL_FAILED'
->>>>>>> 98dd5e66
 }
 
 export namespace HelpLinks {
@@ -224,4 +220,4 @@
     export const interactiveWindowCreateSync = 'interactiveWindowCreateSync';
     export const disposeServer = 'disposeServer';
     export const guestCheck = 'guestCheck';
-}
+}