--- conflicted
+++ resolved
@@ -6,11 +6,7 @@
 import * as vscode from 'vscode';
 import { Cancellation } from '../../common/cancellation';
 import { PYTHON } from '../../common/constants';
-<<<<<<< HEAD
-import { RunByLine } from '../../common/experiments/experimentGroups';
-=======
 import { RunByLine } from '../../common/experiments/groups';
->>>>>>> c01683f5
 import { traceError } from '../../common/logger';
 import { IExperimentsManager } from '../../common/types';
 import { sleep } from '../../common/utils/async';
