--- conflicted
+++ resolved
@@ -167,28 +167,15 @@
     public async runSelectionOrLine(activeEditor : TextEditor | undefined) {
         if (this.document && activeEditor &&
             this.fileSystem.arePathsSame(activeEditor.document.fileName, this.document.fileName)) {
-
             // Get just the text of the selection or the current line if none
             const codeToExecute = await this.executionHelper.getSelectedTextToExecute(activeEditor);
             if (!codeToExecute) {
                 return ;
             }
-<<<<<<< HEAD
             const normalizedCode = await this.executionHelper.normalizeLines(codeToExecute!);
             if (!normalizedCode || normalizedCode.trim().length === 0) {
                 return;
-=======
-
-            if (code && code.trim().length) {
-                const activeInteractiveWindow = await this.interactiveWindowProvider.getOrCreateActive();
-                await activeInteractiveWindow.addCode(code, this.getFileName(), activeEditor.selection.start.line, activeEditor);
-<<<<<<< HEAD
->>>>>>> Rename history to interactive window
-=======
->>>>>>> 43653e8f16098ff0f4ee1d3da6999c58efccfff6
->>>>>>> 4106a7e2
-            }
-
+            }
             const activeInteractiveWindow = await this.interactiveWindowProvider.getOrCreateActive();
             await activeInteractiveWindow.addCode(normalizedCode, this.getFileName(), activeEditor.selection.start.line, activeEditor);
         }
