// Copyright (c) Microsoft Corporation. All rights reserved.
// Licensed under the MIT License.
'use strict';
import { inject, injectable } from 'inversify';
import {
    CodeLens,
    Event,
    EventEmitter,
    Position,
    Range,
    Selection,
    TextDocument,
    TextEditor,
    TextEditorRevealType
} from 'vscode';

import { IDocumentManager } from '../../common/application/types';
import { IFileSystem } from '../../common/platform/types';
import { IConfigurationService, IDataScienceSettings } from '../../common/types';
import * as localize from '../../common/utils/localize';
import { StopWatch } from '../../common/utils/stopWatch';
import { captureTelemetry, sendTelemetryEvent } from '../../telemetry';
import { ICodeExecutionHelper } from '../../terminals/types';
import { CellMatcher } from '../cellMatcher';
import { Commands, Telemetry } from '../constants';
import { ICodeLensFactory, ICodeWatcher, IDataScienceErrorHandler, IInteractiveWindowProvider } from '../types';

@injectable()
export class CodeWatcher implements ICodeWatcher {
    private static sentExecuteCellTelemetry: boolean = false;
    private document?: TextDocument;
    private version: number = -1;
    private fileName: string = '';
    private codeLenses: CodeLens[] = [];
    private cachedSettings: IDataScienceSettings | undefined;
    private codeLensUpdatedEvent: EventEmitter<void> = new EventEmitter<void>();

    constructor(@inject(IInteractiveWindowProvider) private interactiveWindowProvider: IInteractiveWindowProvider,
        @inject(IFileSystem) private fileSystem: IFileSystem,
        @inject(IConfigurationService) private configService: IConfigurationService,
        @inject(IDocumentManager) private documentManager: IDocumentManager,
        @inject(ICodeExecutionHelper) private executionHelper: ICodeExecutionHelper,
        @inject(IDataScienceErrorHandler) protected dataScienceErrorHandler: IDataScienceErrorHandler,
        @inject(ICodeLensFactory) private codeLensFactory: ICodeLensFactory
    ) {
    }

    public setDocument(document: TextDocument) {
        this.document = document;

        // Cache these, we don't want to pull an old version if the document is updated
        this.fileName = document.fileName;
        this.version = document.version;

        // Get document cells here. Make a copy of our settings.
        this.cachedSettings = JSON.parse(JSON.stringify(this.configService.getSettings().datascience));

        // Use the factory to generate our new code lenses.
        this.codeLenses = this.codeLensFactory.createCodeLenses(document);

        // Listen for changes
        this.codeLensFactory.updateRequired(this.onCodeLensFactoryUpdated.bind(this));
    }

    public get codeLensUpdated(): Event<void> {
        return this.codeLensUpdatedEvent.event;
    }

    public getFileName() {
        return this.fileName;
    }

    public getVersion() {
        return this.version;
    }

    public getCachedSettings(): IDataScienceSettings | undefined {
        return this.cachedSettings;
    }

    public getCodeLenses() {
        return this.codeLenses;
    }

    @captureTelemetry(Telemetry.DebugCurrentCell)
    public async debugCurrentCell() {
        if (!this.documentManager.activeTextEditor || !this.documentManager.activeTextEditor.document) {
            return Promise.resolve();
        }

        // Run the cell that matches the current cursor position.
        return this.runMatchingCell(this.documentManager.activeTextEditor.selection, false, true);
    }

    @captureTelemetry(Telemetry.RunAllCells)
    public async runAllCells() {
        const runCellCommands = this.codeLenses.filter(c => c.command && c.command.command === Commands.RunCell && c.command.arguments && c.command.arguments.length >= 5);
        let leftCount = runCellCommands.length;

        // Run all of our code lenses, they should always be ordered in the file so we can just
        // run them one by one
        for (const lens of runCellCommands) {
            // Make sure that we have the correct command (RunCell) lenses
            const range: Range = new Range(lens.command!.arguments![1], lens.command!.arguments![2], lens.command!.arguments![3], lens.command!.arguments![4]);
            if (this.document && range) {
                const code = this.document.getText(range);
                leftCount -= 1;

                // Note: We do a get or create active before all addCode commands to make sure that we either have a history up already
                // or if we do not we need to start it up as these commands are all expected to start a new history if needed
                const success = await this.addCode(code, this.getFileName(), range.start.line);
                if (!success) {
                    await this.addErrorMessage(leftCount);
                    break;
                }
            }
        }

        // If there are no codelenses, just run all of the code as a single cell
        if (runCellCommands.length === 0) {
            return this.runFileInteractiveInternal(false);
        }
    }

    @captureTelemetry(Telemetry.RunFileInteractive)
    public async runFileInteractive() {
        return this.runFileInteractiveInternal(false);
    }

    @captureTelemetry(Telemetry.DebugFileInteractive)
    public async debugFileInteractive() {
        return this.runFileInteractiveInternal(true);
    }

    // Run all cells up to the cell containing this start line and character
    @captureTelemetry(Telemetry.RunAllCellsAbove)
<<<<<<< HEAD
    public async runAllCellsAbove(stopLine: number, stopCharacter: number, activeEditor: TextEditor | undefined) {
=======
    public async runAllCellsAbove(stopLine: number, stopCharacter: number) {
        const runCellCommands = this.codeLenses.filter(c => c.command && c.command.command === Commands.RunCell);
        let leftCount = runCellCommands.findIndex(c => c.range.start.line >= stopLine && c.range.start.character >= stopCharacter);
        if (leftCount < 0) {
            leftCount = runCellCommands.length;
        }

>>>>>>> 91a97e13
        // Run our code lenses up to this point, lenses are created in order on document load
        // so we can rely on them being in linear order for this
        for (const lens of runCellCommands) {
            // Make sure we are dealing with run cell based code lenses in case more types are added later
<<<<<<< HEAD
            if (lens.command && lens.command.command === Commands.RunCell) {
                if (!pastStop && this.document) {
                    // We have a cell and we are not past or at the stop point
                    const code = this.document.getText(lens.range);
                    const activeInteractiveWindow = await this.interactiveWindowProvider.getOrCreateActive();
                    await activeInteractiveWindow.addCode(code, this.getFileName(), lens.range.start.line, activeEditor);
                } else {
                    // If we get a cell past or at the stop point stop
=======
            if (leftCount > 0 && this.document) {
                // We have a cell and we are not past or at the stop point
                leftCount -= 1;
                const code = this.document.getText(lens.range);
                const success = await this.addCode(code, this.getFileName(), lens.range.start.line);
                if (!success) {
                    await this.addErrorMessage(leftCount);
>>>>>>> 91a97e13
                    break;
                }
            } else {
                // If we get a cell past or at the stop point stop
                break;
            }
        }
    }

    @captureTelemetry(Telemetry.RunAllCellsAbove)
<<<<<<< HEAD
    public async runCellAndAllBelow(startLine: number, startCharacter: number, activeEditor: TextEditor | undefined) {
        // Run our code lenses from this point to the end, lenses are created in order on document load
        // so we can rely on them being in linear order for this
        for (const lens of this.codeLenses) {
            const pastStart = (lens.range.start.line >= startLine && lens.range.start.character >= startCharacter);
            // Make sure we are dealing with run cell based code lenses in case more types are added later
            if (lens.command && lens.command.command === Commands.RunCell) {
                if (pastStart && this.document) {
                    // We have a cell and we are not past or at the stop point
                    const code = this.document.getText(lens.range);
                    const activeInteractiveWindow = await this.interactiveWindowProvider.getOrCreateActive();
                    await activeInteractiveWindow.addCode(code, this.getFileName(), lens.range.start.line, activeEditor);
=======
    public async runCellAndAllBelow(startLine: number, startCharacter: number) {
        const runCellCommands = this.codeLenses.filter(c => c.command && c.command.command === Commands.RunCell);
        const index = runCellCommands.findIndex(c => c.range.start.line >= startLine && c.range.start.character >= startCharacter);
        let leftCount = index > 0 ? runCellCommands.length - index : runCellCommands.length;

        // Run our code lenses from this point to the end, lenses are created in order on document load
        // so we can rely on them being in linear order for this
        for (let pos = index; pos >= 0 && pos < runCellCommands.length; pos += 1) {
            if (leftCount > 0 && this.document) {
                const lens = runCellCommands[pos];
                // We have a cell and we are not past or at the stop point
                leftCount -= 1;
                const code = this.document.getText(lens.range);
                const success = await this.addCode(code, this.getFileName(), lens.range.start.line);
                if (!success) {
                    await this.addErrorMessage(leftCount);
                    break;
>>>>>>> 91a97e13
                }
            }
        }
    }

    @captureTelemetry(Telemetry.RunSelectionOrLine)
    public async runSelectionOrLine(activeEditor: TextEditor | undefined) {
        if (this.document && activeEditor &&
            this.fileSystem.arePathsSame(activeEditor.document.fileName, this.document.fileName)) {
            // Get just the text of the selection or the current line if none
            const codeToExecute = await this.executionHelper.getSelectedTextToExecute(activeEditor);
            if (!codeToExecute) {
                return;
            }
            const normalizedCode = await this.executionHelper.normalizeLines(codeToExecute!);
            if (!normalizedCode || normalizedCode.trim().length === 0) {
                return;
            }
            await this.addCode(normalizedCode, this.getFileName(), activeEditor.selection.start.line, activeEditor);
        }
    }

    @captureTelemetry(Telemetry.RunToLine)
    public async runToLine(targetLine: number) {
        if (this.document && targetLine > 0) {
            const previousLine = this.document.lineAt(targetLine - 1);
            const code = this.document.getText(new Range(0, 0, previousLine.range.end.line, previousLine.range.end.character));

            if (code && code.trim().length) {
                await this.addCode(code, this.getFileName(), 0);
            }
        }
    }

    @captureTelemetry(Telemetry.RunFromLine)
    public async runFromLine(targetLine: number) {
        if (this.document && targetLine < this.document.lineCount) {
            const lastLine = this.document.lineAt(this.document.lineCount - 1);
            const code = this.document.getText(new Range(targetLine, 0, lastLine.range.end.line, lastLine.range.end.character));

            if (code && code.trim().length) {
                await this.addCode(code, this.getFileName(), targetLine);
            }
        }
    }

    @captureTelemetry(Telemetry.RunCell)
    public runCell(range: Range): Promise<void> {
        if (!this.documentManager.activeTextEditor || !this.documentManager.activeTextEditor.document) {
            return Promise.resolve();
        }

        // Run the cell clicked. Advance if the cursor is inside this cell and we're allowed to
        const advance = range.contains(this.documentManager.activeTextEditor.selection.start) && this.configService.getSettings().datascience.enableAutoMoveToNextCell;
        return this.runMatchingCell(range, advance);
    }

    @captureTelemetry(Telemetry.DebugCurrentCell)
    public debugCell(range: Range): Promise<void> {
        if (!this.documentManager.activeTextEditor || !this.documentManager.activeTextEditor.document) {
            return Promise.resolve();
        }

        // Debug the cell clicked.
        return this.runMatchingCell(range, false, true);
    }

    @captureTelemetry(Telemetry.RunCurrentCell)
    public runCurrentCell(): Promise<void> {
        if (!this.documentManager.activeTextEditor || !this.documentManager.activeTextEditor.document) {
            return Promise.resolve();
        }

        // Run the cell that matches the current cursor position.
        return this.runMatchingCell(this.documentManager.activeTextEditor.selection, false);
    }

    @captureTelemetry(Telemetry.RunCurrentCellAndAdvance)
    public async runCurrentCellAndAdvance() {
        if (!this.documentManager.activeTextEditor || !this.documentManager.activeTextEditor.document) {
            return;
        }

        // Run the cell that matches the current cursor position. Always advance
        return this.runMatchingCell(this.documentManager.activeTextEditor.selection, true);
    }

    public async addEmptyCellToBottom(): Promise<void> {
        const editor = this.documentManager.activeTextEditor;
        if (editor) {
            editor.edit((editBuilder) => {
                editBuilder.insert(new Position(editor.document.lineCount, 0), '\n\n#%%\n');
            });

            const newPosition = new Position(editor.document.lineCount + 3, 0); // +3 to account for the added spaces and to position after the new mark
            return this.advanceToRange(new Range(newPosition, newPosition));
        }
    }

    public async runCurrentCellAndAddBelow(): Promise<void> {
        if (!this.documentManager.activeTextEditor || !this.documentManager.activeTextEditor.document) {
            return Promise.resolve();
        }

        const editor = this.documentManager.activeTextEditor;
        const cellMatcher = new CellMatcher();
        let index = 0;

        if (editor) {
            editor.edit((editBuilder) => {
                let lastCell = true;

                for (let i = editor.selection.end.line + 1; i < editor.document.lineCount; i += 1) {
                    if (cellMatcher.isCell(editor.document.lineAt(i).text)) {
                        lastCell = false;
                        index = i;
                        editBuilder.insert(new Position(i, 0), '#%%\n\n');
                        break;
                    }
                }

                if (lastCell) {
                    index = editor.document.lineCount;
                    editBuilder.insert(new Position(editor.document.lineCount, 0), '\n#%%\n');
                }
            });
        }

        // Run the cell that matches the current cursor position, and then advance to the new cell
        const newPosition = new Position(index + 1, 0);
        return this.runMatchingCell(editor.selection, false)
            .then(() => this.advanceToRange(new Range(newPosition, newPosition)));
    }

    private onCodeLensFactoryUpdated(): void {
        // Update our code lenses.
        if (this.document) {
            this.codeLenses = this.codeLensFactory.createCodeLenses(this.document);
        }
        this.codeLensUpdatedEvent.fire();
    }

    private async addCode(code: string, file: string, line: number, editor?: TextEditor, debug?: boolean): Promise<boolean> {
        let result = false;
        try {
            const stopWatch = new StopWatch();
            const activeInteractiveWindow = await this.interactiveWindowProvider.getOrCreateActive();
            if (debug) {
                result = await activeInteractiveWindow.debugCode(code, file, line, editor);
            } else {
                result = await activeInteractiveWindow.addCode(code, file, line, editor);
            }
            this.sendPerceivedCellExecute(stopWatch);
        } catch (err) {
            this.dataScienceErrorHandler.handleError(err).ignoreErrors();
        }

        return result;
    }

    private async addErrorMessage(leftCount: number): Promise<void> {
        // Only show an error message if any left
        if (leftCount > 0) {
            const message = localize.DataScience.cellStopOnErrorFormatMessage().format(leftCount.toString());
            try {
                const activeInteractiveWindow = await this.interactiveWindowProvider.getOrCreateActive();
                return activeInteractiveWindow.addMessage(message);
            } catch (err) {
                this.dataScienceErrorHandler.handleError(err).ignoreErrors();
            }
        }
    }

    private sendPerceivedCellExecute(runningStopWatch?: StopWatch) {
        if (runningStopWatch) {
            if (!CodeWatcher.sentExecuteCellTelemetry) {
                CodeWatcher.sentExecuteCellTelemetry = true;
                sendTelemetryEvent(Telemetry.ExecuteCellPerceivedCold, runningStopWatch.elapsedTime);
            } else {
                sendTelemetryEvent(Telemetry.ExecuteCellPerceivedWarm, runningStopWatch.elapsedTime);
            }
        }
    }

    private async runMatchingCell(range: Range, advance?: boolean, debug?: boolean) {
        const currentRunCellLens = this.getCurrentCellLens(range.start);
        const nextRunCellLens = this.getNextCellLens(range.start);

        if (currentRunCellLens) {
            // Move the next cell if allowed.
            if (advance) {
                // Either use the next cell that we found, or add a new one into the document
                let nextRange: Range;
                if (!nextRunCellLens) {
                    nextRange = this.createNewCell(currentRunCellLens.range);
                } else {
                    nextRange = nextRunCellLens.range;
                }

                if (nextRange) {
                    this.advanceToRange(nextRange);
                }
            }

            // Run the cell after moving the selection
            if (this.document) {
                // Use that to get our code.
                const code = this.document.getText(currentRunCellLens.range);
<<<<<<< HEAD

                try {
                    const activeInteractiveWindow = await this.interactiveWindowProvider.getOrCreateActive();
                    await activeInteractiveWindow.addCode(code, this.getFileName(), currentRunCellLens.range.start.line, this.documentManager.activeTextEditor);
                } catch (err) {
                    this.handleError(err);
                }
=======
                await this.addCode(code, this.getFileName(), currentRunCellLens.range.start.line, this.documentManager.activeTextEditor, debug);
>>>>>>> 91a97e13
            }
        }
    }

    private getCurrentCellLens(pos: Position): CodeLens | undefined {
        return this.codeLenses.find(l => l.range.contains(pos) && l.command !== undefined && l.command.command === Commands.RunCell);
    }

    private getNextCellLens(pos: Position): CodeLens | undefined {
        const currentIndex = this.codeLenses.findIndex(l => l.range.contains(pos) && l.command !== undefined && l.command.command === Commands.RunCell);
        if (currentIndex >= 0) {
            return this.codeLenses.find((l: CodeLens, i: number) => l.command !== undefined && l.command.command === Commands.RunCell && i > currentIndex);
        }
        return undefined;
    }

    private async runFileInteractiveInternal(debug: boolean) {
        if (this.document) {
            const code = this.document.getText();
            await this.addCode(code, this.getFileName(), 0, undefined, debug);
        }
    }

    // User has picked run and advance on the last cell of a document
    // Create a new cell at the bottom and put their selection there, ready to type
    private createNewCell(currentRange: Range): Range {
        const editor = this.documentManager.activeTextEditor;
        const newPosition = new Position(currentRange.end.line + 3, 0); // +3 to account for the added spaces and to position after the new mark

        if (editor) {
            editor.edit((editBuilder) => {
                editBuilder.insert(new Position(currentRange.end.line + 1, 0), '\n\n#%%\n');
            });
        }

        return new Range(newPosition, newPosition);
    }

    // Advance the cursor to the selected range
    private advanceToRange(targetRange: Range) {
        const editor = this.documentManager.activeTextEditor;
        const newSelection = new Selection(targetRange.start, targetRange.start);
        if (editor) {
            editor.selection = newSelection;
            editor.revealRange(targetRange, TextEditorRevealType.Default);
        }
    }
}<|MERGE_RESOLUTION|>--- conflicted
+++ resolved
@@ -134,9 +134,6 @@
 
     // Run all cells up to the cell containing this start line and character
     @captureTelemetry(Telemetry.RunAllCellsAbove)
-<<<<<<< HEAD
-    public async runAllCellsAbove(stopLine: number, stopCharacter: number, activeEditor: TextEditor | undefined) {
-=======
     public async runAllCellsAbove(stopLine: number, stopCharacter: number) {
         const runCellCommands = this.codeLenses.filter(c => c.command && c.command.command === Commands.RunCell);
         let leftCount = runCellCommands.findIndex(c => c.range.start.line >= stopLine && c.range.start.character >= stopCharacter);
@@ -144,21 +141,10 @@
             leftCount = runCellCommands.length;
         }
 
->>>>>>> 91a97e13
         // Run our code lenses up to this point, lenses are created in order on document load
         // so we can rely on them being in linear order for this
         for (const lens of runCellCommands) {
             // Make sure we are dealing with run cell based code lenses in case more types are added later
-<<<<<<< HEAD
-            if (lens.command && lens.command.command === Commands.RunCell) {
-                if (!pastStop && this.document) {
-                    // We have a cell and we are not past or at the stop point
-                    const code = this.document.getText(lens.range);
-                    const activeInteractiveWindow = await this.interactiveWindowProvider.getOrCreateActive();
-                    await activeInteractiveWindow.addCode(code, this.getFileName(), lens.range.start.line, activeEditor);
-                } else {
-                    // If we get a cell past or at the stop point stop
-=======
             if (leftCount > 0 && this.document) {
                 // We have a cell and we are not past or at the stop point
                 leftCount -= 1;
@@ -166,7 +152,6 @@
                 const success = await this.addCode(code, this.getFileName(), lens.range.start.line);
                 if (!success) {
                     await this.addErrorMessage(leftCount);
->>>>>>> 91a97e13
                     break;
                 }
             } else {
@@ -177,20 +162,6 @@
     }
 
     @captureTelemetry(Telemetry.RunAllCellsAbove)
-<<<<<<< HEAD
-    public async runCellAndAllBelow(startLine: number, startCharacter: number, activeEditor: TextEditor | undefined) {
-        // Run our code lenses from this point to the end, lenses are created in order on document load
-        // so we can rely on them being in linear order for this
-        for (const lens of this.codeLenses) {
-            const pastStart = (lens.range.start.line >= startLine && lens.range.start.character >= startCharacter);
-            // Make sure we are dealing with run cell based code lenses in case more types are added later
-            if (lens.command && lens.command.command === Commands.RunCell) {
-                if (pastStart && this.document) {
-                    // We have a cell and we are not past or at the stop point
-                    const code = this.document.getText(lens.range);
-                    const activeInteractiveWindow = await this.interactiveWindowProvider.getOrCreateActive();
-                    await activeInteractiveWindow.addCode(code, this.getFileName(), lens.range.start.line, activeEditor);
-=======
     public async runCellAndAllBelow(startLine: number, startCharacter: number) {
         const runCellCommands = this.codeLenses.filter(c => c.command && c.command.command === Commands.RunCell);
         const index = runCellCommands.findIndex(c => c.range.start.line >= startLine && c.range.start.character >= startCharacter);
@@ -208,7 +179,6 @@
                 if (!success) {
                     await this.addErrorMessage(leftCount);
                     break;
->>>>>>> 91a97e13
                 }
             }
         }
@@ -417,17 +387,7 @@
             if (this.document) {
                 // Use that to get our code.
                 const code = this.document.getText(currentRunCellLens.range);
-<<<<<<< HEAD
-
-                try {
-                    const activeInteractiveWindow = await this.interactiveWindowProvider.getOrCreateActive();
-                    await activeInteractiveWindow.addCode(code, this.getFileName(), currentRunCellLens.range.start.line, this.documentManager.activeTextEditor);
-                } catch (err) {
-                    this.handleError(err);
-                }
-=======
                 await this.addCode(code, this.getFileName(), currentRunCellLens.range.start.line, this.documentManager.activeTextEditor, debug);
->>>>>>> 91a97e13
             }
         }
     }
