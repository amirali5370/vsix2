// Copyright (c) Microsoft Corporation. All rights reserved.
// Licensed under the MIT License.
'use strict';
import { inject, injectable } from 'inversify';
import { CodeLens, Command, Event, EventEmitter, Range, TextDocument } from 'vscode';

import { traceWarning } from '../../common/logger';
import { IFileSystem } from '../../common/platform/types';
import { IConfigurationService } from '../../common/types';
import * as localize from '../../common/utils/localize';
import { noop } from '../../common/utils/misc';
import { generateCellRanges } from '../cellFactory';
import { CodeLensCommands, Commands } from '../constants';
import { InteractiveWindowMessages } from '../interactive-common/interactiveWindowTypes';
import { ICell, ICellHashProvider, ICodeLensFactory, IFileHashes, IInteractiveWindowListener } from '../types';

@injectable()
export class CodeLensFactory implements ICodeLensFactory, IInteractiveWindowListener {
    private updateEvent: EventEmitter<void> = new EventEmitter<void>();
    // tslint:disable-next-line: no-any
    private postEmitter: EventEmitter<{ message: string; payload: any }> = new EventEmitter<{ message: string; payload: any }>();
    private cellExecutionCounts: Map<string, string> = new Map<string, string>();

    constructor(
        @inject(IConfigurationService) private configService: IConfigurationService,
        @inject(ICellHashProvider) private hashProvider: ICellHashProvider,
        @inject(IFileSystem) private fileSystem: IFileSystem
    ) {
        hashProvider.updated(this.hashesUpdated.bind(this));
    }

    public dispose(): void {
        noop();
    }

    // tslint:disable-next-line: no-any
    public get postMessage(): Event<{ message: string; payload: any }> {
        return this.postEmitter.event;
    }

    // tslint:disable-next-line: no-any
    public onMessage(message: string, payload?: any) {
        switch (message) {
            case InteractiveWindowMessages.FinishCell:
                const cell = payload as ICell;
                if (cell && cell.data && cell.data.execution_count) {
                    this.cellExecutionCounts.set(cell.id, cell.data.execution_count.toString());
                }
                this.updateEvent.fire();
                break;

            default:
                break;
        }
    }

    public hashesUpdated(): void {
        this.updateEvent.fire();
    }

    public get updateRequired(): Event<void> {
        return this.updateEvent.event;
    }

    public createCodeLenses(document: TextDocument): CodeLens[] {
        const ranges = generateCellRanges(document, this.configService.getSettings().datascience);
        const commands = this.enumerateCommands();
        const hashes = this.configService.getSettings().datascience.addGotoCodeLenses ? this.hashProvider.getHashes() : [];
        const codeLenses: CodeLens[] = [];
        let firstCell = true;

        ranges.forEach(range => {
            commands.forEach(c => {
                const codeLens = this.createCodeLens(document, range, c, firstCell);
                if (codeLens) {
                    codeLenses.push(codeLens);
                }
            });
            this.addExecutionCount(codeLenses, document, range.range, hashes);
            firstCell = false;
        });

        return codeLenses;
    }

    private enumerateCommands(): string[] {
        let fullCommandList: string[];
        // Add our non-debug commands
        const commands = this.configService.getSettings().datascience.codeLenses;
        if (commands) {
            fullCommandList = commands.split(',').map(s => s.trim());
        } else {
            fullCommandList = CodeLensCommands.DefaultDesignLenses;
        }

        // Add our debug commands
        const debugCommands = this.configService.getSettings().datascience.debugCodeLenses;
        if (debugCommands) {
            fullCommandList = fullCommandList.concat(debugCommands.split(',').map(s => s.trim()));
        } else {
            fullCommandList = fullCommandList.concat(CodeLensCommands.DefaultDebuggingLenses);
        }

        return fullCommandList;
    }

    // tslint:disable-next-line: max-func-body-length
    private createCodeLens(document: TextDocument, cellRange: { range: Range; cell_type: string }, commandName: string, isFirst: boolean): CodeLens | undefined {
        // We only support specific commands
        // Be careful here. These arguments will be serialized during liveshare sessions
        // and so shouldn't reference local objects.
        const { range, cell_type } = cellRange;
        switch (commandName) {
            case Commands.RunCurrentCellAndAddBelow:
                return this.generateCodeLens(
                    range,
                    Commands.RunCurrentCellAndAddBelow,
                    localize.DataScience.runCurrentCellAndAddBelow());
            case Commands.AddCellBelow:
                return this.generateCodeLens(
                    range,
                    Commands.AddCellBelow,
                    localize.DataScience.addCellBelowCommandTitle(),
                    [document.fileName, range.start.line]);
            case Commands.DebugCurrentCellPalette:
                return this.generateCodeLens(
                    range,
                    Commands.DebugCurrentCellPalette,
                    localize.DataScience.debugCellCommandTitle());

            case Commands.DebugCell:
                // If it's not a code cell (e.g. markdown), don't add the "Debug cell" action.
                if (cell_type !== 'code') { break; }
                return this.generateCodeLens(
                    range,
                    Commands.DebugCell,
                    localize.DataScience.debugCellCommandTitle(),
                    [document.fileName, range.start.line, range.start.character, range.end.line, range.end.character]);

            case Commands.DebugStepOver:
                // Only code cells get debug actions
                if (cell_type !== 'code') { break; }
                return this.generateCodeLens(
                    range,
                    Commands.DebugStepOver,
                    localize.DataScience.debugStepOverCommandTitle());

            case Commands.DebugContinue:
                // Only code cells get debug actions
                if (cell_type !== 'code') { break; }
                return this.generateCodeLens(
                    range,
                    Commands.DebugContinue,
                    localize.DataScience.debugContinueCommandTitle());

            case Commands.DebugStop:
                // Only code cells get debug actions
                if (cell_type !== 'code') { break; }
                return this.generateCodeLens(
                    range,
                    Commands.DebugStop,
                    localize.DataScience.debugStopCommandTitle());

            case Commands.RunCurrentCell:
            case Commands.RunCell:
                return this.generateCodeLens(
                    range,
                    Commands.RunCell,
                    localize.DataScience.runCellLensCommandTitle(),
                    [document.fileName, range.start.line, range.start.character, range.end.line, range.end.character]);

            case Commands.RunAllCells:
                return this.generateCodeLens(
                    range,
                    Commands.RunAllCells,
                    localize.DataScience.runAllCellsLensCommandTitle(),
                    [document.fileName, range.start.line, range.start.character]);

            case Commands.RunAllCellsAbovePalette:
            case Commands.RunAllCellsAbove:
                if (!isFirst) {
                    return this.generateCodeLens(
                        range,
                        Commands.RunAllCellsAbove,
                        localize.DataScience.runAllCellsAboveLensCommandTitle(),
                        [document.fileName, range.start.line, range.start.character]);
                } else {
                    return this.generateCodeLens(
                        range,
                        Commands.RunCellAndAllBelow,
                        localize.DataScience.runCellAndAllBelowLensCommandTitle(),
                        [document.fileName, range.start.line, range.start.character]);
                }
                break;
            case Commands.RunCellAndAllBelowPalette:
            case Commands.RunCellAndAllBelow:
                return this.generateCodeLens(
                    range,
                    Commands.RunCellAndAllBelow,
                    localize.DataScience.runCellAndAllBelowLensCommandTitle(),
                    [document.fileName, range.start.line, range.start.character]);

            default:
                traceWarning(`Invalid command for code lens ${commandName}`);
                break;
        }

        return undefined;
    }

<<<<<<< HEAD
    private addExecutionCount(codeLens: CodeLens[], document: TextDocument, range: Range, hashes: IFileHashes[], visibleCells: ICell[]) {
        const list = hashes.find(h => this.fileSystem.arePathsSame(h.file, document.fileName));
=======
    private addExecutionCount(codeLens: CodeLens[], document: TextDocument, range: Range, hashes: IFileHashes[]) {
        const list = hashes.find(h => h.file === document.fileName);
>>>>>>> 9da81afb
        if (list) {
            // Match just the start of the range. Should be - 2 (1 for 1 based numbers and 1 for skipping the comment at the top)
            const rangeMatches = list.hashes.filter(h => h.line - 2 === range.start.line);
            if (rangeMatches && rangeMatches.length) {
                const rangeMatch = rangeMatches[rangeMatches.length - 1];
                if (this.cellExecutionCounts.has(rangeMatch.id)) {
                    codeLens.push(this.generateCodeLens(
                        range,
                        Commands.ScrollToCell,
                        localize.DataScience.scrollToCellTitleFormatMessage().format(this.cellExecutionCounts.get(rangeMatch.id)!),
                        [document.fileName, rangeMatch.id]));
                }
            }
        }
    }

    // tslint:disable-next-line: no-any
    private generateCodeLens(range: Range, commandName: string, title: string, args?: any[]): CodeLens {
        return new CodeLens(range, this.generateCommand(commandName, title, args));
    }

    // tslint:disable-next-line: no-any
    private generateCommand(commandName: string, title: string, args?: any[]): Command {
        return {
            arguments: args,
            title,
            command: commandName
        };
    }
}<|MERGE_RESOLUTION|>--- conflicted
+++ resolved
@@ -208,13 +208,8 @@
         return undefined;
     }
 
-<<<<<<< HEAD
-    private addExecutionCount(codeLens: CodeLens[], document: TextDocument, range: Range, hashes: IFileHashes[], visibleCells: ICell[]) {
+    private addExecutionCount(codeLens: CodeLens[], document: TextDocument, range: Range, hashes: IFileHashes[]) {
         const list = hashes.find(h => this.fileSystem.arePathsSame(h.file, document.fileName));
-=======
-    private addExecutionCount(codeLens: CodeLens[], document: TextDocument, range: Range, hashes: IFileHashes[]) {
-        const list = hashes.find(h => h.file === document.fileName);
->>>>>>> 9da81afb
         if (list) {
             // Match just the start of the range. Should be - 2 (1 for 1 based numbers and 1 for skipping the comment at the top)
             const rangeMatches = list.hashes.filter(h => h.line - 2 === range.start.line);
