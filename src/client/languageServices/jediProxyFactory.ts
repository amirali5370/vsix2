--- conflicted
+++ resolved
@@ -22,30 +22,15 @@
         this.disposables = [];
     }
 
-<<<<<<< HEAD
-        if (!this.jediProxyHandlers.has(workspacePath!)) {
-            const jediProxy = new JediProxy(
-                this.extensionRootPath,
-                workspacePath!,
-                this.interpreter,
-                this.serviceContainer
-            );
-=======
     public getJediProxyHandler<T extends ICommandResult>(resource?: Uri): JediProxyHandler<T> {
         const workspacePath = this.getWorkspacePath(resource);
         if (!this.jediProxyHandlers.has(workspacePath)) {
             const jediProxy = new JediProxy(workspacePath, this.interpreter, this.serviceContainer);
->>>>>>> d95f4546
             const jediProxyHandler = new JediProxyHandler(jediProxy);
             this.disposables.push(jediProxy, jediProxyHandler);
-            this.jediProxyHandlers.set(workspacePath!, jediProxyHandler);
+            this.jediProxyHandlers.set(workspacePath, jediProxyHandler);
         }
-<<<<<<< HEAD
-        // tslint:disable-next-line:no-non-null-assertion
-        return this.jediProxyHandlers.get(workspacePath!)! as JediProxyHandler<T>;
-=======
         return this.jediProxyHandlers.get(workspacePath)! as JediProxyHandler<T>;
->>>>>>> d95f4546
     }
 
     private getWorkspacePath(resource?: Uri): string {
