--- conflicted
+++ resolved
@@ -77,12 +77,7 @@
             return true;
         }
 
-<<<<<<< HEAD
-        let dir = folder;
-        if (await fs.fileExistsAsync(path.join(dir, pylintrc)) || await fs.fileExistsAsync(path.join(dir, dotPylintrc))) {
-=======
         if (await fs.fileExistsAsync(path.join(folder, pylintrc)) || await fs.fileExistsAsync(path.join(folder, dotPylintrc))) {
->>>>>>> cf1d3109
             return true;
         }
 
