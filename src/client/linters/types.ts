--- conflicted
+++ resolved
@@ -1,14 +1,9 @@
 // Copyright (c) Microsoft Corporation. All rights reserved.
 // Licensed under the MIT License.
 
-<<<<<<< HEAD
 import * as vscode from 'vscode';
 import { ExecutionInfo, Product } from '../common/types';
 import { IServiceContainer } from '../ioc/types';
-=======
-import { Uri } from 'vscode';
-import { ExecutionInfo, ILintingSettings, Product } from '../common/types';
->>>>>>> 4636370d
 
 export interface IErrorHandler {
     handleError(error: Error, resource: vscode.Uri, execInfo: ExecutionInfo): Promise<boolean>;
@@ -22,7 +17,7 @@
     readonly pathSettingName: string;
     readonly argsSettingName: string;
     readonly enabledSettingName: string;
-    enableAsync(flag: boolean, resource?: vscode.Uri): void;
+    enableAsync(flag: boolean, resource?: vscode.Uri): Promise<void>;
     isEnabled(resource?: vscode.Uri): boolean;
     pathName(resource?: vscode.Uri): string;
     linterArgs(resource?: vscode.Uri): string[];
