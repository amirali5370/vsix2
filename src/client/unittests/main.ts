--- conflicted
+++ resolved
@@ -36,42 +36,7 @@
         this.workspaceService = serviceContainer.get<IWorkspaceService>(IWorkspaceService);
         this.documentManager = serviceContainer.get<IDocumentManager>(IDocumentManager);
 
-<<<<<<< HEAD
-    autoDiscoverTests();
-}
-async function getTestManager(displayTestNotConfiguredMessage: boolean, resource?: Uri): Promise<ITestManager | undefined | void> {
-    let wkspace: Uri | undefined;
-    if (resource) {
-        const wkspaceFolder = workspace.getWorkspaceFolder(resource);
-        wkspace = wkspaceFolder ? wkspaceFolder.uri : undefined;
-    } else {
-        wkspace = await selectTestWorkspace();
-    }
-    if (!wkspace) {
-        return;
-    }
-    const testManager = workspaceTestManagerService.getTestManager(wkspace);
-    if (testManager) {
-        return testManager;
-    }
-    if (displayTestNotConfiguredMessage) {
-        await displayTestFrameworkError(wkspace, outChannel, _serviceContaner.get<IInstaller>(IInstaller));
-    }
-}
-let timeoutId: NodeJS.Timer;
-async function onDocumentSaved(doc: vscode.TextDocument): Promise<void> {
-    const testManager = await getTestManager(false, doc.uri);
-    const configurationService = PythonSettings.getInstance(doc.uri);
-    const autoTestDiscoverOnSaveEnabled = configurationService.unitTest.autoTestDiscoverOnSaveEnabled === true;
-    if (!testManager || !autoTestDiscoverOnSaveEnabled) {
-        return;
-    }
-    const tests = await testManager.discoverTests(CommandSource.auto, false, true);
-    if (!tests || !Array.isArray(tests.testFiles) || tests.testFiles.length === 0) {
-        return;
-=======
         this.disposableRegistry.push(this);
->>>>>>> 98f8ad44
     }
     public dispose() {
         if (this.workspaceTestManagerService) {
@@ -343,10 +308,17 @@
 
         disposablesRegistry.push(...disposables);
     }
+    private onDocumentSaved(doc: TextDocument) {
+        const settings = this.serviceContainer.get<IConfigurationService>(IConfigurationService).getSettings(doc.uri);
+        if (!settings.unitTest.autoTestDiscoverOnSaveEnabled) {
+            return;
+        }
+        this.discoverTestsForDocument(doc);
+    }
     private registerHandlers() {
         const documentManager = this.serviceContainer.get<IDocumentManager>(IDocumentManager);
 
-        this.disposableRegistry.push(documentManager.onDidSaveTextDocument(this.discoverTestsForDocument.bind(this)));
+        this.disposableRegistry.push(documentManager.onDidSaveTextDocument(this.onDocumentSaved.bind(this)));
         this.disposableRegistry.push(this.workspaceService.onDidChangeConfiguration(e => {
             if (this.configChangedTimer) {
                 clearTimeout(this.configChangedTimer);
