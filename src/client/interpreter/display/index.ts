import { inject, injectable } from 'inversify';
import { EOL } from 'os';
import * as path from 'path';
import { Disposable, StatusBarAlignment, StatusBarItem, Uri } from 'vscode';
import { IApplicationShell, IWorkspaceService } from '../../common/application/types';
import { IFileSystem } from '../../common/platform/types';
import { IConfigurationService, IDisposableRegistry } from '../../common/types';
import { IServiceContainer } from '../../ioc/types';
import { IInterpreterDisplay, IInterpreterHelper, IInterpreterService, PythonInterpreter } from '../contracts';
import { IVirtualEnvironmentManager } from '../virtualEnvs/types';

// tslint:disable-next-line:completed-docs
@injectable()
export class InterpreterDisplay implements IInterpreterDisplay {
    private readonly statusBar: StatusBarItem;
    private readonly interpreterService: IInterpreterService;
    private readonly virtualEnvMgr: IVirtualEnvironmentManager;
    private readonly fileSystem: IFileSystem;
    private readonly configurationService: IConfigurationService;
    private readonly helper: IInterpreterHelper;
    private readonly workspaceService: IWorkspaceService;

    constructor(@inject(IServiceContainer) serviceContainer: IServiceContainer) {
        this.interpreterService = serviceContainer.get<IInterpreterService>(IInterpreterService);
        this.virtualEnvMgr = serviceContainer.get<IVirtualEnvironmentManager>(IVirtualEnvironmentManager);
        this.fileSystem = serviceContainer.get<IFileSystem>(IFileSystem);
        this.configurationService = serviceContainer.get<IConfigurationService>(IConfigurationService);
        this.helper = serviceContainer.get<IInterpreterHelper>(IInterpreterHelper);
        this.workspaceService = serviceContainer.get<IWorkspaceService>(IWorkspaceService);

        const application = serviceContainer.get<IApplicationShell>(IApplicationShell);
        const disposableRegistry = serviceContainer.get<Disposable[]>(IDisposableRegistry);

        this.statusBar = application.createStatusBarItem(StatusBarAlignment.Left);
        this.statusBar.command = 'python.setInterpreter';
        disposableRegistry.push(this.statusBar);
    }
    public async refresh(resource?: Uri) {
        // Use the workspace Uri if available
        if (resource && this.workspaceService.getWorkspaceFolder(resource)) {
            resource = this.workspaceService.getWorkspaceFolder(resource)!.uri;
        }
        if (!resource) {
            const wkspc = this.helper.getActiveWorkspaceUri();
            resource = wkspc ? wkspc.folderUri : undefined;
        }
        await this.updateDisplay(resource);
    }
    private async updateDisplay(workspaceFolder?: Uri) {
        const interpreters = await this.interpreterService.getInterpreters(workspaceFolder);
        const interpreter = await this.interpreterService.getActiveInterpreter(workspaceFolder);
        const pythonPath = interpreter ? interpreter.path : this.configurationService.getSettings(workspaceFolder).pythonPath;

        this.statusBar.color = '';
        this.statusBar.tooltip = pythonPath;
        if (interpreter) {
            // tslint:disable-next-line:no-non-null-assertion
            this.statusBar.text = interpreter.displayName!;
            if (interpreter.companyDisplayName) {
                const toolTipSuffix = `${EOL}${interpreter.companyDisplayName}`;
                this.statusBar.tooltip += toolTipSuffix;
            }
        } else {
            await Promise.all([
                this.fileSystem.fileExists(pythonPath),
<<<<<<< HEAD
                this.versionProvider.getVersion(pythonPath, defaultDisplayName),
                this.getVirtualEnvironmentName(pythonPath).catch(() => '')
=======
                this.helper.getInterpreterInformation(pythonPath).catch<Partial<PythonInterpreter>>(() => undefined),
                this.getVirtualEnvironmentName(pythonPath).catch<string>(() => '')
>>>>>>> e26da1ae
            ])
                .then(([interpreterExists, details, virtualEnvName]) => {
                    const defaultDisplayName = `${path.basename(pythonPath)} [Environment]`;
                    const dislayNameSuffix = virtualEnvName.length > 0 ? ` (${virtualEnvName})` : '';
                    this.statusBar.text = `${details ? details.version : defaultDisplayName}${dislayNameSuffix}`;

                    if (!interpreterExists && !details && interpreters.length > 0) {
                        this.statusBar.color = 'yellow';
                        this.statusBar.text = '$(alert) Select Python Environment';
                    }
                });
        }
        this.statusBar.show();
    }
    private async getVirtualEnvironmentName(pythonPath: string): Promise<string> {
        return this.virtualEnvMgr.getEnvironmentName(pythonPath);
    }
}<|MERGE_RESOLUTION|>--- conflicted
+++ resolved
@@ -63,13 +63,8 @@
         } else {
             await Promise.all([
                 this.fileSystem.fileExists(pythonPath),
-<<<<<<< HEAD
-                this.versionProvider.getVersion(pythonPath, defaultDisplayName),
-                this.getVirtualEnvironmentName(pythonPath).catch(() => '')
-=======
                 this.helper.getInterpreterInformation(pythonPath).catch<Partial<PythonInterpreter>>(() => undefined),
                 this.getVirtualEnvironmentName(pythonPath).catch<string>(() => '')
->>>>>>> e26da1ae
             ])
                 .then(([interpreterExists, details, virtualEnvName]) => {
                     const defaultDisplayName = `${path.basename(pythonPath)} [Environment]`;
