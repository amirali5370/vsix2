import { inject, injectable } from 'inversify';
import { Uri } from 'vscode';
import { IFileSystem } from '../../../common/platform/types';
import { ILogger } from '../../../common/types';
import { IServiceContainer } from '../../../ioc/types';
import {
    ICondaService,
    IInterpreterHelper,
    InterpreterType,
    PythonInterpreter
} from '../../contracts';
import { CacheableLocatorService } from './cacheableLocatorService';
import { AnacondaCompanyName, AnacondaCompanyNames, AnacondaDisplayName } from './conda';

@injectable()
export class CondaEnvFileService extends CacheableLocatorService {
<<<<<<< HEAD
    constructor(@inject(IInterpreterVersionService) private versionService: IInterpreterVersionService,
=======
    constructor(@inject(IInterpreterHelper) private helperService: IInterpreterHelper,
>>>>>>> e26da1ae
        @inject(ICondaService) private condaService: ICondaService,
        @inject(IFileSystem) private fileSystem: IFileSystem,
        @inject(IServiceContainer) serviceContainer: IServiceContainer,
        @inject(ILogger) private logger: ILogger) {
        super('CondaEnvFileService', serviceContainer);
    }
    // tslint:disable-next-line:no-empty
    public dispose() { }
    protected getInterpretersImplementation(resource?: Uri): Promise<PythonInterpreter[]> {
        return this.getSuggestionsFromConda();
    }
    private async getSuggestionsFromConda(): Promise<PythonInterpreter[]> {
        if (!this.condaService.condaEnvironmentsFile) {
            return [];
        }
        return this.fileSystem.fileExists(this.condaService.condaEnvironmentsFile!)
            .then(exists => exists ? this.getEnvironmentsFromFile(this.condaService.condaEnvironmentsFile!) : Promise.resolve([]));
    }
    private async getEnvironmentsFromFile(envFile: string) {
        try {
            const fileContents = await this.fileSystem.readFile(envFile);
            const environmentPaths = fileContents.split(/\r?\n/g)
                .map(environmentPath => environmentPath.trim())
                .filter(environmentPath => environmentPath.length > 0);

            const interpreters = (await Promise.all(environmentPaths
                .map(environmentPath => this.getInterpreterDetails(environmentPath))))
                .filter(item => !!item)
                .map(item => item!);

            const environments = await this.condaService.getCondaEnvironments(true);
            if (Array.isArray(environments) && environments.length > 0) {
                interpreters
                    .forEach(interpreter => {
                        const environment = environments.find(item => this.fileSystem.arePathsSame(item.path, interpreter!.envPath!));
                        if (environment) {
                            interpreter.envName = environment!.name;
                            interpreter.displayName = `${interpreter.displayName} (${environment!.name})`;
                        }
                    });
            }
            return interpreters;
        } catch (err) {
            this.logger.logError('Python Extension (getEnvironmentsFromFile.readFile):', err);
            // Ignore errors in reading the file.
            return [] as PythonInterpreter[];
        }
    }
    private async getInterpreterDetails(environmentPath: string): Promise<PythonInterpreter | undefined> {
        const interpreter = this.condaService.getInterpreterPath(environmentPath);
        if (!interpreter || !await this.fileSystem.fileExists(interpreter)) {
            return;
        }

        const details = await this.helperService.getInterpreterInformation(interpreter);
        if (!details) {
            return;
        }
        const versionWithoutCompanyName = this.stripCompanyName(details.version!);
        return {
            displayName: `${AnacondaDisplayName} ${versionWithoutCompanyName}`,
            ...(details as PythonInterpreter),
            path: interpreter,
            companyDisplayName: AnacondaCompanyName,
            type: InterpreterType.Conda,
            envPath: environmentPath
        };
    }
    private stripCompanyName(content: string) {
        // Strip company name from version.
        const startOfCompanyName = AnacondaCompanyNames.reduce((index, companyName) => {
            if (index > 0) {
                return index;
            }
            return content.indexOf(`:: ${companyName}`);
        }, -1);

        return startOfCompanyName > 0 ? content.substring(0, startOfCompanyName).trim() : content;
    }
}<|MERGE_RESOLUTION|>--- conflicted
+++ resolved
@@ -14,11 +14,7 @@
 
 @injectable()
 export class CondaEnvFileService extends CacheableLocatorService {
-<<<<<<< HEAD
-    constructor(@inject(IInterpreterVersionService) private versionService: IInterpreterVersionService,
-=======
     constructor(@inject(IInterpreterHelper) private helperService: IInterpreterHelper,
->>>>>>> e26da1ae
         @inject(ICondaService) private condaService: ICondaService,
         @inject(IFileSystem) private fileSystem: IFileSystem,
         @inject(IServiceContainer) serviceContainer: IServiceContainer,
