--- conflicted
+++ resolved
@@ -6,13 +6,9 @@
 import { parse, SemVer } from 'semver';
 import { compareVersion } from '../../../../utils/version';
 import { warn } from '../../../common/logger';
-<<<<<<< HEAD
 import {
     IFileSystem, IPlatformService
 } from '../../../common/platform/types';
-=======
-import { IFileSystem, IPlatformService } from '../../../common/platform/types';
->>>>>>> 4a1a7efe
 import { IProcessServiceFactory } from '../../../common/process/types';
 import {
     IConfigurationService, ILogger,
