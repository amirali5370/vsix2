import { inject, injectable, named, optional } from 'inversify';
import * as path from 'path';
import { parse, SemVer } from 'semver';
<<<<<<< HEAD

import { ConfigurationChangeEvent, Uri } from 'vscode';
import { IWorkspaceService } from '../../../common/application/types';
=======
>>>>>>> cdf23130
import { Logger } from '../../../common/logger';
import { IFileSystem, IPlatformService } from '../../../common/platform/types';
import { ExecutionResult, IProcessServiceFactory } from '../../../common/process/types';
import { ITerminalActivationCommandProvider, TerminalShellType } from '../../../common/terminal/types';
import { IConfigurationService, IDisposableRegistry, ILogger, IPersistentStateFactory } from '../../../common/types';
import { IServiceContainer } from '../../../ioc/types';
import {
    CondaInfo,
    ICondaService,
    IInterpreterLocatorService,
    IInterpreterService,
    InterpreterType,
    PythonInterpreter,
    WINDOWS_REGISTRY_SERVICE
} from '../../contracts';
import { CondaHelper } from './condaHelper';

// tslint:disable-next-line:no-require-imports no-var-requires
const untildify: (value: string) => string = require('untildify');

// This glob pattern will match all of the following:
// ~/anaconda/bin/conda, ~/anaconda3/bin/conda, ~/miniconda/bin/conda, ~/miniconda3/bin/conda
// /usr/share/anaconda/bin/conda, /usr/share/anaconda3/bin/conda, /usr/share/miniconda/bin/conda, /usr/share/miniconda3/bin/conda

const condaGlobPathsForLinux = [
    '/usr/share/*conda*/bin/conda',
    untildify('~/*conda*/bin/conda')];

export const CondaLocationsGlob = `{${condaGlobPathsForLinux.join(',')}}`;

// ...and for windows, the known default install locations:
const condaGlobPathsForWindows = [
    '/ProgramData/[Mm]iniconda*/Scripts/conda.exe',
    '/ProgramData/[Aa]naconda*/Scripts/conda.exe',
    untildify('~/[Mm]iniconda*/Scripts/conda.exe'),
    untildify('~/[Aa]naconda*/Scripts/conda.exe'),
    untildify('~/AppData/Local/Continuum/[Mm]iniconda*/Scripts/conda.exe'),
    untildify('~/AppData/Local/Continuum/[Aa]naconda*/Scripts/conda.exe')];

// format for glob processing:
export const CondaLocationsGlobWin = `{${condaGlobPathsForWindows.join(',')}}`;

// Regex for splitting environment strings
const EnvironmentSplitRegex = /^\s*([^=]+)\s*=\s*(.+)\s*$/;

export const CondaGetEnvironmentPrefix = 'Outputting Environment Now...';

/**
 * A wrapper around a conda installation.
 */
@injectable()
export class CondaService implements ICondaService {
    private condaFile!: Promise<string | undefined>;
    private isAvailable: boolean | undefined;
    private readonly condaHelper = new CondaHelper();
    private activatedEnvironmentCache: { [key: string]: NodeJS.ProcessEnv } = {};
    private activationProvider: ITerminalActivationCommandProvider;
    private shellType: TerminalShellType;

    constructor(
        @inject(IProcessServiceFactory) private processServiceFactory: IProcessServiceFactory,
        @inject(IPlatformService) private platform: IPlatformService,
        @inject(IFileSystem) private fileSystem: IFileSystem,
        @inject(IPersistentStateFactory) private persistentStateFactory: IPersistentStateFactory,
        @inject(IConfigurationService) private configService: IConfigurationService,
        @inject(ILogger) private logger: ILogger,
        @inject(IInterpreterService) private interpreterService: IInterpreterService,
        @inject(IDisposableRegistry) private disposableRegistry: IDisposableRegistry,
        @inject(IServiceContainer) serviceContainer: IServiceContainer,
        @inject(IWorkspaceService) private readonly workspaceService: IWorkspaceService,
        @inject(IInterpreterLocatorService) @named(WINDOWS_REGISTRY_SERVICE) @optional() private registryLookupForConda?: IInterpreterLocatorService
    ) {
        this.disposableRegistry.push(this.interpreterService.onDidChangeInterpreter(this.onInterpreterChanged.bind(this)));
        this.activationProvider = serviceContainer.get<ITerminalActivationCommandProvider>(ITerminalActivationCommandProvider,
            this.platform.isWindows ? 'commandPromptAndPowerShell' : 'bashCShellFish');
        this.shellType = this.platform.isWindows ? TerminalShellType.commandPrompt : TerminalShellType.bash; // Defaults for Child_Process.exec
        this.addCondaPathChangedHandler();
    }

    public get condaEnvironmentsFile(): string | undefined {
        const homeDir = this.platform.isWindows ? process.env.USERPROFILE : (process.env.HOME || process.env.HOMEPATH);
        return homeDir ? path.join(homeDir, '.conda', 'environments.txt') : undefined;
    }

    /**
     * Release any held resources.
     *
     * Called by VS Code to indicate it is done with the resource.
     */
    // tslint:disable-next-line:no-empty
    public dispose() { }

    /**
     * Return the path to the "conda file".
     */
    public async getCondaFile(): Promise<string> {
        if (!this.condaFile) {
            this.condaFile = this.getCondaFileImpl();
        }
        // tslint:disable-next-line:no-unnecessary-local-variable
        const condaFile = await this.condaFile!;
        return condaFile!;
    }

    /**
     * Is there a conda install to use?
     */
    public async isCondaAvailable(): Promise<boolean> {
        if (typeof this.isAvailable === 'boolean') {
            return this.isAvailable;
        }
        return this.getCondaVersion()
            .then(version => this.isAvailable = version !== undefined)
            .catch(() => this.isAvailable = false);
    }

    /**
     * Return the conda version.
     */
    public async getCondaVersion(): Promise<SemVer | undefined> {
        const processService = await this.processServiceFactory.create();
        const info = await this.getCondaInfo().catch<CondaInfo | undefined>(() => undefined);
        let versionString: string | undefined;
        if (info && info.conda_version) {
            versionString = info.conda_version;
        } else {
            const stdOut = await this.getCondaFile()
                .then(condaFile => processService.exec(condaFile, ['--version'], {}))
                .then(result => result.stdout.trim())
                .catch<string | undefined>(() => undefined);

            versionString = (stdOut && stdOut.startsWith('conda ')) ? stdOut.substring('conda '.length).trim() : stdOut;
        }
        if (!versionString) {
            return;
        }
        const version = parse(versionString, true);
        if (version) {
            return version;
        }
        // Use a bogus version, at least to indicate the fact that a version was returned.
        Logger.warn(`Unable to parse Version of Conda, ${versionString}`);
        return new SemVer('0.0.1');
    }

    /**
     * Can the shell find conda (to run it)?
     */
    public async isCondaInCurrentPath() {
        const processService = await this.processServiceFactory.create();
        return processService.exec('conda', ['--version'])
            .then(output => output.stdout.length > 0)
            .catch(() => false);
    }

    /**
     * Return the info reported by the conda install.
     */
    public async getCondaInfo(): Promise<CondaInfo | undefined> {
        try {
            const condaFile = await this.getCondaFile();
            const processService = await this.processServiceFactory.create();
            const condaInfo = await processService.exec(condaFile, ['info', '--json']).then(output => output.stdout);

            return JSON.parse(condaInfo) as CondaInfo;
        } catch (ex) {
            // Failed because either:
            //   1. conda is not installed.
            //   2. `conda info --json` has changed signature.
        }
    }

    /**
     * Determines whether a python interpreter is a conda environment or not.
     * The check is done by simply looking for the 'conda-meta' directory.
     * @param {string} interpreterPath
     * @returns {Promise<boolean>}
     * @memberof CondaService
     */
    public async isCondaEnvironment(interpreterPath: string): Promise<boolean> {
        const dir = path.dirname(interpreterPath);
        const isWindows = this.platform.isWindows;
        const condaMetaDirectory = isWindows ? path.join(dir, 'conda-meta') : path.join(dir, '..', 'conda-meta');
        return this.fileSystem.directoryExists(condaMetaDirectory);
    }

    /**
     * Return (env name, interpreter filename) for the interpreter.
     */
    public async getCondaEnvironment(interpreterPath: string): Promise<{ name: string; path: string } | undefined> {
        const isCondaEnv = await this.isCondaEnvironment(interpreterPath);
        if (!isCondaEnv) {
            return;
        }
        let environments = await this.getCondaEnvironments(false);
        const dir = path.dirname(interpreterPath);

        // If interpreter is in bin or Scripts, then go up one level
        const subDirName = path.basename(dir);
        const goUpOnLevel = ['BIN', 'SCRIPTS'].indexOf(subDirName.toUpperCase()) !== -1;
        const interpreterPathToMatch = goUpOnLevel ? path.join(dir, '..') : dir;

        // From the list of conda environments find this dir.
        let matchingEnvs = Array.isArray(environments) ? environments.filter(item => this.fileSystem.arePathsSame(item.path, interpreterPathToMatch)) : [];
        if (matchingEnvs.length === 0) {
            environments = await this.getCondaEnvironments(true);
            matchingEnvs = Array.isArray(environments) ? environments.filter(item => this.fileSystem.arePathsSame(item.path, interpreterPathToMatch)) : [];
        }

        if (matchingEnvs.length > 0) {
            return { name: matchingEnvs[0].name, path: interpreterPathToMatch };
        }

        // If still not available, then the user created the env after starting vs code.
        // The only solution is to get the user to re-start vscode.
    }

    /**
     * Return the list of conda envs (by name, interpreter filename).
     */
    public async getCondaEnvironments(ignoreCache: boolean): Promise<({ name: string; path: string }[]) | undefined> {
        // Global cache.
        // tslint:disable-next-line:no-any
        const globalPersistence = this.persistentStateFactory.createGlobalPersistentState<{ data: { name: string; path: string }[] | undefined }>('CONDA_ENVIRONMENTS', undefined as any);
        if (!ignoreCache && globalPersistence.value) {
            return globalPersistence.value.data;
        }

        try {
            const condaFile = await this.getCondaFile();
            const processService = await this.processServiceFactory.create();
            const envInfo = await processService.exec(condaFile, ['env', 'list']).then(output => output.stdout);
            const environments = this.condaHelper.parseCondaEnvironmentNames(envInfo);
            await globalPersistence.updateValue({ data: environments });
            return environments;
        } catch (ex) {
            await globalPersistence.updateValue({ data: undefined });
            // Failed because either:
            //   1. conda is not installed.
            //   2. `conda env list has changed signature.
            this.logger.logInformation('Failed to get conda environment list from conda', ex);
        }
    }

    /**
     * Return the interpreter's filename for the given environment.
     */
    public getInterpreterPath(condaEnvironmentPath: string): string {
        // where to find the Python binary within a conda env.
        const relativePath = this.platform.isWindows ? 'python.exe' : path.join('bin', 'python');
        return path.join(condaEnvironmentPath, relativePath);
    }

    /**
     * For the given interpreter return an activated Conda environment object
     * with the correct addition to the path and environmental variables
     */
    public getActivatedCondaEnvironment = async (interpreter: PythonInterpreter, inputEnvironment?: NodeJS.ProcessEnv): Promise<NodeJS.ProcessEnv> => {
        const input = inputEnvironment ? inputEnvironment : process.env;
        if (interpreter.type !== InterpreterType.Conda) {
            return input;
        }

        // Shell execute conda activate and scrape the environment from it. This should be the necessary environment to
        // run anything that depends upon conda
        const condaEnvironmentName = interpreter.envName ? interpreter.envName : interpreter.path;

        // We may have already computed this cache on a previous request
        if (this.activatedEnvironmentCache &&
            this.activatedEnvironmentCache.hasOwnProperty(condaEnvironmentName)) {
            return this.activatedEnvironmentCache[condaEnvironmentName];
        }

        // New environment

        // Attempt to find where conda is installed.
        const condaPath = await this.getCondaFileFromInterpreter(interpreter);
        if (!condaPath) {
            return input;
        }

        // From that path we need to start an activate script
        const activateCommands = this.activationProvider.getActivationCommandsForInterpreter ?
            await this.activationProvider.getActivationCommandsForInterpreter(condaPath, this.shellType) :
            this.platform.isWindows ?
                [`"${path.join(path.dirname(condaPath), 'activate')}"`] :
                [`. "${path.join(path.dirname(condaPath), 'activate')}"`];

        const result = { ...input };
        const processService = await this.processServiceFactory.create();

        // Run the activate command collect the environment from it.
        const listEnv = this.platform.isWindows ? 'set' : 'printenv';
        let shellExecResult: ExecutionResult<string> | undefined;

        for (let i = 0; activateCommands && i < activateCommands.length && !shellExecResult; i += 1) {
            // Replace 'source ' with '. ' as that works in shell exec
            const activateCommand = activateCommands[i].replace(/^source\s+/, '. ');

            // tslint:disable-next-line:no-any
            let error: any;
            try {
                // In order to make sure we know where the environment output is,
                // put in a dummy echo we can look for
                const command = `${activateCommand} && conda activate ${condaEnvironmentName} && echo '${CondaGetEnvironmentPrefix}' && ${listEnv}`;
                shellExecResult = await processService.shellExec(command, { env: inputEnvironment });
            } catch (err) {
                // If that crashes for whatever reason, then just return empty data.
                this.logger.logWarning(err);
                error = err;
            }

            // Special case. The 'environment' we have is the base environment. Previous call would have
            // thrown an error.
            if (!shellExecResult && error) {
                try {
                    const command = `"${activateCommand}" && echo '${CondaGetEnvironmentPrefix}' && ${listEnv}`;
                    shellExecResult = await processService.shellExec(command, { env: inputEnvironment });
                } catch (err) {
                    // If that crashes for whatever reason, then just return empty data.
                    this.logger.logWarning(err);
                }
            }
        }

        // Parse the lines of the output until we find the dummy command
        if (shellExecResult && shellExecResult.stdout.length > 0) {
            this.parseEnvironmentOutput(shellExecResult.stdout, result);
        } else {
            // Still not found. Try just adding some things by hand.
            this.addDefaultCondaEnvironment(interpreter, result);
        }

        this.activatedEnvironmentCache[condaEnvironmentName] = result;
        return this.activatedEnvironmentCache[condaEnvironmentName];
    }

    private parseEnvironmentOutput(output: string, result: NodeJS.ProcessEnv) {
        const lines = output.splitLines({ trim: true, removeEmptyEntries: true });
        let foundDummyOutput = false;
        for (let i = 0; i < lines.length; i += 1) {
            if (foundDummyOutput) {
                // Split on equal
                const match = EnvironmentSplitRegex.exec(lines[i]);
                if (match && match !== null && match.length > 2) {
                    result[match[1]] = match[2];
                }
            } else {
                // See if we found the dummy output or not yet
                foundDummyOutput = lines[i].includes(CondaGetEnvironmentPrefix);
            }
        }
    }

    /**
     * Adds the default paths and env vars for conda to the current result
     */
    private addDefaultCondaEnvironment(interpreter: PythonInterpreter, result: NodeJS.ProcessEnv) {
        if (interpreter.envPath) {
            if (this.platform.isWindows) {
                // Windows: Path, ; as separator, 'Scripts' as directory
                const condaPath = path.join(interpreter.envPath, 'Scripts');
                result.Path = condaPath.concat(';', `${result.Path ? result.Path : ''}`);
            } else {
                // Mac: PATH, : as separator, 'bin' as directory
                const condaPath = path.join(interpreter.envPath, 'bin');
                result.PATH = condaPath.concat(':', `${result.PATH ? result.PATH : ''}`);
            }

            // Conda also wants a couple of environmental variables set
            result.CONDA_PREFIX = interpreter.envPath;
        }

        if (interpreter.envName) {
            result.CONDA_DEFAULT_ENV = interpreter.envName;
        }
    }

    /**
     * Is the given interpreter from conda?
     */
    private detectCondaEnvironment(interpreter: PythonInterpreter) {
        return interpreter.type === InterpreterType.Conda ||
            (interpreter.displayName ? interpreter.displayName : '').toUpperCase().indexOf('ANACONDA') >= 0 ||
            (interpreter.companyDisplayName ? interpreter.companyDisplayName : '').toUpperCase().indexOf('ANACONDA') >= 0 ||
            (interpreter.companyDisplayName ? interpreter.companyDisplayName : '').toUpperCase().indexOf('CONTINUUM') >= 0;
    }

    /**
     * Return the highest Python version from the given list.
     */
    private getLatestVersion(interpreters: PythonInterpreter[]) {
        const sortedInterpreters = interpreters.slice();
        // tslint:disable-next-line:no-non-null-assertion
        sortedInterpreters.sort((a, b) => (a.version && b.version) ? a.version.compare(b.version) : 0);
        if (sortedInterpreters.length > 0) {
            return sortedInterpreters[sortedInterpreters.length - 1];
        }
    }

    private async getCondaFileFromInterpreter(interpreter: PythonInterpreter | undefined): Promise<string | undefined> {
        const condaExe = this.platform.isWindows ? 'conda.exe' : 'conda';
        const scriptsDir = this.platform.isWindows ? 'Scripts' : 'bin';
        const interpreterDir = interpreter ? path.dirname(interpreter.path) : '';
        const envName = interpreter && interpreter.envName ? interpreter.envName : undefined;
        let condaPath = path.join(interpreterDir, condaExe);
        if (await this.fileSystem.fileExists(condaPath)) {
            return condaPath;
        }
        // Conda path has changed locations, check the new location in the scripts directory after checking
        // the old location
        condaPath = path.join(interpreterDir, scriptsDir, condaExe);
        if (await this.fileSystem.fileExists(condaPath)) {
            return condaPath;
        }

        // Might be in a situation where this is not the default python env, but rather one running
        // from a virtualenv
        const envsPos = envName ? interpreterDir.indexOf(path.join('envs', envName)) : -1;
        if (envsPos > 0) {
            // This should be where the original python was run from when the environment was created.
            const originalPath = interpreterDir.slice(0, envsPos);
            condaPath = path.join(originalPath, condaExe);

            if (await this.fileSystem.fileExists(condaPath)) {
                return condaPath;
            }

            // Also look in the scripts directory here too.
            condaPath = path.join(originalPath, scriptsDir, condaExe);
            if (await this.fileSystem.fileExists(condaPath)) {
                return condaPath;
            }
        }
    }

    private addCondaPathChangedHandler() {
        const disposable = this.workspaceService.onDidChangeConfiguration(this.onDidChangeConfiguration.bind(this));
        this.disposableRegistry.push(disposable);
    }
    private async onDidChangeConfiguration(event: ConfigurationChangeEvent) {
        const workspacesUris: (Uri | undefined)[] = this.workspaceService.hasWorkspaceFolders ? this.workspaceService.workspaceFolders!.map(workspace => workspace.uri) : [undefined];
        if (workspacesUris.findIndex(uri => event.affectsConfiguration('python.condaPath', uri)) === -1) {
            return;
        }
        this.condaFile = undefined;
    }

    /**
     * Return the path to the "conda file", if there is one (in known locations).
     */
    private async getCondaFileImpl() {
        const settings = this.configService.getSettings();

        const setting = settings.condaPath;
        if (setting && setting !== '') {
            return setting;
        }

        const isAvailable = await this.isCondaInCurrentPath();
        if (isAvailable) {
            return 'conda';
        }
        if (this.platform.isWindows && this.registryLookupForConda) {
            const interpreters = await this.registryLookupForConda.getInterpreters();
            const condaInterpreters = interpreters.filter(this.detectCondaEnvironment);
            const condaInterpreter = this.getLatestVersion(condaInterpreters);
            const interpreterPath = await this.getCondaFileFromInterpreter(condaInterpreter);
            if (interpreterPath) {
                return interpreterPath;
            }
        }
        return this.getCondaFileFromKnownLocations();
    }

    /**
     * Return the path to the "conda file", if there is one (in known locations).
     * Note: For now we simply return the first one found.
     */
    private async getCondaFileFromKnownLocations(): Promise<string> {
        const globPattern = this.platform.isWindows ? CondaLocationsGlobWin : CondaLocationsGlob;
        const condaFiles = await this.fileSystem.search(globPattern)
            .catch<string[]>((failReason) => {
                Logger.warn(
                    'Default conda location search failed.',
                    `Searching for default install locations for conda results in error: ${failReason}`
                );
                return [];
            });
        const validCondaFiles = condaFiles.filter(condaPath => condaPath.length > 0);
        return validCondaFiles.length === 0 ? 'conda' : validCondaFiles[0];
    }

    /**
     * Called when the user changes the current interpreter.
     */
    private onInterpreterChanged(): void {
        // Clear our activated environment cache as it can't match the current one anymore
        this.activatedEnvironmentCache = {};
    }
}<|MERGE_RESOLUTION|>--- conflicted
+++ resolved
@@ -1,12 +1,9 @@
 import { inject, injectable, named, optional } from 'inversify';
 import * as path from 'path';
 import { parse, SemVer } from 'semver';
-<<<<<<< HEAD
 
 import { ConfigurationChangeEvent, Uri } from 'vscode';
 import { IWorkspaceService } from '../../../common/application/types';
-=======
->>>>>>> cdf23130
 import { Logger } from '../../../common/logger';
 import { IFileSystem, IPlatformService } from '../../../common/platform/types';
 import { ExecutionResult, IProcessServiceFactory } from '../../../common/process/types';
