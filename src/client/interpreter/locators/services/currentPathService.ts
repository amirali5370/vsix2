--- conflicted
+++ resolved
@@ -34,31 +34,20 @@
             // tslint:disable-next-line:promise-function-async
             .then(interpreters => Promise.all(interpreters.map(interpreter => this.getInterpreterDetails(interpreter))));
     }
-<<<<<<< HEAD
-    private async getInterpreterDetails(interpreter: string) {
-        let displayName = await this.versionProvider.getVersion(interpreter, path.basename(interpreter));
-        const virtualEnvName = await this.virtualEnvMgr.detect(interpreter);
-        displayName += virtualEnvName.length > 0 ? ` (${virtualEnvName})` : '';
-        return {
-            displayName,
-            path: interpreter,
-            type: virtualEnvName ? InterpreterType.VirtualEnv : InterpreterType.Unknown
-        };
-=======
+
     private async getInterpreterDetails(interpreter: string): Promise<PythonInterpreter> {
         return Promise.all([
             this.versionProvider.getVersion(interpreter, path.basename(interpreter)),
             this.virtualEnvMgr.detect(interpreter)
         ]).
-            then(([displayName, virtualEnv]) => {
-                displayName += virtualEnv ? ` (${virtualEnv.name})` : '';
+            then(([displayName, virtualEnvName]) => {
+                displayName += virtualEnvName.length > 0 ? ` (${virtualEnvName})` : '';
                 return {
                     displayName,
                     path: interpreter,
-                    type: virtualEnv ? virtualEnv.type : InterpreterType.Unknown
+                    type: virtualEnvName ? InterpreterType.VirtualEnv : InterpreterType.Unknown
                 };
             });
->>>>>>> 55ff4e54
     }
     private async getInterpreter(pythonPath: string, defaultValue: string) {
         return this.processService.exec(pythonPath, ['-c', 'import sys;print(sys.executable)'], {})
