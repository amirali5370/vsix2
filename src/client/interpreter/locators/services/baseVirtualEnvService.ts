import { injectable, unmanaged } from 'inversify';
import * as _ from 'lodash';
import * as path from 'path';
import { Uri } from 'vscode';
import { IFileSystem, IPlatformService } from '../../../common/platform/types';
import { IServiceContainer } from '../../../ioc/types';
import { IInterpreterVersionService, InterpreterType, IVirtualEnvironmentsSearchPathProvider, PythonInterpreter } from '../../contracts';
import { IVirtualEnvironmentManager } from '../../virtualEnvs/types';
import { lookForInterpretersInDirectory } from '../helpers';
import { CacheableLocatorService } from './cacheableLocatorService';

@injectable()
export class BaseVirtualEnvService extends CacheableLocatorService {
    private readonly virtualEnvMgr: IVirtualEnvironmentManager;
    private readonly versionProvider: IInterpreterVersionService;
    private readonly fileSystem: IFileSystem;
    public constructor(@unmanaged() private searchPathsProvider: IVirtualEnvironmentsSearchPathProvider,
        @unmanaged() serviceContainer: IServiceContainer,
        @unmanaged() name: string,
        @unmanaged() cachePerWorkspace: boolean = false) {
        super(name, serviceContainer, cachePerWorkspace);
        this.virtualEnvMgr = serviceContainer.get<IVirtualEnvironmentManager>(IVirtualEnvironmentManager);
        this.versionProvider = serviceContainer.get<IInterpreterVersionService>(IInterpreterVersionService);
        this.fileSystem = serviceContainer.get<IFileSystem>(IFileSystem);
    }
    // tslint:disable-next-line:no-empty
    public dispose() { }
    protected getInterpretersImplementation(resource?: Uri): Promise<PythonInterpreter[]> {
        return this.suggestionsFromKnownVenvs(resource);
    }
    private async suggestionsFromKnownVenvs(resource?: Uri) {
        const searchPaths = this.searchPathsProvider.getSearchPaths(resource);
        return Promise.all(searchPaths.map(dir => this.lookForInterpretersInVenvs(dir)))
            .then(listOfInterpreters => _.flatten(listOfInterpreters));
    }
    private async lookForInterpretersInVenvs(pathToCheck: string) {
        return this.fileSystem.getSubDirectoriesAsync(pathToCheck)
            .then(subDirs => Promise.all(this.getProspectiveDirectoriesForLookup(subDirs)))
            .then(dirs => dirs.filter(dir => dir.length > 0))
            .then(dirs => Promise.all(dirs.map(lookForInterpretersInDirectory)))
            .then(pathsWithInterpreters => _.flatten(pathsWithInterpreters))
            .then(interpreters => Promise.all(interpreters.map(interpreter => this.getVirtualEnvDetails(interpreter))))
            .catch((err) => {
                console.error('Python Extension (lookForInterpretersInVenvs):', err);
                // Ignore exceptions.
                return [] as PythonInterpreter[];
            });
    }
    private getProspectiveDirectoriesForLookup(subDirs: string[]) {
        const isWindows = this.serviceContainer.get<IPlatformService>(IPlatformService).isWindows;
        const dirToLookFor = isWindows ? 'SCRIPTS' : 'bin';
        return subDirs.map(subDir =>
            this.fileSystem.getSubDirectoriesAsync(subDir)
                .then(dirs => {
                    const scriptOrBinDirs = dirs.filter(dir => {
                        const folderName = path.basename(dir);
                        return this.fileSystem.arePathsSame(folderName, dirToLookFor);
                    });
                    return scriptOrBinDirs.length === 1 ? scriptOrBinDirs[0] : '';
                })
                .catch((err) => {
                    console.error('Python Extension (getProspectiveDirectoriesForLookup):', err);
                    // Ignore exceptions.
                    return '';
                }));
    }
    private async getVirtualEnvDetails(interpreter: string): Promise<PythonInterpreter> {
<<<<<<< HEAD
        const displayName = await this.versionProvider.getVersion(interpreter, path.basename(interpreter));
        const virtualEnvName = await this.virtualEnvMgr.detect(interpreter);
        const virtualEnvSuffix = virtualEnvName.length > 0 ? virtualEnvName : this.getVirtualEnvironmentRootDirectory(interpreter);
        return {
            displayName: `${displayName} (${virtualEnvSuffix})`.trim(),
            path: interpreter,
            type: virtualEnvName.length > 0 ? InterpreterType.VirtualEnv : InterpreterType.Unknown
        };
=======
        return Promise.all([
            this.versionProvider.getVersion(interpreter, path.basename(interpreter)),
            this.virtualEnvMgr.detect(interpreter)
        ])
            .then(([displayName, virtualEnv]) => {
                const virtualEnvSuffix = virtualEnv ? virtualEnv.name : this.getVirtualEnvironmentRootDirectory(interpreter);
                return {
                    displayName: `${displayName} (${virtualEnvSuffix})`.trim(),
                    path: interpreter,
                    type: virtualEnv ? virtualEnv.type : InterpreterType.Unknown
                };
            });
>>>>>>> 55ff4e54
    }
    private getVirtualEnvironmentRootDirectory(interpreter: string) {
        // Python interperters are always in a subdirectory of the environment folder.
        return path.basename(path.dirname(path.dirname(interpreter)));
    }
}<|MERGE_RESOLUTION|>--- conflicted
+++ resolved
@@ -65,29 +65,18 @@
                 }));
     }
     private async getVirtualEnvDetails(interpreter: string): Promise<PythonInterpreter> {
-<<<<<<< HEAD
-        const displayName = await this.versionProvider.getVersion(interpreter, path.basename(interpreter));
-        const virtualEnvName = await this.virtualEnvMgr.detect(interpreter);
-        const virtualEnvSuffix = virtualEnvName.length > 0 ? virtualEnvName : this.getVirtualEnvironmentRootDirectory(interpreter);
-        return {
-            displayName: `${displayName} (${virtualEnvSuffix})`.trim(),
-            path: interpreter,
-            type: virtualEnvName.length > 0 ? InterpreterType.VirtualEnv : InterpreterType.Unknown
-        };
-=======
         return Promise.all([
             this.versionProvider.getVersion(interpreter, path.basename(interpreter)),
             this.virtualEnvMgr.detect(interpreter)
         ])
-            .then(([displayName, virtualEnv]) => {
-                const virtualEnvSuffix = virtualEnv ? virtualEnv.name : this.getVirtualEnvironmentRootDirectory(interpreter);
+            .then(([displayName, virtualEnvName]) => {
+                const virtualEnvSuffix = virtualEnvName.length ? virtualEnvName : this.getVirtualEnvironmentRootDirectory(interpreter);
                 return {
                     displayName: `${displayName} (${virtualEnvSuffix})`.trim(),
                     path: interpreter,
-                    type: virtualEnv ? virtualEnv.type : InterpreterType.Unknown
+                    type: virtualEnvName.length > 0 ? InterpreterType.VirtualEnv : InterpreterType.Unknown
                 };
             });
->>>>>>> 55ff4e54
     }
     private getVirtualEnvironmentRootDirectory(interpreter: string) {
         // Python interperters are always in a subdirectory of the environment folder.
