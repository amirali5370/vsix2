--- conflicted
+++ resolved
@@ -13,54 +13,4 @@
 export interface IPipEnvServiceHelper {
     getPipEnvInfo(pythonPath: string): Promise<{ workspaceFolder: Uri; envName: string } | undefined>;
     trackWorkspaceFolder(pythonPath: string, workspaceFolder: Uri): Promise<void>;
-}
-
-<<<<<<< HEAD
-/**
- * Factory to create a hash provider.
- * Getting the hash of an interpreter can vary based on the type of the interpreter.
- *
- * @export
- * @interface IInterpreterHashProviderFactory
- */
-export const IInterpreterHashProviderFactory = Symbol('IInterpreterHashProviderFactory');
-export interface IInterpreterHashProviderFactory {
-    create(options: { pythonPath: string } | { resource: Uri }): Promise<IInterpreterHashProvider>;
-}
-
-/**
- * Provides the ability to get the has of a given interpreter.
- *
- * @export
- * @interface IInterpreterHashProvider
- */
-export interface IInterpreterHashProvider {
-    /**
-     * Gets the hash of a given Python Interpreter.
-     * (hash is calculated based on last modified timestamp of executable)
-     *
-     * @param {string} pythonPath
-     * @returns {Promise<string>}
-     * @memberof IInterpreterHashProvider
-     */
-    getInterpreterHash(pythonPath: string): Promise<string>;
-=======
-export interface IWindowsStoreInterpreter {
-    /**
-     * Whether this is a Windows Store/App Interpreter.
-     *
-     * @param {string} pythonPath
-     * @returns {boolean}
-     * @memberof WindowsStoreInterpreter
-     */
-    isWindowsStoreInterpreter(pythonPath: string): Promise<boolean>;
-    /**
-     * Whether this is a python executable in a windows app store folder that is internal and can be hidden from users.
-     *
-     * @param {string} pythonPath
-     * @returns {boolean}
-     * @memberof IInterpreterHelper
-     */
-    isHiddenInterpreter(pythonPath: string): boolean;
->>>>>>> 5d4d4e7b
 }