--- conflicted
+++ resolved
@@ -260,11 +260,7 @@
      * As such, we can sort interpreters based on what it returns.
      */
     private async autoselectInterpreterWithLocators(resource: Resource): Promise<void> {
-<<<<<<< HEAD
-        const interpreters = await this.interpreterService.getInterpreters(resource);
-=======
         const interpreters = await this.interpreterService.getInterpreters(resource, { ignoreCache: true });
->>>>>>> 178eaa87
         const workspaceUri = this.interpreterHelper.getActiveWorkspaceUri(resource);
 
         // When auto-selecting an intepreter for a workspace, we either want to return a local one
