--- conflicted
+++ resolved
@@ -1,612 +1,585 @@
-// Copyright (c) Microsoft Corporation. All rights reserved.
-// Licensed under the MIT License.
-
-'use strict';
-
-import { inject, injectable } from 'inversify';
-import { cloneDeep } from 'lodash';
-import * as path from 'path';
-import { QuickPick, QuickPickItem, QuickPickItemKind, ThemeIcon } from 'vscode';
-import * as nls from 'vscode-nls';
-import { IApplicationShell, ICommandManager, IWorkspaceService } from '../../../../common/application/types';
-import { Commands, Octicons, ThemeIcons } from '../../../../common/constants';
-import { isParentPath } from '../../../../common/platform/fs-paths';
-import { IPlatformService } from '../../../../common/platform/types';
-import { IConfigurationService, IPathUtils, Resource } from '../../../../common/types';
-import { Common, InterpreterQuickPickList } from '../../../../common/utils/localize';
-import { noop } from '../../../../common/utils/misc';
-import {
-    IMultiStepInput,
-    IMultiStepInputFactory,
-    InputFlowAction,
-    InputStep,
-    IQuickPickParameters,
-} from '../../../../common/utils/multiStepInput';
-import { SystemVariables } from '../../../../common/variables/systemVariables';
-import { EnvironmentType } from '../../../../pythonEnvironments/info';
-import { captureTelemetry, sendTelemetryEvent } from '../../../../telemetry';
-import { EventName } from '../../../../telemetry/constants';
-import { IInterpreterService, PythonEnvironmentsChangedEvent } from '../../../contracts';
-import { isProblematicCondaEnvironment } from '../../environmentTypeComparer';
-import {
-    IInterpreterQuickPickItem,
-    IInterpreterSelector,
-    IPythonPathUpdaterServiceManager,
-    ISpecialQuickPickItem,
-} from '../../types';
-import { BaseInterpreterSelectorCommand } from './base';
-
-const localize: nls.LocalizeFunc = nls.loadMessageBundle();
-const untildify = require('untildify');
-
-export type InterpreterStateArgs = { path?: string; workspace: Resource };
-type QuickPickType = IInterpreterQuickPickItem | ISpecialQuickPickItem | QuickPickItem;
-
-function isInterpreterQuickPickItem(item: QuickPickType): item is IInterpreterQuickPickItem {
-    return 'interpreter' in item;
-}
-
-function isSpecialQuickPickItem(item: QuickPickType): item is ISpecialQuickPickItem {
-    return 'alwaysShow' in item;
-}
-
-function isSeparatorItem(item: QuickPickType): item is QuickPickItem {
-    return 'kind' in item && item.kind === QuickPickItemKind.Separator;
-}
-
-// eslint-disable-next-line @typescript-eslint/no-namespace
-export namespace EnvGroups {
-    export const Workspace = InterpreterQuickPickList.workspaceGroupName;
-    export const Conda = 'Conda';
-    export const Global = InterpreterQuickPickList.globalGroupName;
-    export const VirtualEnv = 'VirtualEnv';
-    export const PipEnv = 'PipEnv';
-    export const Pyenv = 'Pyenv';
-    export const Venv = 'Venv';
-    export const Poetry = 'Poetry';
-    export const VirtualEnvWrapper = 'VirtualEnvWrapper';
-    export const Recommended = Common.recommended;
-}
-
-@injectable()
-export class SetInterpreterCommand extends BaseInterpreterSelectorCommand {
-    private readonly manualEntrySuggestion: ISpecialQuickPickItem = {
-        label: `${Octicons.Add} ${InterpreterQuickPickList.enterPath.label}`,
-        alwaysShow: true,
-    };
-
-    private readonly refreshButton = {
-        iconPath: new ThemeIcon(ThemeIcons.Refresh),
-        tooltip: InterpreterQuickPickList.refreshInterpreterList,
-    };
-
-    private readonly hardRefreshButton = {
-        iconPath: new ThemeIcon(ThemeIcons.ClearAll),
-        tooltip: InterpreterQuickPickList.clearAllAndRefreshInterpreterList,
-    };
-
-    private readonly noPythonInstalled: ISpecialQuickPickItem = {
-        label: `${Octicons.Error} ${InterpreterQuickPickList.noPythonInstalled}`,
-        detail: InterpreterQuickPickList.clickForInstructions,
-        alwaysShow: true,
-    };
-
-    private wasNoPythonInstalledItemClicked = false;
-
-    private readonly tipToReloadWindow: ISpecialQuickPickItem = {
-        label: `${Octicons.Lightbulb} Reload the window if you installed Python but don't see it`,
-        detail: `Click to run \`Developer: Reload Window\` command`,
-        alwaysShow: true,
-    };
-
-    constructor(
-        @inject(IApplicationShell) applicationShell: IApplicationShell,
-        @inject(IPathUtils) pathUtils: IPathUtils,
-        @inject(IPythonPathUpdaterServiceManager)
-        pythonPathUpdaterService: IPythonPathUpdaterServiceManager,
-        @inject(IConfigurationService) configurationService: IConfigurationService,
-        @inject(ICommandManager) commandManager: ICommandManager,
-        @inject(IMultiStepInputFactory) private readonly multiStepFactory: IMultiStepInputFactory,
-        @inject(IPlatformService) private readonly platformService: IPlatformService,
-        @inject(IInterpreterSelector) private readonly interpreterSelector: IInterpreterSelector,
-        @inject(IWorkspaceService) workspaceService: IWorkspaceService,
-        @inject(IInterpreterService) private readonly interpreterService: IInterpreterService,
-    ) {
-        super(
-            pythonPathUpdaterService,
-            commandManager,
-            applicationShell,
-            workspaceService,
-            pathUtils,
-            configurationService,
-        );
-    }
-
-    public async activate(): Promise<void> {
-        this.disposables.push(
-            this.commandManager.registerCommand(Commands.Set_Interpreter, this.setInterpreter.bind(this)),
-        );
-    }
-
-    public async _pickInterpreter(
-        input: IMultiStepInput<InterpreterStateArgs>,
-        state: InterpreterStateArgs,
-    ): Promise<void | InputStep<InterpreterStateArgs>> {
-        // If the list is refreshing, it's crucial to maintain sorting order at all
-        // times so that the visible items do not change.
-        const preserveOrderWhenFiltering = !!this.interpreterService.refreshPromise;
-        const suggestions = this._getItems(state.workspace);
-<<<<<<< HEAD
-=======
-        const refreshButton = {
-            iconPath: new ThemeIcon(ThemeIcons.Refresh),
-            tooltip: InterpreterQuickPickList.refreshInterpreterList,
-        };
->>>>>>> 93fd4e8e
-        state.path = undefined;
-        const currentInterpreterPathDisplay = this.pathUtils.getDisplayName(
-            this.configurationService.getSettings(state.workspace).pythonPath,
-            state.workspace ? state.workspace.fsPath : undefined,
-        );
-        const selection = await input.showQuickPick<QuickPickType, IQuickPickParameters<QuickPickType>>({
-            placeholder: localize(
-                'InterpreterQuickPickList.quickPickListPlaceholder',
-                'Selected Interpreter: {0}',
-                currentInterpreterPathDisplay,
-            ),
-            items: suggestions,
-            sortByLabel: !preserveOrderWhenFiltering,
-            keepScrollPosition: true,
-            activeItem: await this.getActiveItem(state.workspace, suggestions),
-            matchOnDetail: true,
-            matchOnDescription: true,
-            title: InterpreterQuickPickList.browsePath.openButtonLabel,
-<<<<<<< HEAD
-            customButtonSetups: [
-                {
-                    button: this.hardRefreshButton,
-                    callback: (quickpickInput) => {
-                        this.refreshButtonCallback(quickpickInput, true);
-                    },
-                },
-                {
-                    button: this.refreshButton,
-                    callback: (quickpickInput) => {
-                        this.refreshButtonCallback(quickpickInput, false);
-                    },
-                },
-            ],
-=======
-            customButtonSetup: {
-                button: refreshButton,
-                callback: (quickpickInput) => {
-                    quickpickInput.buttons = [
-                        {
-                            iconPath: new ThemeIcon(ThemeIcons.SpinningLoader),
-                            tooltip: InterpreterQuickPickList.refreshingInterpreterList,
-                        },
-                    ];
-                    this.interpreterService
-                        .triggerRefresh()
-                        .finally(() => {
-                            quickpickInput.buttons = [refreshButton];
-                        })
-                        .ignoreErrors();
-                },
-            },
->>>>>>> 93fd4e8e
-            initialize: () => {
-                // Note discovery is no longer guranteed to be auto-triggered on extension load, so trigger it when
-                // user interacts with the interpreter picker but only once per session. Users can rely on the
-                // refresh button if they want to trigger it more than once. However if no envs were found previously,
-                // always trigger a refresh.
-                if (this.interpreterService.getInterpreters().length === 0) {
-                    this.interpreterService.triggerRefresh().ignoreErrors();
-                } else {
-                    this.interpreterService.triggerRefresh(undefined, { ifNotTriggerredAlready: true }).ignoreErrors();
-                }
-            },
-            onChangeItem: {
-                event: this.interpreterService.onDidChangeInterpreters,
-                // It's essential that each callback is handled synchronously, as result of the previous
-                // callback influences the input for the next one. Input here is the quickpick itself.
-                callback: (event: PythonEnvironmentsChangedEvent, quickPick) => {
-                    if (this.interpreterService.refreshPromise) {
-                        quickPick.busy = true;
-                        this.interpreterService.refreshPromise.then(() => {
-                            // Items are in the final state as all previous callbacks have finished executing.
-                            quickPick.busy = false;
-                            // Ensure we set a recommended item after refresh has finished.
-                            this.updateQuickPickItems(quickPick, {}, state.workspace);
-                        });
-                    }
-                    this.updateQuickPickItems(quickPick, event, state.workspace);
-                },
-            },
-        });
-
-        if (selection === undefined) {
-            sendTelemetryEvent(EventName.SELECT_INTERPRETER_SELECTED, undefined, { action: 'escape' });
-        } else if (selection.label === this.manualEntrySuggestion.label) {
-            sendTelemetryEvent(EventName.SELECT_INTERPRETER_ENTER_OR_FIND);
-            return this._enterOrBrowseInterpreterPath.bind(this);
-        } else if (selection.label === this.noPythonInstalled.label) {
-            this.commandManager.executeCommand(Commands.InstallPython).then(noop, noop);
-            this.wasNoPythonInstalledItemClicked = true;
-        } else if (selection.label === this.tipToReloadWindow.label) {
-            this.commandManager.executeCommand('workbench.action.reloadWindow').then(noop, noop);
-        } else {
-            sendTelemetryEvent(EventName.SELECT_INTERPRETER_SELECTED, undefined, { action: 'selected' });
-            state.path = (selection as IInterpreterQuickPickItem).path;
-        }
-        return undefined;
-    }
-
-    public _getItems(resource: Resource): QuickPickType[] {
-        const suggestions: QuickPickType[] = [this.manualEntrySuggestion];
-        const defaultInterpreterPathSuggestion = this.getDefaultInterpreterPathSuggestion(resource);
-        if (defaultInterpreterPathSuggestion) {
-            suggestions.push(defaultInterpreterPathSuggestion);
-        }
-        const interpreterSuggestions = this.getSuggestions(resource);
-        this.finalizeItems(interpreterSuggestions, resource);
-        suggestions.push(...interpreterSuggestions);
-        return suggestions;
-    }
-
-    private getSuggestions(resource: Resource): QuickPickType[] {
-        const workspaceFolder = this.workspaceService.getWorkspaceFolder(resource);
-        const items = this.interpreterSelector.getSuggestions(resource, !!this.interpreterService.refreshPromise);
-        if (this.interpreterService.refreshPromise) {
-            // We cannot put items in groups while the list is loading as group of an item can change.
-            return items;
-        }
-        const itemsWithFullName = this.interpreterSelector.getSuggestions(resource, true);
-        const recommended = this.interpreterSelector.getRecommendedSuggestion(
-            itemsWithFullName,
-            this.workspaceService.getWorkspaceFolder(resource)?.uri,
-        );
-        if (recommended && items[0].interpreter.id === recommended.interpreter.id) {
-            items.shift();
-        }
-        return getGroupedQuickPickItems(items, recommended, workspaceFolder?.uri.fsPath);
-    }
-
-    private async getActiveItem(resource: Resource, suggestions: QuickPickType[]) {
-        const interpreter = await this.interpreterService.getActiveInterpreter(resource);
-        const activeInterpreterItem = suggestions.find(
-            (i) => isInterpreterQuickPickItem(i) && i.interpreter.id === interpreter?.id,
-        );
-        if (activeInterpreterItem) {
-            return activeInterpreterItem;
-        }
-        const firstInterpreterSuggestion = suggestions.find((s) => isInterpreterQuickPickItem(s));
-        if (firstInterpreterSuggestion) {
-            return firstInterpreterSuggestion;
-        }
-        const noPythonInstalledItem = suggestions.find(
-            (i) => isSpecialQuickPickItem(i) && i.label === this.noPythonInstalled.label,
-        );
-        return noPythonInstalledItem ?? suggestions[0];
-    }
-
-    private getDefaultInterpreterPathSuggestion(resource: Resource): ISpecialQuickPickItem | undefined {
-        const config = this.workspaceService.getConfiguration('python', resource);
-        const systemVariables = new SystemVariables(resource, undefined, this.workspaceService);
-        const defaultInterpreterPathValue = systemVariables.resolveAny(config.get<string>('defaultInterpreterPath'));
-        if (defaultInterpreterPathValue && defaultInterpreterPathValue !== 'python') {
-            return {
-                label: `${Octicons.Gear} ${InterpreterQuickPickList.defaultInterpreterPath.label}`,
-                description: this.pathUtils.getDisplayName(
-                    defaultInterpreterPathValue,
-                    resource ? resource.fsPath : undefined,
-                ),
-                path: defaultInterpreterPathValue,
-                alwaysShow: true,
-            };
-        }
-        return undefined;
-    }
-
-    /**
-     * Updates quickpick using the change event received.
-     */
-    private updateQuickPickItems(
-        quickPick: QuickPick<QuickPickType>,
-        event: PythonEnvironmentsChangedEvent,
-        resource: Resource,
-    ) {
-        // Active items are reset once we replace the current list with updated items, so save it.
-        const activeItemBeforeUpdate = quickPick.activeItems.length > 0 ? quickPick.activeItems[0] : undefined;
-        quickPick.items = this.getUpdatedItems(quickPick.items, event, resource);
-        // Ensure we maintain the same active item as before.
-        const activeItem = activeItemBeforeUpdate
-            ? quickPick.items.find((item) => {
-                  if (isInterpreterQuickPickItem(item) && isInterpreterQuickPickItem(activeItemBeforeUpdate)) {
-                      return item.interpreter.id === activeItemBeforeUpdate.interpreter.id;
-                  }
-                  if (isSpecialQuickPickItem(item) && isSpecialQuickPickItem(activeItemBeforeUpdate)) {
-                      // 'label' is a constant here instead of 'path'.
-                      return item.label === activeItemBeforeUpdate.label;
-                  }
-                  return false;
-              })
-            : undefined;
-        quickPick.activeItems = activeItem ? [activeItem] : [];
-    }
-
-    /**
-     * Prepare updated items to replace the quickpick list with.
-     */
-    private getUpdatedItems(
-        items: readonly QuickPickType[],
-        event: PythonEnvironmentsChangedEvent,
-        resource: Resource,
-    ): QuickPickType[] {
-        const updatedItems = [...items.values()];
-        const areItemsGrouped = items.find((item) => isSeparatorItem(item));
-        const env = event.old ?? event.new;
-        let envIndex = -1;
-        if (env) {
-            envIndex = updatedItems.findIndex(
-                (item) => isInterpreterQuickPickItem(item) && item.interpreter.id === env.id,
-            );
-        }
-        if (event.new) {
-            const newSuggestion = this.interpreterSelector.suggestionToQuickPickItem(
-                event.new,
-                resource,
-                !areItemsGrouped,
-            );
-            if (envIndex === -1) {
-                const noPyIndex = updatedItems.findIndex(
-                    (item) => isSpecialQuickPickItem(item) && item.label === this.noPythonInstalled.label,
-                );
-                if (noPyIndex !== -1) {
-                    updatedItems.splice(noPyIndex, 1);
-                }
-                const tryReloadIndex = updatedItems.findIndex(
-                    (item) => isSpecialQuickPickItem(item) && item.label === this.tipToReloadWindow.label,
-                );
-                if (tryReloadIndex !== -1) {
-                    updatedItems.splice(tryReloadIndex, 1);
-                }
-                if (areItemsGrouped) {
-                    addSeparatorIfApplicable(
-                        updatedItems,
-                        newSuggestion,
-                        this.workspaceService.getWorkspaceFolder(resource)?.uri.fsPath,
-                    );
-                }
-                updatedItems.push(newSuggestion);
-            } else {
-                updatedItems[envIndex] = newSuggestion;
-            }
-        }
-        if (envIndex !== -1 && event.new === undefined) {
-            updatedItems.splice(envIndex, 1);
-        }
-        this.finalizeItems(updatedItems, resource);
-        return updatedItems;
-    }
-
-    private finalizeItems(items: QuickPickType[], resource: Resource) {
-        const interpreterSuggestions = this.interpreterSelector.getSuggestions(resource, true);
-        const r = this.interpreterService.refreshPromise;
-        if (!r) {
-            if (interpreterSuggestions.length) {
-                this.setRecommendedItem(interpreterSuggestions, items, resource);
-                // Add warning label to certain environments
-                items.forEach((item, i) => {
-                    if (isInterpreterQuickPickItem(item) && isProblematicCondaEnvironment(item.interpreter)) {
-                        if (!items[i].label.includes(Octicons.Warning)) {
-                            items[i].label = `${Octicons.Warning} ${items[i].label}`;
-                        }
-                    }
-                });
-            } else {
-                if (!items.some((i) => isSpecialQuickPickItem(i) && i.label === this.noPythonInstalled.label)) {
-                    items.push(this.noPythonInstalled);
-                }
-                if (
-                    this.wasNoPythonInstalledItemClicked &&
-                    !items.some((i) => isSpecialQuickPickItem(i) && i.label === this.tipToReloadWindow.label)
-                ) {
-                    items.push(this.tipToReloadWindow);
-                }
-            }
-        }
-    }
-
-    private setRecommendedItem(
-        interpreterSuggestions: IInterpreterQuickPickItem[],
-        items: QuickPickType[],
-        resource: Resource,
-    ) {
-        const suggestion = this.interpreterSelector.getRecommendedSuggestion(
-            interpreterSuggestions,
-            this.workspaceService.getWorkspaceFolder(resource)?.uri,
-        );
-        if (!suggestion) {
-            return;
-        }
-        const areItemsGrouped = items.find((item) => isSeparatorItem(item) && item.label === EnvGroups.Recommended);
-        const recommended = cloneDeep(suggestion);
-        recommended.label = `${Octicons.Star} ${recommended.label}`;
-        recommended.description = areItemsGrouped
-            ? // No need to add a tag as "Recommended" group already exists.
-              recommended.description
-            : `${recommended.description ?? ''} - ${Common.recommended}`;
-        const index = items.findIndex(
-            (item) => isInterpreterQuickPickItem(item) && item.interpreter.id === recommended.interpreter.id,
-        );
-        if (index !== -1) {
-            items[index] = recommended;
-        }
-    }
-
-    private refreshButtonCallback(input: QuickPick<QuickPickItem>, clearCache: boolean) {
-        input.buttons = [
-            {
-                iconPath: new ThemeIcon(ThemeIcons.SpinningLoader),
-                tooltip: InterpreterQuickPickList.refreshingInterpreterList,
-            },
-        ];
-        this.interpreterService
-            .triggerRefresh(undefined, { clearCache })
-            .finally(() => {
-                input.buttons = [this.hardRefreshButton, this.refreshButton];
-            })
-            .ignoreErrors();
-    }
-
-    @captureTelemetry(EventName.SELECT_INTERPRETER_ENTER_BUTTON)
-    public async _enterOrBrowseInterpreterPath(
-        input: IMultiStepInput<InterpreterStateArgs>,
-        state: InterpreterStateArgs,
-    ): Promise<void | InputStep<InterpreterStateArgs>> {
-        const items: QuickPickItem[] = [
-            {
-                label: InterpreterQuickPickList.browsePath.label,
-                detail: InterpreterQuickPickList.browsePath.detail,
-            },
-        ];
-
-        const selection = await input.showQuickPick({
-            placeholder: InterpreterQuickPickList.enterPath.placeholder,
-            items,
-            acceptFilterBoxTextAsSelection: true,
-        });
-
-        if (typeof selection === 'string') {
-            // User entered text in the filter box to enter path to python, store it
-            sendTelemetryEvent(EventName.SELECT_INTERPRETER_ENTER_CHOICE, undefined, { choice: 'enter' });
-            state.path = selection;
-            this.sendInterpreterEntryTelemetry(selection, state.workspace);
-        } else if (selection && selection.label === InterpreterQuickPickList.browsePath.label) {
-            sendTelemetryEvent(EventName.SELECT_INTERPRETER_ENTER_CHOICE, undefined, { choice: 'browse' });
-            const filtersKey = 'Executables';
-            const filtersObject: { [name: string]: string[] } = {};
-            filtersObject[filtersKey] = ['exe'];
-            const uris = await this.applicationShell.showOpenDialog({
-                filters: this.platformService.isWindows ? filtersObject : undefined,
-                openLabel: InterpreterQuickPickList.browsePath.openButtonLabel,
-                canSelectMany: false,
-                title: InterpreterQuickPickList.browsePath.title,
-            });
-            if (uris && uris.length > 0) {
-                state.path = uris[0].fsPath;
-                this.sendInterpreterEntryTelemetry(state.path!, state.workspace);
-            } else {
-                return Promise.reject(InputFlowAction.resume);
-            }
-        }
-        return Promise.resolve();
-    }
-
-    @captureTelemetry(EventName.SELECT_INTERPRETER)
-    public async setInterpreter(): Promise<void> {
-        const targetConfig = await this.getConfigTargets();
-        if (!targetConfig) {
-            return;
-        }
-        const { configTarget } = targetConfig[0];
-        const wkspace = targetConfig[0].folderUri;
-        const interpreterState: InterpreterStateArgs = { path: undefined, workspace: wkspace };
-        const multiStep = this.multiStepFactory.create<InterpreterStateArgs>();
-        await multiStep.run((input, s) => this._pickInterpreter(input, s), interpreterState);
-
-        if (interpreterState.path !== undefined) {
-            // User may choose to have an empty string stored, so variable `interpreterState.path` may be
-            // an empty string, in which case we should update.
-            // Having the value `undefined` means user cancelled the quickpick, so we update nothing in that case.
-            await this.pythonPathUpdaterService.updatePythonPath(interpreterState.path, configTarget, 'ui', wkspace);
-        }
-    }
-
-    /**
-     * Check if the interpreter that was entered exists in the list of suggestions.
-     * If it does, it means that it had already been discovered,
-     * and we didn't do a good job of surfacing it.
-     *
-     * @param selection Intepreter path that was either entered manually or picked by browsing through the filesystem.
-     */
-    // eslint-disable-next-line class-methods-use-this
-    private sendInterpreterEntryTelemetry(selection: string, workspace: Resource): void {
-        const suggestions = this._getItems(workspace);
-        let interpreterPath = path.normalize(untildify(selection));
-
-        if (!path.isAbsolute(interpreterPath)) {
-            interpreterPath = path.resolve(workspace?.fsPath || '', selection);
-        }
-
-        const expandedPaths = suggestions.map((s) => {
-            const suggestionPath = isInterpreterQuickPickItem(s) ? s.interpreter.path : '';
-            let expandedPath = path.normalize(untildify(suggestionPath));
-
-            if (!path.isAbsolute(suggestionPath)) {
-                expandedPath = path.resolve(workspace?.fsPath || '', suggestionPath);
-            }
-
-            return expandedPath;
-        });
-
-        const discovered = expandedPaths.includes(interpreterPath);
-
-        sendTelemetryEvent(EventName.SELECT_INTERPRETER_ENTERED_EXISTS, undefined, { discovered });
-
-        return undefined;
-    }
-}
-
-function getGroupedQuickPickItems(
-    items: IInterpreterQuickPickItem[],
-    recommended: IInterpreterQuickPickItem | undefined,
-    workspacePath?: string,
-): QuickPickType[] {
-    const updatedItems: QuickPickType[] = [];
-    if (recommended) {
-        updatedItems.push({ label: EnvGroups.Recommended, kind: QuickPickItemKind.Separator }, recommended);
-    }
-    let previousGroup = EnvGroups.Recommended;
-    for (const item of items) {
-        previousGroup = addSeparatorIfApplicable(updatedItems, item, workspacePath, previousGroup);
-        updatedItems.push(item);
-    }
-    return updatedItems;
-}
-
-function addSeparatorIfApplicable(
-    items: QuickPickType[],
-    newItem: IInterpreterQuickPickItem,
-    workspacePath?: string,
-    previousGroup?: string | undefined,
-) {
-    if (!previousGroup) {
-        const lastItem = items.length ? items[items.length - 1] : undefined;
-        previousGroup =
-            lastItem && isInterpreterQuickPickItem(lastItem) ? getGroup(lastItem, workspacePath) : undefined;
-    }
-    const currentGroup = getGroup(newItem, workspacePath);
-    if (!previousGroup || currentGroup !== previousGroup) {
-        const separatorItem: QuickPickItem = { label: currentGroup, kind: QuickPickItemKind.Separator };
-        items.push(separatorItem);
-        previousGroup = currentGroup;
-    }
-    return previousGroup;
-}
-
-function getGroup(item: IInterpreterQuickPickItem, workspacePath?: string) {
-    if (workspacePath && isParentPath(item.path, workspacePath)) {
-        return EnvGroups.Workspace;
-    }
-    switch (item.interpreter.envType) {
-        case EnvironmentType.Global:
-        case EnvironmentType.System:
-        case EnvironmentType.Unknown:
-        case EnvironmentType.MicrosoftStore:
-            return EnvGroups.Global;
-        default:
-            return EnvGroups[item.interpreter.envType];
-    }
-}
+// Copyright (c) Microsoft Corporation. All rights reserved.
+// Licensed under the MIT License.
+
+'use strict';
+
+import { inject, injectable } from 'inversify';
+import { cloneDeep } from 'lodash';
+import * as path from 'path';
+import { QuickPick, QuickPickItem, QuickPickItemKind, ThemeIcon } from 'vscode';
+import * as nls from 'vscode-nls';
+import { IApplicationShell, ICommandManager, IWorkspaceService } from '../../../../common/application/types';
+import { Commands, Octicons, ThemeIcons } from '../../../../common/constants';
+import { isParentPath } from '../../../../common/platform/fs-paths';
+import { IPlatformService } from '../../../../common/platform/types';
+import { IConfigurationService, IPathUtils, Resource } from '../../../../common/types';
+import { Common, InterpreterQuickPickList } from '../../../../common/utils/localize';
+import { noop } from '../../../../common/utils/misc';
+import {
+    IMultiStepInput,
+    IMultiStepInputFactory,
+    InputFlowAction,
+    InputStep,
+    IQuickPickParameters,
+} from '../../../../common/utils/multiStepInput';
+import { SystemVariables } from '../../../../common/variables/systemVariables';
+import { EnvironmentType } from '../../../../pythonEnvironments/info';
+import { captureTelemetry, sendTelemetryEvent } from '../../../../telemetry';
+import { EventName } from '../../../../telemetry/constants';
+import { IInterpreterService, PythonEnvironmentsChangedEvent } from '../../../contracts';
+import { isProblematicCondaEnvironment } from '../../environmentTypeComparer';
+import {
+    IInterpreterQuickPickItem,
+    IInterpreterSelector,
+    IPythonPathUpdaterServiceManager,
+    ISpecialQuickPickItem,
+} from '../../types';
+import { BaseInterpreterSelectorCommand } from './base';
+
+const localize: nls.LocalizeFunc = nls.loadMessageBundle();
+const untildify = require('untildify');
+
+export type InterpreterStateArgs = { path?: string; workspace: Resource };
+type QuickPickType = IInterpreterQuickPickItem | ISpecialQuickPickItem | QuickPickItem;
+
+function isInterpreterQuickPickItem(item: QuickPickType): item is IInterpreterQuickPickItem {
+    return 'interpreter' in item;
+}
+
+function isSpecialQuickPickItem(item: QuickPickType): item is ISpecialQuickPickItem {
+    return 'alwaysShow' in item;
+}
+
+function isSeparatorItem(item: QuickPickType): item is QuickPickItem {
+    return 'kind' in item && item.kind === QuickPickItemKind.Separator;
+}
+
+// eslint-disable-next-line @typescript-eslint/no-namespace
+export namespace EnvGroups {
+    export const Workspace = InterpreterQuickPickList.workspaceGroupName;
+    export const Conda = 'Conda';
+    export const Global = InterpreterQuickPickList.globalGroupName;
+    export const VirtualEnv = 'VirtualEnv';
+    export const PipEnv = 'PipEnv';
+    export const Pyenv = 'Pyenv';
+    export const Venv = 'Venv';
+    export const Poetry = 'Poetry';
+    export const VirtualEnvWrapper = 'VirtualEnvWrapper';
+    export const Recommended = Common.recommended;
+}
+
+@injectable()
+export class SetInterpreterCommand extends BaseInterpreterSelectorCommand {
+    private readonly manualEntrySuggestion: ISpecialQuickPickItem = {
+        label: `${Octicons.Add} ${InterpreterQuickPickList.enterPath.label}`,
+        alwaysShow: true,
+    };
+
+    private readonly refreshButton = {
+        iconPath: new ThemeIcon(ThemeIcons.Refresh),
+        tooltip: InterpreterQuickPickList.refreshInterpreterList,
+    };
+
+    private readonly hardRefreshButton = {
+        iconPath: new ThemeIcon(ThemeIcons.ClearAll),
+        tooltip: InterpreterQuickPickList.clearAllAndRefreshInterpreterList,
+    };
+
+    private readonly noPythonInstalled: ISpecialQuickPickItem = {
+        label: `${Octicons.Error} ${InterpreterQuickPickList.noPythonInstalled}`,
+        detail: InterpreterQuickPickList.clickForInstructions,
+        alwaysShow: true,
+    };
+
+    private wasNoPythonInstalledItemClicked = false;
+
+    private readonly tipToReloadWindow: ISpecialQuickPickItem = {
+        label: `${Octicons.Lightbulb} Reload the window if you installed Python but don't see it`,
+        detail: `Click to run \`Developer: Reload Window\` command`,
+        alwaysShow: true,
+    };
+
+    constructor(
+        @inject(IApplicationShell) applicationShell: IApplicationShell,
+        @inject(IPathUtils) pathUtils: IPathUtils,
+        @inject(IPythonPathUpdaterServiceManager)
+        pythonPathUpdaterService: IPythonPathUpdaterServiceManager,
+        @inject(IConfigurationService) configurationService: IConfigurationService,
+        @inject(ICommandManager) commandManager: ICommandManager,
+        @inject(IMultiStepInputFactory) private readonly multiStepFactory: IMultiStepInputFactory,
+        @inject(IPlatformService) private readonly platformService: IPlatformService,
+        @inject(IInterpreterSelector) private readonly interpreterSelector: IInterpreterSelector,
+        @inject(IWorkspaceService) workspaceService: IWorkspaceService,
+        @inject(IInterpreterService) private readonly interpreterService: IInterpreterService,
+    ) {
+        super(
+            pythonPathUpdaterService,
+            commandManager,
+            applicationShell,
+            workspaceService,
+            pathUtils,
+            configurationService,
+        );
+    }
+
+    public async activate(): Promise<void> {
+        this.disposables.push(
+            this.commandManager.registerCommand(Commands.Set_Interpreter, this.setInterpreter.bind(this)),
+        );
+    }
+
+    public async _pickInterpreter(
+        input: IMultiStepInput<InterpreterStateArgs>,
+        state: InterpreterStateArgs,
+    ): Promise<void | InputStep<InterpreterStateArgs>> {
+        // If the list is refreshing, it's crucial to maintain sorting order at all
+        // times so that the visible items do not change.
+        const preserveOrderWhenFiltering = !!this.interpreterService.refreshPromise;
+        const suggestions = this._getItems(state.workspace);
+        state.path = undefined;
+        const currentInterpreterPathDisplay = this.pathUtils.getDisplayName(
+            this.configurationService.getSettings(state.workspace).pythonPath,
+            state.workspace ? state.workspace.fsPath : undefined,
+        );
+        const selection = await input.showQuickPick<QuickPickType, IQuickPickParameters<QuickPickType>>({
+            placeholder: localize(
+                'InterpreterQuickPickList.quickPickListPlaceholder',
+                'Selected Interpreter: {0}',
+                currentInterpreterPathDisplay,
+            ),
+            items: suggestions,
+            sortByLabel: !preserveOrderWhenFiltering,
+            keepScrollPosition: true,
+            activeItem: await this.getActiveItem(state.workspace, suggestions),
+            matchOnDetail: true,
+            matchOnDescription: true,
+            title: InterpreterQuickPickList.browsePath.openButtonLabel,
+            customButtonSetups: [
+                {
+                    button: this.hardRefreshButton,
+                    callback: (quickpickInput) => {
+                        this.refreshButtonCallback(quickpickInput, true);
+                    },
+                },
+                {
+                    button: this.refreshButton,
+                    callback: (quickpickInput) => {
+                        this.refreshButtonCallback(quickpickInput, false);
+                    },
+                },
+            ],
+            initialize: () => {
+                // Note discovery is no longer guranteed to be auto-triggered on extension load, so trigger it when
+                // user interacts with the interpreter picker but only once per session. Users can rely on the
+                // refresh button if they want to trigger it more than once. However if no envs were found previously,
+                // always trigger a refresh.
+                if (this.interpreterService.getInterpreters().length === 0) {
+                    this.interpreterService.triggerRefresh().ignoreErrors();
+                } else {
+                    this.interpreterService.triggerRefresh(undefined, { ifNotTriggerredAlready: true }).ignoreErrors();
+                }
+            },
+            onChangeItem: {
+                event: this.interpreterService.onDidChangeInterpreters,
+                // It's essential that each callback is handled synchronously, as result of the previous
+                // callback influences the input for the next one. Input here is the quickpick itself.
+                callback: (event: PythonEnvironmentsChangedEvent, quickPick) => {
+                    if (this.interpreterService.refreshPromise) {
+                        quickPick.busy = true;
+                        this.interpreterService.refreshPromise.then(() => {
+                            // Items are in the final state as all previous callbacks have finished executing.
+                            quickPick.busy = false;
+                            // Ensure we set a recommended item after refresh has finished.
+                            this.updateQuickPickItems(quickPick, {}, state.workspace);
+                        });
+                    }
+                    this.updateQuickPickItems(quickPick, event, state.workspace);
+                },
+            },
+        });
+
+        if (selection === undefined) {
+            sendTelemetryEvent(EventName.SELECT_INTERPRETER_SELECTED, undefined, { action: 'escape' });
+        } else if (selection.label === this.manualEntrySuggestion.label) {
+            sendTelemetryEvent(EventName.SELECT_INTERPRETER_ENTER_OR_FIND);
+            return this._enterOrBrowseInterpreterPath.bind(this);
+        } else if (selection.label === this.noPythonInstalled.label) {
+            this.commandManager.executeCommand(Commands.InstallPython).then(noop, noop);
+            this.wasNoPythonInstalledItemClicked = true;
+        } else if (selection.label === this.tipToReloadWindow.label) {
+            this.commandManager.executeCommand('workbench.action.reloadWindow').then(noop, noop);
+        } else {
+            sendTelemetryEvent(EventName.SELECT_INTERPRETER_SELECTED, undefined, { action: 'selected' });
+            state.path = (selection as IInterpreterQuickPickItem).path;
+        }
+        return undefined;
+    }
+
+    public _getItems(resource: Resource): QuickPickType[] {
+        const suggestions: QuickPickType[] = [this.manualEntrySuggestion];
+        const defaultInterpreterPathSuggestion = this.getDefaultInterpreterPathSuggestion(resource);
+        if (defaultInterpreterPathSuggestion) {
+            suggestions.push(defaultInterpreterPathSuggestion);
+        }
+        const interpreterSuggestions = this.getSuggestions(resource);
+        this.finalizeItems(interpreterSuggestions, resource);
+        suggestions.push(...interpreterSuggestions);
+        return suggestions;
+    }
+
+    private getSuggestions(resource: Resource): QuickPickType[] {
+        const workspaceFolder = this.workspaceService.getWorkspaceFolder(resource);
+        const items = this.interpreterSelector.getSuggestions(resource, !!this.interpreterService.refreshPromise);
+        if (this.interpreterService.refreshPromise) {
+            // We cannot put items in groups while the list is loading as group of an item can change.
+            return items;
+        }
+        const itemsWithFullName = this.interpreterSelector.getSuggestions(resource, true);
+        const recommended = this.interpreterSelector.getRecommendedSuggestion(
+            itemsWithFullName,
+            this.workspaceService.getWorkspaceFolder(resource)?.uri,
+        );
+        if (recommended && items[0].interpreter.id === recommended.interpreter.id) {
+            items.shift();
+        }
+        return getGroupedQuickPickItems(items, recommended, workspaceFolder?.uri.fsPath);
+    }
+
+    private async getActiveItem(resource: Resource, suggestions: QuickPickType[]) {
+        const interpreter = await this.interpreterService.getActiveInterpreter(resource);
+        const activeInterpreterItem = suggestions.find(
+            (i) => isInterpreterQuickPickItem(i) && i.interpreter.id === interpreter?.id,
+        );
+        if (activeInterpreterItem) {
+            return activeInterpreterItem;
+        }
+        const firstInterpreterSuggestion = suggestions.find((s) => isInterpreterQuickPickItem(s));
+        if (firstInterpreterSuggestion) {
+            return firstInterpreterSuggestion;
+        }
+        const noPythonInstalledItem = suggestions.find(
+            (i) => isSpecialQuickPickItem(i) && i.label === this.noPythonInstalled.label,
+        );
+        return noPythonInstalledItem ?? suggestions[0];
+    }
+
+    private getDefaultInterpreterPathSuggestion(resource: Resource): ISpecialQuickPickItem | undefined {
+        const config = this.workspaceService.getConfiguration('python', resource);
+        const systemVariables = new SystemVariables(resource, undefined, this.workspaceService);
+        const defaultInterpreterPathValue = systemVariables.resolveAny(config.get<string>('defaultInterpreterPath'));
+        if (defaultInterpreterPathValue && defaultInterpreterPathValue !== 'python') {
+            return {
+                label: `${Octicons.Gear} ${InterpreterQuickPickList.defaultInterpreterPath.label}`,
+                description: this.pathUtils.getDisplayName(
+                    defaultInterpreterPathValue,
+                    resource ? resource.fsPath : undefined,
+                ),
+                path: defaultInterpreterPathValue,
+                alwaysShow: true,
+            };
+        }
+        return undefined;
+    }
+
+    /**
+     * Updates quickpick using the change event received.
+     */
+    private updateQuickPickItems(
+        quickPick: QuickPick<QuickPickType>,
+        event: PythonEnvironmentsChangedEvent,
+        resource: Resource,
+    ) {
+        // Active items are reset once we replace the current list with updated items, so save it.
+        const activeItemBeforeUpdate = quickPick.activeItems.length > 0 ? quickPick.activeItems[0] : undefined;
+        quickPick.items = this.getUpdatedItems(quickPick.items, event, resource);
+        // Ensure we maintain the same active item as before.
+        const activeItem = activeItemBeforeUpdate
+            ? quickPick.items.find((item) => {
+                  if (isInterpreterQuickPickItem(item) && isInterpreterQuickPickItem(activeItemBeforeUpdate)) {
+                      return item.interpreter.id === activeItemBeforeUpdate.interpreter.id;
+                  }
+                  if (isSpecialQuickPickItem(item) && isSpecialQuickPickItem(activeItemBeforeUpdate)) {
+                      // 'label' is a constant here instead of 'path'.
+                      return item.label === activeItemBeforeUpdate.label;
+                  }
+                  return false;
+              })
+            : undefined;
+        quickPick.activeItems = activeItem ? [activeItem] : [];
+    }
+
+    /**
+     * Prepare updated items to replace the quickpick list with.
+     */
+    private getUpdatedItems(
+        items: readonly QuickPickType[],
+        event: PythonEnvironmentsChangedEvent,
+        resource: Resource,
+    ): QuickPickType[] {
+        const updatedItems = [...items.values()];
+        const areItemsGrouped = items.find((item) => isSeparatorItem(item));
+        const env = event.old ?? event.new;
+        let envIndex = -1;
+        if (env) {
+            envIndex = updatedItems.findIndex(
+                (item) => isInterpreterQuickPickItem(item) && item.interpreter.id === env.id,
+            );
+        }
+        if (event.new) {
+            const newSuggestion = this.interpreterSelector.suggestionToQuickPickItem(
+                event.new,
+                resource,
+                !areItemsGrouped,
+            );
+            if (envIndex === -1) {
+                const noPyIndex = updatedItems.findIndex(
+                    (item) => isSpecialQuickPickItem(item) && item.label === this.noPythonInstalled.label,
+                );
+                if (noPyIndex !== -1) {
+                    updatedItems.splice(noPyIndex, 1);
+                }
+                const tryReloadIndex = updatedItems.findIndex(
+                    (item) => isSpecialQuickPickItem(item) && item.label === this.tipToReloadWindow.label,
+                );
+                if (tryReloadIndex !== -1) {
+                    updatedItems.splice(tryReloadIndex, 1);
+                }
+                if (areItemsGrouped) {
+                    addSeparatorIfApplicable(
+                        updatedItems,
+                        newSuggestion,
+                        this.workspaceService.getWorkspaceFolder(resource)?.uri.fsPath,
+                    );
+                }
+                updatedItems.push(newSuggestion);
+            } else {
+                updatedItems[envIndex] = newSuggestion;
+            }
+        }
+        if (envIndex !== -1 && event.new === undefined) {
+            updatedItems.splice(envIndex, 1);
+        }
+        this.finalizeItems(updatedItems, resource);
+        return updatedItems;
+    }
+
+    private finalizeItems(items: QuickPickType[], resource: Resource) {
+        const interpreterSuggestions = this.interpreterSelector.getSuggestions(resource, true);
+        const r = this.interpreterService.refreshPromise;
+        if (!r) {
+            if (interpreterSuggestions.length) {
+                this.setRecommendedItem(interpreterSuggestions, items, resource);
+                // Add warning label to certain environments
+                items.forEach((item, i) => {
+                    if (isInterpreterQuickPickItem(item) && isProblematicCondaEnvironment(item.interpreter)) {
+                        if (!items[i].label.includes(Octicons.Warning)) {
+                            items[i].label = `${Octicons.Warning} ${items[i].label}`;
+                        }
+                    }
+                });
+            } else {
+                if (!items.some((i) => isSpecialQuickPickItem(i) && i.label === this.noPythonInstalled.label)) {
+                    items.push(this.noPythonInstalled);
+                }
+                if (
+                    this.wasNoPythonInstalledItemClicked &&
+                    !items.some((i) => isSpecialQuickPickItem(i) && i.label === this.tipToReloadWindow.label)
+                ) {
+                    items.push(this.tipToReloadWindow);
+                }
+            }
+        }
+    }
+
+    private setRecommendedItem(
+        interpreterSuggestions: IInterpreterQuickPickItem[],
+        items: QuickPickType[],
+        resource: Resource,
+    ) {
+        const suggestion = this.interpreterSelector.getRecommendedSuggestion(
+            interpreterSuggestions,
+            this.workspaceService.getWorkspaceFolder(resource)?.uri,
+        );
+        if (!suggestion) {
+            return;
+        }
+        const areItemsGrouped = items.find((item) => isSeparatorItem(item) && item.label === EnvGroups.Recommended);
+        const recommended = cloneDeep(suggestion);
+        recommended.label = `${Octicons.Star} ${recommended.label}`;
+        recommended.description = areItemsGrouped
+            ? // No need to add a tag as "Recommended" group already exists.
+              recommended.description
+            : `${recommended.description ?? ''} - ${Common.recommended}`;
+        const index = items.findIndex(
+            (item) => isInterpreterQuickPickItem(item) && item.interpreter.id === recommended.interpreter.id,
+        );
+        if (index !== -1) {
+            items[index] = recommended;
+        }
+    }
+
+    private refreshButtonCallback(input: QuickPick<QuickPickItem>, clearCache: boolean) {
+        input.buttons = [
+            {
+                iconPath: new ThemeIcon(ThemeIcons.SpinningLoader),
+                tooltip: InterpreterQuickPickList.refreshingInterpreterList,
+            },
+        ];
+        this.interpreterService
+            .triggerRefresh(undefined, { clearCache })
+            .finally(() => {
+                input.buttons = [this.hardRefreshButton, this.refreshButton];
+            })
+            .ignoreErrors();
+    }
+
+    @captureTelemetry(EventName.SELECT_INTERPRETER_ENTER_BUTTON)
+    public async _enterOrBrowseInterpreterPath(
+        input: IMultiStepInput<InterpreterStateArgs>,
+        state: InterpreterStateArgs,
+    ): Promise<void | InputStep<InterpreterStateArgs>> {
+        const items: QuickPickItem[] = [
+            {
+                label: InterpreterQuickPickList.browsePath.label,
+                detail: InterpreterQuickPickList.browsePath.detail,
+            },
+        ];
+
+        const selection = await input.showQuickPick({
+            placeholder: InterpreterQuickPickList.enterPath.placeholder,
+            items,
+            acceptFilterBoxTextAsSelection: true,
+        });
+
+        if (typeof selection === 'string') {
+            // User entered text in the filter box to enter path to python, store it
+            sendTelemetryEvent(EventName.SELECT_INTERPRETER_ENTER_CHOICE, undefined, { choice: 'enter' });
+            state.path = selection;
+            this.sendInterpreterEntryTelemetry(selection, state.workspace);
+        } else if (selection && selection.label === InterpreterQuickPickList.browsePath.label) {
+            sendTelemetryEvent(EventName.SELECT_INTERPRETER_ENTER_CHOICE, undefined, { choice: 'browse' });
+            const filtersKey = 'Executables';
+            const filtersObject: { [name: string]: string[] } = {};
+            filtersObject[filtersKey] = ['exe'];
+            const uris = await this.applicationShell.showOpenDialog({
+                filters: this.platformService.isWindows ? filtersObject : undefined,
+                openLabel: InterpreterQuickPickList.browsePath.openButtonLabel,
+                canSelectMany: false,
+                title: InterpreterQuickPickList.browsePath.title,
+            });
+            if (uris && uris.length > 0) {
+                state.path = uris[0].fsPath;
+                this.sendInterpreterEntryTelemetry(state.path!, state.workspace);
+            } else {
+                return Promise.reject(InputFlowAction.resume);
+            }
+        }
+        return Promise.resolve();
+    }
+
+    @captureTelemetry(EventName.SELECT_INTERPRETER)
+    public async setInterpreter(): Promise<void> {
+        const targetConfig = await this.getConfigTargets();
+        if (!targetConfig) {
+            return;
+        }
+        const { configTarget } = targetConfig[0];
+        const wkspace = targetConfig[0].folderUri;
+        const interpreterState: InterpreterStateArgs = { path: undefined, workspace: wkspace };
+        const multiStep = this.multiStepFactory.create<InterpreterStateArgs>();
+        await multiStep.run((input, s) => this._pickInterpreter(input, s), interpreterState);
+
+        if (interpreterState.path !== undefined) {
+            // User may choose to have an empty string stored, so variable `interpreterState.path` may be
+            // an empty string, in which case we should update.
+            // Having the value `undefined` means user cancelled the quickpick, so we update nothing in that case.
+            await this.pythonPathUpdaterService.updatePythonPath(interpreterState.path, configTarget, 'ui', wkspace);
+        }
+    }
+
+    /**
+     * Check if the interpreter that was entered exists in the list of suggestions.
+     * If it does, it means that it had already been discovered,
+     * and we didn't do a good job of surfacing it.
+     *
+     * @param selection Intepreter path that was either entered manually or picked by browsing through the filesystem.
+     */
+    // eslint-disable-next-line class-methods-use-this
+    private sendInterpreterEntryTelemetry(selection: string, workspace: Resource): void {
+        const suggestions = this._getItems(workspace);
+        let interpreterPath = path.normalize(untildify(selection));
+
+        if (!path.isAbsolute(interpreterPath)) {
+            interpreterPath = path.resolve(workspace?.fsPath || '', selection);
+        }
+
+        const expandedPaths = suggestions.map((s) => {
+            const suggestionPath = isInterpreterQuickPickItem(s) ? s.interpreter.path : '';
+            let expandedPath = path.normalize(untildify(suggestionPath));
+
+            if (!path.isAbsolute(suggestionPath)) {
+                expandedPath = path.resolve(workspace?.fsPath || '', suggestionPath);
+            }
+
+            return expandedPath;
+        });
+
+        const discovered = expandedPaths.includes(interpreterPath);
+
+        sendTelemetryEvent(EventName.SELECT_INTERPRETER_ENTERED_EXISTS, undefined, { discovered });
+
+        return undefined;
+    }
+}
+
+function getGroupedQuickPickItems(
+    items: IInterpreterQuickPickItem[],
+    recommended: IInterpreterQuickPickItem | undefined,
+    workspacePath?: string,
+): QuickPickType[] {
+    const updatedItems: QuickPickType[] = [];
+    if (recommended) {
+        updatedItems.push({ label: EnvGroups.Recommended, kind: QuickPickItemKind.Separator }, recommended);
+    }
+    let previousGroup = EnvGroups.Recommended;
+    for (const item of items) {
+        previousGroup = addSeparatorIfApplicable(updatedItems, item, workspacePath, previousGroup);
+        updatedItems.push(item);
+    }
+    return updatedItems;
+}
+
+function addSeparatorIfApplicable(
+    items: QuickPickType[],
+    newItem: IInterpreterQuickPickItem,
+    workspacePath?: string,
+    previousGroup?: string | undefined,
+) {
+    if (!previousGroup) {
+        const lastItem = items.length ? items[items.length - 1] : undefined;
+        previousGroup =
+            lastItem && isInterpreterQuickPickItem(lastItem) ? getGroup(lastItem, workspacePath) : undefined;
+    }
+    const currentGroup = getGroup(newItem, workspacePath);
+    if (!previousGroup || currentGroup !== previousGroup) {
+        const separatorItem: QuickPickItem = { label: currentGroup, kind: QuickPickItemKind.Separator };
+        items.push(separatorItem);
+        previousGroup = currentGroup;
+    }
+    return previousGroup;
+}
+
+function getGroup(item: IInterpreterQuickPickItem, workspacePath?: string) {
+    if (workspacePath && isParentPath(item.path, workspacePath)) {
+        return EnvGroups.Workspace;
+    }
+    switch (item.interpreter.envType) {
+        case EnvironmentType.Global:
+        case EnvironmentType.System:
+        case EnvironmentType.Unknown:
+        case EnvironmentType.MicrosoftStore:
+            return EnvGroups.Global;
+        default:
+            return EnvGroups[item.interpreter.envType];
+    }
+}