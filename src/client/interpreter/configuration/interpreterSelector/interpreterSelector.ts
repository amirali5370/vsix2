--- conflicted
+++ resolved
@@ -5,11 +5,7 @@
 
 import { inject, injectable } from 'inversify';
 import { Disposable, Uri } from 'vscode';
-<<<<<<< HEAD
-import { DeprecatePythonPath } from '../../../common/experiments/experimentGroups';
-=======
 import { DeprecatePythonPath } from '../../../common/experiments/groups';
->>>>>>> c01683f5
 import { IExperimentsManager, IPathUtils, Resource } from '../../../common/types';
 import { IInterpreterSecurityService } from '../../autoSelection/types';
 import { IInterpreterService, PythonInterpreter } from '../../contracts';
