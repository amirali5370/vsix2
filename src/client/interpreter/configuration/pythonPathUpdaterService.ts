import * as path from 'path';
import { ConfigurationTarget, Uri, window } from 'vscode';
import { sendTelemetryEvent } from '../../telemetry';
import { PYTHON_INTERPRETER } from '../../telemetry/constants';
import { StopWatch } from '../../telemetry/stopWatch';
<<<<<<< HEAD
import { IInterpreterVersionService } from '../contracts';
=======
import { PythonInterpreterTelemetry } from '../../telemetry/types';
import { IInterpreterVersionService } from '../interpreterVersion';
>>>>>>> 3ccc8815
import { IPythonPathUpdaterServiceFactory } from './types';

export class PythonPathUpdaterService {
    constructor(private pythonPathSettingsUpdaterFactory: IPythonPathUpdaterServiceFactory,
        private interpreterVersionService: IInterpreterVersionService) { }
    public async updatePythonPath(pythonPath: string, configTarget: ConfigurationTarget, trigger: 'ui' | 'shebang' | 'load', wkspace?: Uri): Promise<void> {
        const stopWatch = new StopWatch();
        const pythonPathUpdater = this.getPythonUpdaterService(configTarget, wkspace);
        let failed = false;
        try {
            await pythonPathUpdater.updatePythonPath(path.normalize(pythonPath));
        } catch (reason) {
            failed = true;
            // tslint:disable-next-line:no-unsafe-any prefer-type-cast
            const message = reason && typeof reason.message === 'string' ? reason.message as string : '';
            window.showErrorMessage(`Failed to set 'pythonPath'. Error: ${message}`);
            console.error(reason);
        }
        // do not wait for this to complete
        this.sendTelemetry(stopWatch.elapsedTime, failed, trigger, pythonPath)
            .catch(ex => console.error('Python Extension: sendTelemetry', ex));
    }
    private async sendTelemetry(duration: number, failed: boolean, trigger: 'ui' | 'shebang' | 'load', pythonPath: string) {
        const telemtryProperties: PythonInterpreterTelemetry = {
            failed, trigger
        };
        if (!failed) {
            const pyVersionPromise = this.interpreterVersionService.getVersion(pythonPath, '')
                .then(pyVersion => pyVersion.length === 0 ? undefined : pyVersion);
            const pipVersionPromise = this.interpreterVersionService.getPipVersion(pythonPath)
                .then(value => value.length === 0 ? undefined : value)
                .catch(() => undefined);
            const versions = await Promise.all([pyVersionPromise, pipVersionPromise]);
            if (versions[0]) {
                telemtryProperties.version = versions[0] as string;
            }
            if (versions[1]) {
                telemtryProperties.pipVersion = versions[1] as string;
            }
        }
        sendTelemetryEvent(PYTHON_INTERPRETER, duration, telemtryProperties);
    }
    private getPythonUpdaterService(configTarget: ConfigurationTarget, wkspace?: Uri) {
        switch (configTarget) {
            case ConfigurationTarget.Global: {
                return this.pythonPathSettingsUpdaterFactory.getGlobalPythonPathConfigurationService();
            }
            case ConfigurationTarget.Workspace: {
                if (!wkspace) {
                    throw new Error('Workspace Uri not defined');
                }
                // tslint:disable-next-line:no-non-null-assertion
                return this.pythonPathSettingsUpdaterFactory.getWorkspacePythonPathConfigurationService(wkspace!);
            }
            default: {
                if (!wkspace) {
                    throw new Error('Workspace Uri not defined');
                }
                // tslint:disable-next-line:no-non-null-assertion
                return this.pythonPathSettingsUpdaterFactory.getWorkspaceFolderPythonPathConfigurationService(wkspace!);
            }
        }
    }
}<|MERGE_RESOLUTION|>--- conflicted
+++ resolved
@@ -3,12 +3,8 @@
 import { sendTelemetryEvent } from '../../telemetry';
 import { PYTHON_INTERPRETER } from '../../telemetry/constants';
 import { StopWatch } from '../../telemetry/stopWatch';
-<<<<<<< HEAD
-import { IInterpreterVersionService } from '../contracts';
-=======
 import { PythonInterpreterTelemetry } from '../../telemetry/types';
 import { IInterpreterVersionService } from '../interpreterVersion';
->>>>>>> 3ccc8815
 import { IPythonPathUpdaterServiceFactory } from './types';
 
 export class PythonPathUpdaterService {
