--- conflicted
+++ resolved
@@ -48,10 +48,7 @@
         const interpreters = await this.interpreterProvider.getInterpreters(activeWorkspace.folderUri);
         const workspacePathUpper = activeWorkspace.folderUri.fsPath.toUpperCase();
         const interpretersInWorkspace = interpreters.filter(interpreter => interpreter.path.toUpperCase().startsWith(workspacePathUpper));
-<<<<<<< HEAD
-=======
         // Always pick the first available one.
->>>>>>> 3ccc8815
         if (interpretersInWorkspace.length === 0) {
             return;
         }
@@ -77,15 +74,11 @@
             return false;
         }
         const pythonConfig = workspace.getConfiguration('python', activeWorkspace.folderUri);
-<<<<<<< HEAD
-        const pythonPathInConfig = pythonConfig.inspect<string>('pythonPath')!;
-=======
         const pythonPathInConfig = pythonConfig.inspect<string>('pythonPath');
         // If we have a value in user settings, then don't auto set the interpreter path.
         if (pythonPathInConfig && pythonPathInConfig!.globalValue !== undefined && pythonPathInConfig!.globalValue !== 'python') {
             return false;
         }
->>>>>>> 3ccc8815
         if (activeWorkspace.configTarget === ConfigurationTarget.Workspace) {
             return pythonPathInConfig.workspaceValue === undefined || pythonPathInConfig.workspaceValue === 'python';
         }
