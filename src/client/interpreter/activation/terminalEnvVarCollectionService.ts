--- conflicted
+++ resolved
@@ -42,11 +42,8 @@
         @inject(IApplicationEnvironment) private applicationEnvironment: IApplicationEnvironment,
         @inject(IDisposableRegistry) private disposables: IDisposableRegistry,
         @inject(IEnvironmentActivationService) private environmentActivationService: IEnvironmentActivationService,
-<<<<<<< HEAD
         @inject(IWorkspaceService) private workspaceService: IWorkspaceService,
-=======
         @inject(IConfigurationService) private readonly configurationService: IConfigurationService,
->>>>>>> b68facc4
     ) {}
 
     public async activate(): Promise<void> {
@@ -79,15 +76,12 @@
     }
 
     public async _applyCollection(resource: Resource, shell = this.applicationEnvironment.shell): Promise<void> {
-<<<<<<< HEAD
         const workspaceFolder = this.workspaceService.getWorkspaceFolder(resource);
-=======
         const settings = this.configurationService.getSettings(resource);
         if (!settings.terminal.activateEnvironment) {
             traceVerbose('Activating environments in terminal is disabled for', resource?.fsPath);
             return;
         }
->>>>>>> b68facc4
         const env = await this.environmentActivationService.getActivatedEnvironmentVariables(
             resource,
             undefined,
