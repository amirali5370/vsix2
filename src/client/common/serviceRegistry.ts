--- conflicted
+++ resolved
@@ -10,18 +10,13 @@
 import { IModuleInstaller } from './installer/types';
 import { Logger } from './logger';
 import { PersistentStateFactory } from './persistentState';
-<<<<<<< HEAD
 import { IS_64_BIT, IS_WINDOWS } from './platform/constants';
+import { PathUtils } from './platform/pathUtils';
 import { RegistryImplementation } from './platform/registry';
 import { IRegistry } from './platform/types';
 import { TerminalService } from './terminal/service';
 import { ITerminalService } from './terminal/types';
 import { IInstaller, ILogger, IPersistentStateFactory, Is64Bit, IsWindows } from './types';
-=======
-import { IS_WINDOWS as isWindows } from './platform/constants';
-import { PathUtils } from './platform/pathUtils';
-import { IDiposableRegistry, IInstaller, ILogger, IPathUtils, IPersistentStateFactory, IsWindows } from './types';
->>>>>>> 3ccc8815
 
 export function registerTypes(serviceManager: IServiceManager) {
     serviceManager.addSingletonInstance<boolean>(IsWindows, IS_WINDOWS);
@@ -32,11 +27,8 @@
     serviceManager.addSingleton<IModuleInstaller>(IModuleInstaller, CondaInstaller);
     serviceManager.addSingleton<IModuleInstaller>(IModuleInstaller, PipInstaller);
     serviceManager.addSingleton<ILogger>(ILogger, Logger);
-<<<<<<< HEAD
     serviceManager.addSingleton<ITerminalService>(ITerminalService, TerminalService);
-=======
     serviceManager.addSingleton<IPathUtils>(IPathUtils, PathUtils);
->>>>>>> 3ccc8815
 
     if (IS_WINDOWS) {
         serviceManager.addSingleton<IRegistry>(IRegistry, RegistryImplementation);
