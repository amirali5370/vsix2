--- conflicted
+++ resolved
@@ -142,15 +142,11 @@
         IJupyterExtensionDependencyManager,
         JupyterExtensionDependencyManager,
     );
-<<<<<<< HEAD
     serviceManager.addSingleton<IJupyterNotInstalledNotificationHelper>(
         IJupyterNotInstalledNotificationHelper,
         JupyterNotInstalledNotificationHelper,
     );
-    serviceManager.addSingleton<IPythonCommandManager>(ICommandManager, CommandManager);
-=======
     serviceManager.addSingleton<ICommandManager>(ICommandManager, CommandManager);
->>>>>>> 4b9ed7d3
     serviceManager.addSingleton<IConfigurationService>(IConfigurationService, ConfigurationService);
     serviceManager.addSingleton<IWorkspaceService>(IWorkspaceService, WorkspaceService);
     serviceManager.addSingleton<IProcessLogger>(IProcessLogger, ProcessLogger);
