--- conflicted
+++ resolved
@@ -2,24 +2,24 @@
 // Licensed under the MIT License.
 import { IExtensionSingleActivationService } from '../activation/types';
 import {
-    IFileDownloader,
-    IHttpClient,
-    IInterpreterPathService,
-    IToolExecutionPath,
-    ToolExecutionPath,
     IAsyncDisposableRegistry,
     IBrowserService,
     IConfigurationService,
     ICryptoUtils,
     ICurrentProcess,
     IEditorUtils,
-    IExperimentsManager,
+    IExperimentService,
     IExtensions,
+    IFileDownloader,
+    IHttpClient,
     IInstaller,
+    IInterpreterPathService,
     IPathUtils,
     IPersistentStateFactory,
     IRandom,
+    IToolExecutionPath,
     IsWindows,
+    ToolExecutionPath,
 } from './types';
 import { IServiceManager } from '../ioc/types';
 import { JupyterExtensionDependencyManager } from '../jupyter/jupyterExtensionDependencyManager';
@@ -113,25 +113,7 @@
     ITerminalServiceFactory,
     TerminalActivationProviders,
 } from './terminal/types';
-<<<<<<< HEAD
-
-=======
-import {
-    IAsyncDisposableRegistry,
-    IBrowserService,
-    IConfigurationService,
-    ICryptoUtils,
-    ICurrentProcess,
-    IEditorUtils,
-    IExperimentService,
-    IExtensions,
-    IInstaller,
-    IPathUtils,
-    IPersistentStateFactory,
-    IRandom,
-    IsWindows,
-} from './types';
->>>>>>> 362eb34c
+
 import { IMultiStepInputFactory, MultiStepInputFactory } from './utils/multiStepInput';
 import { Random } from './utils/random';
 import { JupyterNotInstalledNotificationHelper } from '../jupyter/jupyterNotInstalledNotificationHelper';
