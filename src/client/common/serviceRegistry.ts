// Copyright (c) Microsoft Corporation. All rights reserved.
// Licensed under the MIT License.

import 'reflect-metadata';
import { Disposable } from 'vscode';
import { IServiceManager } from '../ioc/types';
<<<<<<< HEAD
import { CondaInstaller } from './installer/condaInstaller';
import { Installer } from './installer/installer';
import { PipInstaller } from './installer/pipInstaller';
import { IModuleInstaller } from './installer/types';
import { Logger } from './logger';
import { PersistentStateFactory } from './persistentState';
import { IS_64_BIT, IS_WINDOWS } from './platform/constants';
import { RegistryImplementation } from './platform/registry';
import { IRegistry } from './platform/types';
import { TerminalService } from './terminal/service';
import { ITerminalService } from './terminal/types';
import { IInstaller, ILogger, IPersistentStateFactory, Is64Bit, IsWindows } from './types';
=======
import { Installer } from './installer';
import { Logger } from './logger';
import { PersistentStateFactory } from './persistentState';
import { IS_WINDOWS as isWindows } from './platform/constants';
import { IDiposableRegistry, IInstaller, ILogger, IPersistentStateFactory, IsWindows } from './types';
>>>>>>> c8db3459

export function registerTypes(serviceManager: IServiceManager) {
    serviceManager.addSingletonInstance<boolean>(IsWindows, IS_WINDOWS);
    serviceManager.addSingletonInstance<boolean>(Is64Bit, IS_64_BIT);

    serviceManager.addSingleton<IPersistentStateFactory>(IPersistentStateFactory, PersistentStateFactory);
    serviceManager.addSingleton<IInstaller>(IInstaller, Installer);
<<<<<<< HEAD
    serviceManager.addSingleton<IModuleInstaller>(IModuleInstaller, CondaInstaller);
    serviceManager.addSingleton<IModuleInstaller>(IModuleInstaller, PipInstaller);
    serviceManager.addSingleton<ILogger>(ILogger, Logger);
    serviceManager.addSingleton<ITerminalService>(ITerminalService, TerminalService);

    if (IS_WINDOWS) {
        serviceManager.addSingleton<IRegistry>(IRegistry, RegistryImplementation);
    }
=======
    serviceManager.addSingleton<ILogger>(ILogger, Logger);

    const disposableRegistry = serviceManager.get<Disposable[]>(IDiposableRegistry);
    disposableRegistry.push(serviceManager.get<IInstaller>(IInstaller));
>>>>>>> c8db3459
}<|MERGE_RESOLUTION|>--- conflicted
+++ resolved
@@ -4,7 +4,6 @@
 import 'reflect-metadata';
 import { Disposable } from 'vscode';
 import { IServiceManager } from '../ioc/types';
-<<<<<<< HEAD
 import { CondaInstaller } from './installer/condaInstaller';
 import { Installer } from './installer/installer';
 import { PipInstaller } from './installer/pipInstaller';
@@ -17,13 +16,6 @@
 import { TerminalService } from './terminal/service';
 import { ITerminalService } from './terminal/types';
 import { IInstaller, ILogger, IPersistentStateFactory, Is64Bit, IsWindows } from './types';
-=======
-import { Installer } from './installer';
-import { Logger } from './logger';
-import { PersistentStateFactory } from './persistentState';
-import { IS_WINDOWS as isWindows } from './platform/constants';
-import { IDiposableRegistry, IInstaller, ILogger, IPersistentStateFactory, IsWindows } from './types';
->>>>>>> c8db3459
 
 export function registerTypes(serviceManager: IServiceManager) {
     serviceManager.addSingletonInstance<boolean>(IsWindows, IS_WINDOWS);
@@ -31,7 +23,6 @@
 
     serviceManager.addSingleton<IPersistentStateFactory>(IPersistentStateFactory, PersistentStateFactory);
     serviceManager.addSingleton<IInstaller>(IInstaller, Installer);
-<<<<<<< HEAD
     serviceManager.addSingleton<IModuleInstaller>(IModuleInstaller, CondaInstaller);
     serviceManager.addSingleton<IModuleInstaller>(IModuleInstaller, PipInstaller);
     serviceManager.addSingleton<ILogger>(ILogger, Logger);
@@ -40,10 +31,4 @@
     if (IS_WINDOWS) {
         serviceManager.addSingleton<IRegistry>(IRegistry, RegistryImplementation);
     }
-=======
-    serviceManager.addSingleton<ILogger>(ILogger, Logger);
-
-    const disposableRegistry = serviceManager.get<Disposable[]>(IDiposableRegistry);
-    disposableRegistry.push(serviceManager.get<IInstaller>(IInstaller));
->>>>>>> c8db3459
 }