// Copyright (c) Microsoft Corporation. All rights reserved.
// Licensed under the MIT License.

'use strict';

import { FileSystem } from '../platform/fileSystem';
import { getLocalizedString, loadLocalizedStringsUsingNodeFS, shouldLoadUsingNodeFS } from './localizeHelpers';

/* eslint-disable @typescript-eslint/no-namespace, no-shadow */

// External callers of localize use these tables to retrieve localized values.
export namespace Diagnostics {
    export const warnSourceMaps = localize(
        'diagnostics.warnSourceMaps',
        'Source map support is enabled in the Python Extension, this will adversely impact performance of the extension.',
    );
    export const disableSourceMaps = localize('diagnostics.disableSourceMaps', 'Disable Source Map Support');
    export const warnBeforeEnablingSourceMaps = localize(
        'diagnostics.warnBeforeEnablingSourceMaps',
        'Enabling source map support in the Python Extension will adversely impact performance of the extension.',
    );
    export const enableSourceMapsAndReloadVSC = localize(
        'diagnostics.enableSourceMapsAndReloadVSC',
        'Enable and reload Window.',
    );
    export const lsNotSupported = localize(
        'diagnostics.lsNotSupported',
        'Your operating system does not meet the minimum requirements of the Python Language Server. Reverting to the alternative autocompletion provider, Jedi.',
    );
    export const upgradeCodeRunner = localize(
        'diagnostics.upgradeCodeRunner',
        'Please update the Code Runner extension for it to be compatible with the Python extension.',
    );
    export const removedPythonPathFromSettings = localize(
        'diagnostics.removedPythonPathFromSettings',
        'The "python.pythonPath" setting in your settings.json is no longer used by the Python extension. If you want, you can use a new setting called "python.defaultInterpreterPath" instead. Keep in mind that you need to change the value of this setting manually as the Python extension doesn’t modify it when you change interpreters. [Learn more](https://aka.ms/AA7jfor).',
    );
    export const invalidPythonPathInDebuggerSettings = localize(
        'diagnostics.invalidPythonPathInDebuggerSettings',
        'You need to select a Python interpreter before you start debugging.\n\nTip: click on "Select Python Interpreter" in the status bar.',
    );
    export const invalidPythonPathInDebuggerLaunch = localize(
        'diagnostics.invalidPythonPathInDebuggerLaunch',
        'The Python path in your debug configuration is invalid.',
    );
    export const invalidDebuggerTypeDiagnostic = localize(
        'diagnostics.invalidDebuggerTypeDiagnostic',
        'Your launch.json file needs to be updated to change the "pythonExperimental" debug configurations to use the "python" debugger type, otherwise Python debugging may not work. Would you like to automatically update your launch.json file now?',
    );
    export const consoleTypeDiagnostic = localize(
        'diagnostics.consoleTypeDiagnostic',
        'Your launch.json file needs to be updated to change the console type string from "none" to "internalConsole", otherwise Python debugging may not work. Would you like to automatically update your launch.json file now?',
    );
    export const justMyCodeDiagnostic = localize(
        'diagnostics.justMyCodeDiagnostic',
        'Configuration "debugStdLib" in launch.json is no longer supported. It\'s recommended to replace it with "justMyCode", which is the exact opposite of using "debugStdLib". Would you like to automatically update your launch.json file to do that?',
    );
    export const yesUpdateLaunch = localize('diagnostics.yesUpdateLaunch', 'Yes, update launch.json');
    export const invalidTestSettings = localize(
        'diagnostics.invalidTestSettings',
        'Your settings needs to be updated to change the setting "python.unitTest." to "python.testing.", otherwise testing Python code using the extension may not work. Would you like to automatically update your settings now?',
    );
    export const updateSettings = localize('diagnostics.updateSettings', 'Yes, update settings');
    export const checkIsort5UpgradeGuide = localize(
        'diagnostics.checkIsort5UpgradeGuide',
        'We found outdated configuration for sorting imports in this workspace. Check the [isort upgrade guide](https://aka.ms/AA9j5x4) to update your settings.',
    );
    export const pylanceDefaultMessage = localize(
        'diagnostics.pylanceDefaultMessage',
        'The Python extension now includes Pylance to improve completions, code navigation, overall performance and much more! You can learn more about the update and learn how to change your language server [here](https://aka.ms/new-python-bundle).\n\nRead Pylance’s license [here](https://marketplace.visualstudio.com/items/ms-python.vscode-pylance/license).',
    );
}

export namespace Common {
    export const bannerLabelYes = localize('Common.bannerLabelYes', 'Yes');
    export const bannerLabelNo = localize('Common.bannerLabelNo', 'No');
    export const yesPlease = localize('Common.yesPlease', 'Yes, please');
    export const canceled = localize('Common.canceled', 'Canceled');
    export const cancel = localize('Common.cancel', 'Cancel');
    export const ok = localize('Common.ok', 'Ok');
    export const error = localize('Common.error', 'Error');
    export const gotIt = localize('Common.gotIt', 'Got it!');
    export const install = localize('Common.install', 'Install');
    export const loadingExtension = localize('Common.loadingPythonExtension', 'Python extension loading...');
    export const openOutputPanel = localize('Common.openOutputPanel', 'Show output');
    export const noIWillDoItLater = localize('Common.noIWillDoItLater', 'No, I will do it later');
    export const notNow = localize('Common.notNow', 'Not now');
    export const doNotShowAgain = localize('Common.doNotShowAgain', 'Do not show again');
    export const reload = localize('Common.reload', 'Reload');
    export const moreInfo = localize('Common.moreInfo', 'More Info');
    export const learnMore = localize('Common.learnMore', 'Learn more');
    export const and = localize('Common.and', 'and');
    export const reportThisIssue = localize('Common.reportThisIssue', 'Report this issue');
    export const recommended = localize('Common.recommended', 'Recommended');
<<<<<<< HEAD
    export const workspace = localize('Common.workspace', 'Workspace');
=======
    export const clearAll = localize('Common.clearAll', 'Clear all');
>>>>>>> e9870c0c
}

export namespace CommonSurvey {
    export const remindMeLaterLabel = localize('CommonSurvey.remindMeLaterLabel', 'Remind me later');
    export const yesLabel = localize('CommonSurvey.yesLabel', 'Yes, take survey now');
    export const noLabel = localize('CommonSurvey.noLabel', 'No, thanks');
}

export namespace AttachProcess {
    export const unsupportedOS = localize('AttachProcess.unsupportedOS', "Operating system '{0}' not supported.");
    export const attachTitle = localize('AttachProcess.attachTitle', 'Attach to process');
    export const selectProcessPlaceholder = localize(
        'AttachProcess.selectProcessPlaceholder',
        'Select the process to attach to',
    );
    export const noProcessSelected = localize('AttachProcess.noProcessSelected', 'No process selected');
    export const refreshList = localize('AttachProcess.refreshList', 'Refresh process list');
}

export namespace Pylance {
    export const remindMeLater = localize('Pylance.remindMeLater', 'Remind me later');

    export const pylanceNotInstalledMessage = localize(
        'Pylance.pylanceNotInstalledMessage',
        'Pylance extension is not installed.',
    );
    export const pylanceInstalledReloadPromptMessage = localize(
        'Pylance.pylanceInstalledReloadPromptMessage',
        'Pylance extension is now installed. Reload window to activate?',
    );

    export const pylanceRevertToJediPrompt = localize(
        'Pylance.pylanceRevertToJediPrompt',
        'The Pylance extension is not installed but the python.languageServer value is set to "Pylance". Would you like to install the Pylance extension to use Pylance, or revert back to Jedi?',
    );
    export const pylanceInstallPylance = localize('Pylance.pylanceInstallPylance', 'Install Pylance');
    export const pylanceRevertToJedi = localize('Pylance.pylanceRevertToJedi', 'Revert to Jedi');
}

export namespace TensorBoard {
    export const enterRemoteUrl = localize('TensorBoard.enterRemoteUrl', 'Enter remote URL');
    export const enterRemoteUrlDetail = localize(
        'TensorBoard.enterRemoteUrlDetail',
        'Enter a URL pointing to a remote directory containing your TensorBoard log files',
    );
    export const useCurrentWorkingDirectoryDetail = localize(
        'TensorBoard.useCurrentWorkingDirectoryDetail',
        'TensorBoard will search for tfevent files in all subdirectories of the current working directory',
    );
    export const useCurrentWorkingDirectory = localize(
        'TensorBoard.useCurrentWorkingDirectory',
        'Use current working directory',
    );
    export const currentDirectory = localize('TensorBoard.currentDirectory', 'Current: {0}');
    export const logDirectoryPrompt = localize(
        'TensorBoard.logDirectoryPrompt',
        'Select a log directory to start TensorBoard with',
    );
    export const progressMessage = localize('TensorBoard.progressMessage', 'Starting TensorBoard session...');
    export const failedToStartSessionError = localize(
        'TensorBoard.failedToStartSessionError',
        'We failed to start a TensorBoard session due to the following error: {0}',
    );
    export const nativeTensorBoardPrompt = localize(
        'TensorBoard.nativeTensorBoardPrompt',
        'VS Code now has integrated TensorBoard support. Would you like to launch TensorBoard?  (Tip: Launch TensorBoard anytime by opening the command palette and searching for "Launch TensorBoard".)',
    );
    export const selectAFolder = localize('TensorBoard.selectAFolder', 'Select a folder');
    export const selectAFolderDetail = localize(
        'TensorBoard.selectAFolderDetail',
        'Select a log directory containing tfevent files',
    );
    export const selectAnotherFolder = localize('TensorBoard.selectAnotherFolder', 'Select another folder');
    export const selectAnotherFolderDetail = localize(
        'TensorBoard.selectAnotherFolderDetail',
        'Use the file explorer to select another folder',
    );
    export const installPrompt = localize(
        'TensorBoard.installPrompt',
        'The package TensorBoard is required to launch a TensorBoard session. Would you like to install it?',
    );
    export const installTensorBoardAndProfilerPluginPrompt = localize(
        'TensorBoard.installTensorBoardAndProfilerPluginPrompt',
        'TensorBoard >= 2.4.1 and the PyTorch Profiler TensorBoard plugin >= 0.2.0 are required. Would you like to install these packages?',
    );
    export const installProfilerPluginPrompt = localize(
        'TensorBoard.installProfilerPluginPrompt',
        'We recommend installing version >= 0.2.0 of the PyTorch Profiler TensorBoard plugin. Would you like to install the package?',
    );
    export const upgradePrompt = localize(
        'TensorBoard.upgradePrompt',
        'Integrated TensorBoard support is only available for TensorBoard >= 2.4.1. Would you like to upgrade your copy of TensorBoard?',
    );
    export const launchNativeTensorBoardSessionCodeLens = localize(
        'TensorBoard.launchNativeTensorBoardSessionCodeLens',
        '▶ Launch TensorBoard Session',
    );
    export const launchNativeTensorBoardSessionCodeAction = localize(
        'TensorBoard.launchNativeTensorBoardSessionCodeAction',
        'Launch TensorBoard session',
    );
    export const missingSourceFile = localize(
        'TensorBoard.missingSourceFile',
        'We could not locate the requested source file on disk. Please manually specify the file.',
    );
    export const selectMissingSourceFile = localize('TensorBoard.selectMissingSourceFile', 'Choose File');
    export const selectMissingSourceFileDescription = localize(
        'TensorBoard.selectMissingSourceFileDescription',
        "The source file's contents may not match the original contents in the trace.",
    );
}

export namespace LanguageService {
    export const virtualWorkspaceStatusItem = {
        detail: localize(
            'LanguageService.virtualWorkspaceStatusItem.detail',
            'Limited IntelliSense supported by Jedi and Pylance',
        ),
    };
    export const statusItem = {
        name: localize('LanguageService.statusItem.name', 'Python IntelliSense Status'),
        text: localize('LanguageService.statusItem.text', 'Partial Mode'),
        detail: localize('LanguageService.statusItem.detail', 'Limited IntelliSense provided by Pylance'),
    };
    export const startingPylance = localize('LanguageService.startingPylance', 'Starting Pylance language server.');
    export const startingJedi = localize('LanguageService.startingJedi', 'Starting Jedi language server.');
    export const startingNone = localize(
        'LanguageService.startingNone',
        'Editor support is inactive since language server is set to None.',
    );
    export const untrustedWorkspaceMessage = localize(
        'LanguageService.untrustedWorkspaceMessage',
        'Only Pylance is supported in untrusted workspaces, setting language server to None.',
    );

    export const reloadAfterLanguageServerChange = localize(
        'LanguageService.reloadAfterLanguageServerChange',
        'Please reload the window switching between language servers.',
    );

    export const lsFailedToStart = localize(
        'LanguageService.lsFailedToStart',
        'We encountered an issue starting the language server. Reverting to Jedi language engine. Check the Python output panel for details.',
    );
    export const lsFailedToDownload = localize(
        'LanguageService.lsFailedToDownload',
        'We encountered an issue downloading the language server. Reverting to Jedi language engine. Check the Python output panel for details.',
    );
    export const lsFailedToExtract = localize(
        'LanguageService.lsFailedToExtract',
        'We encountered an issue extracting the language server. Reverting to Jedi language engine. Check the Python output panel for details.',
    );
    export const downloadFailedOutputMessage = localize(
        'LanguageService.downloadFailedOutputMessage',
        'Language server download failed.',
    );
    export const extractionFailedOutputMessage = localize(
        'LanguageService.extractionFailedOutputMessage',
        'Language server extraction failed.',
    );
    export const extractionCompletedOutputMessage = localize(
        'LanguageService.extractionCompletedOutputMessage',
        'Language server download complete.',
    );
    export const extractionDoneOutputMessage = localize('LanguageService.extractionDoneOutputMessage', 'done.');
    export const reloadVSCodeIfSeachPathHasChanged = localize(
        'LanguageService.reloadVSCodeIfSeachPathHasChanged',
        'Search paths have changed for this Python interpreter. Please reload the extension to ensure that the IntelliSense works correctly.',
    );
}

export namespace Http {
    export const downloadingFile = localize('downloading.file', 'Downloading {0}...');
    export const downloadingFileProgress = localize('downloading.file.progress', '{0}{1} of {2} KB ({3}%)');
}
export namespace Experiments {
    export const inGroup = localize('Experiments.inGroup', "Experiment '{0}' is active");
    export const optedOutOf = localize('Experiments.optedOutOf', "Experiment '{0}' is inactive");
}
export namespace Interpreters {
    export const discovering = localize('Interpreters.DiscoveringInterpreters', 'Discovering Python Interpreters');
    export const refreshing = localize('Interpreters.RefreshingInterpreters', 'Refreshing Python Interpreters');
    export const condaInheritEnvMessage = localize(
        'Interpreters.condaInheritEnvMessage',
        'We noticed you\'re using a conda environment. If you are experiencing issues with this environment in the integrated terminal, we recommend that you let the Python extension change "terminal.integrated.inheritEnv" to false in your user settings.',
    );
    export const environmentPromptMessage = localize(
        'Interpreters.environmentPromptMessage',
        'We noticed a new virtual environment has been created. Do you want to select it for the workspace folder?',
    );
    export const entireWorkspace = localize('Interpreters.entireWorkspace', 'Select at workspace level');
    export const clearAtWorkspace = localize('Interpreters.clearAtWorkspace', 'Clear at workspace level');
    export const selectInterpreterTip = localize(
        'Interpreters.selectInterpreterTip',
        'Tip: you can change the Python interpreter used by the Python extension by clicking on the Python version in the status bar',
    );
    export const pythonInterpreterPath = localize('Interpreters.pythonInterpreterPath', 'Python interpreter path: {0}');
}

export namespace InterpreterQuickPickList {
    export const quickPickListPlaceholder = localize(
        'InterpreterQuickPickList.quickPickListPlaceholder',
        'Current: {0}',
    );
    export const enterPath = {
        label: localize('InterpreterQuickPickList.enterPath.label', 'Enter interpreter path...'),
        placeholder: localize('InterpreterQuickPickList.enterPath.placeholder', 'Enter path to a Python interpreter.'),
    };
    export const defaultInterpreterPath = {
        label: localize(
            'InterpreterQuickPickList.defaultInterpreterPath.label',
            'Use Python from `python.defaultInterpreterPath` setting',
        ),
    };
    export const browsePath = {
        label: localize('InterpreterQuickPickList.browsePath.label', 'Find...'),
        detail: localize(
            'InterpreterQuickPickList.browsePath.detail',
            'Browse your file system to find a Python interpreter.',
        ),
        openButtonLabel: localize('python.command.python.setInterpreter.title', 'Select Interpreter'),
        title: localize('InterpreterQuickPickList.browsePath.title', 'Select Python interpreter'),
    };
    export const refreshInterpreterList = localize(
        'InterpreterQuickPickList.refreshInterpreterList',
        'Refresh Interpreter list',
    );
}
export namespace ExtensionChannels {
    export const yesWeekly = localize('ExtensionChannels.yesWeekly', 'Yes, weekly');
    export const yesDaily = localize('ExtensionChannels.yesDaily', 'Yes, daily');
    export const promptMessage = localize(
        'ExtensionChannels.promptMessage',
        'We noticed you are using Visual Studio Code Insiders. Would you like to use the Insiders build of the Python extension?',
    );
    export const reloadToUseInsidersMessage = localize(
        'ExtensionChannels.reloadToUseInsidersMessage',
        'Please reload Visual Studio Code to use the insiders build of the Python extension.',
    );
    export const downloadCompletedOutputMessage = localize(
        'ExtensionChannels.downloadCompletedOutputMessage',
        'Insiders build download complete.',
    );
    export const startingDownloadOutputMessage = localize(
        'ExtensionChannels.startingDownloadOutputMessage',
        'Starting download for Insiders build.',
    );
    export const downloadingInsidersMessage = localize(
        'ExtensionChannels.downloadingInsidersMessage',
        'Downloading Insiders Extension... ',
    );
    export const installingInsidersMessage = localize(
        'ExtensionChannels.installingInsidersMessage',
        'Installing Insiders build of extension... ',
    );
    export const installingStableMessage = localize(
        'ExtensionChannels.installingStableMessage',
        'Installing Stable build of extension... ',
    );
    export const installationCompleteMessage = localize('ExtensionChannels.installationCompleteMessage', 'complete.');
}
export namespace OutputChannelNames {
    export const languageServer = localize('OutputChannelNames.languageServer', 'Python Language Server');
    export const python = localize('OutputChannelNames.python', 'Python');
    export const pythonTest = localize('OutputChannelNames.pythonTest', 'Python Test Log');
}

export namespace Logging {
    export const currentWorkingDirectory = localize('Logging.CurrentWorkingDirectory', 'cwd:');
}

export namespace Linters {
    export const replaceWithSelectedLinter = localize(
        'Linter.replaceWithSelectedLinter',
        "Multiple linters are enabled in settings. Replace with '{0}'?",
    );
    export const selectLinter = localize('Linter.selectLinter', 'Select Linter');
}

export namespace Installer {
    export const noCondaOrPipInstaller = localize(
        'Installer.noCondaOrPipInstaller',
        'There is no Conda or Pip installer available in the selected environment.',
    );
    export const noPipInstaller = localize(
        'Installer.noPipInstaller',
        'There is no Pip installer available in the selected environment.',
    );
    export const searchForHelp = localize('Installer.searchForHelp', 'Search for help');
    export const couldNotInstallLibrary = localize(
        'Installer.couldNotInstallLibrary',
        'Could not install {0}. If pip is not available, please use the package manager of your choice to manually install this library into your Python environment.',
    );
    export const dataScienceInstallPrompt = localize(
        'Installer.dataScienceInstallPrompt',
        'Data Science library {0} is not installed. Install?',
    );
}

export namespace ExtensionSurveyBanner {
    export const bannerMessage = localize(
        'ExtensionSurveyBanner.bannerMessage',
        'Can you please take 2 minutes to tell us how the Python extension is working for you?',
    );
    export const bannerLabelYes = localize('ExtensionSurveyBanner.bannerLabelYes', 'Yes, take survey now');
    export const bannerLabelNo = localize('ExtensionSurveyBanner.bannerLabelNo', 'No, thanks');
    export const maybeLater = localize('ExtensionSurveyBanner.maybeLater', 'Maybe later');
}

export namespace Products {
    export const installingModule = localize('products.installingModule', 'Installing {0}');
    export const formatterNotInstalled = localize(
        'products.formatterNotInstalled',
        'Formatter {0} is not installed. Install?',
    );
    export const useFormatter = localize('products.useFormatter', 'Use {0}');
    export const invalidFormatterPath = localize(
        'products.invalidFormatterPath',
        'Path to the {0} formatter is invalid ({1})',
    );
}
export namespace DebugConfigStrings {
    export const selectConfiguration = {
        title: localize('debug.selectConfigurationTitle'),
        placeholder: localize('debug.selectConfigurationPlaceholder'),
    };
    export const launchJsonCompletions = {
        label: localize('debug.launchJsonConfigurationsCompletionLabel'),
        description: localize('debug.launchJsonConfigurationsCompletionDescription'),
    };

    export namespace file {
        export const snippet = {
            name: localize('python.snippet.launch.standard.label'),
        };

        export const selectConfiguration = {
            label: localize('debug.debugFileConfigurationLabel'),
            description: localize('debug.debugFileConfigurationDescription'),
        };
    }
    export namespace module {
        export const snippet = {
            name: localize('python.snippet.launch.module.label'),
            default: localize('python.snippet.launch.module.default'),
        };

        export const selectConfiguration = {
            label: localize('debug.debugModuleConfigurationLabel'),
            description: localize('debug.debugModuleConfigurationDescription'),
        };
        export const enterModule = {
            title: localize('debug.moduleEnterModuleTitle'),
            prompt: localize('debug.moduleEnterModulePrompt'),
            default: localize('debug.moduleEnterModuleDefault'),
            invalid: localize('debug.moduleEnterModuleInvalidNameError'),
        };
    }
    export namespace attach {
        export const snippet = {
            name: localize('python.snippet.launch.attach.label'),
        };

        export const selectConfiguration = {
            label: localize('debug.remoteAttachConfigurationLabel'),
            description: localize('debug.remoteAttachConfigurationDescription'),
        };
        export const enterRemoteHost = {
            title: localize('debug.attachRemoteHostTitle'),
            prompt: localize('debug.attachRemoteHostPrompt'),
            invalid: localize('debug.attachRemoteHostValidationError'),
        };
        export const enterRemotePort = {
            title: localize('debug.attachRemotePortTitle'),
            prompt: localize('debug.attachRemotePortPrompt'),
            invalid: localize('debug.attachRemotePortValidationError'),
        };
    }
    export namespace attachPid {
        export const snippet = {
            name: localize('python.snippet.launch.attachpid.label'),
        };

        export const selectConfiguration = {
            label: localize('debug.attachPidConfigurationLabel'),
            description: localize('debug.attachPidConfigurationDescription'),
        };
    }
    export namespace django {
        export const snippet = {
            name: localize('python.snippet.launch.django.label'),
        };

        export const selectConfiguration = {
            label: localize('debug.debugDjangoConfigurationLabel'),
            description: localize('debug.debugDjangoConfigurationDescription'),
        };
        export const enterManagePyPath = {
            title: localize('debug.djangoEnterManagePyPathTitle'),
            prompt: localize('debug.djangoEnterManagePyPathPrompt'),
            invalid: localize('debug.djangoEnterManagePyPathInvalidFilePathError'),
        };
    }
    export namespace fastapi {
        export const snippet = {
            name: localize('python.snippet.launch.fastapi.label'),
        };

        export const selectConfiguration = {
            label: localize('debug.debugFastAPIConfigurationLabel'),
            description: localize('debug.debugFastAPIConfigurationDescription'),
        };
        export const enterAppPathOrNamePath = {
            title: localize('debug.fastapiEnterAppPathOrNamePathTitle'),
            prompt: localize('debug.fastapiEnterAppPathOrNamePathPrompt'),
            invalid: localize('debug.fastapiEnterAppPathOrNamePathInvalidNameError'),
        };
    }
    export namespace flask {
        export const snippet = {
            name: localize('python.snippet.launch.flask.label'),
        };

        export const selectConfiguration = {
            label: localize('debug.debugFlaskConfigurationLabel'),
            description: localize('debug.debugFlaskConfigurationDescription'),
        };
        export const enterAppPathOrNamePath = {
            title: localize('debug.flaskEnterAppPathOrNamePathTitle'),
            prompt: localize('debug.flaskEnterAppPathOrNamePathPrompt'),
            invalid: localize('debug.flaskEnterAppPathOrNamePathInvalidNameError'),
        };
    }
    export namespace pyramid {
        export const snippet = {
            name: localize('python.snippet.launch.pyramid.label'),
        };

        export const selectConfiguration = {
            label: localize('debug.debugPyramidConfigurationLabel'),
            description: localize('debug.debugPyramidConfigurationDescription'),
        };
        export const enterDevelopmentIniPath = {
            title: localize('debug.pyramidEnterDevelopmentIniPathTitle'),
            prompt: localize('debug.pyramidEnterDevelopmentIniPathPrompt'),
            invalid: localize('debug.pyramidEnterDevelopmentIniPathInvalidFilePathError'),
        };
    }
}

export namespace Testing {
    export const configureTests = localize('Testing.configureTests', 'Configure Test Framework');
    export const testNotConfigured = localize('Testing.testNotConfigured', 'No test framework configured.');
    export const cancelUnittestDiscovery = localize(
        'Testing.cancelUnittestDiscovery',
        'Canceled unittest test discovery',
    );
    export const errorUnittestDiscovery = localize('Testing.errorUnittestDiscovery', 'Unittest test discovery error');
    export const seePythonOutput = localize('Testing.seePythonOutput', '(see Output > Python)');
}

export namespace OutdatedDebugger {
    export const outdatedDebuggerMessage = localize(
        'OutdatedDebugger.updateDebuggerMessage',
        'We noticed you are attaching to ptvsd (Python debugger), which was deprecated on May 1st, 2020. Please switch to [debugpy](https://aka.ms/migrateToDebugpy).',
    );
}

export namespace Python27Support {
    export const jediMessage = localize(
        'Python27Support.jediMessage',
        'IntelliSense with Jedi for Python 2.7 is no longer supported. [Learn more](https://aka.ms/python-27-support).',
    );
}

export namespace SwitchToDefaultLS {
    export const bannerMessage = localize(
        'SwitchToDefaultLS.bannerMessage',
        'The Microsoft Python Language Server has reached end of life. Your language server has been set to the default for Python in VS Code, Pylance.\n\nIf you’d like to change your language server, you can learn about how to do so [here](https://devblogs.microsoft.com/python/python-in-visual-studio-code-may-2021-release/#configuring-your-language-server).\n\nRead Pylance’s license [here](https://marketplace.visualstudio.com/items/ms-python.vscode-pylance/license).',
    );
}

function localize(key: string, defValue?: string) {
    // Return a pointer to function so that we refetch it on each call.
    return (): string => getString(key, defValue);
}

function getString(key: string, defValue?: string) {
    if (shouldLoadUsingNodeFS()) {
        loadLocalizedStringsUsingNodeFS(new FileSystem());
    }
    return getLocalizedString(key, defValue);
}

// Default to loading the current locale
loadLocalizedStringsUsingNodeFS(new FileSystem());<|MERGE_RESOLUTION|>--- conflicted
+++ resolved
@@ -33,7 +33,7 @@
     );
     export const removedPythonPathFromSettings = localize(
         'diagnostics.removedPythonPathFromSettings',
-        'The "python.pythonPath" setting in your settings.json is no longer used by the Python extension. If you want, you can use a new setting called "python.defaultInterpreterPath" instead. Keep in mind that you need to change the value of this setting manually as the Python extension doesn’t modify it when you change interpreters. [Learn more](https://aka.ms/AA7jfor).',
+        'The "python.pythonPath" setting in your settings.json is no longer used by the Python extension. If you want, you can use a new setting called "python.defaultInterpreterPath" instead. Keep in mind that you need to change the value of this setting manually as the Python extension doesn\'t modify it when you change interpreters. [Learn more](https://aka.ms/AA7jfor).',
     );
     export const invalidPythonPathInDebuggerSettings = localize(
         'diagnostics.invalidPythonPathInDebuggerSettings',
@@ -67,7 +67,7 @@
     );
     export const pylanceDefaultMessage = localize(
         'diagnostics.pylanceDefaultMessage',
-        'The Python extension now includes Pylance to improve completions, code navigation, overall performance and much more! You can learn more about the update and learn how to change your language server [here](https://aka.ms/new-python-bundle).\n\nRead Pylance’s license [here](https://marketplace.visualstudio.com/items/ms-python.vscode-pylance/license).',
+        "The Python extension now includes Pylance to improve completions, code navigation, overall performance and much more! You can learn more about the update and learn how to change your language server [here](https://aka.ms/new-python-bundle).\n\nRead Pylance's license [here](https://marketplace.visualstudio.com/items/ms-python.vscode-pylance/license).",
     );
 }
 
@@ -92,11 +92,8 @@
     export const and = localize('Common.and', 'and');
     export const reportThisIssue = localize('Common.reportThisIssue', 'Report this issue');
     export const recommended = localize('Common.recommended', 'Recommended');
-<<<<<<< HEAD
     export const workspace = localize('Common.workspace', 'Workspace');
-=======
     export const clearAll = localize('Common.clearAll', 'Clear all');
->>>>>>> e9870c0c
 }
 
 export namespace CommonSurvey {
@@ -575,7 +572,7 @@
 export namespace SwitchToDefaultLS {
     export const bannerMessage = localize(
         'SwitchToDefaultLS.bannerMessage',
-        'The Microsoft Python Language Server has reached end of life. Your language server has been set to the default for Python in VS Code, Pylance.\n\nIf you’d like to change your language server, you can learn about how to do so [here](https://devblogs.microsoft.com/python/python-in-visual-studio-code-may-2021-release/#configuring-your-language-server).\n\nRead Pylance’s license [here](https://marketplace.visualstudio.com/items/ms-python.vscode-pylance/license).',
+        "The Microsoft Python Language Server has reached end of life. Your language server has been set to the default for Python in VS Code, Pylance.\n\nIf you'd like to change your language server, you can learn about how to do so [here](https://devblogs.microsoft.com/python/python-in-visual-studio-code-may-2021-release/#configuring-your-language-server).\n\nRead Pylance's license [here](https://marketplace.visualstudio.com/items/ms-python.vscode-pylance/license).",
     );
 }
 
