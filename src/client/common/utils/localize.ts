--- conflicted
+++ resolved
@@ -1,175 +1,172 @@
-// Copyright (c) Microsoft Corporation. All rights reserved.
-// Licensed under the MIT License.
-
-'use strict';
-
-import * as fs from 'fs';
-import * as path from 'path';
-import { EXTENSION_ROOT_DIR } from '../../constants';
-
-// External callers of localize use these tables to retrieve localized values.
-export namespace Diagnostics {
-    export const warnSourceMaps = localize('diagnostics.warnSourceMaps', 'Source map support is enabled in the Python Extension, this will adversely impact performance of the extension.');
-    export const disableSourceMaps = localize('diagnostics.disableSourceMaps', 'Disable Source Map Support');
-}
-
-export namespace LanguageServiceSurveyBanner {
-    export const bannerMessage = localize('LanguageServiceSurveyBanner.bannerMessage', 'Can you please take 2 minutes to tell us how the Python Language Server is working for you?');
-    export const bannerLabelYes = localize('LanguageServiceSurveyBanner.bannerLabelYes', 'Yes, take survey now');
-    export const bannerLabelNo = localize('LanguageServiceSurveyBanner.bannerLabelNo', 'No, thanks');
-}
-
-export namespace Interpreters {
-    export const loading = localize('Interpreters.LoadingInterpreters', 'Loading Python Interpreters');
-    export const refreshing = localize('Interpreters.RefreshingInterpreters', 'Refreshing Python Interpreters');
-}
-
-export namespace Linters {
-    export const installedButNotEnabled = localize('Linter.InstalledButNotEnabled', 'Linter {0} is installed but not enabled.');
-}
-
-export namespace DataScienceSurveyBanner {
-    export const bannerMessage = localize('DataScienceSurveyBanner.bannerMessage', 'Can you please take 2 minutes to tell us how the Python Data Science features are working for you?');
-    export const bannerLabelYes = localize('DataScienceSurveyBanner.bannerLabelYes', 'Yes, take survey now');
-    export const bannerLabelNo = localize('DataScienceSurveyBanner.bannerLabelNo', 'No, thanks');
-}
-
-export namespace DataScience {
-    export const historyTitle = localize('DataScience.historyTitle', 'Python Interactive');
-    export const badWebPanelFormatString = localize('DataScience.badWebPanelFormatString', '<html><body><h1>{0} is not a valid file name</h1></body></html>');
-    export const sessionDisposed = localize('DataScience.sessionDisposed', 'Cannot execute code, session has been disposed.');
-    export const unknownMimeType = localize('DataScience.unknownMimeType', 'Unknown mime type for data');
-    export const exportDialogTitle = localize('DataScience.exportDialogTitle', 'Export to Jupyter Notebook');
-    export const exportDialogFilter = localize('DataScience.exportDialogFilter', 'Jupyter Notebooks');
-    export const exportDialogComplete = localize('DataScience.exportDialogComplete', 'Notebook written to {0}');
-    export const exportDialogFailed = localize('DataScience.exportDialogFailed', 'Failed to export notebook. {0}');
-    export const exportOpenQuestion = localize('DataScience.exportOpenQuestion', 'Open in browser');
-    export const runCellLensCommandTitle = localize('python.command.python.datascience.runcell.title', 'Run cell');
-    export const importDialogTitle = localize('DataScience.importDialogTitle', 'Import Jupyter Notebook');
-    export const importDialogFilter = localize('DataScience.importDialogFilter', 'Jupyter Notebooks');
-    export const notebookCheckForImportTitle = localize('DataScience.notebookCheckForImportTitle', 'Do you want to import the Jupyter Notebook into Python code?');
-    export const notebookCheckForImportYes = localize('DataScience.notebookCheckForImportYes', 'Import');
-    export const notebookCheckForImportNo = localize('DataScience.notebookCheckForImportNo', 'Later');
-    export const notebookCheckForImportDontAskAgain = localize('DataScience.notebookCheckForImportDontAskAgain', 'Don\'t Ask Again');
-    export const jupyterNotSupported = localize('DataScience.jupyterNotSupported', 'Jupyter is not installed');
-    export const jupyterNbConvertNotSupported = localize('DataScience.jupyterNbConvertNotSupported', 'Jupyter nbconvert is not installed');
-    export const jupyterLaunchTimedOut = localize('DataScience.jupyterLaunchTimedOut', 'The Jupyter notebook server failed to launch in time');
-    export const jupyterLaunchNoURL = localize('DataScience.jupyterLaunchNoURL', 'Failed to find the URL of the launched Jupyter notebook server');
-    export const pythonInteractiveHelpLink = localize('DataScience.pythonInteractiveHelpLink', 'See [https://aka.ms/pyaiinstall] for help on installing jupyter.');
-    export const importingFormat = localize('DataScience.importingFormat', 'Importing {0}');
-    export const startingJupyter = localize('DataScience.startingJupyter', 'Starting Jupyter Server');
-    export const runAllCellsLensCommandTitle = localize('python.command.python.datascience.runallcells.title', 'Run all cells');
-
-    export const restartKernelMessage = localize('DataScience.restartKernelMessage', 'Do you want to restart the Jupter kernel? All variables will be lost.');
-    export const restartKernelMessageYes = localize('DataScience.restartKernelMessageYes', 'Restart');
-    export const restartKernelMessageNo = localize('DataScience.restartKernelMessageNo', 'Cancel');
-    export const restartingKernelStatus = localize('DataScience.restartingKernelStatus', 'Restarting Jupyter Kernel');
-    export const executingCode = localize('DataScience.executingCode', 'Executing Cell');
-    export const collapseAll = localize('DataScience.collapseAll', 'Collapse all cell inputs');
-    export const expandAll = localize('DataScience.expandAll', 'Expand all cell inputs');
-    export const exportKey = localize('DataScience.export', 'Export as Jupyter Notebook');
-    export const restartServer = localize('DataScience.restartServer', 'Restart iPython Kernel');
-    export const undo = localize('DataScience.undo', 'Undo');
-    export const redo = localize('DataScience.redo', 'Redo');
-    export const clearAll = localize('DataScience.clearAll', 'Remove All Cells');
-    export const pythonVersionHeader = localize('DataScience.pythonVersionHeader', 'Python Version:');
-    export const pythonRestartHeader = localize('DataScience.pythonRestartHeader', 'Restarted Kernel:');
-    export const pythonVersionHeaderNoPyKernel = localize('DataScience.pythonVersionHeaderNoPyKernel', 'Python Version may not match, no ipykernel found:');
-<<<<<<< HEAD
-
-    export const jupyterSelectURILaunchLocal = localize('DataScience.jupyterSelectURILaunchLocal', 'Launch local Jupyter server');
-    export const jupyterSelectURISpecifyURI = localize('DataScienece.jupyterSelectURISpecifyURI', 'Type in the URI for the Jupyter server');
-=======
-    export const jupyterNotebookFailure = localize('DataScience.jupyterNotebookFailure', 'Jupyter notebook failed to launch. \r\n{0}');
-    export const notebookVersionFormat = localize('DataScience.notebookVersionFormat', 'Jupyter Notebook Version: {0}');
-    //tslint:disable-next-line:no-multiline-string
-    export const jupyterKernelNotSupportedOnActive = localize('DataScience.jupyterKernelNotSupportedOnActive', `Jupyter kernel cannot be started from '{0}'. Using closest match {1} instead.`);
-    export const jupyterKernelSpecNotFound = localize('DataScience.jupyterKernelSpecNotFound', 'Cannot create a Jupyter kernel spec and none are available for use');
->>>>>>> 4e719eb7
-}
-
-// Skip using vscode-nls and instead just compute our strings based on key values. Key values
-// can be loaded out of the nls.<locale>.json files
-let loadedCollection: { [index: string]: string } | undefined;
-let defaultCollection: { [index: string]: string } | undefined;
-const askedForCollection: { [index: string]: string } = {};
-let loadedLocale: string;
-
-export function localize(key: string, defValue: string) {
-    // Return a pointer to function so that we refetch it on each call.
-    return () => {
-        return getString(key, defValue);
-    };
-}
-
-export function getCollection() {
-    // Load the current collection
-    if (!loadedCollection || parseLocale() !== loadedLocale) {
-        load();
-    }
-
-    // Combine the default and loaded collections
-    return { ...defaultCollection, ...loadedCollection };
-}
-
-export function getAskedForCollection() {
-    return askedForCollection;
-}
-
-function parseLocale(): string {
-    // Attempt to load from the vscode locale. If not there, use english
-    const vscodeConfigString = process.env.VSCODE_NLS_CONFIG;
-    return vscodeConfigString ? JSON.parse(vscodeConfigString).locale : 'en-us';
-}
-
-function getString(key: string, defValue: string) {
-    // Load the current collection
-    if (!loadedCollection || parseLocale() !== loadedLocale) {
-        load();
-    }
-
-    // First lookup in the dictionary that matches the current locale
-    if (loadedCollection && loadedCollection.hasOwnProperty(key)) {
-        askedForCollection[key] = loadedCollection[key];
-        return loadedCollection[key];
-    }
-
-    // Fallback to the default dictionary
-    if (defaultCollection && defaultCollection.hasOwnProperty(key)) {
-        askedForCollection[key] = defaultCollection[key];
-        return defaultCollection[key];
-    }
-
-    // Not found, return the default
-    askedForCollection[key] = defValue;
-    return defValue;
-}
-
-function load() {
-    // Figure out our current locale.
-    loadedLocale = parseLocale();
-
-    // Find the nls file that matches (if there is one)
-    const nlsFile = path.join(EXTENSION_ROOT_DIR, `package.nls.${loadedLocale}.json`);
-    if (fs.existsSync(nlsFile)) {
-        const contents = fs.readFileSync(nlsFile, 'utf8');
-        loadedCollection = JSON.parse(contents);
-    } else {
-        // If there isn't one, at least remember that we looked so we don't try to load a second time
-        loadedCollection = {};
-    }
-
-    // Get the default collection if necessary. Strings may be in the default or the locale json
-    if (!defaultCollection) {
-        const defaultNlsFile = path.join(EXTENSION_ROOT_DIR, 'package.nls.json');
-        if (fs.existsSync(defaultNlsFile)) {
-            const contents = fs.readFileSync(defaultNlsFile, 'utf8');
-            defaultCollection = JSON.parse(contents);
-        } else {
-            defaultCollection = {};
-        }
-    }
-}
-
-// Default to loading the current locale
-load();
+// Copyright (c) Microsoft Corporation. All rights reserved.
+// Licensed under the MIT License.
+
+'use strict';
+
+import * as fs from 'fs';
+import * as path from 'path';
+import { EXTENSION_ROOT_DIR } from '../../constants';
+
+// External callers of localize use these tables to retrieve localized values.
+export namespace Diagnostics {
+    export const warnSourceMaps = localize('diagnostics.warnSourceMaps', 'Source map support is enabled in the Python Extension, this will adversely impact performance of the extension.');
+    export const disableSourceMaps = localize('diagnostics.disableSourceMaps', 'Disable Source Map Support');
+}
+
+export namespace LanguageServiceSurveyBanner {
+    export const bannerMessage = localize('LanguageServiceSurveyBanner.bannerMessage', 'Can you please take 2 minutes to tell us how the Python Language Server is working for you?');
+    export const bannerLabelYes = localize('LanguageServiceSurveyBanner.bannerLabelYes', 'Yes, take survey now');
+    export const bannerLabelNo = localize('LanguageServiceSurveyBanner.bannerLabelNo', 'No, thanks');
+}
+
+export namespace Interpreters {
+    export const loading = localize('Interpreters.LoadingInterpreters', 'Loading Python Interpreters');
+    export const refreshing = localize('Interpreters.RefreshingInterpreters', 'Refreshing Python Interpreters');
+}
+
+export namespace Linters {
+    export const installedButNotEnabled = localize('Linter.InstalledButNotEnabled', 'Linter {0} is installed but not enabled.');
+}
+
+export namespace DataScienceSurveyBanner {
+    export const bannerMessage = localize('DataScienceSurveyBanner.bannerMessage', 'Can you please take 2 minutes to tell us how the Python Data Science features are working for you?');
+    export const bannerLabelYes = localize('DataScienceSurveyBanner.bannerLabelYes', 'Yes, take survey now');
+    export const bannerLabelNo = localize('DataScienceSurveyBanner.bannerLabelNo', 'No, thanks');
+}
+
+export namespace DataScience {
+    export const historyTitle = localize('DataScience.historyTitle', 'Python Interactive');
+    export const badWebPanelFormatString = localize('DataScience.badWebPanelFormatString', '<html><body><h1>{0} is not a valid file name</h1></body></html>');
+    export const sessionDisposed = localize('DataScience.sessionDisposed', 'Cannot execute code, session has been disposed.');
+    export const unknownMimeType = localize('DataScience.unknownMimeType', 'Unknown mime type for data');
+    export const exportDialogTitle = localize('DataScience.exportDialogTitle', 'Export to Jupyter Notebook');
+    export const exportDialogFilter = localize('DataScience.exportDialogFilter', 'Jupyter Notebooks');
+    export const exportDialogComplete = localize('DataScience.exportDialogComplete', 'Notebook written to {0}');
+    export const exportDialogFailed = localize('DataScience.exportDialogFailed', 'Failed to export notebook. {0}');
+    export const exportOpenQuestion = localize('DataScience.exportOpenQuestion', 'Open in browser');
+    export const runCellLensCommandTitle = localize('python.command.python.datascience.runcell.title', 'Run cell');
+    export const importDialogTitle = localize('DataScience.importDialogTitle', 'Import Jupyter Notebook');
+    export const importDialogFilter = localize('DataScience.importDialogFilter', 'Jupyter Notebooks');
+    export const notebookCheckForImportTitle = localize('DataScience.notebookCheckForImportTitle', 'Do you want to import the Jupyter Notebook into Python code?');
+    export const notebookCheckForImportYes = localize('DataScience.notebookCheckForImportYes', 'Import');
+    export const notebookCheckForImportNo = localize('DataScience.notebookCheckForImportNo', 'Later');
+    export const notebookCheckForImportDontAskAgain = localize('DataScience.notebookCheckForImportDontAskAgain', 'Don\'t Ask Again');
+    export const jupyterNotSupported = localize('DataScience.jupyterNotSupported', 'Jupyter is not installed');
+    export const jupyterNbConvertNotSupported = localize('DataScience.jupyterNbConvertNotSupported', 'Jupyter nbconvert is not installed');
+    export const jupyterLaunchTimedOut = localize('DataScience.jupyterLaunchTimedOut', 'The Jupyter notebook server failed to launch in time');
+    export const jupyterLaunchNoURL = localize('DataScience.jupyterLaunchNoURL', 'Failed to find the URL of the launched Jupyter notebook server');
+    export const pythonInteractiveHelpLink = localize('DataScience.pythonInteractiveHelpLink', 'See [https://aka.ms/pyaiinstall] for help on installing jupyter.');
+    export const importingFormat = localize('DataScience.importingFormat', 'Importing {0}');
+    export const startingJupyter = localize('DataScience.startingJupyter', 'Starting Jupyter Server');
+    export const runAllCellsLensCommandTitle = localize('python.command.python.datascience.runallcells.title', 'Run all cells');
+
+    export const restartKernelMessage = localize('DataScience.restartKernelMessage', 'Do you want to restart the Jupter kernel? All variables will be lost.');
+    export const restartKernelMessageYes = localize('DataScience.restartKernelMessageYes', 'Restart');
+    export const restartKernelMessageNo = localize('DataScience.restartKernelMessageNo', 'Cancel');
+    export const restartingKernelStatus = localize('DataScience.restartingKernelStatus', 'Restarting Jupyter Kernel');
+    export const executingCode = localize('DataScience.executingCode', 'Executing Cell');
+    export const collapseAll = localize('DataScience.collapseAll', 'Collapse all cell inputs');
+    export const expandAll = localize('DataScience.expandAll', 'Expand all cell inputs');
+    export const exportKey = localize('DataScience.export', 'Export as Jupyter Notebook');
+    export const restartServer = localize('DataScience.restartServer', 'Restart iPython Kernel');
+    export const undo = localize('DataScience.undo', 'Undo');
+    export const redo = localize('DataScience.redo', 'Redo');
+    export const clearAll = localize('DataScience.clearAll', 'Remove All Cells');
+    export const pythonVersionHeader = localize('DataScience.pythonVersionHeader', 'Python Version:');
+    export const pythonRestartHeader = localize('DataScience.pythonRestartHeader', 'Restarted Kernel:');
+    export const pythonVersionHeaderNoPyKernel = localize('DataScience.pythonVersionHeaderNoPyKernel', 'Python Version may not match, no ipykernel found:');
+
+    export const jupyterSelectURILaunchLocal = localize('DataScience.jupyterSelectURILaunchLocal', 'Launch local Jupyter server');
+    export const jupyterSelectURISpecifyURI = localize('DataScienece.jupyterSelectURISpecifyURI', 'Type in the URI for the Jupyter server');
+    export const jupyterNotebookFailure = localize('DataScience.jupyterNotebookFailure', 'Jupyter notebook failed to launch. \r\n{0}');
+    export const notebookVersionFormat = localize('DataScience.notebookVersionFormat', 'Jupyter Notebook Version: {0}');
+    //tslint:disable-next-line:no-multiline-string
+    export const jupyterKernelNotSupportedOnActive = localize('DataScience.jupyterKernelNotSupportedOnActive', `Jupyter kernel cannot be started from '{0}'. Using closest match {1} instead.`);
+    export const jupyterKernelSpecNotFound = localize('DataScience.jupyterKernelSpecNotFound', 'Cannot create a Jupyter kernel spec and none are available for use');
+}
+
+// Skip using vscode-nls and instead just compute our strings based on key values. Key values
+// can be loaded out of the nls.<locale>.json files
+let loadedCollection: { [index: string]: string } | undefined;
+let defaultCollection: { [index: string]: string } | undefined;
+const askedForCollection: { [index: string]: string } = {};
+let loadedLocale: string;
+
+export function localize(key: string, defValue: string) {
+    // Return a pointer to function so that we refetch it on each call.
+    return () => {
+        return getString(key, defValue);
+    };
+}
+
+export function getCollection() {
+    // Load the current collection
+    if (!loadedCollection || parseLocale() !== loadedLocale) {
+        load();
+    }
+
+    // Combine the default and loaded collections
+    return { ...defaultCollection, ...loadedCollection };
+}
+
+export function getAskedForCollection() {
+    return askedForCollection;
+}
+
+function parseLocale(): string {
+    // Attempt to load from the vscode locale. If not there, use english
+    const vscodeConfigString = process.env.VSCODE_NLS_CONFIG;
+    return vscodeConfigString ? JSON.parse(vscodeConfigString).locale : 'en-us';
+}
+
+function getString(key: string, defValue: string) {
+    // Load the current collection
+    if (!loadedCollection || parseLocale() !== loadedLocale) {
+        load();
+    }
+
+    // First lookup in the dictionary that matches the current locale
+    if (loadedCollection && loadedCollection.hasOwnProperty(key)) {
+        askedForCollection[key] = loadedCollection[key];
+        return loadedCollection[key];
+    }
+
+    // Fallback to the default dictionary
+    if (defaultCollection && defaultCollection.hasOwnProperty(key)) {
+        askedForCollection[key] = defaultCollection[key];
+        return defaultCollection[key];
+    }
+
+    // Not found, return the default
+    askedForCollection[key] = defValue;
+    return defValue;
+}
+
+function load() {
+    // Figure out our current locale.
+    loadedLocale = parseLocale();
+
+    // Find the nls file that matches (if there is one)
+    const nlsFile = path.join(EXTENSION_ROOT_DIR, `package.nls.${loadedLocale}.json`);
+    if (fs.existsSync(nlsFile)) {
+        const contents = fs.readFileSync(nlsFile, 'utf8');
+        loadedCollection = JSON.parse(contents);
+    } else {
+        // If there isn't one, at least remember that we looked so we don't try to load a second time
+        loadedCollection = {};
+    }
+
+    // Get the default collection if necessary. Strings may be in the default or the locale json
+    if (!defaultCollection) {
+        const defaultNlsFile = path.join(EXTENSION_ROOT_DIR, 'package.nls.json');
+        if (fs.existsSync(defaultNlsFile)) {
+            const contents = fs.readFileSync(defaultNlsFile, 'utf8');
+            defaultCollection = JSON.parse(contents);
+        } else {
+            defaultCollection = {};
+        }
+    }
+}
+
+// Default to loading the current locale
+load();