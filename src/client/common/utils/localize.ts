// Copyright (c) Microsoft Corporation. All rights reserved.
// Licensed under the MIT License.

'use strict';

import * as fs from 'fs';
import * as path from 'path';
import { EXTENSION_ROOT_DIR } from '../../constants';

// External callers of localize use these tables to retrieve localized values.
export namespace Diagnostics {
    export const warnSourceMaps = localize('diagnostics.warnSourceMaps', 'Source map support is enabled in the Python Extension, this will adversely impact performance of the extension.');
    export const disableSourceMaps = localize('diagnostics.disableSourceMaps', 'Disable Source Map Support');
    export const warnBeforeEnablingSourceMaps = localize('diagnostics.warnBeforeEnablingSourceMaps', 'Enabling source map support in the Python Extension will adversely impact performance of the extension.');
    export const enableSourceMapsAndReloadVSC = localize('diagnostics.enableSourceMapsAndReloadVSC', 'Enable and reload Window.');
    export const lsNotSupported = localize('diagnostics.lsNotSupported', 'Your operating system does not meet the minimum requirements of the Language Server. Reverting to the alternative, Jedi.');
    export const invalidPythonPathInDebuggerSettings = localize('diagnostics.invalidPythonPathInDebuggerSettings', 'You need to select a Python interpreter before you start debugging.\n\nTip: click on "Select Python Interpreter" in the status bar.');
    export const invalidPythonPathInDebuggerLaunch = localize('diagnostics.invalidPythonPathInDebuggerLaunch', 'The Python path in your debug configuration is invalid.');
}

export namespace Common {
    export const canceled = localize('Common.canceled', 'Canceled');
    export const loadingExtension = localize('Common.loadingPythonExtension', 'Python extension loading...');
    export const openOutputPanel = localize('Common.openOutputPanel', 'Show output');
}

export namespace LanguageService {
    export const bannerMessage = localize('LanguageService.bannerMessage', 'Can you please take 2 minutes to tell us how the Python Language Server is working for you?');
    export const bannerLabelYes = localize('LanguageService.bannerLabelYes', 'Yes, take survey now');
    export const bannerLabelNo = localize('LanguageService.bannerLabelNo', 'No, thanks');
    export const lsFailedToStart = localize('LanguageService.lsFailedToStart', 'We encountered an issue starting the Language Server. Reverting to the alternative, Jedi. Check the Python output panel for details.');
    export const lsFailedToDownload = localize('LanguageService.lsFailedToDownload', 'We encountered an issue downloading the Language Server. Reverting to the alternative, Jedi. Check the Python output panel for details.');
    export const lsFailedToExtract = localize('LanguageService.lsFailedToExtract', 'We encountered an issue extracting the Language Server. Reverting to the alternative, Jedi. Check the Python output panel for details.');
    export const downloadFailedOutputMessage = localize('LanguageService.downloadFailedOutputMessage', 'download failed.');
    export const extractionFailedOutputMessage = localize('LanguageService.extractionFailedOutputMessage', 'extraction failed.');
    export const extractionCompletedOutputMessage = localize('LanguageService.extractionCompletedOutputMessage', 'complete.');
    export const extractionDoneOutputMessage = localize('LanguageService.extractionDoneOutputMessage', 'done.');
    export const reloadVSCodeIfSeachPathHasChanged = localize('LanguageService.reloadVSCodeIfSeachPathHasChanged', 'Search paths have changed for this Python interpreter. Please reload the extension to ensure that the IntelliSense works correctly.');

}

export namespace Interpreters {
    export const loading = localize('Interpreters.LoadingInterpreters', 'Loading Python Interpreters');
    export const refreshing = localize('Interpreters.RefreshingInterpreters', 'Refreshing Python Interpreters');
}

export namespace Linters {
    export const installedButNotEnabled = localize('Linter.InstalledButNotEnabled', 'Linter {0} is installed but not enabled.');
    export const replaceWithSelectedLinter = localize('Linter.replaceWithSelectedLinter', 'Multiple linters are enabled in settings. Replace with \'{0}\'?');
}

export namespace InteractiveShiftEnterBanner {
    export const bannerMessage = localize('InteractiveShiftEnterBanner.bannerMessage', 'Would you like shift-enter to send code to the new Interactive Window experience?');
    export const bannerLabelYes = localize('InteractiveShiftEnterBanner.bannerLabelYes', 'Yes');
    export const bannerLabelNo = localize('InteractiveShiftEnterBanner.bannerLabelNo', 'No');
}

export namespace DataScienceSurveyBanner {
    export const bannerMessage = localize('DataScienceSurveyBanner.bannerMessage', 'Can you please take 2 minutes to tell us how the Python Data Science features are working for you?');
    export const bannerLabelYes = localize('DataScienceSurveyBanner.bannerLabelYes', 'Yes, take survey now');
    export const bannerLabelNo = localize('DataScienceSurveyBanner.bannerLabelNo', 'No, thanks');
}

export namespace DataScience {
    export const historyTitle = localize('DataScience.historyTitle', 'Python Interactive');
    export const dataExplorerTitle = localize('DataScience.dataExplorerTitle', 'Data Viewer');
    export const badWebPanelFormatString = localize('DataScience.badWebPanelFormatString', '<html><body><h1>{0} is not a valid file name</h1></body></html>');
    export const sessionDisposed = localize('DataScience.sessionDisposed', 'Cannot execute code, session has been disposed.');
    export const unknownMimeTypeFormat = localize('DataScience.unknownMimeTypeFormat', 'Mime type {0} is not currently supported');
    export const exportDialogTitle = localize('DataScience.exportDialogTitle', 'Export to Jupyter Notebook');
    export const exportDialogFilter = localize('DataScience.exportDialogFilter', 'Jupyter Notebooks');
    export const exportDialogComplete = localize('DataScience.exportDialogComplete', 'Notebook written to {0}');
    export const exportDialogFailed = localize('DataScience.exportDialogFailed', 'Failed to export notebook. {0}');
    export const exportOpenQuestion = localize('DataScience.exportOpenQuestion', 'Open in browser');
    export const runCellLensCommandTitle = localize('python.command.python.datascience.runcell.title', 'Run cell');
    export const importDialogTitle = localize('DataScience.importDialogTitle', 'Import Jupyter Notebook');
    export const importDialogFilter = localize('DataScience.importDialogFilter', 'Jupyter Notebooks');
    export const notebookCheckForImportTitle = localize('DataScience.notebookCheckForImportTitle', 'Do you want to import the Jupyter Notebook into Python code?');
    export const notebookCheckForImportYes = localize('DataScience.notebookCheckForImportYes', 'Import');
    export const notebookCheckForImportNo = localize('DataScience.notebookCheckForImportNo', 'Later');
    export const notebookCheckForImportDontAskAgain = localize('DataScience.notebookCheckForImportDontAskAgain', 'Don\'t Ask Again');
    export const jupyterNotSupported = localize('DataScience.jupyterNotSupported', 'Jupyter is not installed');
    export const jupyterNotSupportedBecauseOfEnvironment = localize('DataScience.jupyterNotSupportedBecauseOfEnvironment', 'Activating {0} to run Jupyter failed with {1}');
    export const jupyterNbConvertNotSupported = localize('DataScience.jupyterNbConvertNotSupported', 'Jupyter nbconvert is not installed');
    export const jupyterLaunchTimedOut = localize('DataScience.jupyterLaunchTimedOut', 'The Jupyter notebook server failed to launch in time');
    export const jupyterLaunchNoURL = localize('DataScience.jupyterLaunchNoURL', 'Failed to find the URL of the launched Jupyter notebook server');
    export const pythonInteractiveHelpLink = localize('DataScience.pythonInteractiveHelpLink', 'See [https://aka.ms/pyaiinstall] for help on installing jupyter.');
    export const importingFormat = localize('DataScience.importingFormat', 'Importing {0}');
    export const startingJupyter = localize('DataScience.startingJupyter', 'Starting Jupyter server');
    export const connectingToJupyter = localize('DataScience.connectingToJupyter', 'Connecting to Jupyter server');
    export const exportingFormat = localize('DataScience.exportingFormat', 'Exporting {0}');
    export const runAllCellsLensCommandTitle = localize('python.command.python.datascience.runallcells.title', 'Run all cells');
    export const runAllCellsAboveLensCommandTitle = localize('python.command.python.datascience.runallcellsabove.title', 'Run Above');
    export const runCellAndAllBelowLensCommandTitle = localize('python.command.python.datascience.runcellandallbelow.title', 'Run Below');
    export const importChangeDirectoryComment = localize('DataScience.importChangeDirectoryComment', '#%% Change working directory from the workspace root to the ipynb file location. Turn this addition off with the DataScience.changeDirOnImportExport setting');
    export const exportChangeDirectoryComment = localize('DataScience.exportChangeDirectoryComment', '# Change directory to VSCode workspace root so that relative path loads work correctly. Turn this addition off with the DataScience.changeDirOnImportExport setting');

    export const restartKernelMessage = localize('DataScience.restartKernelMessage', 'Do you want to restart the Jupter kernel? All variables will be lost.');
    export const restartKernelMessageYes = localize('DataScience.restartKernelMessageYes', 'Restart');
    export const restartKernelMessageNo = localize('DataScience.restartKernelMessageNo', 'Cancel');
    export const restartingKernelStatus = localize('DataScience.restartingKernelStatus', 'Restarting iPython Kernel');
    export const restartingKernelFailed = localize('DataScience.restartingKernelFailed', 'Kernel restart failed. Jupyter server is hung. Please reload VS code.');
    export const interruptingKernelFailed = localize('DataScience.interruptingKernelFailed', 'Kernel interrupt failed. Jupyter server is hung. Please reload VS code.');

    export const executingCode = localize('DataScience.executingCode', 'Executing Cell');
    export const collapseAll = localize('DataScience.collapseAll', 'Collapse all cell inputs');
    export const expandAll = localize('DataScience.expandAll', 'Expand all cell inputs');
    export const exportKey = localize('DataScience.export', 'Export as Jupyter Notebook');
    export const restartServer = localize('DataScience.restartServer', 'Restart iPython Kernel');
    export const undo = localize('DataScience.undo', 'Undo');
    export const redo = localize('DataScience.redo', 'Redo');
    export const clearAll = localize('DataScience.clearAll', 'Remove All Cells');
    export const pythonVersionHeader = localize('DataScience.pythonVersionHeader', 'Python Version:');
    export const pythonRestartHeader = localize('DataScience.pythonRestartHeader', 'Restarted Kernel:');
    export const pythonNewHeader = localize('DataScience.pythonNewHeader', 'Started new kernel:');
    export const pythonVersionHeaderNoPyKernel = localize('DataScience.pythonVersionHeaderNoPyKernel', 'Python Version may not match, no ipykernel found:');

    export const jupyterSelectURILaunchLocal = localize('DataScience.jupyterSelectURILaunchLocal', 'Launch local Jupyter server');
    export const jupyterSelectURISpecifyURI = localize('DataScience.jupyterSelectURISpecifyURI', 'Type in the URI for the Jupyter server');
    export const jupyterSelectURIPrompt = localize('DataScience.jupyterSelectURIPrompt', 'Enter the URI of a Jupyter server');
    export const jupyterSelectURIInvalidURI = localize('DataScience.jupyterSelectURIInvalidURI', 'Invalid URI specified');
    export const jupyterNotebookFailure = localize('DataScience.jupyterNotebookFailure', 'Jupyter notebook failed to launch. \r\n{0}');
    export const jupyterNotebookConnectFailed = localize('DataScience.jupyterNotebookConnectFailed', 'Failed to connect to Jupyter notebook. \r\n{0}\r\n{1}');
    export const jupyterNotebookRemoteConnectFailed = localize('DataScience.jupyterNotebookRemoteConnectFailed', 'Failed to connect to remote Jupyter notebook.\r\nCheck that the Jupyter Server URI setting has a valid running server specified.\r\n{0}\r\n{1}');
    export const jupyterServerCrashed = localize('DataScience.jupyterServerCrashed', 'Jupyter server crashed. Unable to connect. \r\nError code from jupyter: {0}');
    export const notebookVersionFormat = localize('DataScience.notebookVersionFormat', 'Jupyter Notebook Version: {0}');
    //tslint:disable-next-line:no-multiline-string
    export const jupyterKernelNotSupportedOnActive = localize('DataScience.jupyterKernelNotSupportedOnActive', `iPython kernel cannot be started from '{0}'. Using closest match {1} instead.`);
    export const jupyterKernelSpecNotFound = localize('DataScience.jupyterKernelSpecNotFound', 'Cannot create a iPython kernel spec and none are available for use');
    export const interruptKernel = localize('DataScience.interruptKernel', 'Interrupt iPython Kernel');
    export const interruptKernelStatus = localize('DataScience.interruptKernelStatus', 'Interrupting iPython Kernel');
    export const exportCancel = localize('DataScience.exportCancel', 'Cancel');
    export const restartKernelAfterInterruptMessage = localize('DataScience.restartKernelAfterInterruptMessage', 'Interrupting the kernel timed out. Do you want to restart the kernel instead? All variables will be lost.');
    export const pythonInterruptFailedHeader = localize('DataScience.pythonInterruptFailedHeader', 'Keyboard interrupt crashed the kernel. Kernel restarted.');
    export const sysInfoURILabel = localize('DataScience.sysInfoURILabel', 'Jupyter Server URI: ');
    export const executingCodeFailure = localize('DataScience.executingCodeFailure', 'Executing code failed : {0}');
    export const inputWatermark = localize('DataScience.inputWatermark', 'Shift-enter to run');
    export const liveShareConnectFailure = localize('DataScience.liveShareConnectFailure', 'Cannot connect to host jupyter session. URI not found.');
    export const liveShareCannotSpawnNotebooks = localize('DataScience.liveShareCannotSpawnNotebooks', 'Spawning jupyter notebooks is not supported over a live share connection');
    export const liveShareCannotImportNotebooks = localize('DataScience.liveShareCannotImportNotebooks', 'Importing notebooks is not currently supported over a live share connection');
    export const liveShareHostFormat = localize('DataScience.liveShareHostFormat', '{0} Jupyter Server');
    export const liveShareSyncFailure = localize('DataScience.liveShareSyncFailure', 'Synchronization failure during live share startup.');
    export const liveShareServiceFailure = localize('DataScience.liveShareServiceFailure', 'Failure starting \'{0}\' service during live share connection.');
    export const documentMismatch = localize('DataScience.documentMismatch', 'Cannot run cells, duplicate documents for {0} found.');
    export const jupyterGetVariablesBadResults = localize('DataScience.jupyterGetVariablesBadResults', 'Failed to fetch variable info from the Jupyter server.');
<<<<<<< HEAD
    export const dataExplorerInvalidVariableFormat = localize('DataScience.dataExplorerInvalidVariableFormat', '\'{0}\' is not an active variable.');
=======
    export const pythonInteractiveCreateFailed = localize('DataScience.pythonInteractiveCreateFailed', 'Failure to create a \'Python Interactive\' window. Try reinstalling the Python extension.');

>>>>>>> 9b148e19
}

export namespace DebugConfigurationPrompts {
    export const selectConfigurationTitle = localize('debug.selectConfigurationTitle', 'Select a debug configuration');
    export const selectConfigurationPlaceholder = localize('debug.selectConfigurationPlaceholder', 'Debug Configuration');
    export const debugFileConfigurationLabel = localize('debug.debugFileConfigurationLabel', 'Python File');
    export const debugFileConfigurationDescription = localize('debug.debugFileConfigurationDescription', 'Debug currently active Python file');
    export const debugModuleConfigurationLabel = localize('debug.debugModuleConfigurationLabel', 'Module');
    export const debugModuleConfigurationDescription = localize('debug.debugModuleConfigurationDescription', 'Debug a python module by invoking it with \'-m\'');
    export const remoteAttachConfigurationLabel = localize('debug.remoteAttachConfigurationLabel', 'Remote Attach');
    export const remoteAttachConfigurationDescription = localize('debug.remoteAttachConfigurationDescription', 'Attach to a remote ptsvd debug server');
    export const debugDjangoConfigurationLabel = localize('debug.debugDjangoConfigurationLabel', 'Django');
    export const debugDjangoConfigurationDescription = localize('debug.debugDjangoConfigurationDescription', 'Launch and debug a Django web application');
    export const debugFlaskConfigurationLabel = localize('debug.debugFlaskConfigurationLabel', 'Flask');
    export const debugFlaskConfigurationDescription = localize('debug.debugFlaskConfigurationDescription', 'Launch and debug a Flask web application');
    export const debugPyramidConfigurationLabel = localize('debug.debugPyramidConfigurationLabel', 'Pyramid');
    export const debugPyramidConfigurationDescription = localize('debug.debugPyramidConfigurationDescription', 'Web Application');
    export const djangoEnterManagePyPathTitle = localize('debug.djangoEnterManagePyPathTitle', 'Debug Django');
    // tslint:disable-next-line:no-invalid-template-strings
    export const djangoEnterManagePyPathPrompt = localize('debug.djangoEnterManagePyPathPrompt', 'Enter path to manage.py (\'${workspaceFolder}\' points to the root of the current workspace folder)');
    export const djangoEnterManagePyPathInvalidFilePathError = localize('debug.djangoEnterManagePyPathInvalidFilePathError', 'Enter a valid python file path');
    export const flaskEnterAppPathOrNamePathTitle = localize('debug.flaskEnterAppPathOrNamePathTitle', 'Debug Flask');
    export const flaskEnterAppPathOrNamePathPrompt = localize('debug.flaskEnterAppPathOrNamePathPrompt', 'Enter path to application, e.g. \'app.py\' or \'app\'');
    export const flaskEnterAppPathOrNamePathInvalidNameError = localize('debug.flaskEnterAppPathOrNamePathInvalidNameError', 'Enter a valid name');

    export const moduleEnterModuleTitle = localize('debug.moduleEnterModuleTitle', 'Debug Module');
    export const moduleEnterModulePrompt = localize('debug.moduleEnterModulePrompt', 'Enter Python module/package name');
    export const moduleEnterModuleInvalidNameError = localize('debug.moduleEnterModuleInvalidNameError', 'Enter a valid module name');
    export const pyramidEnterDevelopmentIniPathTitle = localize('debug.pyramidEnterDevelopmentIniPathTitle', 'Debug Pyramid');
    // tslint:disable-next-line:no-invalid-template-strings
    export const pyramidEnterDevelopmentIniPathPrompt = localize('debug.pyramidEnterDevelopmentIniPathPrompt', '`Enter path to development.ini (\'${workspaceFolderToken}\' points to the root of the current workspace folder)`');
    export const pyramidEnterDevelopmentIniPathInvalidFilePathError = localize('debug.pyramidEnterDevelopmentIniPathInvalidFilePathError', 'Enter a valid file path');
    export const attachRemotePortTitle = localize('debug.attachRemotePortTitle', 'Remote Debugging');
    export const attachRemotePortPrompt = localize('debug.attachRemotePortPrompt', 'Enter the port number that the ptvsd server is listening on');
    export const attachRemotePortValidationError = localize('debug.attachRemotePortValidationError', 'Enter a valid port number');
    export const attachRemoteHostTitle = localize('debug.attachRemoteHostTitle', 'Remote Debugging');
    export const attachRemoteHostPrompt = localize('debug.attachRemoteHostPrompt', 'Enter host name');
    export const attachRemoteHostValidationError = localize('debug.attachRemoteHostValidationError', 'Enter a host name or IP address');
}

export namespace UnitTests {
    export const testErrorDiagnosticMessage = localize('UnitTests.testErrorDiagnosticMessage', 'Error');
    export const testFailDiagnosticMessage = localize('UnitTests.testFailDiagnosticMessage', 'Fail');
    export const testSkippedDiagnosticMessage = localize('UnitTests.testSkippedDiagnosticMessage', 'Skipped');
    export const configureTests = localize('UnitTests.configureTests', 'Configure Test Framework');
    export const disableTests = localize('UnitTests.disableTests', 'Disable Tests');
}

// Skip using vscode-nls and instead just compute our strings based on key values. Key values
// can be loaded out of the nls.<locale>.json files
let loadedCollection: Record<string, string> | undefined;
let defaultCollection: Record<string, string> | undefined;
const askedForCollection: Record<string, string> = {};
let loadedLocale: string;

export function localize(key: string, defValue: string) {
    // Return a pointer to function so that we refetch it on each call.
    return () => {
        return getString(key, defValue);
    };
}

export function getCollection() {
    // Load the current collection
    if (!loadedCollection || parseLocale() !== loadedLocale) {
        load();
    }

    // Combine the default and loaded collections
    return { ...defaultCollection, ...loadedCollection };
}

export function getAskedForCollection() {
    return askedForCollection;
}

function parseLocale(): string {
    // Attempt to load from the vscode locale. If not there, use english
    const vscodeConfigString = process.env.VSCODE_NLS_CONFIG;
    return vscodeConfigString ? JSON.parse(vscodeConfigString).locale : 'en-us';
}

function getString(key: string, defValue: string) {
    // Load the current collection
    if (!loadedCollection || parseLocale() !== loadedLocale) {
        load();
    }

    // First lookup in the dictionary that matches the current locale
    if (loadedCollection && loadedCollection.hasOwnProperty(key)) {
        askedForCollection[key] = loadedCollection[key];
        return loadedCollection[key];
    }

    // Fallback to the default dictionary
    if (defaultCollection && defaultCollection.hasOwnProperty(key)) {
        askedForCollection[key] = defaultCollection[key];
        return defaultCollection[key];
    }

    // Not found, return the default
    askedForCollection[key] = defValue;
    return defValue;
}

function load() {
    // Figure out our current locale.
    loadedLocale = parseLocale();

    // Find the nls file that matches (if there is one)
    const nlsFile = path.join(EXTENSION_ROOT_DIR, `package.nls.${loadedLocale}.json`);
    if (fs.existsSync(nlsFile)) {
        const contents = fs.readFileSync(nlsFile, 'utf8');
        loadedCollection = JSON.parse(contents);
    } else {
        // If there isn't one, at least remember that we looked so we don't try to load a second time
        loadedCollection = {};
    }

    // Get the default collection if necessary. Strings may be in the default or the locale json
    if (!defaultCollection) {
        const defaultNlsFile = path.join(EXTENSION_ROOT_DIR, 'package.nls.json');
        if (fs.existsSync(defaultNlsFile)) {
            const contents = fs.readFileSync(defaultNlsFile, 'utf8');
            defaultCollection = JSON.parse(contents);
        } else {
            defaultCollection = {};
        }
    }
}

// Default to loading the current locale
load();
<|MERGE_RESOLUTION|>--- conflicted
+++ resolved
@@ -1,284 +1,280 @@
-// Copyright (c) Microsoft Corporation. All rights reserved.
-// Licensed under the MIT License.
-
-'use strict';
-
-import * as fs from 'fs';
-import * as path from 'path';
-import { EXTENSION_ROOT_DIR } from '../../constants';
-
-// External callers of localize use these tables to retrieve localized values.
-export namespace Diagnostics {
-    export const warnSourceMaps = localize('diagnostics.warnSourceMaps', 'Source map support is enabled in the Python Extension, this will adversely impact performance of the extension.');
-    export const disableSourceMaps = localize('diagnostics.disableSourceMaps', 'Disable Source Map Support');
-    export const warnBeforeEnablingSourceMaps = localize('diagnostics.warnBeforeEnablingSourceMaps', 'Enabling source map support in the Python Extension will adversely impact performance of the extension.');
-    export const enableSourceMapsAndReloadVSC = localize('diagnostics.enableSourceMapsAndReloadVSC', 'Enable and reload Window.');
-    export const lsNotSupported = localize('diagnostics.lsNotSupported', 'Your operating system does not meet the minimum requirements of the Language Server. Reverting to the alternative, Jedi.');
-    export const invalidPythonPathInDebuggerSettings = localize('diagnostics.invalidPythonPathInDebuggerSettings', 'You need to select a Python interpreter before you start debugging.\n\nTip: click on "Select Python Interpreter" in the status bar.');
-    export const invalidPythonPathInDebuggerLaunch = localize('diagnostics.invalidPythonPathInDebuggerLaunch', 'The Python path in your debug configuration is invalid.');
-}
-
-export namespace Common {
-    export const canceled = localize('Common.canceled', 'Canceled');
-    export const loadingExtension = localize('Common.loadingPythonExtension', 'Python extension loading...');
-    export const openOutputPanel = localize('Common.openOutputPanel', 'Show output');
-}
-
-export namespace LanguageService {
-    export const bannerMessage = localize('LanguageService.bannerMessage', 'Can you please take 2 minutes to tell us how the Python Language Server is working for you?');
-    export const bannerLabelYes = localize('LanguageService.bannerLabelYes', 'Yes, take survey now');
-    export const bannerLabelNo = localize('LanguageService.bannerLabelNo', 'No, thanks');
-    export const lsFailedToStart = localize('LanguageService.lsFailedToStart', 'We encountered an issue starting the Language Server. Reverting to the alternative, Jedi. Check the Python output panel for details.');
-    export const lsFailedToDownload = localize('LanguageService.lsFailedToDownload', 'We encountered an issue downloading the Language Server. Reverting to the alternative, Jedi. Check the Python output panel for details.');
-    export const lsFailedToExtract = localize('LanguageService.lsFailedToExtract', 'We encountered an issue extracting the Language Server. Reverting to the alternative, Jedi. Check the Python output panel for details.');
-    export const downloadFailedOutputMessage = localize('LanguageService.downloadFailedOutputMessage', 'download failed.');
-    export const extractionFailedOutputMessage = localize('LanguageService.extractionFailedOutputMessage', 'extraction failed.');
-    export const extractionCompletedOutputMessage = localize('LanguageService.extractionCompletedOutputMessage', 'complete.');
-    export const extractionDoneOutputMessage = localize('LanguageService.extractionDoneOutputMessage', 'done.');
-    export const reloadVSCodeIfSeachPathHasChanged = localize('LanguageService.reloadVSCodeIfSeachPathHasChanged', 'Search paths have changed for this Python interpreter. Please reload the extension to ensure that the IntelliSense works correctly.');
-
-}
-
-export namespace Interpreters {
-    export const loading = localize('Interpreters.LoadingInterpreters', 'Loading Python Interpreters');
-    export const refreshing = localize('Interpreters.RefreshingInterpreters', 'Refreshing Python Interpreters');
-}
-
-export namespace Linters {
-    export const installedButNotEnabled = localize('Linter.InstalledButNotEnabled', 'Linter {0} is installed but not enabled.');
-    export const replaceWithSelectedLinter = localize('Linter.replaceWithSelectedLinter', 'Multiple linters are enabled in settings. Replace with \'{0}\'?');
-}
-
-export namespace InteractiveShiftEnterBanner {
-    export const bannerMessage = localize('InteractiveShiftEnterBanner.bannerMessage', 'Would you like shift-enter to send code to the new Interactive Window experience?');
-    export const bannerLabelYes = localize('InteractiveShiftEnterBanner.bannerLabelYes', 'Yes');
-    export const bannerLabelNo = localize('InteractiveShiftEnterBanner.bannerLabelNo', 'No');
-}
-
-export namespace DataScienceSurveyBanner {
-    export const bannerMessage = localize('DataScienceSurveyBanner.bannerMessage', 'Can you please take 2 minutes to tell us how the Python Data Science features are working for you?');
-    export const bannerLabelYes = localize('DataScienceSurveyBanner.bannerLabelYes', 'Yes, take survey now');
-    export const bannerLabelNo = localize('DataScienceSurveyBanner.bannerLabelNo', 'No, thanks');
-}
-
-export namespace DataScience {
-    export const historyTitle = localize('DataScience.historyTitle', 'Python Interactive');
-    export const dataExplorerTitle = localize('DataScience.dataExplorerTitle', 'Data Viewer');
-    export const badWebPanelFormatString = localize('DataScience.badWebPanelFormatString', '<html><body><h1>{0} is not a valid file name</h1></body></html>');
-    export const sessionDisposed = localize('DataScience.sessionDisposed', 'Cannot execute code, session has been disposed.');
-    export const unknownMimeTypeFormat = localize('DataScience.unknownMimeTypeFormat', 'Mime type {0} is not currently supported');
-    export const exportDialogTitle = localize('DataScience.exportDialogTitle', 'Export to Jupyter Notebook');
-    export const exportDialogFilter = localize('DataScience.exportDialogFilter', 'Jupyter Notebooks');
-    export const exportDialogComplete = localize('DataScience.exportDialogComplete', 'Notebook written to {0}');
-    export const exportDialogFailed = localize('DataScience.exportDialogFailed', 'Failed to export notebook. {0}');
-    export const exportOpenQuestion = localize('DataScience.exportOpenQuestion', 'Open in browser');
-    export const runCellLensCommandTitle = localize('python.command.python.datascience.runcell.title', 'Run cell');
-    export const importDialogTitle = localize('DataScience.importDialogTitle', 'Import Jupyter Notebook');
-    export const importDialogFilter = localize('DataScience.importDialogFilter', 'Jupyter Notebooks');
-    export const notebookCheckForImportTitle = localize('DataScience.notebookCheckForImportTitle', 'Do you want to import the Jupyter Notebook into Python code?');
-    export const notebookCheckForImportYes = localize('DataScience.notebookCheckForImportYes', 'Import');
-    export const notebookCheckForImportNo = localize('DataScience.notebookCheckForImportNo', 'Later');
-    export const notebookCheckForImportDontAskAgain = localize('DataScience.notebookCheckForImportDontAskAgain', 'Don\'t Ask Again');
-    export const jupyterNotSupported = localize('DataScience.jupyterNotSupported', 'Jupyter is not installed');
-    export const jupyterNotSupportedBecauseOfEnvironment = localize('DataScience.jupyterNotSupportedBecauseOfEnvironment', 'Activating {0} to run Jupyter failed with {1}');
-    export const jupyterNbConvertNotSupported = localize('DataScience.jupyterNbConvertNotSupported', 'Jupyter nbconvert is not installed');
-    export const jupyterLaunchTimedOut = localize('DataScience.jupyterLaunchTimedOut', 'The Jupyter notebook server failed to launch in time');
-    export const jupyterLaunchNoURL = localize('DataScience.jupyterLaunchNoURL', 'Failed to find the URL of the launched Jupyter notebook server');
-    export const pythonInteractiveHelpLink = localize('DataScience.pythonInteractiveHelpLink', 'See [https://aka.ms/pyaiinstall] for help on installing jupyter.');
-    export const importingFormat = localize('DataScience.importingFormat', 'Importing {0}');
-    export const startingJupyter = localize('DataScience.startingJupyter', 'Starting Jupyter server');
-    export const connectingToJupyter = localize('DataScience.connectingToJupyter', 'Connecting to Jupyter server');
-    export const exportingFormat = localize('DataScience.exportingFormat', 'Exporting {0}');
-    export const runAllCellsLensCommandTitle = localize('python.command.python.datascience.runallcells.title', 'Run all cells');
-    export const runAllCellsAboveLensCommandTitle = localize('python.command.python.datascience.runallcellsabove.title', 'Run Above');
-    export const runCellAndAllBelowLensCommandTitle = localize('python.command.python.datascience.runcellandallbelow.title', 'Run Below');
-    export const importChangeDirectoryComment = localize('DataScience.importChangeDirectoryComment', '#%% Change working directory from the workspace root to the ipynb file location. Turn this addition off with the DataScience.changeDirOnImportExport setting');
-    export const exportChangeDirectoryComment = localize('DataScience.exportChangeDirectoryComment', '# Change directory to VSCode workspace root so that relative path loads work correctly. Turn this addition off with the DataScience.changeDirOnImportExport setting');
-
-    export const restartKernelMessage = localize('DataScience.restartKernelMessage', 'Do you want to restart the Jupter kernel? All variables will be lost.');
-    export const restartKernelMessageYes = localize('DataScience.restartKernelMessageYes', 'Restart');
-    export const restartKernelMessageNo = localize('DataScience.restartKernelMessageNo', 'Cancel');
-    export const restartingKernelStatus = localize('DataScience.restartingKernelStatus', 'Restarting iPython Kernel');
-    export const restartingKernelFailed = localize('DataScience.restartingKernelFailed', 'Kernel restart failed. Jupyter server is hung. Please reload VS code.');
-    export const interruptingKernelFailed = localize('DataScience.interruptingKernelFailed', 'Kernel interrupt failed. Jupyter server is hung. Please reload VS code.');
-
-    export const executingCode = localize('DataScience.executingCode', 'Executing Cell');
-    export const collapseAll = localize('DataScience.collapseAll', 'Collapse all cell inputs');
-    export const expandAll = localize('DataScience.expandAll', 'Expand all cell inputs');
-    export const exportKey = localize('DataScience.export', 'Export as Jupyter Notebook');
-    export const restartServer = localize('DataScience.restartServer', 'Restart iPython Kernel');
-    export const undo = localize('DataScience.undo', 'Undo');
-    export const redo = localize('DataScience.redo', 'Redo');
-    export const clearAll = localize('DataScience.clearAll', 'Remove All Cells');
-    export const pythonVersionHeader = localize('DataScience.pythonVersionHeader', 'Python Version:');
-    export const pythonRestartHeader = localize('DataScience.pythonRestartHeader', 'Restarted Kernel:');
-    export const pythonNewHeader = localize('DataScience.pythonNewHeader', 'Started new kernel:');
-    export const pythonVersionHeaderNoPyKernel = localize('DataScience.pythonVersionHeaderNoPyKernel', 'Python Version may not match, no ipykernel found:');
-
-    export const jupyterSelectURILaunchLocal = localize('DataScience.jupyterSelectURILaunchLocal', 'Launch local Jupyter server');
-    export const jupyterSelectURISpecifyURI = localize('DataScience.jupyterSelectURISpecifyURI', 'Type in the URI for the Jupyter server');
-    export const jupyterSelectURIPrompt = localize('DataScience.jupyterSelectURIPrompt', 'Enter the URI of a Jupyter server');
-    export const jupyterSelectURIInvalidURI = localize('DataScience.jupyterSelectURIInvalidURI', 'Invalid URI specified');
-    export const jupyterNotebookFailure = localize('DataScience.jupyterNotebookFailure', 'Jupyter notebook failed to launch. \r\n{0}');
-    export const jupyterNotebookConnectFailed = localize('DataScience.jupyterNotebookConnectFailed', 'Failed to connect to Jupyter notebook. \r\n{0}\r\n{1}');
-    export const jupyterNotebookRemoteConnectFailed = localize('DataScience.jupyterNotebookRemoteConnectFailed', 'Failed to connect to remote Jupyter notebook.\r\nCheck that the Jupyter Server URI setting has a valid running server specified.\r\n{0}\r\n{1}');
-    export const jupyterServerCrashed = localize('DataScience.jupyterServerCrashed', 'Jupyter server crashed. Unable to connect. \r\nError code from jupyter: {0}');
-    export const notebookVersionFormat = localize('DataScience.notebookVersionFormat', 'Jupyter Notebook Version: {0}');
-    //tslint:disable-next-line:no-multiline-string
-    export const jupyterKernelNotSupportedOnActive = localize('DataScience.jupyterKernelNotSupportedOnActive', `iPython kernel cannot be started from '{0}'. Using closest match {1} instead.`);
-    export const jupyterKernelSpecNotFound = localize('DataScience.jupyterKernelSpecNotFound', 'Cannot create a iPython kernel spec and none are available for use');
-    export const interruptKernel = localize('DataScience.interruptKernel', 'Interrupt iPython Kernel');
-    export const interruptKernelStatus = localize('DataScience.interruptKernelStatus', 'Interrupting iPython Kernel');
-    export const exportCancel = localize('DataScience.exportCancel', 'Cancel');
-    export const restartKernelAfterInterruptMessage = localize('DataScience.restartKernelAfterInterruptMessage', 'Interrupting the kernel timed out. Do you want to restart the kernel instead? All variables will be lost.');
-    export const pythonInterruptFailedHeader = localize('DataScience.pythonInterruptFailedHeader', 'Keyboard interrupt crashed the kernel. Kernel restarted.');
-    export const sysInfoURILabel = localize('DataScience.sysInfoURILabel', 'Jupyter Server URI: ');
-    export const executingCodeFailure = localize('DataScience.executingCodeFailure', 'Executing code failed : {0}');
-    export const inputWatermark = localize('DataScience.inputWatermark', 'Shift-enter to run');
-    export const liveShareConnectFailure = localize('DataScience.liveShareConnectFailure', 'Cannot connect to host jupyter session. URI not found.');
-    export const liveShareCannotSpawnNotebooks = localize('DataScience.liveShareCannotSpawnNotebooks', 'Spawning jupyter notebooks is not supported over a live share connection');
-    export const liveShareCannotImportNotebooks = localize('DataScience.liveShareCannotImportNotebooks', 'Importing notebooks is not currently supported over a live share connection');
-    export const liveShareHostFormat = localize('DataScience.liveShareHostFormat', '{0} Jupyter Server');
-    export const liveShareSyncFailure = localize('DataScience.liveShareSyncFailure', 'Synchronization failure during live share startup.');
-    export const liveShareServiceFailure = localize('DataScience.liveShareServiceFailure', 'Failure starting \'{0}\' service during live share connection.');
-    export const documentMismatch = localize('DataScience.documentMismatch', 'Cannot run cells, duplicate documents for {0} found.');
-    export const jupyterGetVariablesBadResults = localize('DataScience.jupyterGetVariablesBadResults', 'Failed to fetch variable info from the Jupyter server.');
-<<<<<<< HEAD
-    export const dataExplorerInvalidVariableFormat = localize('DataScience.dataExplorerInvalidVariableFormat', '\'{0}\' is not an active variable.');
-=======
-    export const pythonInteractiveCreateFailed = localize('DataScience.pythonInteractiveCreateFailed', 'Failure to create a \'Python Interactive\' window. Try reinstalling the Python extension.');
-
->>>>>>> 9b148e19
-}
-
-export namespace DebugConfigurationPrompts {
-    export const selectConfigurationTitle = localize('debug.selectConfigurationTitle', 'Select a debug configuration');
-    export const selectConfigurationPlaceholder = localize('debug.selectConfigurationPlaceholder', 'Debug Configuration');
-    export const debugFileConfigurationLabel = localize('debug.debugFileConfigurationLabel', 'Python File');
-    export const debugFileConfigurationDescription = localize('debug.debugFileConfigurationDescription', 'Debug currently active Python file');
-    export const debugModuleConfigurationLabel = localize('debug.debugModuleConfigurationLabel', 'Module');
-    export const debugModuleConfigurationDescription = localize('debug.debugModuleConfigurationDescription', 'Debug a python module by invoking it with \'-m\'');
-    export const remoteAttachConfigurationLabel = localize('debug.remoteAttachConfigurationLabel', 'Remote Attach');
-    export const remoteAttachConfigurationDescription = localize('debug.remoteAttachConfigurationDescription', 'Attach to a remote ptsvd debug server');
-    export const debugDjangoConfigurationLabel = localize('debug.debugDjangoConfigurationLabel', 'Django');
-    export const debugDjangoConfigurationDescription = localize('debug.debugDjangoConfigurationDescription', 'Launch and debug a Django web application');
-    export const debugFlaskConfigurationLabel = localize('debug.debugFlaskConfigurationLabel', 'Flask');
-    export const debugFlaskConfigurationDescription = localize('debug.debugFlaskConfigurationDescription', 'Launch and debug a Flask web application');
-    export const debugPyramidConfigurationLabel = localize('debug.debugPyramidConfigurationLabel', 'Pyramid');
-    export const debugPyramidConfigurationDescription = localize('debug.debugPyramidConfigurationDescription', 'Web Application');
-    export const djangoEnterManagePyPathTitle = localize('debug.djangoEnterManagePyPathTitle', 'Debug Django');
-    // tslint:disable-next-line:no-invalid-template-strings
-    export const djangoEnterManagePyPathPrompt = localize('debug.djangoEnterManagePyPathPrompt', 'Enter path to manage.py (\'${workspaceFolder}\' points to the root of the current workspace folder)');
-    export const djangoEnterManagePyPathInvalidFilePathError = localize('debug.djangoEnterManagePyPathInvalidFilePathError', 'Enter a valid python file path');
-    export const flaskEnterAppPathOrNamePathTitle = localize('debug.flaskEnterAppPathOrNamePathTitle', 'Debug Flask');
-    export const flaskEnterAppPathOrNamePathPrompt = localize('debug.flaskEnterAppPathOrNamePathPrompt', 'Enter path to application, e.g. \'app.py\' or \'app\'');
-    export const flaskEnterAppPathOrNamePathInvalidNameError = localize('debug.flaskEnterAppPathOrNamePathInvalidNameError', 'Enter a valid name');
-
-    export const moduleEnterModuleTitle = localize('debug.moduleEnterModuleTitle', 'Debug Module');
-    export const moduleEnterModulePrompt = localize('debug.moduleEnterModulePrompt', 'Enter Python module/package name');
-    export const moduleEnterModuleInvalidNameError = localize('debug.moduleEnterModuleInvalidNameError', 'Enter a valid module name');
-    export const pyramidEnterDevelopmentIniPathTitle = localize('debug.pyramidEnterDevelopmentIniPathTitle', 'Debug Pyramid');
-    // tslint:disable-next-line:no-invalid-template-strings
-    export const pyramidEnterDevelopmentIniPathPrompt = localize('debug.pyramidEnterDevelopmentIniPathPrompt', '`Enter path to development.ini (\'${workspaceFolderToken}\' points to the root of the current workspace folder)`');
-    export const pyramidEnterDevelopmentIniPathInvalidFilePathError = localize('debug.pyramidEnterDevelopmentIniPathInvalidFilePathError', 'Enter a valid file path');
-    export const attachRemotePortTitle = localize('debug.attachRemotePortTitle', 'Remote Debugging');
-    export const attachRemotePortPrompt = localize('debug.attachRemotePortPrompt', 'Enter the port number that the ptvsd server is listening on');
-    export const attachRemotePortValidationError = localize('debug.attachRemotePortValidationError', 'Enter a valid port number');
-    export const attachRemoteHostTitle = localize('debug.attachRemoteHostTitle', 'Remote Debugging');
-    export const attachRemoteHostPrompt = localize('debug.attachRemoteHostPrompt', 'Enter host name');
-    export const attachRemoteHostValidationError = localize('debug.attachRemoteHostValidationError', 'Enter a host name or IP address');
-}
-
-export namespace UnitTests {
-    export const testErrorDiagnosticMessage = localize('UnitTests.testErrorDiagnosticMessage', 'Error');
-    export const testFailDiagnosticMessage = localize('UnitTests.testFailDiagnosticMessage', 'Fail');
-    export const testSkippedDiagnosticMessage = localize('UnitTests.testSkippedDiagnosticMessage', 'Skipped');
-    export const configureTests = localize('UnitTests.configureTests', 'Configure Test Framework');
-    export const disableTests = localize('UnitTests.disableTests', 'Disable Tests');
-}
-
-// Skip using vscode-nls and instead just compute our strings based on key values. Key values
-// can be loaded out of the nls.<locale>.json files
-let loadedCollection: Record<string, string> | undefined;
-let defaultCollection: Record<string, string> | undefined;
-const askedForCollection: Record<string, string> = {};
-let loadedLocale: string;
-
-export function localize(key: string, defValue: string) {
-    // Return a pointer to function so that we refetch it on each call.
-    return () => {
-        return getString(key, defValue);
-    };
-}
-
-export function getCollection() {
-    // Load the current collection
-    if (!loadedCollection || parseLocale() !== loadedLocale) {
-        load();
-    }
-
-    // Combine the default and loaded collections
-    return { ...defaultCollection, ...loadedCollection };
-}
-
-export function getAskedForCollection() {
-    return askedForCollection;
-}
-
-function parseLocale(): string {
-    // Attempt to load from the vscode locale. If not there, use english
-    const vscodeConfigString = process.env.VSCODE_NLS_CONFIG;
-    return vscodeConfigString ? JSON.parse(vscodeConfigString).locale : 'en-us';
-}
-
-function getString(key: string, defValue: string) {
-    // Load the current collection
-    if (!loadedCollection || parseLocale() !== loadedLocale) {
-        load();
-    }
-
-    // First lookup in the dictionary that matches the current locale
-    if (loadedCollection && loadedCollection.hasOwnProperty(key)) {
-        askedForCollection[key] = loadedCollection[key];
-        return loadedCollection[key];
-    }
-
-    // Fallback to the default dictionary
-    if (defaultCollection && defaultCollection.hasOwnProperty(key)) {
-        askedForCollection[key] = defaultCollection[key];
-        return defaultCollection[key];
-    }
-
-    // Not found, return the default
-    askedForCollection[key] = defValue;
-    return defValue;
-}
-
-function load() {
-    // Figure out our current locale.
-    loadedLocale = parseLocale();
-
-    // Find the nls file that matches (if there is one)
-    const nlsFile = path.join(EXTENSION_ROOT_DIR, `package.nls.${loadedLocale}.json`);
-    if (fs.existsSync(nlsFile)) {
-        const contents = fs.readFileSync(nlsFile, 'utf8');
-        loadedCollection = JSON.parse(contents);
-    } else {
-        // If there isn't one, at least remember that we looked so we don't try to load a second time
-        loadedCollection = {};
-    }
-
-    // Get the default collection if necessary. Strings may be in the default or the locale json
-    if (!defaultCollection) {
-        const defaultNlsFile = path.join(EXTENSION_ROOT_DIR, 'package.nls.json');
-        if (fs.existsSync(defaultNlsFile)) {
-            const contents = fs.readFileSync(defaultNlsFile, 'utf8');
-            defaultCollection = JSON.parse(contents);
-        } else {
-            defaultCollection = {};
-        }
-    }
-}
-
-// Default to loading the current locale
-load();
+// Copyright (c) Microsoft Corporation. All rights reserved.
+// Licensed under the MIT License.
+
+'use strict';
+
+import * as fs from 'fs';
+import * as path from 'path';
+import { EXTENSION_ROOT_DIR } from '../../constants';
+
+// External callers of localize use these tables to retrieve localized values.
+export namespace Diagnostics {
+    export const warnSourceMaps = localize('diagnostics.warnSourceMaps', 'Source map support is enabled in the Python Extension, this will adversely impact performance of the extension.');
+    export const disableSourceMaps = localize('diagnostics.disableSourceMaps', 'Disable Source Map Support');
+    export const warnBeforeEnablingSourceMaps = localize('diagnostics.warnBeforeEnablingSourceMaps', 'Enabling source map support in the Python Extension will adversely impact performance of the extension.');
+    export const enableSourceMapsAndReloadVSC = localize('diagnostics.enableSourceMapsAndReloadVSC', 'Enable and reload Window.');
+    export const lsNotSupported = localize('diagnostics.lsNotSupported', 'Your operating system does not meet the minimum requirements of the Language Server. Reverting to the alternative, Jedi.');
+    export const invalidPythonPathInDebuggerSettings = localize('diagnostics.invalidPythonPathInDebuggerSettings', 'You need to select a Python interpreter before you start debugging.\n\nTip: click on "Select Python Interpreter" in the status bar.');
+    export const invalidPythonPathInDebuggerLaunch = localize('diagnostics.invalidPythonPathInDebuggerLaunch', 'The Python path in your debug configuration is invalid.');
+}
+
+export namespace Common {
+    export const canceled = localize('Common.canceled', 'Canceled');
+    export const loadingExtension = localize('Common.loadingPythonExtension', 'Python extension loading...');
+    export const openOutputPanel = localize('Common.openOutputPanel', 'Show output');
+}
+
+export namespace LanguageService {
+    export const bannerMessage = localize('LanguageService.bannerMessage', 'Can you please take 2 minutes to tell us how the Python Language Server is working for you?');
+    export const bannerLabelYes = localize('LanguageService.bannerLabelYes', 'Yes, take survey now');
+    export const bannerLabelNo = localize('LanguageService.bannerLabelNo', 'No, thanks');
+    export const lsFailedToStart = localize('LanguageService.lsFailedToStart', 'We encountered an issue starting the Language Server. Reverting to the alternative, Jedi. Check the Python output panel for details.');
+    export const lsFailedToDownload = localize('LanguageService.lsFailedToDownload', 'We encountered an issue downloading the Language Server. Reverting to the alternative, Jedi. Check the Python output panel for details.');
+    export const lsFailedToExtract = localize('LanguageService.lsFailedToExtract', 'We encountered an issue extracting the Language Server. Reverting to the alternative, Jedi. Check the Python output panel for details.');
+    export const downloadFailedOutputMessage = localize('LanguageService.downloadFailedOutputMessage', 'download failed.');
+    export const extractionFailedOutputMessage = localize('LanguageService.extractionFailedOutputMessage', 'extraction failed.');
+    export const extractionCompletedOutputMessage = localize('LanguageService.extractionCompletedOutputMessage', 'complete.');
+    export const extractionDoneOutputMessage = localize('LanguageService.extractionDoneOutputMessage', 'done.');
+    export const reloadVSCodeIfSeachPathHasChanged = localize('LanguageService.reloadVSCodeIfSeachPathHasChanged', 'Search paths have changed for this Python interpreter. Please reload the extension to ensure that the IntelliSense works correctly.');
+
+}
+
+export namespace Interpreters {
+    export const loading = localize('Interpreters.LoadingInterpreters', 'Loading Python Interpreters');
+    export const refreshing = localize('Interpreters.RefreshingInterpreters', 'Refreshing Python Interpreters');
+}
+
+export namespace Linters {
+    export const installedButNotEnabled = localize('Linter.InstalledButNotEnabled', 'Linter {0} is installed but not enabled.');
+    export const replaceWithSelectedLinter = localize('Linter.replaceWithSelectedLinter', 'Multiple linters are enabled in settings. Replace with \'{0}\'?');
+}
+
+export namespace InteractiveShiftEnterBanner {
+    export const bannerMessage = localize('InteractiveShiftEnterBanner.bannerMessage', 'Would you like shift-enter to send code to the new Interactive Window experience?');
+    export const bannerLabelYes = localize('InteractiveShiftEnterBanner.bannerLabelYes', 'Yes');
+    export const bannerLabelNo = localize('InteractiveShiftEnterBanner.bannerLabelNo', 'No');
+}
+
+export namespace DataScienceSurveyBanner {
+    export const bannerMessage = localize('DataScienceSurveyBanner.bannerMessage', 'Can you please take 2 minutes to tell us how the Python Data Science features are working for you?');
+    export const bannerLabelYes = localize('DataScienceSurveyBanner.bannerLabelYes', 'Yes, take survey now');
+    export const bannerLabelNo = localize('DataScienceSurveyBanner.bannerLabelNo', 'No, thanks');
+}
+
+export namespace DataScience {
+    export const historyTitle = localize('DataScience.historyTitle', 'Python Interactive');
+    export const dataExplorerTitle = localize('DataScience.dataExplorerTitle', 'Data Viewer');
+    export const badWebPanelFormatString = localize('DataScience.badWebPanelFormatString', '<html><body><h1>{0} is not a valid file name</h1></body></html>');
+    export const sessionDisposed = localize('DataScience.sessionDisposed', 'Cannot execute code, session has been disposed.');
+    export const unknownMimeTypeFormat = localize('DataScience.unknownMimeTypeFormat', 'Mime type {0} is not currently supported');
+    export const exportDialogTitle = localize('DataScience.exportDialogTitle', 'Export to Jupyter Notebook');
+    export const exportDialogFilter = localize('DataScience.exportDialogFilter', 'Jupyter Notebooks');
+    export const exportDialogComplete = localize('DataScience.exportDialogComplete', 'Notebook written to {0}');
+    export const exportDialogFailed = localize('DataScience.exportDialogFailed', 'Failed to export notebook. {0}');
+    export const exportOpenQuestion = localize('DataScience.exportOpenQuestion', 'Open in browser');
+    export const runCellLensCommandTitle = localize('python.command.python.datascience.runcell.title', 'Run cell');
+    export const importDialogTitle = localize('DataScience.importDialogTitle', 'Import Jupyter Notebook');
+    export const importDialogFilter = localize('DataScience.importDialogFilter', 'Jupyter Notebooks');
+    export const notebookCheckForImportTitle = localize('DataScience.notebookCheckForImportTitle', 'Do you want to import the Jupyter Notebook into Python code?');
+    export const notebookCheckForImportYes = localize('DataScience.notebookCheckForImportYes', 'Import');
+    export const notebookCheckForImportNo = localize('DataScience.notebookCheckForImportNo', 'Later');
+    export const notebookCheckForImportDontAskAgain = localize('DataScience.notebookCheckForImportDontAskAgain', 'Don\'t Ask Again');
+    export const jupyterNotSupported = localize('DataScience.jupyterNotSupported', 'Jupyter is not installed');
+    export const jupyterNotSupportedBecauseOfEnvironment = localize('DataScience.jupyterNotSupportedBecauseOfEnvironment', 'Activating {0} to run Jupyter failed with {1}');
+    export const jupyterNbConvertNotSupported = localize('DataScience.jupyterNbConvertNotSupported', 'Jupyter nbconvert is not installed');
+    export const jupyterLaunchTimedOut = localize('DataScience.jupyterLaunchTimedOut', 'The Jupyter notebook server failed to launch in time');
+    export const jupyterLaunchNoURL = localize('DataScience.jupyterLaunchNoURL', 'Failed to find the URL of the launched Jupyter notebook server');
+    export const pythonInteractiveHelpLink = localize('DataScience.pythonInteractiveHelpLink', 'See [https://aka.ms/pyaiinstall] for help on installing jupyter.');
+    export const importingFormat = localize('DataScience.importingFormat', 'Importing {0}');
+    export const startingJupyter = localize('DataScience.startingJupyter', 'Starting Jupyter server');
+    export const connectingToJupyter = localize('DataScience.connectingToJupyter', 'Connecting to Jupyter server');
+    export const exportingFormat = localize('DataScience.exportingFormat', 'Exporting {0}');
+    export const runAllCellsLensCommandTitle = localize('python.command.python.datascience.runallcells.title', 'Run all cells');
+    export const runAllCellsAboveLensCommandTitle = localize('python.command.python.datascience.runallcellsabove.title', 'Run Above');
+    export const runCellAndAllBelowLensCommandTitle = localize('python.command.python.datascience.runcellandallbelow.title', 'Run Below');
+    export const importChangeDirectoryComment = localize('DataScience.importChangeDirectoryComment', '#%% Change working directory from the workspace root to the ipynb file location. Turn this addition off with the DataScience.changeDirOnImportExport setting');
+    export const exportChangeDirectoryComment = localize('DataScience.exportChangeDirectoryComment', '# Change directory to VSCode workspace root so that relative path loads work correctly. Turn this addition off with the DataScience.changeDirOnImportExport setting');
+
+    export const restartKernelMessage = localize('DataScience.restartKernelMessage', 'Do you want to restart the Jupter kernel? All variables will be lost.');
+    export const restartKernelMessageYes = localize('DataScience.restartKernelMessageYes', 'Restart');
+    export const restartKernelMessageNo = localize('DataScience.restartKernelMessageNo', 'Cancel');
+    export const restartingKernelStatus = localize('DataScience.restartingKernelStatus', 'Restarting iPython Kernel');
+    export const restartingKernelFailed = localize('DataScience.restartingKernelFailed', 'Kernel restart failed. Jupyter server is hung. Please reload VS code.');
+    export const interruptingKernelFailed = localize('DataScience.interruptingKernelFailed', 'Kernel interrupt failed. Jupyter server is hung. Please reload VS code.');
+
+    export const executingCode = localize('DataScience.executingCode', 'Executing Cell');
+    export const collapseAll = localize('DataScience.collapseAll', 'Collapse all cell inputs');
+    export const expandAll = localize('DataScience.expandAll', 'Expand all cell inputs');
+    export const exportKey = localize('DataScience.export', 'Export as Jupyter Notebook');
+    export const restartServer = localize('DataScience.restartServer', 'Restart iPython Kernel');
+    export const undo = localize('DataScience.undo', 'Undo');
+    export const redo = localize('DataScience.redo', 'Redo');
+    export const clearAll = localize('DataScience.clearAll', 'Remove All Cells');
+    export const pythonVersionHeader = localize('DataScience.pythonVersionHeader', 'Python Version:');
+    export const pythonRestartHeader = localize('DataScience.pythonRestartHeader', 'Restarted Kernel:');
+    export const pythonNewHeader = localize('DataScience.pythonNewHeader', 'Started new kernel:');
+    export const pythonVersionHeaderNoPyKernel = localize('DataScience.pythonVersionHeaderNoPyKernel', 'Python Version may not match, no ipykernel found:');
+
+    export const jupyterSelectURILaunchLocal = localize('DataScience.jupyterSelectURILaunchLocal', 'Launch local Jupyter server');
+    export const jupyterSelectURISpecifyURI = localize('DataScience.jupyterSelectURISpecifyURI', 'Type in the URI for the Jupyter server');
+    export const jupyterSelectURIPrompt = localize('DataScience.jupyterSelectURIPrompt', 'Enter the URI of a Jupyter server');
+    export const jupyterSelectURIInvalidURI = localize('DataScience.jupyterSelectURIInvalidURI', 'Invalid URI specified');
+    export const jupyterNotebookFailure = localize('DataScience.jupyterNotebookFailure', 'Jupyter notebook failed to launch. \r\n{0}');
+    export const jupyterNotebookConnectFailed = localize('DataScience.jupyterNotebookConnectFailed', 'Failed to connect to Jupyter notebook. \r\n{0}\r\n{1}');
+    export const jupyterNotebookRemoteConnectFailed = localize('DataScience.jupyterNotebookRemoteConnectFailed', 'Failed to connect to remote Jupyter notebook.\r\nCheck that the Jupyter Server URI setting has a valid running server specified.\r\n{0}\r\n{1}');
+    export const jupyterServerCrashed = localize('DataScience.jupyterServerCrashed', 'Jupyter server crashed. Unable to connect. \r\nError code from jupyter: {0}');
+    export const notebookVersionFormat = localize('DataScience.notebookVersionFormat', 'Jupyter Notebook Version: {0}');
+    //tslint:disable-next-line:no-multiline-string
+    export const jupyterKernelNotSupportedOnActive = localize('DataScience.jupyterKernelNotSupportedOnActive', `iPython kernel cannot be started from '{0}'. Using closest match {1} instead.`);
+    export const jupyterKernelSpecNotFound = localize('DataScience.jupyterKernelSpecNotFound', 'Cannot create a iPython kernel spec and none are available for use');
+    export const interruptKernel = localize('DataScience.interruptKernel', 'Interrupt iPython Kernel');
+    export const interruptKernelStatus = localize('DataScience.interruptKernelStatus', 'Interrupting iPython Kernel');
+    export const exportCancel = localize('DataScience.exportCancel', 'Cancel');
+    export const restartKernelAfterInterruptMessage = localize('DataScience.restartKernelAfterInterruptMessage', 'Interrupting the kernel timed out. Do you want to restart the kernel instead? All variables will be lost.');
+    export const pythonInterruptFailedHeader = localize('DataScience.pythonInterruptFailedHeader', 'Keyboard interrupt crashed the kernel. Kernel restarted.');
+    export const sysInfoURILabel = localize('DataScience.sysInfoURILabel', 'Jupyter Server URI: ');
+    export const executingCodeFailure = localize('DataScience.executingCodeFailure', 'Executing code failed : {0}');
+    export const inputWatermark = localize('DataScience.inputWatermark', 'Shift-enter to run');
+    export const liveShareConnectFailure = localize('DataScience.liveShareConnectFailure', 'Cannot connect to host jupyter session. URI not found.');
+    export const liveShareCannotSpawnNotebooks = localize('DataScience.liveShareCannotSpawnNotebooks', 'Spawning jupyter notebooks is not supported over a live share connection');
+    export const liveShareCannotImportNotebooks = localize('DataScience.liveShareCannotImportNotebooks', 'Importing notebooks is not currently supported over a live share connection');
+    export const liveShareHostFormat = localize('DataScience.liveShareHostFormat', '{0} Jupyter Server');
+    export const liveShareSyncFailure = localize('DataScience.liveShareSyncFailure', 'Synchronization failure during live share startup.');
+    export const liveShareServiceFailure = localize('DataScience.liveShareServiceFailure', 'Failure starting \'{0}\' service during live share connection.');
+    export const documentMismatch = localize('DataScience.documentMismatch', 'Cannot run cells, duplicate documents for {0} found.');
+    export const jupyterGetVariablesBadResults = localize('DataScience.jupyterGetVariablesBadResults', 'Failed to fetch variable info from the Jupyter server.');
+    export const dataExplorerInvalidVariableFormat = localize('DataScience.dataExplorerInvalidVariableFormat', '\'{0}\' is not an active variable.');
+    export const pythonInteractiveCreateFailed = localize('DataScience.pythonInteractiveCreateFailed', 'Failure to create a \'Python Interactive\' window. Try reinstalling the Python extension.');
+}
+
+export namespace DebugConfigurationPrompts {
+    export const selectConfigurationTitle = localize('debug.selectConfigurationTitle', 'Select a debug configuration');
+    export const selectConfigurationPlaceholder = localize('debug.selectConfigurationPlaceholder', 'Debug Configuration');
+    export const debugFileConfigurationLabel = localize('debug.debugFileConfigurationLabel', 'Python File');
+    export const debugFileConfigurationDescription = localize('debug.debugFileConfigurationDescription', 'Debug currently active Python file');
+    export const debugModuleConfigurationLabel = localize('debug.debugModuleConfigurationLabel', 'Module');
+    export const debugModuleConfigurationDescription = localize('debug.debugModuleConfigurationDescription', 'Debug a python module by invoking it with \'-m\'');
+    export const remoteAttachConfigurationLabel = localize('debug.remoteAttachConfigurationLabel', 'Remote Attach');
+    export const remoteAttachConfigurationDescription = localize('debug.remoteAttachConfigurationDescription', 'Attach to a remote ptsvd debug server');
+    export const debugDjangoConfigurationLabel = localize('debug.debugDjangoConfigurationLabel', 'Django');
+    export const debugDjangoConfigurationDescription = localize('debug.debugDjangoConfigurationDescription', 'Launch and debug a Django web application');
+    export const debugFlaskConfigurationLabel = localize('debug.debugFlaskConfigurationLabel', 'Flask');
+    export const debugFlaskConfigurationDescription = localize('debug.debugFlaskConfigurationDescription', 'Launch and debug a Flask web application');
+    export const debugPyramidConfigurationLabel = localize('debug.debugPyramidConfigurationLabel', 'Pyramid');
+    export const debugPyramidConfigurationDescription = localize('debug.debugPyramidConfigurationDescription', 'Web Application');
+    export const djangoEnterManagePyPathTitle = localize('debug.djangoEnterManagePyPathTitle', 'Debug Django');
+    // tslint:disable-next-line:no-invalid-template-strings
+    export const djangoEnterManagePyPathPrompt = localize('debug.djangoEnterManagePyPathPrompt', 'Enter path to manage.py (\'${workspaceFolder}\' points to the root of the current workspace folder)');
+    export const djangoEnterManagePyPathInvalidFilePathError = localize('debug.djangoEnterManagePyPathInvalidFilePathError', 'Enter a valid python file path');
+    export const flaskEnterAppPathOrNamePathTitle = localize('debug.flaskEnterAppPathOrNamePathTitle', 'Debug Flask');
+    export const flaskEnterAppPathOrNamePathPrompt = localize('debug.flaskEnterAppPathOrNamePathPrompt', 'Enter path to application, e.g. \'app.py\' or \'app\'');
+    export const flaskEnterAppPathOrNamePathInvalidNameError = localize('debug.flaskEnterAppPathOrNamePathInvalidNameError', 'Enter a valid name');
+
+    export const moduleEnterModuleTitle = localize('debug.moduleEnterModuleTitle', 'Debug Module');
+    export const moduleEnterModulePrompt = localize('debug.moduleEnterModulePrompt', 'Enter Python module/package name');
+    export const moduleEnterModuleInvalidNameError = localize('debug.moduleEnterModuleInvalidNameError', 'Enter a valid module name');
+    export const pyramidEnterDevelopmentIniPathTitle = localize('debug.pyramidEnterDevelopmentIniPathTitle', 'Debug Pyramid');
+    // tslint:disable-next-line:no-invalid-template-strings
+    export const pyramidEnterDevelopmentIniPathPrompt = localize('debug.pyramidEnterDevelopmentIniPathPrompt', '`Enter path to development.ini (\'${workspaceFolderToken}\' points to the root of the current workspace folder)`');
+    export const pyramidEnterDevelopmentIniPathInvalidFilePathError = localize('debug.pyramidEnterDevelopmentIniPathInvalidFilePathError', 'Enter a valid file path');
+    export const attachRemotePortTitle = localize('debug.attachRemotePortTitle', 'Remote Debugging');
+    export const attachRemotePortPrompt = localize('debug.attachRemotePortPrompt', 'Enter the port number that the ptvsd server is listening on');
+    export const attachRemotePortValidationError = localize('debug.attachRemotePortValidationError', 'Enter a valid port number');
+    export const attachRemoteHostTitle = localize('debug.attachRemoteHostTitle', 'Remote Debugging');
+    export const attachRemoteHostPrompt = localize('debug.attachRemoteHostPrompt', 'Enter host name');
+    export const attachRemoteHostValidationError = localize('debug.attachRemoteHostValidationError', 'Enter a host name or IP address');
+}
+
+export namespace UnitTests {
+    export const testErrorDiagnosticMessage = localize('UnitTests.testErrorDiagnosticMessage', 'Error');
+    export const testFailDiagnosticMessage = localize('UnitTests.testFailDiagnosticMessage', 'Fail');
+    export const testSkippedDiagnosticMessage = localize('UnitTests.testSkippedDiagnosticMessage', 'Skipped');
+    export const configureTests = localize('UnitTests.configureTests', 'Configure Test Framework');
+    export const disableTests = localize('UnitTests.disableTests', 'Disable Tests');
+}
+
+// Skip using vscode-nls and instead just compute our strings based on key values. Key values
+// can be loaded out of the nls.<locale>.json files
+let loadedCollection: Record<string, string> | undefined;
+let defaultCollection: Record<string, string> | undefined;
+const askedForCollection: Record<string, string> = {};
+let loadedLocale: string;
+
+export function localize(key: string, defValue: string) {
+    // Return a pointer to function so that we refetch it on each call.
+    return () => {
+        return getString(key, defValue);
+    };
+}
+
+export function getCollection() {
+    // Load the current collection
+    if (!loadedCollection || parseLocale() !== loadedLocale) {
+        load();
+    }
+
+    // Combine the default and loaded collections
+    return { ...defaultCollection, ...loadedCollection };
+}
+
+export function getAskedForCollection() {
+    return askedForCollection;
+}
+
+function parseLocale(): string {
+    // Attempt to load from the vscode locale. If not there, use english
+    const vscodeConfigString = process.env.VSCODE_NLS_CONFIG;
+    return vscodeConfigString ? JSON.parse(vscodeConfigString).locale : 'en-us';
+}
+
+function getString(key: string, defValue: string) {
+    // Load the current collection
+    if (!loadedCollection || parseLocale() !== loadedLocale) {
+        load();
+    }
+
+    // First lookup in the dictionary that matches the current locale
+    if (loadedCollection && loadedCollection.hasOwnProperty(key)) {
+        askedForCollection[key] = loadedCollection[key];
+        return loadedCollection[key];
+    }
+
+    // Fallback to the default dictionary
+    if (defaultCollection && defaultCollection.hasOwnProperty(key)) {
+        askedForCollection[key] = defaultCollection[key];
+        return defaultCollection[key];
+    }
+
+    // Not found, return the default
+    askedForCollection[key] = defValue;
+    return defValue;
+}
+
+function load() {
+    // Figure out our current locale.
+    loadedLocale = parseLocale();
+
+    // Find the nls file that matches (if there is one)
+    const nlsFile = path.join(EXTENSION_ROOT_DIR, `package.nls.${loadedLocale}.json`);
+    if (fs.existsSync(nlsFile)) {
+        const contents = fs.readFileSync(nlsFile, 'utf8');
+        loadedCollection = JSON.parse(contents);
+    } else {
+        // If there isn't one, at least remember that we looked so we don't try to load a second time
+        loadedCollection = {};
+    }
+
+    // Get the default collection if necessary. Strings may be in the default or the locale json
+    if (!defaultCollection) {
+        const defaultNlsFile = path.join(EXTENSION_ROOT_DIR, 'package.nls.json');
+        if (fs.existsSync(defaultNlsFile)) {
+            const contents = fs.readFileSync(defaultNlsFile, 'utf8');
+            defaultCollection = JSON.parse(contents);
+        } else {
+            defaultCollection = {};
+        }
+    }
+}
+
+// Default to loading the current locale
+load();