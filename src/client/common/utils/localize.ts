// Copyright (c) Microsoft Corporation. All rights reserved.
// Licensed under the MIT License.

'use strict';

import * as path from 'path';
import { EXTENSION_ROOT_DIR } from '../../constants';
import { FileSystem } from '../platform/fileSystem';

// External callers of localize use these tables to retrieve localized values.
export namespace Diagnostics {
    export const warnSourceMaps = localize(
        'diagnostics.warnSourceMaps',
        'Source map support is enabled in the Python Extension, this will adversely impact performance of the extension.'
    );
    export const disableSourceMaps = localize('diagnostics.disableSourceMaps', 'Disable Source Map Support');
    export const warnBeforeEnablingSourceMaps = localize(
        'diagnostics.warnBeforeEnablingSourceMaps',
        'Enabling source map support in the Python Extension will adversely impact performance of the extension.'
    );
    export const enableSourceMapsAndReloadVSC = localize(
        'diagnostics.enableSourceMapsAndReloadVSC',
        'Enable and reload Window.'
    );
    export const lsNotSupported = localize(
        'diagnostics.lsNotSupported',
        'Your operating system does not meet the minimum requirements of the Python Language Server. Reverting to the alternative autocompletion provider, Jedi.'
    );
    export const invalidPythonPathInDebuggerSettings = localize(
        'diagnostics.invalidPythonPathInDebuggerSettings',
        'You need to select a Python interpreter before you start debugging.\n\nTip: click on "Select Python Interpreter" in the status bar.'
    );
    export const invalidPythonPathInDebuggerLaunch = localize(
        'diagnostics.invalidPythonPathInDebuggerLaunch',
        'The Python path in your debug configuration is invalid.'
    );
    export const invalidDebuggerTypeDiagnostic = localize(
        'diagnostics.invalidDebuggerTypeDiagnostic',
        'Your launch.json file needs to be updated to change the "pythonExperimental" debug configurations to use the "python" debugger type, otherwise Python debugging may not work. Would you like to automatically update your launch.json file now?'
    );
    export const consoleTypeDiagnostic = localize(
        'diagnostics.consoleTypeDiagnostic',
        'Your launch.json file needs to be updated to change the console type string from "none" to "internalConsole", otherwise Python debugging may not work. Would you like to automatically update your launch.json file now?'
    );
    export const justMyCodeDiagnostic = localize(
        'diagnostics.justMyCodeDiagnostic',
        'Configuration "debugStdLib" in launch.json is no longer supported. It\'s recommended to replace it with "justMyCode", which is the exact opposite of using "debugStdLib". Would you like to automatically update your launch.json file to do that?'
    );
    export const yesUpdateLaunch = localize('diagnostics.yesUpdateLaunch', 'Yes, update launch.json');
    export const invalidTestSettings = localize(
        'diagnostics.invalidTestSettings',
        'Your settings needs to be updated to change the setting "python.unitTest." to "python.testing.", otherwise testing Python code using the extension may not work. Would you like to automatically update your settings now?'
    );
    export const updateSettings = localize('diagnostics.updateSettings', 'Yes, update settings');
    export const processId = localize(
        'diagnostics.processId',
        'Attaching the debugger to a local process is an experimental feature. It will be available to all users soon.'
    );
}

export namespace Common {
    export const canceled = localize('Common.canceled', 'Canceled');
    export const cancel = localize('Common.cancel', 'Cancel');
    export const gotIt = localize('Common.gotIt', 'Got it!');
    export const loadingExtension = localize('Common.loadingPythonExtension', 'Python extension loading...');
    export const openOutputPanel = localize('Common.openOutputPanel', 'Show output');
    export const noIWillDoItLater = localize('Common.noIWillDoItLater', 'No, I will do it later');
    export const notNow = localize('Common.notNow', 'Not now');
    export const doNotShowAgain = localize('Common.doNotShowAgain', 'Do not show again');
    export const reload = localize('Common.reload', 'Reload');
    export const moreInfo = localize('Common.moreInfo', 'More Info');
    export const and = localize('Common.and', 'and');
}

export namespace AttachProcess {
    export const unsupportedOS = localize('AttachProcess.unsupportedOS', "Operating system '{0}' not supported.");
    export const attachTitle = localize('AttachProcess.attachTitle', 'Attach to process');
    export const selectProcessPlaceholder = localize(
        'AttachProcess.selectProcessPlaceholder',
        'Select the process to attach to'
    );
    export const noProcessSelected = localize('AttachProcess.noProcessSelected', 'No process selected');
    export const refreshList = localize('AttachProcess.refreshList', 'Refresh process list');
}

export namespace LanguageService {
    export const bannerMessage = localize(
        'LanguageService.bannerMessage',
        'Can you please take 2 minutes to tell us how the Python Language Server is working for you?'
    );
    export const bannerLabelYes = localize('LanguageService.bannerLabelYes', 'Yes, take survey now');
    export const bannerLabelNo = localize('LanguageService.bannerLabelNo', 'No, thanks');
    export const lsFailedToStart = localize(
        'LanguageService.lsFailedToStart',
        'We encountered an issue starting the Language Server. Reverting to the alternative, Jedi. Check the Python output panel for details.'
    );
    export const lsFailedToDownload = localize(
        'LanguageService.lsFailedToDownload',
        'We encountered an issue downloading the Language Server. Reverting to the alternative, Jedi. Check the Python output panel for details.'
    );
    export const lsFailedToExtract = localize(
        'LanguageService.lsFailedToExtract',
        'We encountered an issue extracting the Language Server. Reverting to the alternative, Jedi. Check the Python output panel for details.'
    );
    export const downloadFailedOutputMessage = localize(
        'LanguageService.downloadFailedOutputMessage',
        'Language server download failed.'
    );
    export const extractionFailedOutputMessage = localize(
        'LanguageService.extractionFailedOutputMessage',
        'Language server extraction failed.'
    );
    export const extractionCompletedOutputMessage = localize(
        'LanguageService.extractionCompletedOutputMessage',
        'Language server download complete.'
    );
    export const extractionDoneOutputMessage = localize('LanguageService.extractionDoneOutputMessage', 'done.');
    export const reloadVSCodeIfSeachPathHasChanged = localize(
        'LanguageService.reloadVSCodeIfSeachPathHasChanged',
        'Search paths have changed for this Python interpreter. Please reload the extension to ensure that the IntelliSense works correctly.'
    );
}

export namespace Http {
    export const downloadingFile = localize('downloading.file', 'Downloading {0}...');
    export const downloadingFileProgress = localize('downloading.file.progress', '{0}{1} of {2} KB ({3}%)');
}
export namespace Experiments {
    export const inGroup = localize('Experiments.inGroup', "User belongs to experiment group '{0}'");
}
export namespace Interpreters {
    export const loading = localize('Interpreters.LoadingInterpreters', 'Loading Python Interpreters');
    export const refreshing = localize('Interpreters.RefreshingInterpreters', 'Refreshing Python Interpreters');
    export const condaInheritEnvMessage = localize(
        'Interpreters.condaInheritEnvMessage',
        'We noticed you\'re using a conda environment. If you are experiencing issues with this environment in the integrated terminal, we recommend that you let the Python extension change "terminal.integrated.inheritEnv" to false in your user settings.'
    );
    export const environmentPromptMessage = localize(
        'Interpreters.environmentPromptMessage',
        'We noticed a new virtual environment has been created. Do you want to select it for the workspace folder?'
    );
    export const selectInterpreterTip = localize(
        'Interpreters.selectInterpreterTip',
        'Tip: you can change the Python interpreter used by the Python extension by clicking on the Python version in the status bar'
    );
}
export namespace ExtensionChannels {
    export const yesWeekly = localize('ExtensionChannels.yesWeekly', 'Yes, weekly');
    export const yesDaily = localize('ExtensionChannels.yesDaily', 'Yes, daily');
    export const promptMessage = localize(
        'ExtensionChannels.promptMessage',
        'We noticed you are using Visual Studio Code Insiders. Would you like to use the Insiders build of the Python extension?'
    );
    export const reloadToUseInsidersMessage = localize(
        'ExtensionChannels.reloadToUseInsidersMessage',
        'Please reload Visual Studio Code to use the insiders build of the Python extension.'
    );
    export const downloadCompletedOutputMessage = localize(
        'ExtensionChannels.downloadCompletedOutputMessage',
        'Insiders build download complete.'
    );
    export const startingDownloadOutputMessage = localize(
        'ExtensionChannels.startingDownloadOutputMessage',
        'Starting download for Insiders build.'
    );
    export const downloadingInsidersMessage = localize(
        'ExtensionChannels.downloadingInsidersMessage',
        'Downloading Insiders Extension... '
    );
    export const installingInsidersMessage = localize(
        'ExtensionChannels.installingInsidersMessage',
        'Installing Insiders build of extension... '
    );
    export const installingStableMessage = localize(
        'ExtensionChannels.installingStableMessage',
        'Installing Stable build of extension... '
    );
    export const installationCompleteMessage = localize('ExtensionChannels.installationCompleteMessage', 'complete.');
}
export namespace OutputChannelNames {
    export const languageServer = localize('OutputChannelNames.languageServer', 'Python Language Server');
    export const python = localize('OutputChannelNames.python', 'Python');
    export const pythonTest = localize('OutputChannelNames.pythonTest', 'Python Test Log');
    export const jupyter = localize('OutputChannelNames.jupyter', 'Jupyter');
}

export namespace Logging {
    export const currentWorkingDirectory = localize('Logging.CurrentWorkingDirectory', 'cwd:');
}

export namespace Linters {
    export const enableLinter = localize('Linter.enableLinter', 'Enable {0}');
    export const enablePylint = localize(
        'Linter.enablePylint',
        'You have a pylintrc file in your workspace. Do you want to enable pylint?'
    );
    export const replaceWithSelectedLinter = localize(
        'Linter.replaceWithSelectedLinter',
        "Multiple linters are enabled in settings. Replace with '{0}'?"
    );
}

export namespace InteractiveShiftEnterBanner {
    export const bannerMessage = localize(
        'InteractiveShiftEnterBanner.bannerMessage',
        'Would you like shift-enter to send code to the new Interactive Window experience?'
    );
    export const bannerLabelYes = localize('InteractiveShiftEnterBanner.bannerLabelYes', 'Yes');
    export const bannerLabelNo = localize('InteractiveShiftEnterBanner.bannerLabelNo', 'No');
}

export namespace DataScienceSurveyBanner {
    export const bannerMessage = localize(
        'DataScienceSurveyBanner.bannerMessage',
        'Can you please take 2 minutes to tell us how the Python Data Science features are working for you?'
    );
    export const bannerLabelYes = localize('DataScienceSurveyBanner.bannerLabelYes', 'Yes, take survey now');
    export const bannerLabelNo = localize('DataScienceSurveyBanner.bannerLabelNo', 'No, thanks');
}

export namespace Installer {
    export const noCondaOrPipInstaller = localize(
        'Installer.noCondaOrPipInstaller',
        'There is no Conda or Pip installer available in the selected environment.'
    );
    export const noPipInstaller = localize(
        'Installer.noPipInstaller',
        'There is no Pip installer available in the selected environment.'
    );
    export const searchForHelp = localize('Installer.searchForHelp', 'Search for help');
}

export namespace ExtensionSurveyBanner {
    export const bannerMessage = localize(
        'ExtensionSurveyBanner.bannerMessage',
        'Can you please take 2 minutes to tell us how the Python extension is working for you?'
    );
    export const maybeLater = localize('ExtensionSurveyBanner.maybeLater', 'Maybe later');
}

export namespace Products {
    export const installingModule = localize('products.installingModule', 'Installing {0}');
}

export namespace DataScience {
    export const historyTitle = localize('DataScience.historyTitle', 'Python Interactive');
    export const dataExplorerTitle = localize('DataScience.dataExplorerTitle', 'Data Viewer');
    export const badWebPanelFormatString = localize(
        'DataScience.badWebPanelFormatString',
        '<html><body><h1>{0} is not a valid file name</h1></body></html>'
    );
    export const sessionDisposed = localize(
        'DataScience.sessionDisposed',
        'Cannot execute code, session has been disposed.'
    );
    export const passwordFailure = localize(
        'DataScience.passwordFailure',
        'Failed to connect to password protected server. Check that password is correct.'
    );
    export const unknownMimeTypeFormat = localize(
        'DataScience.unknownMimeTypeFormat',
        'Mime type {0} is not currently supported'
    );
    export const exportDialogTitle = localize('DataScience.exportDialogTitle', 'Export to Jupyter Notebook');
    export const exportDialogFilter = localize('DataScience.exportDialogFilter', 'Jupyter Notebooks');
    export const exportDialogComplete = localize('DataScience.exportDialogComplete', 'Notebook written to {0}');
    export const exportDialogFailed = localize('DataScience.exportDialogFailed', 'Failed to export notebook. {0}');
    export const exportOpenQuestion = localize('DataScience.exportOpenQuestion', 'Open in browser');
    export const exportOpenQuestion1 = localize('DataScience.exportOpenQuestion1', 'Open in editor');
    export const runCellLensCommandTitle = localize('python.command.python.datascience.runcell.title', 'Run cell');
    export const importDialogTitle = localize('DataScience.importDialogTitle', 'Import Jupyter Notebook');
    export const importDialogFilter = localize('DataScience.importDialogFilter', 'Jupyter Notebooks');
    export const notebookCheckForImportTitle = localize(
        'DataScience.notebookCheckForImportTitle',
        'Do you want to import the Jupyter Notebook into Python code?'
    );
    export const notebookCheckForImportYes = localize('DataScience.notebookCheckForImportYes', 'Import');
    export const notebookCheckForImportNo = localize('DataScience.notebookCheckForImportNo', 'Later');
    export const notebookCheckForImportDontAskAgain = localize(
        'DataScience.notebookCheckForImportDontAskAgain',
        "Don't Ask Again"
    );
    export const libraryNotInstalled = localize(
        'DataScience.libraryNotInstalled',
        'Data Science library {0} is not installed. Install?'
    );
    export const libraryRequiredToLaunchJupyterNotInstalled = localize(
        'DataScience.libraryRequiredToLaunchJupyterNotInstalled',
        'Data Science library {0} is not installed.'
    );
    export const librariesRequiredToLaunchJupyterNotInstalled = localize(
        'DataScience.librariesRequiredToLaunchJupyterNotInstalled',
        'Data Science libraries {0} are not installed.'
    );
    export const selectJupyterInterpreter = localize(
        'DataScience.selectJupyterInterpreter',
        'Select an Interpreter to start Jupyter'
    );
    export const jupyterInstall = localize('DataScience.jupyterInstall', 'Install');
    export const currentlySelectedJupyterInterpreterForPlaceholder = localize(
        'Datascience.currentlySelectedJupyterInterpreterForPlaceholder',
        'current: {0}'
    );
    export const jupyterNotSupported = localize(
        'DataScience.jupyterNotSupported',
        'Jupyter cannot be started. Error attempting to locate jupyter: {0}'
    );
    export const jupyterNotSupportedBecauseOfEnvironment = localize(
        'DataScience.jupyterNotSupportedBecauseOfEnvironment',
        'Activating {0} to run Jupyter failed with {1}'
    );
    export const jupyterNbConvertNotSupported = localize(
        'DataScience.jupyterNbConvertNotSupported',
        'Jupyter nbconvert is not installed'
    );
    export const jupyterLaunchTimedOut = localize(
        'DataScience.jupyterLaunchTimedOut',
        'The Jupyter notebook server failed to launch in time'
    );
    export const jupyterLaunchNoURL = localize(
        'DataScience.jupyterLaunchNoURL',
        'Failed to find the URL of the launched Jupyter notebook server'
    );
    export const jupyterSelfCertFail = localize(
        'DataScience.jupyterSelfCertFail',
        'The security certificate used by server {0} was not issued by a trusted certificate authority.\r\nThis may indicate an attempt to steal your information.\r\nDo you want to enable the Allow Unauthorized Remote Connection setting for this workspace to allow you to connect?'
    );
    export const jupyterSelfCertEnable = localize('DataScience.jupyterSelfCertEnable', 'Yes, connect anyways');
    export const jupyterSelfCertClose = localize('DataScience.jupyterSelfCertClose', 'No, close the connection');
    export const pythonInteractiveHelpLink = localize(
        'DataScience.pythonInteractiveHelpLink',
        'See [https://aka.ms/pyaiinstall] for help on installing jupyter.'
    );
    export const markdownHelpInstallingMissingDependencies = localize(
        'DataScience.markdownHelpInstallingMissingDependencies',
        'See [https://aka.ms/pyaiinstall](https://aka.ms/pyaiinstall) for help on installing Jupyter and related dependencies.'
    );
    export const importingFormat = localize('DataScience.importingFormat', 'Importing {0}');
    export const startingJupyter = localize('DataScience.startingJupyter', 'Starting Jupyter server');
    export const connectingToJupyter = localize('DataScience.connectingToJupyter', 'Connecting to Jupyter server');
    export const exportingFormat = localize('DataScience.exportingFormat', 'Exporting {0}');
    export const runAllCellsLensCommandTitle = localize(
        'python.command.python.datascience.runallcells.title',
        'Run all cells'
    );
    export const runAllCellsAboveLensCommandTitle = localize(
        'python.command.python.datascience.runallcellsabove.title',
        'Run above'
    );
    export const runCellAndAllBelowLensCommandTitle = localize(
        'python.command.python.datascience.runcellandallbelow.title',
        'Run Below'
    );
    export const importChangeDirectoryComment = localize(
        'DataScience.importChangeDirectoryComment',
        '{0} Change working directory from the workspace root to the ipynb file location. Turn this addition off with the DataScience.changeDirOnImportExport setting'
    );
    export const exportChangeDirectoryComment = localize(
        'DataScience.exportChangeDirectoryComment',
        '# Change directory to VSCode workspace root so that relative path loads work correctly. Turn this addition off with the DataScience.changeDirOnImportExport setting'
    );

    export const restartKernelMessage = localize(
        'DataScience.restartKernelMessage',
        'Do you want to restart the Jupter kernel? All variables will be lost.'
    );
    export const restartKernelMessageYes = localize('DataScience.restartKernelMessageYes', 'Restart');
    export const restartKernelMessageDontAskAgain = localize(
        'DataScience.restartKernelMessageDontAskAgain',
        "Don't Ask Again"
    );
    export const restartKernelMessageNo = localize('DataScience.restartKernelMessageNo', 'Cancel');
    export const restartingKernelStatus = localize('DataScience.restartingKernelStatus', 'Restarting IPython Kernel');
    export const restartingKernelFailed = localize(
        'DataScience.restartingKernelFailed',
        'Kernel restart failed. Jupyter server is hung. Please reload VS code.'
    );
    export const interruptingKernelFailed = localize(
        'DataScience.interruptingKernelFailed',
        'Kernel interrupt failed. Jupyter server is hung. Please reload VS code.'
    );
    export const sessionStartFailedWithKernel = localize(
        'DataScience.sessionStartFailedWithKernel',
        "Failed to start a session for the Kernel '{0}'. \nView Jupyter [log](command:{1}) for further details."
    );
    export const executingCode = localize('DataScience.executingCode', 'Executing Cell');
    export const collapseAll = localize('DataScience.collapseAll', 'Collapse all cell inputs');
    export const expandAll = localize('DataScience.expandAll', 'Expand all cell inputs');
    export const collapseSingle = localize('DataScience.collapseSingle', 'Collapse');
    export const expandSingle = localize('DataScience.expandSingle', 'Expand');
    export const exportKey = localize('DataScience.export', 'Export as Jupyter notebook');
    export const restartServer = localize('DataScience.restartServer', 'Restart IPython Kernel');
    export const undo = localize('DataScience.undo', 'Undo');
    export const redo = localize('DataScience.redo', 'Redo');
    export const save = localize('DataScience.save', 'Save file');
    export const clearAll = localize('DataScience.clearAll', 'Remove all cells');
    export const reloadRequired = localize(
        'DataScience.reloadRequired',
        'Please reload the window for new settings to take effect.'
    );
    export const pythonVersionHeader = localize('DataScience.pythonVersionHeader', 'Python Version:');
    export const pythonRestartHeader = localize('DataScience.pythonRestartHeader', 'Restarted Kernel:');
    export const pythonNewHeader = localize('DataScience.pythonNewHeader', 'Started new kernel:');

    export const jupyterSelectURIPrompt = localize(
        'DataScience.jupyterSelectURIPrompt',
        'Enter the URI of the running Jupyter server'
    );
    export const jupyterSelectURIQuickPickTitle = localize(
        'DataScience.jupyterSelectURIQuickPickTitle',
        'Pick how to connect to Jupyter'
    );
    export const jupyterSelectURIQuickPickPlaceholder = localize(
        'DataScience.jupyterSelectURIQuickPickPlaceholder',
        'Choose an option'
    );
    export const jupyterSelectURILocalLabel = localize('DataScience.jupyterSelectURILocalLabel', 'Default');
    export const jupyterSelectURILocalDetail = localize(
        'DataScience.jupyterSelectURILocalDetail',
        'VS Code will automatically start a server for you on the localhost'
    );
    export const jupyterSelectURIMRUDetail = localize('DataScience.jupyterSelectURIMRUDetail', 'Last Connection: {0}');
    export const jupyterSelectURINewLabel = localize('DataScience.jupyterSelectURINewLabel', 'Existing');
    export const jupyterSelectURINewDetail = localize(
        'DataScience.jupyterSelectURINewDetail',
        'Specify the URI of an existing server'
    );
    export const jupyterSelectURIInvalidURI = localize(
        'DataScience.jupyterSelectURIInvalidURI',
        'Invalid URI specified'
    );
    export const jupyterSelectURIRunningDetailFormat = localize(
        'DataScience.jupyterSelectURIRunningDetailFormat',
        'Last activity {0}. {1} existing connections.'
    );
    export const jupyterSelectURINotRunningDetail = localize(
        'DataScience.jupyterSelectURINotRunningDetail',
        'Cannot connect at this time. Status unknown.'
    );
    export const jupyterSelectPasswordPrompt = localize(
        'DataScience.jupyterSelectPasswordPrompt',
        'Enter your notebook password'
    );
    export const jupyterNotebookFailure = localize(
        'DataScience.jupyterNotebookFailure',
        'Jupyter notebook failed to launch. \r\n{0}'
    );
    export const jupyterNotebookConnectFailed = localize(
        'DataScience.jupyterNotebookConnectFailed',
        'Failed to connect to Jupyter notebook. \r\n{0}\r\n{1}'
    );
    export const jupyterNotebookRemoteConnectFailed = localize(
        'DataScience.jupyterNotebookRemoteConnectFailed',
        'Failed to connect to remote Jupyter notebook.\r\nCheck that the Jupyter Server URI setting has a valid running server specified.\r\n{0}\r\n{1}'
    );
    export const jupyterNotebookRemoteConnectSelfCertsFailed = localize(
        'DataScience.jupyterNotebookRemoteConnectSelfCertsFailed',
        'Failed to connect to remote Jupyter notebook.\r\nSpecified server is using self signed certs. Enable Allow Unauthorized Remote Connection setting to connect anyways\r\n{0}\r\n{1}'
    );
    export const jupyterServerCrashed = localize(
        'DataScience.jupyterServerCrashed',
        'Jupyter server crashed. Unable to connect. \r\nError code from jupyter: {0}'
    );
    export const notebookVersionFormat = localize('DataScience.notebookVersionFormat', 'Jupyter Notebook Version: {0}');
    export const jupyterKernelSpecNotFound = localize(
        'DataScience.jupyterKernelSpecNotFound',
        'Cannot create a IPython kernel spec and none are available for use'
    );
    export const jupyterKernelSpecModuleNotFound = localize(
        'DataScience.jupyterKernelSpecModuleNotFound',
        "'Kernelspec' module not installed in the selected interpreter ({0}).\n Please re-install or update 'jupyter'."
    );
    export const interruptKernel = localize('DataScience.interruptKernel', 'Interrupt IPython Kernel');
    export const clearAllOutput = localize('DataScience.clearAllOutput', 'Clear All Output');
    export const interruptKernelStatus = localize('DataScience.interruptKernelStatus', 'Interrupting IPython Kernel');
    export const exportCancel = localize('DataScience.exportCancel', 'Cancel');
    export const restartKernelAfterInterruptMessage = localize(
        'DataScience.restartKernelAfterInterruptMessage',
        'Interrupting the kernel timed out. Do you want to restart the kernel instead? All variables will be lost.'
    );
    export const pythonInterruptFailedHeader = localize(
        'DataScience.pythonInterruptFailedHeader',
        'Keyboard interrupt crashed the kernel. Kernel restarted.'
    );
    export const sysInfoURILabel = localize('DataScience.sysInfoURILabel', 'Jupyter Server URI: ');
    export const executingCodeFailure = localize('DataScience.executingCodeFailure', 'Executing code failed : {0}');
    export const inputWatermark = localize('DataScience.inputWatermark', 'Type code here and press shift-enter to run');
    export const liveShareConnectFailure = localize(
        'DataScience.liveShareConnectFailure',
        'Cannot connect to host jupyter session. URI not found.'
    );
    export const liveShareCannotSpawnNotebooks = localize(
        'DataScience.liveShareCannotSpawnNotebooks',
        'Spawning jupyter notebooks is not supported over a live share connection'
    );
    export const liveShareCannotImportNotebooks = localize(
        'DataScience.liveShareCannotImportNotebooks',
        'Importing notebooks is not currently supported over a live share connection'
    );
    export const liveShareHostFormat = localize('DataScience.liveShareHostFormat', '{0} Jupyter Server');
    export const liveShareSyncFailure = localize(
        'DataScience.liveShareSyncFailure',
        'Synchronization failure during live share startup.'
    );
    export const liveShareServiceFailure = localize(
        'DataScience.liveShareServiceFailure',
        "Failure starting '{0}' service during live share connection."
    );
    export const documentMismatch = localize(
        'DataScience.documentMismatch',
        'Cannot run cells, duplicate documents for {0} found.'
    );
    export const jupyterGetVariablesBadResults = localize(
        'DataScience.jupyterGetVariablesBadResults',
        'Failed to fetch variable info from the Jupyter server.'
    );
    export const dataExplorerInvalidVariableFormat = localize(
        'DataScience.dataExplorerInvalidVariableFormat',
        "'{0}' is not an active variable."
    );
    export const pythonInteractiveCreateFailed = localize(
        'DataScience.pythonInteractiveCreateFailed',
        "Failure to create a 'Python Interactive' window. Try reinstalling the Python extension."
    );
    export const jupyterGetVariablesExecutionError = localize(
        'DataScience.jupyterGetVariablesExecutionError',
        'Failure during variable extraction: \r\n{0}'
    );
    export const loadingMessage = localize('DataScience.loadingMessage', 'loading ...');
    export const fetchingDataViewer = localize('DataScience.fetchingDataViewer', 'Fetching data ...');
    export const noRowsInDataViewer = localize('DataScience.noRowsInDataViewer', 'No rows match current filter');
    export const jupyterServer = localize('DataScience.jupyterServer', 'Jupyter Server');
    export const noKernel = localize('DataScience.noKernel', 'No Kernel');
    export const serverNotStarted = localize('DataScience.serverNotStarted', 'Not Started');
    export const selectKernel = localize('DataScience.selectKernel', 'Select a Kernel');
    export const selectDifferentKernel = localize('DataScience.selectDifferentKernel', 'Select a different Kernel');
    export const selectDifferentJupyterInterpreter = localize(
        'DataScience.selectDifferentJupyterInterpreter',
        'Select a different Interpreter'
    );
    export const localJupyterServer = localize('DataScience.localJupyterServer', 'local');
    export const pandasTooOldForViewingFormat = localize(
        'DataScience.pandasTooOldForViewingFormat',
        "Python package 'pandas' is version {0}. Version 0.20 or greater is required for viewing data."
    );
    export const pandasRequiredForViewing = localize(
        'DataScience.pandasRequiredForViewing',
        "Python package 'pandas' is required for viewing data."
    );
    export const valuesColumn = localize('DataScience.valuesColumn', 'values');
    export const liveShareInvalid = localize(
        'DataScience.liveShareInvalid',
        'One or more guests in the session do not have the Python Extension installed. Live share session cannot continue.'
    );
    export const tooManyColumnsMessage = localize(
        'DataScience.tooManyColumnsMessage',
        'Variables with over a 1000 columns may take a long time to display. Are you sure you wish to continue?'
    );
    export const tooManyColumnsYes = localize('DataScience.tooManyColumnsYes', 'Yes');
    export const tooManyColumnsNo = localize('DataScience.tooManyColumnsNo', 'No');
    export const tooManyColumnsDontAskAgain = localize('DataScience.tooManyColumnsDontAskAgain', "Don't Ask Again");
    export const filterRowsButton = localize('DataScience.filterRowsButton', 'Filter Rows');
    export const filterRowsTooltip = localize(
        'DataScience.filterRowsTooltip',
        'Allows filtering multiple rows. Use =, >, or < signs to filter numeric values.'
    );
    export const previewHeader = localize('DataScience.previewHeader', '--- Begin preview of {0} ---');
    export const previewFooter = localize('DataScience.previewFooter', '--- End preview of {0} ---');
    export const previewStatusMessage = localize('DataScience.previewStatusMessage', 'Generating preview of {0}');
    export const plotViewerTitle = localize('DataScience.plotViewerTitle', 'Plots');
    export const exportPlotTitle = localize('DataScience.exportPlotTitle', 'Save plot image');
    export const pdfFilter = localize('DataScience.pdfFilter', 'PDF');
    export const pngFilter = localize('DataScience.pngFilter', 'PNG');
    export const svgFilter = localize('DataScience.svgFilter', 'SVG');
    export const previousPlot = localize('DataScience.previousPlot', 'Previous');
    export const nextPlot = localize('DataScience.nextPlot', 'Next');
    export const panPlot = localize('DataScience.panPlot', 'Pan');
    export const zoomInPlot = localize('DataScience.zoomInPlot', 'Zoom in');
    export const zoomOutPlot = localize('DataScience.zoomOutPlot', 'Zoom out');
    export const exportPlot = localize('DataScience.exportPlot', 'Export to different formats');
    export const deletePlot = localize('DataScience.deletePlot', 'Remove');
    export const editSection = localize('DataScience.editSection', 'Input new cells here.');
    export const selectedImageListLabel = localize('DataScience.selectedImageListLabel', 'Selected Image');
    export const imageListLabel = localize('DataScience.imageListLabel', 'Image');
    export const exportImageFailed = localize('DataScience.exportImageFailed', 'Error exporting image: {0}');
    export const jupyterDataRateExceeded = localize(
        'DataScience.jupyterDataRateExceeded',
        'Cannot view variable because data rate exceeded. Please restart your server with a higher data rate limit. For example, --NotebookApp.iopub_data_rate_limit=10000000000.0'
    );
    export const addCellBelowCommandTitle = localize('DataScience.addCellBelowCommandTitle', 'Add cell');
    export const debugCellCommandTitle = localize('DataScience.debugCellCommandTitle', 'Debug cell');
    export const debugStepOverCommandTitle = localize('DataScience.debugStepOverCommandTitle', 'Step over');
    export const debugContinueCommandTitle = localize('DataScience.debugContinueCommandTitle', 'Continue');
    export const debugStopCommandTitle = localize('DataScience.debugStopCommandTitle', 'Stop');
    export const runCurrentCellAndAddBelow = localize(
        'DataScience.runCurrentCellAndAddBelow',
        'Run current and add cell below'
    );
    export const variableExplorerDisabledDuringDebugging = localize(
        'DataScience.variableExplorerDisabledDuringDebugging',
        "Please see the Debug Side Bar's VARIABLES section."
    );
    export const jupyterDebuggerNotInstalledError = localize(
        'DataScience.jupyterDebuggerNotInstalledError',
        'Pip module ptvsd is required for debugging cells. You will need to install it to debug cells.'
    );
    export const jupyterDebuggerPtvsdParseError = localize(
        'DataScience.jupyterDebuggerPtvsdParseError',
        'Unable to parse ptvsd output, please log an issue with https://github.com/microsoft/vscode-python'
    );
    export const jupyterDebuggerPortNotAvailableError = localize(
        'DataScience.jupyterDebuggerPortNotAvailableError',
        'Port {0} cannot be opened for debugging. Please specify a different port in the remoteDebuggerPort setting.'
    );
    export const jupyterDebuggerPortBlockedError = localize(
        'DataScience.jupyterDebuggerPortBlockedError',
        'Port {0} cannot be connected to for debugging. Please let port {0} through your firewall.'
    );
    export const jupyterDebuggerPortNotAvailableSearchError = localize(
        'DataScience.jupyterDebuggerPortNotAvailableSearchError',
        'Ports in the range {0}-{1} cannot be found for debugging. Please specify a port in the remoteDebuggerPort setting.'
    );
    export const jupyterDebuggerPortBlockedSearchError = localize(
        'DataScience.jupyterDebuggerPortBlockedSearchError',
        'A port cannot be connected to for debugging. Please let ports {0}-{1} through your firewall.'
    );
    export const jupyterDebuggerInstallPtvsdNew = localize(
        'DataScience.jupyterDebuggerInstallPtvsdNew',
        'Pip module ptvsd is required for debugging cells. Install ptvsd and continue to debug cell?'
    );
    export const jupyterDebuggerInstallPtvsdUpdate = localize(
        'DataScience.jupyterDebuggerInstallPtvsdUpdate',
        'The version of ptvsd installed does not support debugging cells. Update ptvsd to newest version and continue to debug cell?'
    );
    export const jupyterDebuggerInstallPtvsdYes = localize('DataScience.jupyterDebuggerInstallPtvsdYes', 'Yes');
    export const jupyterDebuggerInstallPtvsdNo = localize('DataScience.jupyterDebuggerInstallPtvsdNo', 'No');
    export const cellStopOnErrorFormatMessage = localize(
        'DataScience.cellStopOnErrorFormatMessage',
        '{0} cells were canceled due to an error in the previous cell.'
    );
    export const scrollToCellTitleFormatMessage = localize('DataScience.scrollToCellTitleFormatMessage', 'Go to [{0}]');
    export const instructionComments = localize(
        'DataScience.instructionComments',
        '# To add a new cell, type "{0}"\n# To add a new markdown cell, type "{0} [markdown]"\n'
    );
    export const invalidNotebookFileError = localize(
        'DataScience.invalidNotebookFileError',
        'Notebook is not in the correct format. Check the file for correct json.'
    );
    export const invalidNotebookFileErrorFormat = localize(
        'DataScience.invalidNotebookFileError',
        '{0} is not a valid notebook file. Check the file for correct json.'
    );
    export const nativeEditorTitle = localize('DataScience.nativeEditorTitle', 'Notebook Editor');
    export const untitledNotebookFileName = localize('DataScience.untitledNotebookFileName', 'Untitled');
    export const dirtyNotebookMessage1 = localize(
        'DataScience.dirtyNotebookMessage1',
        'Do you want to save the changes you made to {0}?'
    );
    export const dirtyNotebookMessage2 = localize(
        'DataScience.dirtyNotebookMessage2',
        "Your changes will be lost if you don't save them."
    );
    export const dirtyNotebookYes = localize('DataScience.dirtyNotebookYes', 'Save');
    export const dirtyNotebookNo = localize('DataScience.dirtyNotebookNo', "Don't Save");
    export const dirtyNotebookCancel = localize('DataScience.dirtyNotebookCancel', 'Cancel');
    export const dirtyNotebookDialogTitle = localize('DataScience.dirtyNotebookDialogTitle', 'Save');
    export const dirtyNotebookDialogFilter = localize('DataScience.dirtyNotebookDialogFilter', 'Jupyter Notebooks');
    export const remoteDebuggerNotSupported = localize(
        'DataScience.remoteDebuggerNotSupported',
        'Debugging while attached to a remote server is not currently supported.'
    );
    export const exportAsPythonFileTooltip = localize(
        'DataScience.exportAsPythonFileTooltip',
        'Convert and save to a python script'
    );
    export const exportAsPythonFileTitle = localize('DataScience.exportAsPythonFileTitle', 'Save As Python File');
    export const runCell = localize('DataScience.runCell', 'Run cell');
    export const deleteCell = localize('DataScience.deleteCell', 'Delete cell');
    export const moveCellUp = localize('DataScience.moveCellUp', 'Move cell up');
    export const moveCellDown = localize('DataScience.moveCellDown', 'Move cell down');
    export const moveSelectedCellUp = localize('DataScience.moveSelectedCellUp', 'Move selected cell up');
    export const moveSelectedCellDown = localize('DataScience.deleteCell', 'Move selected cell down');
    export const insertBelow = localize('DataScience.insertBelow', 'Insert cell below');
    export const insertAbove = localize('DataScience.insertAbove', 'Insert cell above');
    export const addCell = localize('DataScience.addCell', 'Add cell');
    export const runAll = localize('DataScience.runAll', 'Insert cell');
    export const convertingToPythonFile = localize(
        'DataScience.convertingToPythonFile',
        'Converting ipynb to python file'
    );
    export const noInterpreter = localize('DataScience.noInterpreter', 'No python selected');
    export const notebookNotFound = localize(
        'DataScience.notebookNotFound',
        'python -m jupyter notebook --version is not running'
    );
    export const findJupyterCommandProgress = localize(
        'DataScience.findJupyterCommandProgress',
        'Active interpreter does not support {0}. Searching for the best available interpreter.'
    );
    export const findJupyterCommandProgressCheckInterpreter = localize(
        'DataScience.findJupyterCommandProgressCheckInterpreter',
        'Checking {0}.'
    );
    export const findJupyterCommandProgressSearchCurrentPath = localize(
        'DataScience.findJupyterCommandProgressSearchCurrentPath',
        'Searching current path.'
    );
    export const gatheredScriptDescription = localize(
        'DataScience.gatheredScriptDescription',
        '# This file contains only the code required to produce the results of the gathered cell.\n'
    );
    export const gatheredNotebookDescriptionInMarkdown = localize(
        'DataScience.gatheredNotebookDescriptionInMarkdown',
        '# Gathered Notebook\nGenerated from ```{0}```\n\nThis notebook contains only the code and cells required to produce the same results as the gathered cell.\n\nPlease note that the python analysis is quite conservative, so if it is unsure whether a line of code is necessary for execution, it will err on the side of including it.'
    );
    export const savePngTitle = localize('DataScience.savePngTitle', 'Save Image');
    export const fallbackToUseActiveInterpeterAsKernel = localize(
        'DataScience.fallbackToUseActiveInterpeterAsKernel',
        "Couldn't find kernel '{0}' that the notebook was created with. Using the current interpreter."
    );
    export const fallBackToRegisterAndUseActiveInterpeterAsKernel = localize(
        'DataScience.fallBackToRegisterAndUseActiveInterpeterAsKernel',
        "Couldn't find kernel '{0}' that the notebook was created with. Registering a new kernel using the current interpreter."
    );
    export const fallBackToPromptToUseActiveInterpreterOrSelectAKernel = localize(
        'DataScience.fallBackToPromptToUseActiveInterpreterOrSelectAKernel',
        "Couldn't find kernel '{0}' that the notebook was created with."
    );
<<<<<<< HEAD
    export const startingJupyterLogMessage = localize('DataScience.startingJupyterLogMessage', 'Starting Jupyter from {0} with command line {1}');
    export const jupyterStartTimedout = localize('DataScience.jupyterStartTimedout', "Starting Jupyter has timedout. Please check the 'Jupyter' output panel for further details.");
=======
    export const startingJupyterLogMessage = localize(
        'DataScience.startingJupyterLogMessage',
        'Starting Jupyter from {0}'
    );
    export const jupyterStartTimedout = localize(
        'DataScience.jupyterStartTimedout',
        "Starting Jupyter has timedout. Please check the 'Jupyter' output panel for further details."
    );
>>>>>>> 649156a0
    export const switchingKernelProgress = localize('DataScience.switchingKernelProgress', "Switching Kernel to '{0}'");
    export const waitingForJupyterSessionToBeIdle = localize(
        'DataScience.waitingForJupyterSessionToBeIdle',
        'Waiting for Jupyter Session to be idle'
    );
    export const gettingListOfKernelsForLocalConnection = localize(
        'DataScience.gettingListOfKernelsForLocalConnection',
        'Fetching Kernels'
    );
    export const gettingListOfKernelsForRemoteConnection = localize(
        'DataScience.gettingListOfKernelsForRemoteConnection',
        'Fetching Kernels'
    );
    export const gettingListOfKernelSpecs = localize('DataScience.gettingListOfKernelSpecs', 'Fetching Kernel specs');
    export const startingJupyterNotebook = localize('DataScience.startingJupyterNotebook', 'Starting Jupyter Notebook');
    export const registeringKernel = localize('DataScience.registeringKernel', 'Registering Kernel');
    export const jupyterCommandLineDefaultLabel = localize('DataScience.jupyterCommandLineDefaultLabel', 'Default');
    export const jupyterCommandLineDefaultDetail = localize(
        'DataScience.jupyterCommandLineDefaultDetail',
        'The Python extension will determine the appropriate command line for Jupyter'
    );
    export const jupyterCommandLineCustomLabel = localize('DataScience.jupyterCommandLineCustomLabel', 'Custom');
    export const jupyterCommandLineCustomDetail = localize('DataScience.jupyterCommandLineCustomDetail', 'Customize the command line passed to Jupyter on startup');
    export const jupyterCommandLineReloadQuestion = localize('DataScience.jupyterCommandLineReloadQuestion', 'Please reload the window when changing the Jupyter command line.');
    export const jupyterCommandLineReloadAnswer = localize('DataScience.jupyterCommandLineReloadAnswer', 'Reload');
    export const jupyterCommandLineQuickPickPlaceholder = localize('DataScience.jupyterCommandLineQuickPickPlaceholder', 'Choose an option');
    export const jupyterCommandLineQuickPickTitle = localize('DataScience.jupyterCommandLineQuickPickTitle', 'Pick command line for Jupyter');
    export const jupyterCommandLinePrompt = localize('DataScience.jupyterCommandLinePrompt', 'Enter your custom command line for Jupyter');
}

export namespace DebugConfigStrings {
    export const selectConfiguration = {
        title: localize('debug.selectConfigurationTitle'),
        placeholder: localize('debug.selectConfigurationPlaceholder')
    };
    export const launchJsonCompletions = {
        label: localize('debug.launchJsonConfigurationsCompletionLabel'),
        description: localize('debug.launchJsonConfigurationsCompletionDescription')
    };

    export namespace file {
        export const snippet = {
            name: localize('python.snippet.launch.standard.label')
        };
        // tslint:disable-next-line:no-shadowed-variable
        export const selectConfiguration = {
            label: localize('debug.debugFileConfigurationLabel'),
            description: localize('debug.debugFileConfigurationDescription')
        };
    }
    export namespace module {
        export const snippet = {
            name: localize('python.snippet.launch.module.label'),
            default: localize('python.snippet.launch.module.default')
        };
        // tslint:disable-next-line:no-shadowed-variable
        export const selectConfiguration = {
            label: localize('debug.debugModuleConfigurationLabel'),
            description: localize('debug.debugModuleConfigurationDescription')
        };
        export const enterModule = {
            title: localize('debug.moduleEnterModuleTitle'),
            prompt: localize('debug.moduleEnterModulePrompt'),
            default: localize('debug.moduleEnterModuleDefault'),
            invalid: localize('debug.moduleEnterModuleInvalidNameError')
        };
    }
    export namespace attach {
        export const snippet = {
            name: localize('python.snippet.launch.attach.label')
        };
        // tslint:disable-next-line:no-shadowed-variable
        export const selectConfiguration = {
            label: localize('debug.remoteAttachConfigurationLabel'),
            description: localize('debug.remoteAttachConfigurationDescription')
        };
        export const enterRemoteHost = {
            title: localize('debug.attachRemoteHostTitle'),
            prompt: localize('debug.attachRemoteHostPrompt'),
            invalid: localize('debug.attachRemoteHostValidationError')
        };
        export const enterRemotePort = {
            title: localize('debug.attachRemotePortTitle'),
            prompt: localize('debug.attachRemotePortPrompt'),
            invalid: localize('debug.attachRemotePortValidationError')
        };
    }
    export namespace attachPid {
        export const snippet = {
            name: localize('python.snippet.launch.attachpid.label')
        };
        // tslint:disable-next-line:no-shadowed-variable
        export const selectConfiguration = {
            label: localize('debug.attachPidConfigurationLabel'),
            description: localize('debug.attachPidConfigurationDescription')
        };
    }
    export namespace django {
        export const snippet = {
            name: localize('python.snippet.launch.django.label')
        };
        // tslint:disable-next-line:no-shadowed-variable
        export const selectConfiguration = {
            label: localize('debug.debugDjangoConfigurationLabel'),
            description: localize('debug.debugDjangoConfigurationDescription')
        };
        export const enterManagePyPath = {
            title: localize('debug.djangoEnterManagePyPathTitle'),
            prompt: localize('debug.djangoEnterManagePyPathPrompt'),
            invalid: localize('debug.djangoEnterManagePyPathInvalidFilePathError')
        };
    }
    export namespace flask {
        export const snippet = {
            name: localize('python.snippet.launch.flask.label')
        };
        // tslint:disable-next-line:no-shadowed-variable
        export const selectConfiguration = {
            label: localize('debug.debugFlaskConfigurationLabel'),
            description: localize('debug.debugFlaskConfigurationDescription')
        };
        export const enterAppPathOrNamePath = {
            title: localize('debug.flaskEnterAppPathOrNamePathTitle'),
            prompt: localize('debug.flaskEnterAppPathOrNamePathPrompt'),
            invalid: localize('debug.flaskEnterAppPathOrNamePathInvalidNameError')
        };
    }
    export namespace pyramid {
        export const snippet = {
            name: localize('python.snippet.launch.pyramid.label')
        };
        // tslint:disable-next-line:no-shadowed-variable
        export const selectConfiguration = {
            label: localize('debug.debugPyramidConfigurationLabel'),
            description: localize('debug.debugPyramidConfigurationDescription')
        };
        export const enterDevelopmentIniPath = {
            title: localize('debug.pyramidEnterDevelopmentIniPathTitle'),
            prompt: localize('debug.pyramidEnterDevelopmentIniPathPrompt'),
            invalid: localize('debug.pyramidEnterDevelopmentIniPathInvalidFilePathError')
        };
    }
}

export namespace Testing {
    export const testErrorDiagnosticMessage = localize('Testing.testErrorDiagnosticMessage', 'Error');
    export const testFailDiagnosticMessage = localize('Testing.testFailDiagnosticMessage', 'Fail');
    export const testSkippedDiagnosticMessage = localize('Testing.testSkippedDiagnosticMessage', 'Skipped');
    export const configureTests = localize('Testing.configureTests', 'Configure Test Framework');
    export const disableTests = localize('Testing.disableTests', 'Disable Tests');
}

// Skip using vscode-nls and instead just compute our strings based on key values. Key values
// can be loaded out of the nls.<locale>.json files
let loadedCollection: Record<string, string> | undefined;
let defaultCollection: Record<string, string> | undefined;
let askedForCollection: Record<string, string> = {};
let loadedLocale: string;

// This is exported only for testing purposes.
export function _resetCollections() {
    loadedLocale = '';
    loadedCollection = undefined;
    askedForCollection = {};
}

// This is exported only for testing purposes.
export function _getAskedForCollection() {
    return askedForCollection;
}

// Return the effective set of all localization strings, by key.
//
// This should not be used for direct lookup.
export function getCollectionJSON(): string {
    // Load the current collection
    if (!loadedCollection || parseLocale() !== loadedLocale) {
        load();
    }

    // Combine the default and loaded collections
    return JSON.stringify({ ...defaultCollection, ...loadedCollection });
}

// tslint:disable-next-line:no-suspicious-comment
export function localize(key: string, defValue?: string) {
    // Return a pointer to function so that we refetch it on each call.
    return () => {
        return getString(key, defValue);
    };
}

function parseLocale(): string {
    // Attempt to load from the vscode locale. If not there, use english
    const vscodeConfigString = process.env.VSCODE_NLS_CONFIG;
    return vscodeConfigString ? JSON.parse(vscodeConfigString).locale : 'en-us';
}

function getString(key: string, defValue?: string) {
    // Load the current collection
    if (!loadedCollection || parseLocale() !== loadedLocale) {
        load();
    }

    // The default collection (package.nls.json) is the fallback.
    // Note that we are guaranteed the following (during shipping)
    //  1. defaultCollection was initialized by the load() call above
    //  2. defaultCollection has the key (see the "keys exist" test)
    let collection = defaultCollection!;

    // Use the current locale if the key is defined there.
    if (loadedCollection && loadedCollection.hasOwnProperty(key)) {
        collection = loadedCollection;
    }
    let result = collection[key];
    if (!result && defValue) {
        // This can happen during development if you haven't fixed up the nls file yet or
        // if for some reason somebody broke the functional test.
        result = defValue;
    }
    askedForCollection[key] = result;

    return result;
}

function load() {
    const fs = new FileSystem();

    // Figure out our current locale.
    loadedLocale = parseLocale();

    // Find the nls file that matches (if there is one)
    const nlsFile = path.join(EXTENSION_ROOT_DIR, `package.nls.${loadedLocale}.json`);
    if (fs.fileExistsSync(nlsFile)) {
        const contents = fs.readFileSync(nlsFile);
        loadedCollection = JSON.parse(contents);
    } else {
        // If there isn't one, at least remember that we looked so we don't try to load a second time
        loadedCollection = {};
    }

    // Get the default collection if necessary. Strings may be in the default or the locale json
    if (!defaultCollection) {
        const defaultNlsFile = path.join(EXTENSION_ROOT_DIR, 'package.nls.json');
        if (fs.fileExistsSync(defaultNlsFile)) {
            const contents = fs.readFileSync(defaultNlsFile);
            defaultCollection = JSON.parse(contents);
        } else {
            defaultCollection = {};
        }
    }
}

// Default to loading the current locale
load();<|MERGE_RESOLUTION|>--- conflicted
+++ resolved
@@ -727,10 +727,6 @@
         'DataScience.fallBackToPromptToUseActiveInterpreterOrSelectAKernel',
         "Couldn't find kernel '{0}' that the notebook was created with."
     );
-<<<<<<< HEAD
-    export const startingJupyterLogMessage = localize('DataScience.startingJupyterLogMessage', 'Starting Jupyter from {0} with command line {1}');
-    export const jupyterStartTimedout = localize('DataScience.jupyterStartTimedout', "Starting Jupyter has timedout. Please check the 'Jupyter' output panel for further details.");
-=======
     export const startingJupyterLogMessage = localize(
         'DataScience.startingJupyterLogMessage',
         'Starting Jupyter from {0}'
@@ -739,7 +735,6 @@
         'DataScience.jupyterStartTimedout',
         "Starting Jupyter has timedout. Please check the 'Jupyter' output panel for further details."
     );
->>>>>>> 649156a0
     export const switchingKernelProgress = localize('DataScience.switchingKernelProgress', "Switching Kernel to '{0}'");
     export const waitingForJupyterSessionToBeIdle = localize(
         'DataScience.waitingForJupyterSessionToBeIdle',
@@ -762,12 +757,27 @@
         'The Python extension will determine the appropriate command line for Jupyter'
     );
     export const jupyterCommandLineCustomLabel = localize('DataScience.jupyterCommandLineCustomLabel', 'Custom');
-    export const jupyterCommandLineCustomDetail = localize('DataScience.jupyterCommandLineCustomDetail', 'Customize the command line passed to Jupyter on startup');
-    export const jupyterCommandLineReloadQuestion = localize('DataScience.jupyterCommandLineReloadQuestion', 'Please reload the window when changing the Jupyter command line.');
+    export const jupyterCommandLineCustomDetail = localize(
+        'DataScience.jupyterCommandLineCustomDetail',
+        'Customize the command line passed to Jupyter on startup'
+    );
+    export const jupyterCommandLineReloadQuestion = localize(
+        'DataScience.jupyterCommandLineReloadQuestion',
+        'Please reload the window when changing the Jupyter command line.'
+    );
     export const jupyterCommandLineReloadAnswer = localize('DataScience.jupyterCommandLineReloadAnswer', 'Reload');
-    export const jupyterCommandLineQuickPickPlaceholder = localize('DataScience.jupyterCommandLineQuickPickPlaceholder', 'Choose an option');
-    export const jupyterCommandLineQuickPickTitle = localize('DataScience.jupyterCommandLineQuickPickTitle', 'Pick command line for Jupyter');
-    export const jupyterCommandLinePrompt = localize('DataScience.jupyterCommandLinePrompt', 'Enter your custom command line for Jupyter');
+    export const jupyterCommandLineQuickPickPlaceholder = localize(
+        'DataScience.jupyterCommandLineQuickPickPlaceholder',
+        'Choose an option'
+    );
+    export const jupyterCommandLineQuickPickTitle = localize(
+        'DataScience.jupyterCommandLineQuickPickTitle',
+        'Pick command line for Jupyter'
+    );
+    export const jupyterCommandLinePrompt = localize(
+        'DataScience.jupyterCommandLinePrompt',
+        'Enter your custom command line for Jupyter'
+    );
 }
 
 export namespace DebugConfigStrings {
