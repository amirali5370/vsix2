--- conflicted
+++ resolved
@@ -143,7 +143,6 @@
     export const liveShareServiceFailure = localize('DataScience.liveShareServiceFailure', 'Failure starting \'{0}\' service during live share connection.');
     export const documentMismatch = localize('DataScience.documentMismatch', 'Cannot run cells, duplicate documents for {0} found.');
     export const jupyterGetVariablesBadResults = localize('DataScience.jupyterGetVariablesBadResults', 'Failed to fetch variable info from the Jupyter server.');
-<<<<<<< HEAD
     export const dataExplorerInvalidVariableFormat = localize('DataScience.dataExplorerInvalidVariableFormat', '\'{0}\' is not an active variable.');
     export const pythonInteractiveCreateFailed = localize('DataScience.pythonInteractiveCreateFailed', 'Failure to create a \'Python Interactive\' window. Try reinstalling the Python extension.');
     export const jupyterGetVariablesExecutionError = localize('DataScience.jupyterGetVariablesExecutionError', 'Failure during variable extraction: \r\n{0}');
@@ -151,10 +150,6 @@
     export const noRowsInDataExplorer = localize('DataScience.noRowsInDataExplorer', 'Fetching data ...');
     export const pandasTooOldForViewingFormat = localize('DataScience.pandasTooOldForViewingFormat', 'Python package \'pandas\' is version {0}. Version 0.20 or greater is required for viewing data.');
     export const pandasRequiredForViewing = localize('DataScience.pandasRequiredForViewing', 'Python package \'pandas\' is required for viewing data.');
-=======
-    export const pythonInteractiveCreateFailed = localize('DataScience.pythonInteractiveCreateFailed', 'Failure to create a \'Python Interactive\' window. Try reinstalling the Python extension.');
-
->>>>>>> 68316a00
 }
 
 export namespace DebugConfigurationPrompts {
@@ -287,4 +282,4 @@
 }
 
 // Default to loading the current locale
-load();
+load();