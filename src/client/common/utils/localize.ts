// Copyright (c) Microsoft Corporation. All rights reserved.
// Licensed under the MIT License.

'use strict';

import { l10n } from 'vscode';

/* eslint-disable @typescript-eslint/no-namespace, no-shadow */

// External callers of localize use these tables to retrieve localized values.
export namespace Diagnostics {
    export const warnSourceMaps = l10n.t(
        'Source map support is enabled in the Python Extension, this will adversely impact performance of the extension.',
    );
    export const disableSourceMaps = l10n.t('Disable Source Map Support');

    export const warnBeforeEnablingSourceMaps = l10n.t(
        'Enabling source map support in the Python Extension will adversely impact performance of the extension.',
    );
    export const enableSourceMapsAndReloadVSC = l10n.t('Enable and reload Window.');
    export const lsNotSupported = l10n.t(
        'Your operating system does not meet the minimum requirements of the Python Language Server. Reverting to the alternative autocompletion provider, Jedi.',
    );
    export const invalidPythonPathInDebuggerSettings = l10n.t(
        'You need to select a Python interpreter before you start debugging.\n\nTip: click on "Select Interpreter" in the status bar.',
    );
    export const invalidPythonPathInDebuggerLaunch = l10n.t('The Python path in your debug configuration is invalid.');
    export const invalidDebuggerTypeDiagnostic = l10n.t(
        'Your launch.json file needs to be updated to change the "pythonExperimental" debug configurations to use the "python" debugger type, otherwise Python debugging may not work. Would you like to automatically update your launch.json file now?',
    );
    export const consoleTypeDiagnostic = l10n.t(
        'Your launch.json file needs to be updated to change the console type string from "none" to "internalConsole", otherwise Python debugging may not work. Would you like to automatically update your launch.json file now?',
    );
    export const justMyCodeDiagnostic = l10n.t(
        'Configuration "debugStdLib" in launch.json is no longer supported. It\'s recommended to replace it with "justMyCode", which is the exact opposite of using "debugStdLib". Would you like to automatically update your launch.json file to do that?',
    );
    export const yesUpdateLaunch = l10n.t('Yes, update launch.json');
    export const invalidTestSettings = l10n.t(
        'Your settings needs to be updated to change the setting "python.unitTest." to "python.testing.", otherwise testing Python code using the extension may not work. Would you like to automatically update your settings now?',
    );
    export const updateSettings = l10n.t('Yes, update settings');
    export const checkIsort5UpgradeGuide = l10n.t(
        'We found outdated configuration for sorting imports in this workspace. Check the [isort upgrade guide](https://aka.ms/AA9j5x4) to update your settings.',
    );
    export const pylanceDefaultMessage = l10n.t(
        "The Python extension now includes Pylance to improve completions, code navigation, overall performance and much more! You can learn more about the update and learn how to change your language server [here](https://aka.ms/new-python-bundle).\n\nRead Pylance's license [here](https://marketplace.visualstudio.com/items/ms-python.vscode-pylance/license).",
    );
}

export namespace Common {
    export const allow = l10n.t('Allow');
    export const seeInstructions = l10n.t('See Instructions');
    export const close = l10n.t('Close');
    export const bannerLabelYes = l10n.t('Yes');
    export const bannerLabelNo = l10n.t('No');
    export const canceled = l10n.t('Canceled');
    export const cancel = l10n.t('Cancel');
    export const ok = l10n.t('Ok');
    export const error = l10n.t('Error');
    export const gotIt = l10n.t('Got it!');
    export const install = l10n.t('Install');
    export const loadingExtension = l10n.t('Python extension loading...');
    export const openOutputPanel = l10n.t('Show output');
    export const noIWillDoItLater = l10n.t('No, I will do it later');
    export const notNow = l10n.t('Not now');
    export const doNotShowAgain = l10n.t('Do not show again');
    export const reload = l10n.t('Reload');
    export const moreInfo = l10n.t('More Info');
    export const learnMore = l10n.t('Learn more');
    export const and = l10n.t('and');
    export const reportThisIssue = l10n.t('Report this issue');
    export const recommended = l10n.t('Recommended');
    export const clearAll = l10n.t('Clear all');
    export const alwaysIgnore = l10n.t('Always Ignore');
    export const ignore = l10n.t('Ignore');
    export const selectPythonInterpreter = l10n.t('Select Python Interpreter');
    export const openLaunch = l10n.t('Open launch.json');
    export const useCommandPrompt = l10n.t('Use Command Prompt');
    export const download = l10n.t('Download');
    export const showLogs = l10n.t('Show logs');
    export const openFolder = l10n.t('Open Folder...');
}

export namespace CommonSurvey {
    export const remindMeLaterLabel = l10n.t('Remind me later');
    export const yesLabel = l10n.t('Yes, take survey now');
    export const noLabel = l10n.t('No, thanks');
}

export namespace AttachProcess {
    export const attachTitle = l10n.t('Attach to process');
    export const selectProcessPlaceholder = l10n.t('Select the process to attach to');
    export const noProcessSelected = l10n.t('No process selected');
    export const refreshList = l10n.t('Refresh process list');
}

export namespace Pylance {
    export const remindMeLater = l10n.t('Remind me later');

    export const pylanceNotInstalledMessage = l10n.t('Pylance extension is not installed.');
    export const pylanceInstalledReloadPromptMessage = l10n.t(
        'Pylance extension is now installed. Reload window to activate?',
    );

    export const pylanceRevertToJediPrompt = l10n.t(
        'The Pylance extension is not installed but the python.languageServer value is set to "Pylance". Would you like to install the Pylance extension to use Pylance, or revert back to Jedi?',
    );
    export const pylanceInstallPylance = l10n.t('Install Pylance');
    export const pylanceRevertToJedi = l10n.t('Revert to Jedi');
}

export namespace TensorBoard {
    export const enterRemoteUrl = l10n.t('Enter remote URL');
    export const enterRemoteUrlDetail = l10n.t(
        'Enter a URL pointing to a remote directory containing your TensorBoard log files',
    );
    export const useCurrentWorkingDirectoryDetail = l10n.t(
        'TensorBoard will search for tfevent files in all subdirectories of the current working directory',
    );
    export const useCurrentWorkingDirectory = l10n.t('Use current working directory');
    export const logDirectoryPrompt = l10n.t('Select a log directory to start TensorBoard with');
    export const progressMessage = l10n.t('Starting TensorBoard session...');
    export const nativeTensorBoardPrompt = l10n.t(
        'VS Code now has integrated TensorBoard support. Would you like to launch TensorBoard?  (Tip: Launch TensorBoard anytime by opening the command palette and searching for "Launch TensorBoard".)',
    );
    export const selectAFolder = l10n.t('Select a folder');
    export const selectAFolderDetail = l10n.t('Select a log directory containing tfevent files');
    export const selectAnotherFolder = l10n.t('Select another folder');
    export const selectAnotherFolderDetail = l10n.t('Use the file explorer to select another folder');
    export const installPrompt = l10n.t(
        'The package TensorBoard is required to launch a TensorBoard session. Would you like to install it?',
    );
    export const installTensorBoardAndProfilerPluginPrompt = l10n.t(
        'TensorBoard >= 2.4.1 and the PyTorch Profiler TensorBoard plugin >= 0.2.0 are required. Would you like to install these packages?',
    );
    export const installProfilerPluginPrompt = l10n.t(
        'We recommend installing version >= 0.2.0 of the PyTorch Profiler TensorBoard plugin. Would you like to install the package?',
    );
    export const upgradePrompt = l10n.t(
        'Integrated TensorBoard support is only available for TensorBoard >= 2.4.1. Would you like to upgrade your copy of TensorBoard?',
    );
    export const launchNativeTensorBoardSessionCodeLens = l10n.t('▶ Launch TensorBoard Session');
    export const launchNativeTensorBoardSessionCodeAction = l10n.t('Launch TensorBoard session');
    export const missingSourceFile = l10n.t(
<<<<<<< HEAD
        'We could not locate the requested source file on disk. Manually specify the file.',
=======
        'We could not locate the requested source file on disk. You can manually specify the file.',
>>>>>>> b0e4898c
    );
    export const selectMissingSourceFile = l10n.t('Choose File');
    export const selectMissingSourceFileDescription = l10n.t(
        "The source file's contents may not match the original contents in the trace.",
    );
}

export namespace LanguageService {
    export const virtualWorkspaceStatusItem = {
        detail: l10n.t('Limited IntelliSense supported by Jedi and Pylance'),
    };
    export const statusItem = {
        name: l10n.t('Python IntelliSense Status'),
        text: l10n.t('Partial Mode'),
        detail: l10n.t('Limited IntelliSense provided by Pylance'),
    };
    export const startingPylance = l10n.t('Starting Pylance language server.');
    export const startingNone = l10n.t('Editor support is inactive since language server is set to None.');
    export const untrustedWorkspaceMessage = l10n.t(
        'Only Pylance is supported in untrusted workspaces, setting language server to None.',
    );

<<<<<<< HEAD
    export const reloadAfterLanguageServerChange = l10n.t('Reload the window switching between language servers.');
=======
    export const reloadAfterLanguageServerChange = l10n.t('Reload the window after switching between language servers.');
>>>>>>> b0e4898c

    export const lsFailedToStart = l10n.t(
        'We encountered an issue starting the language server. Reverting to Jedi language engine. Check the Python output panel for details.',
    );
    export const lsFailedToDownload = l10n.t(
        'We encountered an issue downloading the language server. Reverting to Jedi language engine. Check the Python output panel for details.',
    );
    export const lsFailedToExtract = l10n.t(
        'We encountered an issue extracting the language server. Reverting to Jedi language engine. Check the Python output panel for details.',
    );
    export const downloadFailedOutputMessage = l10n.t('Language server download failed.');
    export const extractionFailedOutputMessage = l10n.t('Language server extraction failed.');
    export const extractionCompletedOutputMessage = l10n.t('Language server download complete.');
    export const extractionDoneOutputMessage = l10n.t('done.');
    export const reloadVSCodeIfSeachPathHasChanged = l10n.t(
        'Search paths have changed for this Python interpreter. Reload the extension to ensure that the IntelliSense works correctly.',
    );
}
export namespace Interpreters {
    export const requireJupyter = l10n.t(
        'Running in Interactive window requires Jupyter Extension. Would you like to install it? [Learn more](https://aka.ms/pythonJupyterSupport).',
    );
    export const installingPython = l10n.t('Installing Python into Environment...');
    export const discovering = l10n.t('Discovering Python Interpreters');
    export const refreshing = l10n.t('Refreshing Python Interpreters');
    export const condaInheritEnvMessage = l10n.t(
        'We noticed you\'re using a conda environment. If you are experiencing issues with this environment in the integrated terminal, we recommend that you let the Python extension change "terminal.integrated.inheritEnv" to false in your user settings. [Learn more](https://aka.ms/AA66i8f).',
    );
    export const activatingTerminals = l10n.t('Reactivating terminals...');
    export const activateTerminalDescription = l10n.t('Activated environment for');
    export const activatedCondaEnvLaunch = l10n.t(
        'We noticed VS Code was launched from an activated conda environment, would you like to select it?',
    );
    export const environmentPromptMessage = l10n.t(
        'We noticed a new environment has been created. Do you want to select it for the workspace folder?',
    );
    export const entireWorkspace = l10n.t('Select at workspace level');
    export const clearAtWorkspace = l10n.t('Clear at workspace level');
    export const selectInterpreterTip = l10n.t(
        'Tip: you can change the Python interpreter used by the Python extension by clicking on the Python version in the status bar',
    );
    export const installPythonTerminalMessageLinux = l10n.t(
        '💡 Try installing the Python package using your package manager. Alternatively you can also download it from https://www.python.org/downloads',
    );

    export const installPythonTerminalMacMessage = l10n.t(
<<<<<<< HEAD
        '💡 Brew does not seem to be available, download Python from https://www.python.org/downloads. Alternatively, you can install the Python package using some other available package manager.',
=======
        '💡 Brew does not seem to be available. You can download Python from https://www.python.org/downloads. Alternatively, you can install the Python package using some other available package manager.',
>>>>>>> b0e4898c
    );
    export const changePythonInterpreter = l10n.t('Change Python Interpreter');
    export const selectedPythonInterpreter = l10n.t('Selected Python Interpreter');
}

export namespace InterpreterQuickPickList {
    export const condaEnvWithoutPythonTooltip = l10n.t(
        'Python is not available in this environment, it will automatically be installed upon selecting it',
    );
<<<<<<< HEAD
    export const noPythonInstalled = l10n.t('Python is not installed, download and install it');
=======
    export const noPythonInstalled = l10n.t('Python is not installed');
>>>>>>> b0e4898c
    export const clickForInstructions = l10n.t('Click for instructions...');
    export const globalGroupName = l10n.t('Global');
    export const workspaceGroupName = l10n.t('Workspace');
    export const enterPath = {
        label: l10n.t('Enter interpreter path...'),
        placeholder: l10n.t('Enter path to a Python interpreter.'),
    };
    export const defaultInterpreterPath = {
        label: l10n.t('Use Python from `python.defaultInterpreterPath` setting'),
    };
    export const browsePath = {
        label: l10n.t('Find...'),
        detail: l10n.t('Browse your file system to find a Python interpreter.'),
        openButtonLabel: l10n.t('Select Interpreter'),
        title: l10n.t('Select Python interpreter'),
    };
    export const refreshInterpreterList = l10n.t('Refresh Interpreter list');
    export const refreshingInterpreterList = l10n.t('Refreshing Interpreter list...');
}

export namespace OutputChannelNames {
    export const languageServer = l10n.t('Python Language Server');
    export const python = l10n.t('Python');
    export const pythonTest = l10n.t('Python Test Log');
}

export namespace Linters {
    export const selectLinter = l10n.t('Select Linter');
}

export namespace Installer {
    export const noCondaOrPipInstaller = l10n.t(
        'There is no Conda or Pip installer available in the selected environment.',
    );
    export const noPipInstaller = l10n.t('There is no Pip installer available in the selected environment.');
    export const searchForHelp = l10n.t('Search for help');
}

export namespace ExtensionSurveyBanner {
    export const bannerMessage = l10n.t(
        'Can you take 2 minutes to tell us how the Python extension is working for you?',
    );
    export const bannerLabelYes = l10n.t('Yes, take survey now');
    export const bannerLabelNo = l10n.t('No, thanks');
    export const maybeLater = l10n.t('Maybe later');
}
export namespace DebugConfigStrings {
    export const selectConfiguration = {
        title: l10n.t('Select a debug configuration'),
        placeholder: l10n.t('Debug Configuration'),
    };
    export const launchJsonCompletions = {
        label: l10n.t('Python'),
        description: l10n.t('Select a Python debug configuration'),
    };

    export namespace file {
        export const snippet = {
            name: l10n.t('Python: Current File'),
        };

        export const selectConfiguration = {
            label: l10n.t('Python File'),
            description: l10n.t('Debug the currently active Python file'),
        };
    }
    export namespace module {
        export const snippet = {
            name: l10n.t('Python: Module'),
            default: l10n.t('enter-your-module-name'),
        };

        export const selectConfiguration = {
            label: l10n.t('Module'),
            description: l10n.t("Debug a Python module by invoking it with '-m'"),
        };
        export const enterModule = {
            title: l10n.t('Debug Module'),
            prompt: l10n.t('Enter a Python module/package name'),
            default: l10n.t('enter-your-module-name'),
            invalid: l10n.t('Enter a valid module name'),
        };
    }
    export namespace attach {
        export const snippet = {
            name: l10n.t('Python: Remote Attach'),
        };

        export const selectConfiguration = {
            label: l10n.t('Remote Attach'),
            description: l10n.t('Attach to a remote debug server'),
        };
        export const enterRemoteHost = {
            title: l10n.t('Remote Debugging'),
            prompt: l10n.t('Enter a valid host name or IP address'),
            invalid: l10n.t('Enter a valid host name or IP address'),
        };
        export const enterRemotePort = {
            title: l10n.t('Remote Debugging'),
            prompt: l10n.t('Enter the port number that the debug server is listening on'),
            invalid: l10n.t('Enter a valid port number'),
        };
    }
    export namespace attachPid {
        export const snippet = {
            name: l10n.t('Python: Attach using Process Id'),
        };

        export const selectConfiguration = {
            label: l10n.t('Attach using Process ID'),
            description: l10n.t('Attach to a local process'),
        };
    }
    export namespace django {
        export const snippet = {
            name: l10n.t('Python: Django'),
        };

        export const selectConfiguration = {
            label: l10n.t('Django'),
            description: l10n.t('Launch and debug a Django web application'),
        };
        export const enterManagePyPath = {
            title: l10n.t('Debug Django'),
            prompt: l10n.t(
                "Enter the path to manage.py ('${workspaceFolder}' points to the root of the current workspace folder)",
            ),
            invalid: l10n.t('Enter a valid Python file path'),
        };
    }
    export namespace fastapi {
        export const snippet = {
            name: l10n.t('Python: FastAPI'),
        };

        export const selectConfiguration = {
            label: l10n.t('FastAPI'),
            description: l10n.t('Launch and debug a FastAPI web application'),
        };
        export const enterAppPathOrNamePath = {
            title: l10n.t('Debug FastAPI'),
            prompt: l10n.t("Enter the path to the application, e.g. 'main.py' or 'main'"),
            invalid: l10n.t('Enter a valid name'),
        };
    }
    export namespace flask {
        export const snippet = {
            name: l10n.t('Python: Flask'),
        };

        export const selectConfiguration = {
            label: l10n.t('Flask'),
            description: l10n.t('Launch and debug a Flask web application'),
        };
        export const enterAppPathOrNamePath = {
            title: l10n.t('Debug Flask'),
            prompt: l10n.t('Python: Flask'),
            invalid: l10n.t('Enter a valid name'),
        };
    }
    export namespace pyramid {
        export const snippet = {
            name: l10n.t('Python: Pyramid Application'),
        };

        export const selectConfiguration = {
            label: l10n.t('Pyramid'),
            description: l10n.t('Launch and debug a Pyramid web application'),
        };
        export const enterDevelopmentIniPath = {
            title: l10n.t('Debug Pyramid'),
            invalid: l10n.t('Enter a valid file path'),
        };
    }
}

export namespace Testing {
    export const configureTests = l10n.t('Configure Test Framework');
    export const testNotConfigured = l10n.t('No test framework configured.');
    export const cancelUnittestDiscovery = l10n.t('Canceled unittest test discovery');
    export const errorUnittestDiscovery = l10n.t('Unittest test discovery error');
    export const cancelPytestDiscovery = l10n.t('Canceled pytest test discovery');
    export const errorPytestDiscovery = l10n.t('pytest test discovery error');
    export const seePythonOutput = l10n.t('(see Output > Python)');
    export const cancelUnittestExecution = l10n.t('Canceled unittest test execution');
    export const errorUnittestExecution = l10n.t('Unittest test execution error');
    export const cancelPytestExecution = l10n.t('Canceled pytest test execution');
    export const errorPytestExecution = l10n.t('Pytest test execution error');
}

export namespace OutdatedDebugger {
    export const outdatedDebuggerMessage = l10n.t(
        'We noticed you are attaching to ptvsd (Python debugger), which was deprecated on May 1st, 2020. Use [debugpy](https://aka.ms/migrateToDebugpy) instead.',
    );
}

export namespace Python27Support {
    export const jediMessage = l10n.t(
        'IntelliSense with Jedi for Python 2.7 is no longer supported. [Learn more](https://aka.ms/python-27-support).',
    );
}

export namespace SwitchToDefaultLS {
    export const bannerMessage = l10n.t(
        "The Microsoft Python Language Server has reached end of life. Your language server has been set to the default for Python in VS Code, Pylance.\n\nIf you'd like to change your language server, you can learn about how to do so [here](https://devblogs.microsoft.com/python/python-in-visual-studio-code-may-2021-release/#configuring-your-language-server).\n\nRead Pylance's license [here](https://marketplace.visualstudio.com/items/ms-python.vscode-pylance/license).",
    );
}

export namespace CreateEnv {
<<<<<<< HEAD
    export const informEnvCreation = l10n.t('Following environment selected:');
=======
    export const informEnvCreation = l10n.t('The following environment is selected:');
>>>>>>> b0e4898c
    export const statusTitle = l10n.t('Creating environment');
    export const statusStarting = l10n.t('Starting...');

    export const hasVirtualEnv = l10n.t('Workspace folder contains a virtual environment');

    export const noWorkspace = l10n.t('Open a folder when creating an environment using venv.');

    export const pickWorkspacePlaceholder = l10n.t('Select a workspace to create environment');

    export const providersQuickPickPlaceholder = l10n.t('Select an environment type');

    export namespace Venv {
        export const creating = l10n.t('Creating venv...');
        export const creatingMicrovenv = l10n.t('Creating microvenv...');
        export const created = l10n.t('Environment created...');
        export const existing = l10n.t('Using existing environment...');
        export const downloadingPip = l10n.t('Downloading pip...');
        export const installingPip = l10n.t('Installing pip...');
        export const upgradingPip = l10n.t('Upgrading pip...');
        export const installingPackages = l10n.t('Installing packages...');
        export const errorCreatingEnvironment = l10n.t('Error while creating virtual environment.');
        export const selectPythonPlaceHolder = l10n.t('Select a Python installation to create the virtual environment');
        export const providerDescription = l10n.t('Creates a `.venv` virtual environment in the current workspace');
        export const error = l10n.t('Creating virtual environment failed with error.');
        export const tomlExtrasQuickPickTitle = l10n.t('Select optional dependencies to install from pyproject.toml');
        export const requirementsQuickPickTitle = l10n.t('Select dependencies to install');
    }

    export namespace Conda {
        export const condaMissing = l10n.t('Install `conda` to create conda environments.');
        export const created = l10n.t('Environment created...');
        export const installingPackages = l10n.t('Installing packages...');
        export const errorCreatingEnvironment = l10n.t('Error while creating conda environment.');
        export const selectPythonQuickPickPlaceholder = l10n.t(
            'Select the version of Python to install in the environment',
        );
        export const creating = l10n.t('Creating conda environment...');
        export const providerDescription = l10n.t('Creates a `.conda` Conda environment in the current workspace');
    }
}

export namespace ToolsExtensions {
    export const flake8PromptMessage = l10n.t(
        'Use the Flake8 extension to enable easier configuration and new features such as quick fixes.',
    );
    export const pylintPromptMessage = l10n.t(
        'Use the Pylint extension to enable easier configuration and new features such as quick fixes.',
    );
    export const isortPromptMessage = l10n.t(
        'To use sort imports, install the isort extension. It provides easier configuration and new features such as code actions.',
    );
    export const installPylintExtension = l10n.t('Install Pylint extension');
    export const installFlake8Extension = l10n.t('Install Flake8 extension');
    export const installISortExtension = l10n.t('Install isort extension');

    export const selectBlackFormatterPrompt = l10n.t(
        'You have the Black formatter extension installed, would you like to use that as the default formatter?',
    );

    export const selectAutopep8FormatterPrompt = l10n.t(
        'You have the Autopep8 formatter extension installed, would you like to use that as the default formatter?',
    );

    export const selectMultipleFormattersPrompt = l10n.t(
        'You have multiple formatters installed, would you like to select one as the default formatter?',
    );

    export const installBlackFormatterPrompt = l10n.t(
        'You triggered formatting with Black, would you like to install one of our new formatter extensions? This will also set it as the default formatter for Python.',
    );

    export const installAutopep8FormatterPrompt = l10n.t(
        'You triggered formatting with Autopep8, would you like to install one of our new formatter extension? This will also set it as the default formatter for Python.',
    );
}<|MERGE_RESOLUTION|>--- conflicted
+++ resolved
@@ -142,11 +142,7 @@
     export const launchNativeTensorBoardSessionCodeLens = l10n.t('▶ Launch TensorBoard Session');
     export const launchNativeTensorBoardSessionCodeAction = l10n.t('Launch TensorBoard session');
     export const missingSourceFile = l10n.t(
-<<<<<<< HEAD
-        'We could not locate the requested source file on disk. Manually specify the file.',
-=======
         'We could not locate the requested source file on disk. You can manually specify the file.',
->>>>>>> b0e4898c
     );
     export const selectMissingSourceFile = l10n.t('Choose File');
     export const selectMissingSourceFileDescription = l10n.t(
@@ -169,11 +165,9 @@
         'Only Pylance is supported in untrusted workspaces, setting language server to None.',
     );
 
-<<<<<<< HEAD
-    export const reloadAfterLanguageServerChange = l10n.t('Reload the window switching between language servers.');
-=======
-    export const reloadAfterLanguageServerChange = l10n.t('Reload the window after switching between language servers.');
->>>>>>> b0e4898c
+    export const reloadAfterLanguageServerChange = l10n.t(
+        'Reload the window after switching between language servers.',
+    );
 
     export const lsFailedToStart = l10n.t(
         'We encountered an issue starting the language server. Reverting to Jedi language engine. Check the Python output panel for details.',
@@ -220,11 +214,7 @@
     );
 
     export const installPythonTerminalMacMessage = l10n.t(
-<<<<<<< HEAD
-        '💡 Brew does not seem to be available, download Python from https://www.python.org/downloads. Alternatively, you can install the Python package using some other available package manager.',
-=======
         '💡 Brew does not seem to be available. You can download Python from https://www.python.org/downloads. Alternatively, you can install the Python package using some other available package manager.',
->>>>>>> b0e4898c
     );
     export const changePythonInterpreter = l10n.t('Change Python Interpreter');
     export const selectedPythonInterpreter = l10n.t('Selected Python Interpreter');
@@ -234,11 +224,7 @@
     export const condaEnvWithoutPythonTooltip = l10n.t(
         'Python is not available in this environment, it will automatically be installed upon selecting it',
     );
-<<<<<<< HEAD
-    export const noPythonInstalled = l10n.t('Python is not installed, download and install it');
-=======
     export const noPythonInstalled = l10n.t('Python is not installed');
->>>>>>> b0e4898c
     export const clickForInstructions = l10n.t('Click for instructions...');
     export const globalGroupName = l10n.t('Global');
     export const workspaceGroupName = l10n.t('Workspace');
@@ -448,11 +434,7 @@
 }
 
 export namespace CreateEnv {
-<<<<<<< HEAD
-    export const informEnvCreation = l10n.t('Following environment selected:');
-=======
     export const informEnvCreation = l10n.t('The following environment is selected:');
->>>>>>> b0e4898c
     export const statusTitle = l10n.t('Creating environment');
     export const statusStarting = l10n.t('Starting...');
 
