// Copyright (c) Microsoft Corporation. All rights reserved.
// Licensed under the MIT License.

'use strict';

import * as fs from 'fs';
import * as path from 'path';
import { EXTENSION_ROOT_DIR } from '../../constants';

// External callers of localize use these tables to retrieve localized values.
export namespace Diagnostics {
    export const warnSourceMaps = localize('diagnostics.warnSourceMaps', 'Source map support is enabled in the Python Extension, this will adversely impact performance of the extension.');
    export const disableSourceMaps = localize('diagnostics.disableSourceMaps', 'Disable Source Map Support');
    export const warnBeforeEnablingSourceMaps = localize('diagnostics.warnBeforeEnablingSourceMaps', 'Enabling source map support in the Python Extension will adversely impact performance of the extension.');
    export const enableSourceMapsAndReloadVSC = localize('diagnostics.enableSourceMapsAndReloadVSC', 'Enable and reload Window.');
    export const lsNotSupported = localize('diagnostics.lsNotSupported', 'Your operating system does not meet the minimum requirements of the Language Server. Reverting to the alternative, Jedi.');
    export const invalidPythonPathInDebuggerSettings = localize('diagnostics.invalidPythonPathInDebuggerSettings', 'You need to select a Python interpreter before you start debugging.\n\nTip: click on "Select Python Interpreter" in the status bar.');
    export const invalidPythonPathInDebuggerLaunch = localize('diagnostics.invalidPythonPathInDebuggerLaunch', 'The Python path in your debug configuration is invalid.');
    export const invalidDebuggerTypeDiagnostic = localize('diagnostics.invalidDebuggerTypeDiagnostic', 'Your launch.json file needs to be updated to change the "pythonExperimental" debug configurations to use the "python" debugger type, otherwise Python debugging may not work. Would you like to automatically update your launch.json file now?');
    export const consoleTypeDiagnostic = localize('diagnostics.consoleTypeDiagnostic', 'Your launch.json file needs to be updated to change the console type string from \"none\" to \"internalConsole\", otherwise Python debugging may not work. Would you like to automatically update your launch.json file now?');
    export const justMyCodeDiagnostic = localize('diagnostics.justMyCodeDiagnostic', 'Configuration "debugStdLib" in launch.json is no longer supported. It\'s recommended to replace it with "justMyCode", which is the exact opposite of using "debugStdLib". Would you like to automatically update your launch.json file to do that?');
    export const yesUpdateLaunch = localize('diagnostics.yesUpdateLaunch', 'Yes, update launch.json');
    export const invalidTestSettings = localize('diagnostics.invalidTestSettings', 'Your settings needs to be updated to change the setting "python.unitTest." to "python.testing.", otherwise testing Python code using the extension may not work. Would you like to automatically update your settings now?');
    export const updateSettings = localize('diagnostics.updateSettings', 'Yes, update settings');
}

export namespace Common {
    export const canceled = localize('Common.canceled', 'Canceled');
    export const gotIt = localize('Common.gotIt', 'Got it!');
    export const loadingExtension = localize('Common.loadingPythonExtension', 'Python extension loading...');
    export const openOutputPanel = localize('Common.openOutputPanel', 'Show output');
    export const noIWillDoItLater = localize('Common.noIWillDoItLater', 'No, I will do it later');
    export const notNow = localize('Common.notNow', 'Not now');
    export const doNotShowAgain = localize('Common.doNotShowAgain', 'Do not show again');
    export const reload = localize('Common.reload', 'Reload');
}

export namespace LanguageService {
    export const bannerMessage = localize('LanguageService.bannerMessage', 'Can you please take 2 minutes to tell us how the Python Language Server is working for you?');
    export const bannerLabelYes = localize('LanguageService.bannerLabelYes', 'Yes, take survey now');
    export const bannerLabelNo = localize('LanguageService.bannerLabelNo', 'No, thanks');
    export const lsFailedToStart = localize('LanguageService.lsFailedToStart', 'We encountered an issue starting the Language Server. Reverting to the alternative, Jedi. Check the Python output panel for details.');
    export const lsFailedToDownload = localize('LanguageService.lsFailedToDownload', 'We encountered an issue downloading the Language Server. Reverting to the alternative, Jedi. Check the Python output panel for details.');
    export const lsFailedToExtract = localize('LanguageService.lsFailedToExtract', 'We encountered an issue extracting the Language Server. Reverting to the alternative, Jedi. Check the Python output panel for details.');
    export const downloadFailedOutputMessage = localize('LanguageService.downloadFailedOutputMessage', 'Language server download failed.');
    export const extractionFailedOutputMessage = localize('LanguageService.extractionFailedOutputMessage', 'Language server extraction failed.');
    export const extractionCompletedOutputMessage = localize('LanguageService.extractionCompletedOutputMessage', 'Language server dowload complete.');
    export const extractionDoneOutputMessage = localize('LanguageService.extractionDoneOutputMessage', 'done.');
    export const reloadVSCodeIfSeachPathHasChanged = localize('LanguageService.reloadVSCodeIfSeachPathHasChanged', 'Search paths have changed for this Python interpreter. Please reload the extension to ensure that the IntelliSense works correctly.');

}

export namespace Http {
    export const downloadingFile = localize('downloading.file', 'Downloading {0}...');
    export const downloadingFileProgress = localize('downloading.file.progress', '{0}{1} of {2} KB ({3}%)');
}
export namespace Experiments {
    export const inGroup = localize('Experiments.inGroup', 'User belongs to experiment group \'{0}\'');
}
export namespace Interpreters {
    export const loading = localize('Interpreters.LoadingInterpreters', 'Loading Python Interpreters');
    export const refreshing = localize('Interpreters.RefreshingInterpreters', 'Refreshing Python Interpreters');
    export const environmentPromptMessage = localize('Interpreters.environmentPromptMessage', 'We noticed a new virtual environment has been created. Do you want to select it for the workspace folder?');
    export const selectInterpreterTip = localize('Interpreters.selectInterpreterTip', 'Tip: you can change the Python interpreter used by the Python extension by clicking on the Python version in the status bar');
}
export namespace ExtensionChannels {
    export const useStable = localize('ExtensionChannels.useStable', 'Use Stable');
    export const promptMessage = localize('ExtensionChannels.promptMessage', 'We noticed you are using Visual Studio Code ExtensionChannels. Reload to use the Insiders build of the extension.');
    export const reloadMessage = localize('ExtensionChannels.reloadMessage', 'Please reload the window switching between insiders channels');
    export const downloadCompletedOutputMessage = localize('ExtensionChannels.downloadCompletedOutputMessage', 'Insiders build download complete.');
    export const startingDownloadOutputMessage = localize('ExtensionChannels.startingDownloadOutputMessage', 'Starting download for Insiders build.');
    export const downloadingInsidersMessage = localize('ExtensionChannels.downloadingInsidersMessage', 'Downloading Insiders Extension... ');
    export const installingInsidersMessage = localize('ExtensionChannels.installingInsidersMessage', 'Installing Insiders build of extension... ');
    export const installingStableMessage = localize('ExtensionChannels.installingStableMessage', 'Installing Stable build of extension... ');
    export const installationCompleteMessage = localize('ExtensionChannels.installationCompleteMessage', 'complete.');
}

export namespace Logging {
    export const currentWorkingDirectory = localize('Logging.CurrentWorkingDirectory', 'cwd:');
}

export namespace Linters {
    export const enableLinter = localize('Linter.enableLinter', 'Enable {0}');
    export const enablePylint = localize('Linter.enablePylint', 'You have a pylintrc file in your workspace. Do you want to enable pylint?');
    export const replaceWithSelectedLinter = localize('Linter.replaceWithSelectedLinter', 'Multiple linters are enabled in settings. Replace with \'{0}\'?');
}

export namespace InteractiveShiftEnterBanner {
    export const bannerMessage = localize('InteractiveShiftEnterBanner.bannerMessage', 'Would you like shift-enter to send code to the new Interactive Window experience?');
    export const bannerLabelYes = localize('InteractiveShiftEnterBanner.bannerLabelYes', 'Yes');
    export const bannerLabelNo = localize('InteractiveShiftEnterBanner.bannerLabelNo', 'No');
}

export namespace DataScienceSurveyBanner {
    export const bannerMessage = localize('DataScienceSurveyBanner.bannerMessage', 'Can you please take 2 minutes to tell us how the Python Data Science features are working for you?');
    export const bannerLabelYes = localize('DataScienceSurveyBanner.bannerLabelYes', 'Yes, take survey now');
    export const bannerLabelNo = localize('DataScienceSurveyBanner.bannerLabelNo', 'No, thanks');
}

export namespace DataScience {
    export const historyTitle = localize('DataScience.historyTitle', 'Python Interactive');
    export const dataExplorerTitle = localize('DataScience.dataExplorerTitle', 'Data Viewer');
    export const badWebPanelFormatString = localize('DataScience.badWebPanelFormatString', '<html><body><h1>{0} is not a valid file name</h1></body></html>');
    export const sessionDisposed = localize('DataScience.sessionDisposed', 'Cannot execute code, session has been disposed.');
    export const passwordFailure = localize('DataScience.passwordFailure', 'Failed to connect to password protected server. Check that password is correct.');
    export const unknownMimeTypeFormat = localize('DataScience.unknownMimeTypeFormat', 'Mime type {0} is not currently supported');
    export const exportDialogTitle = localize('DataScience.exportDialogTitle', 'Export to Jupyter Notebook');
    export const exportDialogFilter = localize('DataScience.exportDialogFilter', 'Jupyter Notebooks');
    export const exportDialogComplete = localize('DataScience.exportDialogComplete', 'Notebook written to {0}');
    export const exportDialogFailed = localize('DataScience.exportDialogFailed', 'Failed to export notebook. {0}');
    export const exportOpenQuestion = localize('DataScience.exportOpenQuestion', 'Open in browser');
    export const runCellLensCommandTitle = localize('python.command.python.datascience.runcell.title', 'Run cell');
    export const importDialogTitle = localize('DataScience.importDialogTitle', 'Import Jupyter Notebook');
    export const importDialogFilter = localize('DataScience.importDialogFilter', 'Jupyter Notebooks');
    export const notebookCheckForImportTitle = localize('DataScience.notebookCheckForImportTitle', 'Do you want to import the Jupyter Notebook into Python code?');
    export const notebookCheckForImportYes = localize('DataScience.notebookCheckForImportYes', 'Import');
    export const notebookCheckForImportNo = localize('DataScience.notebookCheckForImportNo', 'Later');
    export const notebookCheckForImportDontAskAgain = localize('DataScience.notebookCheckForImportDontAskAgain', 'Don\'t Ask Again');
    export const libraryNotInstalled = localize('DataScience.libraryNotInstalled', 'Data Science library {0} is not installed. Install?');
    export const jupyterInstall = localize('DataScience.jupyterInstall', 'Install');
    export const jupyterNotSupported = localize('DataScience.jupyterNotSupported', 'Jupyter is not installed');
    export const jupyterNotSupportedBecauseOfEnvironment = localize('DataScience.jupyterNotSupportedBecauseOfEnvironment', 'Activating {0} to run Jupyter failed with {1}');
    export const jupyterNbConvertNotSupported = localize('DataScience.jupyterNbConvertNotSupported', 'Jupyter nbconvert is not installed');
    export const jupyterLaunchTimedOut = localize('DataScience.jupyterLaunchTimedOut', 'The Jupyter notebook server failed to launch in time');
    export const jupyterLaunchNoURL = localize('DataScience.jupyterLaunchNoURL', 'Failed to find the URL of the launched Jupyter notebook server');
    export const jupyterSelfCertFail = localize('DataScience.jupyterSelfCertFail', 'The security certificate used by server {0} was not issued by a trusted certificate authority.\r\nThis may indicate an attempt to steal your information.\r\nDo you want to enable the Allow Unauthorized Remote Connection setting for this workspace to allow you to connect?');
    export const jupyterSelfCertEnable = localize('DataScience.jupyterSelfCertEnable', 'Yes, connect anyways');
    export const jupyterSelfCertClose = localize('DataScience.jupyterSelfCertClose', 'No, close the connection');
    export const pythonInteractiveHelpLink = localize('DataScience.pythonInteractiveHelpLink', 'See [https://aka.ms/pyaiinstall] for help on installing jupyter.');
    export const importingFormat = localize('DataScience.importingFormat', 'Importing {0}');
    export const startingJupyter = localize('DataScience.startingJupyter', 'Starting Jupyter server');
    export const connectingToJupyter = localize('DataScience.connectingToJupyter', 'Connecting to Jupyter server');
    export const exportingFormat = localize('DataScience.exportingFormat', 'Exporting {0}');
    export const runAllCellsLensCommandTitle = localize('python.command.python.datascience.runallcells.title', 'Run all cells');
    export const runAllCellsAboveLensCommandTitle = localize('python.command.python.datascience.runallcellsabove.title', 'Run above');
    export const runCellAndAllBelowLensCommandTitle = localize('python.command.python.datascience.runcellandallbelow.title', 'Run Below');
    export const importChangeDirectoryComment = localize('DataScience.importChangeDirectoryComment', '#%% Change working directory from the workspace root to the ipynb file location. Turn this addition off with the DataScience.changeDirOnImportExport setting');
    export const exportChangeDirectoryComment = localize('DataScience.exportChangeDirectoryComment', '# Change directory to VSCode workspace root so that relative path loads work correctly. Turn this addition off with the DataScience.changeDirOnImportExport setting');

    export const restartKernelMessage = localize('DataScience.restartKernelMessage', 'Do you want to restart the Jupter kernel? All variables will be lost.');
    export const restartKernelMessageYes = localize('DataScience.restartKernelMessageYes', 'Restart');
    export const restartKernelMessageDontAskAgain = localize('DataScience.restartKernelMessageDontAskAgain', 'Don\'t Ask Again');
    export const restartKernelMessageNo = localize('DataScience.restartKernelMessageNo', 'Cancel');
    export const restartingKernelStatus = localize('DataScience.restartingKernelStatus', 'Restarting IPython Kernel');
    export const restartingKernelFailed = localize('DataScience.restartingKernelFailed', 'Kernel restart failed. Jupyter server is hung. Please reload VS code.');
    export const interruptingKernelFailed = localize('DataScience.interruptingKernelFailed', 'Kernel interrupt failed. Jupyter server is hung. Please reload VS code.');

    export const executingCode = localize('DataScience.executingCode', 'Executing Cell');
    export const collapseAll = localize('DataScience.collapseAll', 'Collapse all cell inputs');
    export const expandAll = localize('DataScience.expandAll', 'Expand all cell inputs');
    export const collapseSingle = localize('DataScience.collapseSingle', 'Collapse');
    export const expandSingle = localize('DataScience.expandSingle', 'Expand');
    export const exportKey = localize('DataScience.export', 'Export as Jupyter notebook');
    export const restartServer = localize('DataScience.restartServer', 'Restart IPython Kernel');
    export const undo = localize('DataScience.undo', 'Undo');
    export const redo = localize('DataScience.redo', 'Redo');
    export const clearAll = localize('DataScience.clearAll', 'Remove all cells');
    export const pythonVersionHeader = localize('DataScience.pythonVersionHeader', 'Python Version:');
    export const pythonRestartHeader = localize('DataScience.pythonRestartHeader', 'Restarted Kernel:');
    export const pythonNewHeader = localize('DataScience.pythonNewHeader', 'Started new kernel:');
    export const pythonVersionHeaderNoPyKernel = localize('DataScience.pythonVersionHeaderNoPyKernel', 'Python Version may not match, no ipykernel found:');

    export const jupyterSelectURILaunchLocal = localize('DataScience.jupyterSelectURILaunchLocal', 'Launch local Jupyter server');
    export const jupyterSelectURISpecifyURI = localize('DataScience.jupyterSelectURISpecifyURI', 'Type in the URI for the Jupyter server');
    export const jupyterSelectURIPrompt = localize('DataScience.jupyterSelectURIPrompt', 'Enter the URI of a Jupyter server');
    export const jupyterSelectURIInvalidURI = localize('DataScience.jupyterSelectURIInvalidURI', 'Invalid URI specified');
    export const jupyterSelectPasswordPrompt = localize('DataScience.jupyterSelectPasswordPrompt', 'Enter your notebook password');
    export const jupyterNotebookFailure = localize('DataScience.jupyterNotebookFailure', 'Jupyter notebook failed to launch. \r\n{0}');
    export const jupyterNotebookConnectFailed = localize('DataScience.jupyterNotebookConnectFailed', 'Failed to connect to Jupyter notebook. \r\n{0}\r\n{1}');
    export const jupyterNotebookRemoteConnectFailed = localize('DataScience.jupyterNotebookRemoteConnectFailed', 'Failed to connect to remote Jupyter notebook.\r\nCheck that the Jupyter Server URI setting has a valid running server specified.\r\n{0}\r\n{1}');
    export const jupyterNotebookRemoteConnectSelfCertsFailed = localize('DataScience.jupyterNotebookRemoteConnectSelfCertsFailed', 'Failed to connect to remote Jupyter notebook.\r\nSpecified server is using self signed certs. Enable Allow Unauthorized Remote Connection setting to connect anyways\r\n{0}\r\n{1}');
    export const jupyterServerCrashed = localize('DataScience.jupyterServerCrashed', 'Jupyter server crashed. Unable to connect. \r\nError code from jupyter: {0}');
    export const notebookVersionFormat = localize('DataScience.notebookVersionFormat', 'Jupyter Notebook Version: {0}');
    //tslint:disable-next-line:no-multiline-string
    export const jupyterKernelNotSupportedOnActive = localize('DataScience.jupyterKernelNotSupportedOnActive', `IPython kernel cannot be started from '{0}'. Using closest match {1} instead.`);
    export const jupyterKernelSpecNotFound = localize('DataScience.jupyterKernelSpecNotFound', 'Cannot create a IPython kernel spec and none are available for use');
    export const interruptKernel = localize('DataScience.interruptKernel', 'Interrupt IPython Kernel');
    export const interruptKernelStatus = localize('DataScience.interruptKernelStatus', 'Interrupting IPython Kernel');
    export const exportCancel = localize('DataScience.exportCancel', 'Cancel');
    export const restartKernelAfterInterruptMessage = localize('DataScience.restartKernelAfterInterruptMessage', 'Interrupting the kernel timed out. Do you want to restart the kernel instead? All variables will be lost.');
    export const pythonInterruptFailedHeader = localize('DataScience.pythonInterruptFailedHeader', 'Keyboard interrupt crashed the kernel. Kernel restarted.');
    export const sysInfoURILabel = localize('DataScience.sysInfoURILabel', 'Jupyter Server URI: ');
    export const executingCodeFailure = localize('DataScience.executingCodeFailure', 'Executing code failed : {0}');
    export const inputWatermark = localize('DataScience.inputWatermark', 'Type code here and press shift-enter to run');
    export const liveShareConnectFailure = localize('DataScience.liveShareConnectFailure', 'Cannot connect to host jupyter session. URI not found.');
    export const liveShareCannotSpawnNotebooks = localize('DataScience.liveShareCannotSpawnNotebooks', 'Spawning jupyter notebooks is not supported over a live share connection');
    export const liveShareCannotImportNotebooks = localize('DataScience.liveShareCannotImportNotebooks', 'Importing notebooks is not currently supported over a live share connection');
    export const liveShareHostFormat = localize('DataScience.liveShareHostFormat', '{0} Jupyter Server');
    export const liveShareSyncFailure = localize('DataScience.liveShareSyncFailure', 'Synchronization failure during live share startup.');
    export const liveShareServiceFailure = localize('DataScience.liveShareServiceFailure', 'Failure starting \'{0}\' service during live share connection.');
    export const documentMismatch = localize('DataScience.documentMismatch', 'Cannot run cells, duplicate documents for {0} found.');
    export const jupyterGetVariablesBadResults = localize('DataScience.jupyterGetVariablesBadResults', 'Failed to fetch variable info from the Jupyter server.');
    export const dataExplorerInvalidVariableFormat = localize('DataScience.dataExplorerInvalidVariableFormat', '\'{0}\' is not an active variable.');
    export const pythonInteractiveCreateFailed = localize('DataScience.pythonInteractiveCreateFailed', 'Failure to create a \'Python Interactive\' window. Try reinstalling the Python extension.');
    export const jupyterGetVariablesExecutionError = localize('DataScience.jupyterGetVariablesExecutionError', 'Failure during variable extraction: \r\n{0}');
    export const loadingMessage = localize('DataScience.loadingMessage', 'loading ...');
    export const fetchingDataViewer = localize('DataScience.fetchingDataViewer', 'Fetching data ...');
    export const noRowsInDataViewer = localize('DataScience.noRowsInDataViewer', 'No rows match current filter');
    export const pandasTooOldForViewingFormat = localize('DataScience.pandasTooOldForViewingFormat', 'Python package \'pandas\' is version {0}. Version 0.20 or greater is required for viewing data.');
    export const pandasRequiredForViewing = localize('DataScience.pandasRequiredForViewing', 'Python package \'pandas\' is required for viewing data.');
    export const valuesColumn = localize('DataScience.valuesColumn', 'values');
    export const liveShareInvalid = localize('DataScience.liveShareInvalid', 'One or more guests in the session do not have the Python Extension installed. Live share session cannot continue.');
    export const tooManyColumnsMessage = localize('DataScience.tooManyColumnsMessage', 'Variables with over a 1000 columns may take a long time to display. Are you sure you wish to continue?');
    export const tooManyColumnsYes = localize('DataScience.tooManyColumnsYes', 'Yes');
    export const tooManyColumnsNo = localize('DataScience.tooManyColumnsNo', 'No');
    export const tooManyColumnsDontAskAgain = localize('DataScience.tooManyColumnsDontAskAgain', 'Don\'t Ask Again');
    export const filterRowsButton = localize('DataScience.filterRowsButton', 'Filter Rows');
    export const filterRowsTooltip = localize('DataScience.filterRowsTooltip', 'Allows filtering multiple rows. Use =, >, or < signs to filter numeric values.');
    export const previewHeader = localize('DataScience.previewHeader', '--- Begin preview of {0} ---');
    export const previewFooter = localize('DataScience.previewFooter', '--- End preview of {0} ---');
    export const previewStatusMessage = localize('DataScience.previewStatusMessage', 'Generating preview of {0}');
    export const plotViewerTitle = localize('DataScience.plotViewerTitle', 'Plots');
    export const exportPlotTitle = localize('DataScience.exportPlotTitle', 'Save plot image');
    export const pdfFilter = localize('DataScience.pdfFilter', 'PDF');
    export const pngFilter = localize('DataScience.pngFilter', 'PNG');
    export const svgFilter = localize('DataScience.svgFilter', 'SVG');
    export const previousPlot = localize('DataScience.previousPlot', 'Previous');
    export const nextPlot = localize('DataScience.nextPlot', 'Next');
    export const panPlot = localize('DataScience.panPlot', 'Pan');
    export const zoomInPlot = localize('DataScience.zoomInPlot', 'Zoom in');
    export const zoomOutPlot = localize('DataScience.zoomOutPlot', 'Zoom out');
    export const exportPlot = localize('DataScience.exportPlot', 'Export to different formats');
    export const deletePlot = localize('DataScience.deletePlot', 'Remove');
    export const editSection = localize('DataScience.editSection', 'Input new cells here.');
    export const selectedImageListLabel = localize('DataScience.selectedImageListLabel', 'Selected Image');
    export const imageListLabel = localize('DataScience.imageListLabel', 'Image');
    export const exportImageFailed = localize('DataScience.exportImageFailed', 'Error exporting image: {0}');
    export const jupyterDataRateExceeded = localize('DataScience.jupyterDataRateExceeded', 'Cannot view variable because data rate exceeded. Please restart your server with a higher data rate limit. For example, --NotebookApp.iopub_data_rate_limit=10000000000.0');
    export const addCellBelowCommandTitle = localize('DataScience.addCellBelowCommandTitle', 'Add cell');
    export const debugCellCommandTitle = localize('DataScience.debugCellCommandTitle', 'Debug cell');
    export const runCurrentCellAndAddBelow = localize('DataScience.runCurrentCellAndAddBelow', 'Run current and add cell below');
    export const variableExplorerDisabledDuringDebugging = localize('DataScience.variableExplorerDisabledDuringDebugging', 'Variables are not available while debugging.');
    export const jupyterDebuggerNotInstalledError = localize('DataScience.jupyterDebuggerNotInstalledError', 'Pip module ptvsd is required for debugging cells. You will need to install it to debug cells.');
    export const jupyterDebuggerPortNotAvailableError = localize('DataScience.jupyterDebuggerPortNotAvailableError', 'Port {0} cannot be opened for debugging. Please specify a different port in the remoteDebuggerPort setting.');
    export const jupyterDebuggerPortBlockedError = localize('DataScience.jupyterDebuggerPortBlockedError', 'Port {0} cannot be connected to for debugging. Please let port {0} through your firewall.');
    export const jupyterDebuggerPortNotAvailableSearchError = localize('DataScience.jupyterDebuggerPortNotAvailableSearchError', 'Ports in the range {0}-{1} cannot be found for debugging. Please specify a port in the remoteDebuggerPort setting.');
    export const jupyterDebuggerPortBlockedSearchError = localize('DataScience.jupyterDebuggerPortBlockedSearchError', 'A port cannot be connected to for debugging. Please let ports {0}-{1} through your firewall.');
    export const jupyterDebuggerInstallPtvsdNew = localize('DataScience.jupyterDebuggerInstallPtvsdNew', 'Pip module ptvsd is required for debugging cells. Install ptvsd and continue to debug cell?');
    export const jupyterDebuggerInstallPtvsdUpdate = localize('DataScience.jupyterDebuggerInstallPtvsdUpdate', 'The version of ptvsd installed does not support debugging cells. Update ptvsd to newest version and continue to debug cell?');
    export const jupyterDebuggerInstallPtvsdYes = localize('DataScience.jupyterDebuggerInstallPtvsdYes', 'Yes');
    export const jupyterDebuggerInstallPtvsdNo = localize('DataScience.jupyterDebuggerInstallPtvsdNo', 'No');
    export const cellStopOnErrorFormatMessage = localize('DataScience.cellStopOnErrorFormatMessage', '{0} cells were canceled due to an error in the previous cell.');
<<<<<<< HEAD
    export const scrollToCellTitleFormatMessage = localize('DataScience.scrollToCellTitleFormatMessage', 'Goto [{0}]');
=======
    export const instructionComments = localize('DataScience.instructionComments', '# To add a new cell, type "#%%"\n# To add a new markdown cell, type "#%% [markdown]"\n');
>>>>>>> a7256df1
}

export namespace DebugConfigStrings {
    export const selectConfiguration = {
        title: localize('debug.selectConfigurationTitle'),
        placeholder: localize('debug.selectConfigurationPlaceholder')
    };
    export const launchJsonCompletions = {
        label: localize('debug.launchJsonConfigurationsCompletionLabel'),
        description: localize('debug.launchJsonConfigurationsCompletionDescription')
    };

    export namespace file {
        export const snippet = {
            name: localize('python.snippet.launch.standard.label')
        };
        // tslint:disable-next-line:no-shadowed-variable
        export const selectConfiguration = {
            label: localize('debug.debugFileConfigurationLabel'),
            description: localize('debug.debugFileConfigurationDescription')
        };
    }
    export namespace module {
        export const snippet = {
            name: localize('python.snippet.launch.module.label'),
            default: localize('python.snippet.launch.module.default')
        };
        // tslint:disable-next-line:no-shadowed-variable
        export const selectConfiguration = {
            label: localize('debug.debugModuleConfigurationLabel'),
            description: localize('debug.debugModuleConfigurationDescription')
        };
        export const enterModule = {
            title: localize('debug.moduleEnterModuleTitle'),
            prompt: localize('debug.moduleEnterModulePrompt'),
            default: localize('debug.moduleEnterModuleDefault'),
            invalid: localize('debug.moduleEnterModuleInvalidNameError')
        };
    }
    export namespace attach {
        export const snippet = {
            name: localize('python.snippet.launch.attach.label')
        };
        // tslint:disable-next-line:no-shadowed-variable
        export const selectConfiguration = {
            label: localize('debug.remoteAttachConfigurationLabel'),
            description: localize('debug.remoteAttachConfigurationDescription')
        };
        export const enterRemoteHost = {
            title: localize('debug.attachRemoteHostTitle'),
            prompt: localize('debug.attachRemoteHostPrompt'),
            invalid: localize('debug.attachRemoteHostValidationError')
        };
        export const enterRemotePort = {
            title: localize('debug.attachRemotePortTitle'),
            prompt: localize('debug.attachRemotePortPrompt'),
            invalid: localize('debug.attachRemotePortValidationError')
        };
    }
    export namespace django {
        export const snippet = {
            name: localize('python.snippet.launch.django.label')
        };
        // tslint:disable-next-line:no-shadowed-variable
        export const selectConfiguration = {
            label: localize('debug.debugDjangoConfigurationLabel'),
            description: localize('debug.debugDjangoConfigurationDescription')
        };
        export const enterManagePyPath = {
            title: localize('debug.djangoEnterManagePyPathTitle'),
            prompt: localize('debug.djangoEnterManagePyPathPrompt'),
            invalid: localize('debug.djangoEnterManagePyPathInvalidFilePathError')
        };
    }
    export namespace flask {
        export const snippet = {
            name: localize('python.snippet.launch.flask.label')
        };
        // tslint:disable-next-line:no-shadowed-variable
        export const selectConfiguration = {
            label: localize('debug.debugFlaskConfigurationLabel'),
            description: localize('debug.debugFlaskConfigurationDescription')
        };
        export const enterAppPathOrNamePath = {
            title: localize('debug.flaskEnterAppPathOrNamePathTitle'),
            prompt: localize('debug.flaskEnterAppPathOrNamePathPrompt'),
            invalid: localize('debug.flaskEnterAppPathOrNamePathInvalidNameError')
        };
    }
    export namespace pyramid {
        export const snippet = {
            name: localize('python.snippet.launch.pyramid.label')
        };
        // tslint:disable-next-line:no-shadowed-variable
        export const selectConfiguration = {
            label: localize('debug.debugPyramidConfigurationLabel'),
            description: localize('debug.debugPyramidConfigurationDescription')
        };
        export const enterDevelopmentIniPath = {
            title: localize('debug.pyramidEnterDevelopmentIniPathTitle'),
            prompt: localize('debug.pyramidEnterDevelopmentIniPathPrompt'),
            invalid: localize('debug.pyramidEnterDevelopmentIniPathInvalidFilePathError')
        };
    }
}

export namespace Testing {
    export const testErrorDiagnosticMessage = localize('Testing.testErrorDiagnosticMessage', 'Error');
    export const testFailDiagnosticMessage = localize('Testing.testFailDiagnosticMessage', 'Fail');
    export const testSkippedDiagnosticMessage = localize('Testing.testSkippedDiagnosticMessage', 'Skipped');
    export const configureTests = localize('Testing.configureTests', 'Configure Test Framework');
    export const disableTests = localize('Testing.disableTests', 'Disable Tests');
}

// Skip using vscode-nls and instead just compute our strings based on key values. Key values
// can be loaded out of the nls.<locale>.json files
let loadedCollection: Record<string, string> | undefined;
let defaultCollection: Record<string, string> | undefined;
let askedForCollection: Record<string, string> = {};
let loadedLocale: string;

// This is exported only for testing purposes.
export function _resetCollections() {
    loadedLocale = '';
    loadedCollection = undefined;
    askedForCollection = {};
}

// This is exported only for testing purposes.
export function _getAskedForCollection() {
    return askedForCollection;
}

// Return the effective set of all localization strings, by key.
//
// This should not be used for direct lookup.
export function getCollectionJSON(): string {
    // Load the current collection
    if (!loadedCollection || parseLocale() !== loadedLocale) {
        load();
    }

    // Combine the default and loaded collections
    return JSON.stringify({ ...defaultCollection, ...loadedCollection });
}

// tslint:disable-next-line:no-suspicious-comment
export function localize(key: string, defValue?: string) {
    // Return a pointer to function so that we refetch it on each call.
    return () => {
        return getString(key, defValue);
    };
}

function parseLocale(): string {
    // Attempt to load from the vscode locale. If not there, use english
    const vscodeConfigString = process.env.VSCODE_NLS_CONFIG;
    return vscodeConfigString ? JSON.parse(vscodeConfigString).locale : 'en-us';
}

function getString(key: string, defValue?: string) {
    // Load the current collection
    if (!loadedCollection || parseLocale() !== loadedLocale) {
        load();
    }

    // The default collection (package.nls.json) is the fallback.
    // Note that we are guaranteed the following (during shipping)
    //  1. defaultCollection was initialized by the load() call above
    //  2. defaultCollection has the key (see the "keys exist" test)
    let collection = defaultCollection!;

    // Use the current locale if the key is defined there.
    if (loadedCollection && loadedCollection.hasOwnProperty(key)) {
        collection = loadedCollection;
    }
    let result = collection[key];
    if (!result && defValue) {
        // This can happen during development if you haven't fixed up the nls file yet or
        // if for some reason somebody broke the functional test.
        result = defValue;
    }
    askedForCollection[key] = result;

    return result;
}

function load() {
    // Figure out our current locale.
    loadedLocale = parseLocale();

    // Find the nls file that matches (if there is one)
    const nlsFile = path.join(EXTENSION_ROOT_DIR, `package.nls.${loadedLocale}.json`);
    if (fs.existsSync(nlsFile)) {
        const contents = fs.readFileSync(nlsFile, 'utf8');
        loadedCollection = JSON.parse(contents);
    } else {
        // If there isn't one, at least remember that we looked so we don't try to load a second time
        loadedCollection = {};
    }

    // Get the default collection if necessary. Strings may be in the default or the locale json
    if (!defaultCollection) {
        const defaultNlsFile = path.join(EXTENSION_ROOT_DIR, 'package.nls.json');
        if (fs.existsSync(defaultNlsFile)) {
            const contents = fs.readFileSync(defaultNlsFile, 'utf8');
            defaultCollection = JSON.parse(contents);
        } else {
            defaultCollection = {};
        }
    }
}

// Default to loading the current locale
load();<|MERGE_RESOLUTION|>--- conflicted
+++ resolved
@@ -240,110 +240,107 @@
     export const jupyterDebuggerInstallPtvsdYes = localize('DataScience.jupyterDebuggerInstallPtvsdYes', 'Yes');
     export const jupyterDebuggerInstallPtvsdNo = localize('DataScience.jupyterDebuggerInstallPtvsdNo', 'No');
     export const cellStopOnErrorFormatMessage = localize('DataScience.cellStopOnErrorFormatMessage', '{0} cells were canceled due to an error in the previous cell.');
-<<<<<<< HEAD
     export const scrollToCellTitleFormatMessage = localize('DataScience.scrollToCellTitleFormatMessage', 'Goto [{0}]');
-=======
     export const instructionComments = localize('DataScience.instructionComments', '# To add a new cell, type "#%%"\n# To add a new markdown cell, type "#%% [markdown]"\n');
->>>>>>> a7256df1
-}
-
-export namespace DebugConfigStrings {
+
+
+rt namespace DebugConfigStrings {
+    rt const selectConfiguration = {
+    title: localize('debug.selectConfigurationTitle'),
+    placeholder: localize('debug.selectConfigurationPlaceholder')
+    };
+export const launchJsonCompletions = {
+    label: localize('debug.launchJsonConfigurationsCompletionLabel'),
+        ription: localize('debug.launchJsonConfigurationsCompletionDescription')
+
+
+    rt namespace file {
+        rt const snippet = {
+        name: localize('python.snippet.launch.standard.label')
+    };
+    // tslint:disable-next-line:no-shadowed-variable
     export const selectConfiguration = {
-        title: localize('debug.selectConfigurationTitle'),
-        placeholder: localize('debug.selectConfigurationPlaceholder')
-    };
-    export const launchJsonCompletions = {
-        label: localize('debug.launchJsonConfigurationsCompletionLabel'),
-        description: localize('debug.launchJsonConfigurationsCompletionDescription')
-    };
-
-    export namespace file {
-        export const snippet = {
-            name: localize('python.snippet.launch.standard.label')
-        };
-        // tslint:disable-next-line:no-shadowed-variable
-        export const selectConfiguration = {
-            label: localize('debug.debugFileConfigurationLabel'),
-            description: localize('debug.debugFileConfigurationDescription')
-        };
-    }
-    export namespace module {
-        export const snippet = {
-            name: localize('python.snippet.launch.module.label'),
-            default: localize('python.snippet.launch.module.default')
-        };
-        // tslint:disable-next-line:no-shadowed-variable
-        export const selectConfiguration = {
-            label: localize('debug.debugModuleConfigurationLabel'),
-            description: localize('debug.debugModuleConfigurationDescription')
-        };
-        export const enterModule = {
-            title: localize('debug.moduleEnterModuleTitle'),
-            prompt: localize('debug.moduleEnterModulePrompt'),
-            default: localize('debug.moduleEnterModuleDefault'),
-            invalid: localize('debug.moduleEnterModuleInvalidNameError')
-        };
-    }
-    export namespace attach {
-        export const snippet = {
-            name: localize('python.snippet.launch.attach.label')
-        };
-        // tslint:disable-next-line:no-shadowed-variable
-        export const selectConfiguration = {
-            label: localize('debug.remoteAttachConfigurationLabel'),
-            description: localize('debug.remoteAttachConfigurationDescription')
-        };
-        export const enterRemoteHost = {
-            title: localize('debug.attachRemoteHostTitle'),
-            prompt: localize('debug.attachRemoteHostPrompt'),
-            invalid: localize('debug.attachRemoteHostValidationError')
-        };
-        export const enterRemotePort = {
-            title: localize('debug.attachRemotePortTitle'),
-            prompt: localize('debug.attachRemotePortPrompt'),
-            invalid: localize('debug.attachRemotePortValidationError')
-        };
-    }
-    export namespace django {
-        export const snippet = {
-            name: localize('python.snippet.launch.django.label')
-        };
-        // tslint:disable-next-line:no-shadowed-variable
-        export const selectConfiguration = {
-            label: localize('debug.debugDjangoConfigurationLabel'),
-            description: localize('debug.debugDjangoConfigurationDescription')
-        };
-        export const enterManagePyPath = {
-            title: localize('debug.djangoEnterManagePyPathTitle'),
-            prompt: localize('debug.djangoEnterManagePyPathPrompt'),
-            invalid: localize('debug.djangoEnterManagePyPathInvalidFilePathError')
-        };
-    }
-    export namespace flask {
-        export const snippet = {
-            name: localize('python.snippet.launch.flask.label')
-        };
-        // tslint:disable-next-line:no-shadowed-variable
-        export const selectConfiguration = {
-            label: localize('debug.debugFlaskConfigurationLabel'),
-            description: localize('debug.debugFlaskConfigurationDescription')
-        };
-        export const enterAppPathOrNamePath = {
-            title: localize('debug.flaskEnterAppPathOrNamePathTitle'),
-            prompt: localize('debug.flaskEnterAppPathOrNamePathPrompt'),
-            invalid: localize('debug.flaskEnterAppPathOrNamePathInvalidNameError')
-        };
-    }
-    export namespace pyramid {
-        export const snippet = {
-            name: localize('python.snippet.launch.pyramid.label')
-        };
-        // tslint:disable-next-line:no-shadowed-variable
-        export const selectConfiguration = {
-            label: localize('debug.debugPyramidConfigurationLabel'),
-            description: localize('debug.debugPyramidConfigurationDescription')
-        };
-        export const enterDevelopmentIniPath = {
+        label: localize('debug.debugFileConfigurationLabel'),
+        description: localize('debug.debugFileConfigurationDescription')
+
+
+    rt namespace module {
+    export const snippet = {
+        name: localize('python.snippet.launch.module.label'),
+        default: localize('python.snippet.launch.module.default')
+    };
+    // tslint:disable-next-line:no-shadowed-variable
+        rt const selectConfiguration = {
+        label: localize('debug.debugModuleConfigurationLabel'),
+        description: localize('debug.debugModuleConfigurationDescription')
+
+    export const enterModule = {
+        title: localize('debug.moduleEnterModuleTitle'),
+        prompt: localize('debug.moduleEnterModulePrompt'),
+        default: localize('debug.moduleEnterModuleDefault'),
+        invalid: localize('debug.moduleEnterModuleInvalidNameError')
+    };
+
+    rt namespace attach {
+        rt const snippet = {
+        name: localize('python.snippet.launch.attach.label')
+    };
+    // tslint:disable-next-line:no-shadowed-variable
+        rt const selectConfiguration = {
+        label: localize('debug.remoteAttachConfigurationLabel'),
+        description: localize('debug.remoteAttachConfigurationDescription')
+    };
+    export const enterRemoteHost = {
+        title: localize('debug.attachRemoteHostTitle'),
+        prompt: localize('debug.attachRemoteHostPrompt'),
+        invalid: localize('debug.attachRemoteHostValidationError')
+    };
+    export const enterRemotePort = {
+        title: localize('debug.attachRemotePortTitle'),
+        prompt: localize('debug.attachRemotePortPrompt'),
+        invalid: localize('debug.attachRemotePortValidationError')
+    };
+
+    rt namespace django {
+        rt const snippet = {
+        name: localize('python.snippet.launch.django.label')
+    };
+    // tslint:disable-next-line:no-shadowed-variable
+        rt const selectConfiguration = {
+        label: localize('debug.debugDjangoConfigurationLabel'),
+        description: localize('debug.debugDjangoConfigurationDescription')
+    };
+    export const enterManagePyPath = {
+        title: localize('debug.djangoEnterManagePyPathTitle'),
+        prompt: localize('debug.djangoEnterManagePyPathPrompt'),
+        invalid: localize('debug.djangoEnterManagePyPathInvalidFilePathError')
+    };
+
+    rt namespace flask {
+        rt const snippet = {
+        name: localize('python.snippet.launch.flask.label')
+    };
+    // tslint:disable-next-line:no-shadowed-variable
+        rt const selectConfiguration = {
+        label: localize('debug.debugFlaskConfigurationLabel'),
+        description: localize('debug.debugFlaskConfigurationDescription')
+    };
+    export const enterAppPathOrNamePath = {
+        title: localize('debug.flaskEnterAppPathOrNamePathTitle'),
+        prompt: localize('debug.flaskEnterAppPathOrNamePathPrompt'),
+        invalid: localize('debug.flaskEnterAppPathOrNamePathInvalidNameError')
+    };
+
+    rt namespace pyramid {
+        rt const snippet = {
+        name: localize('python.snippet.launch.pyramid.label')
+    };
+    // tslint:disable-next-line:no-shadowed-variable
+        rt const selectConfiguration = {
+        label: localize('debug.debugPyramidConfigurationLabel'),
+        description: localize('debug.debugPyramidConfigurationDescription')
+    };
+    export const enterDevelopmentIniPath = {
             title: localize('debug.pyramidEnterDevelopmentIniPathTitle'),
             prompt: localize('debug.pyramidEnterDevelopmentIniPathPrompt'),
             invalid: localize('debug.pyramidEnterDevelopmentIniPathInvalidFilePathError')
