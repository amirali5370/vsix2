// Copyright (c) Microsoft Corporation. All rights reserved.
// Licensed under the MIT License.

'use strict';

import * as path from 'path';
import { EXTENSION_ROOT_DIR } from '../../constants';
import { FileSystem } from '../platform/fileSystem';

// External callers of localize use these tables to retrieve localized values.
export namespace Diagnostics {
    export const warnSourceMaps = localize(
        'diagnostics.warnSourceMaps',
        'Source map support is enabled in the Python Extension, this will adversely impact performance of the extension.'
    );
    export const disableSourceMaps = localize('diagnostics.disableSourceMaps', 'Disable Source Map Support');
    export const warnBeforeEnablingSourceMaps = localize(
        'diagnostics.warnBeforeEnablingSourceMaps',
        'Enabling source map support in the Python Extension will adversely impact performance of the extension.'
    );
    export const enableSourceMapsAndReloadVSC = localize(
        'diagnostics.enableSourceMapsAndReloadVSC',
        'Enable and reload Window.'
    );
    export const lsNotSupported = localize(
        'diagnostics.lsNotSupported',
        'Your operating system does not meet the minimum requirements of the Python Language Server. Reverting to the alternative autocompletion provider, Jedi.'
    );
    export const removePythonPathSettingsJson = localize(
        'diagnostics.removePythonPathSettingsJson',
        'The setting "python.pythonPath" defined in your workspace settings is now deprecated. Do you want us to delete it? This will only remove the "python.pythonPath" entry from your settings.json.'
    );
    export const removePythonPathCodeWorkspace = localize(
        'diagnostics.removePythonPathCodeWorkspace',
        'The setting "python.pythonPath" defined in your workspace settings is now deprecated. Do you want us to delete it? This will only remove the "python.pythonPath" entry from your .code-workspace file.'
    );
    export const removePythonPathCodeWorkspaceAndSettingsJson = localize(
        'diagnostics.removePythonPathCodeWorkspaceAndSettingsJson',
        'The setting "python.pythonPath" defined in your workspace settings is now deprecated. Do you want us to delete it? This will only remove the "python.pythonPath" entry from your settings.json and .code-workspace file.'
    );
    export const invalidPythonPathInDebuggerSettings = localize(
        'diagnostics.invalidPythonPathInDebuggerSettings',
        'You need to select a Python interpreter before you start debugging.\n\nTip: click on "Select Python Interpreter" in the status bar.'
    );
    export const invalidPythonPathInDebuggerLaunch = localize(
        'diagnostics.invalidPythonPathInDebuggerLaunch',
        'The Python path in your debug configuration is invalid.'
    );
    export const invalidDebuggerTypeDiagnostic = localize(
        'diagnostics.invalidDebuggerTypeDiagnostic',
        'Your launch.json file needs to be updated to change the "pythonExperimental" debug configurations to use the "python" debugger type, otherwise Python debugging may not work. Would you like to automatically update your launch.json file now?'
    );
    export const consoleTypeDiagnostic = localize(
        'diagnostics.consoleTypeDiagnostic',
        'Your launch.json file needs to be updated to change the console type string from "none" to "internalConsole", otherwise Python debugging may not work. Would you like to automatically update your launch.json file now?'
    );
    export const justMyCodeDiagnostic = localize(
        'diagnostics.justMyCodeDiagnostic',
        'Configuration "debugStdLib" in launch.json is no longer supported. It\'s recommended to replace it with "justMyCode", which is the exact opposite of using "debugStdLib". Would you like to automatically update your launch.json file to do that?'
    );
    export const yesUpdateLaunch = localize('diagnostics.yesUpdateLaunch', 'Yes, update launch.json');
    export const invalidTestSettings = localize(
        'diagnostics.invalidTestSettings',
        'Your settings needs to be updated to change the setting "python.unitTest." to "python.testing.", otherwise testing Python code using the extension may not work. Would you like to automatically update your settings now?'
    );
    export const updateSettings = localize('diagnostics.updateSettings', 'Yes, update settings');
    export const processId = localize(
        'diagnostics.processId',
        'Attaching the debugger to a local process is an experimental feature. It will be available to all users soon.'
    );
}

export namespace Common {
    export const bannerLabelYes = localize('Common.bannerLabelYes', 'Yes');
    export const bannerLabelNo = localize('Common.bannerLabelNo', 'No');
    export const yesPlease = localize('Common.yesPlease', 'Yes, please');
    export const canceled = localize('Common.canceled', 'Canceled');
    export const cancel = localize('Common.cancel', 'Cancel');
    export const ok = localize('Common.ok', 'Ok');
    export const gotIt = localize('Common.gotIt', 'Got it!');
    export const install = localize('Common.install', 'Install');
    export const loadingExtension = localize('Common.loadingPythonExtension', 'Python extension loading...');
    export const openOutputPanel = localize('Common.openOutputPanel', 'Show output');
    export const noIWillDoItLater = localize('Common.noIWillDoItLater', 'No, I will do it later');
    export const notNow = localize('Common.notNow', 'Not now');
    export const doNotShowAgain = localize('Common.doNotShowAgain', 'Do not show again');
    export const reload = localize('Common.reload', 'Reload');
    export const moreInfo = localize('Common.moreInfo', 'More Info');
    export const learnMore = localize('Common.learnMore', 'Learn more');
    export const and = localize('Common.and', 'and');
    export const reportThisIssue = localize('Common.reportThisIssue', 'Report this issue');
}

export namespace AttachProcess {
    export const unsupportedOS = localize('AttachProcess.unsupportedOS', "Operating system '{0}' not supported.");
    export const attachTitle = localize('AttachProcess.attachTitle', 'Attach to process');
    export const selectProcessPlaceholder = localize(
        'AttachProcess.selectProcessPlaceholder',
        'Select the process to attach to'
    );
    export const noProcessSelected = localize('AttachProcess.noProcessSelected', 'No process selected');
    export const refreshList = localize('AttachProcess.refreshList', 'Refresh process list');
}

export namespace LanguageService {
    export const bannerMessage = localize(
        'LanguageService.bannerMessage',
        'Can you please take 2 minutes to tell us how the Python Language Server is working for you?'
    );
    export const bannerLabelYes = localize('LanguageService.bannerLabelYes', 'Yes, take survey now');
    export const bannerLabelNo = localize('LanguageService.bannerLabelNo', 'No, thanks');
    export const lsFailedToStart = localize(
        'LanguageService.lsFailedToStart',
        'We encountered an issue starting the Language Server. Reverting to the alternative, Jedi. Check the Python output panel for details.'
    );
    export const lsFailedToDownload = localize(
        'LanguageService.lsFailedToDownload',
        'We encountered an issue downloading the Language Server. Reverting to the alternative, Jedi. Check the Python output panel for details.'
    );
    export const lsFailedToExtract = localize(
        'LanguageService.lsFailedToExtract',
        'We encountered an issue extracting the Language Server. Reverting to the alternative, Jedi. Check the Python output panel for details.'
    );
    export const downloadFailedOutputMessage = localize(
        'LanguageService.downloadFailedOutputMessage',
        'Language server download failed.'
    );
    export const extractionFailedOutputMessage = localize(
        'LanguageService.extractionFailedOutputMessage',
        'Language server extraction failed.'
    );
    export const extractionCompletedOutputMessage = localize(
        'LanguageService.extractionCompletedOutputMessage',
        'Language server download complete.'
    );
    export const extractionDoneOutputMessage = localize('LanguageService.extractionDoneOutputMessage', 'done.');
    export const reloadVSCodeIfSeachPathHasChanged = localize(
        'LanguageService.reloadVSCodeIfSeachPathHasChanged',
        'Search paths have changed for this Python interpreter. Please reload the extension to ensure that the IntelliSense works correctly.'
    );
}

export namespace Http {
    export const downloadingFile = localize('downloading.file', 'Downloading {0}...');
    export const downloadingFileProgress = localize('downloading.file.progress', '{0}{1} of {2} KB ({3}%)');
}
export namespace Experiments {
    export const inGroup = localize('Experiments.inGroup', "User belongs to experiment group '{0}'");
}
export namespace Interpreters {
    export const loading = localize('Interpreters.LoadingInterpreters', 'Loading Python Interpreters');
    export const refreshing = localize('Interpreters.RefreshingInterpreters', 'Refreshing Python Interpreters');
    export const condaInheritEnvMessage = localize(
        'Interpreters.condaInheritEnvMessage',
        'We noticed you\'re using a conda environment. If you are experiencing issues with this environment in the integrated terminal, we recommend that you let the Python extension change "terminal.integrated.inheritEnv" to false in your user settings.'
    );
    export const unsafeInterpreterMessage = localize(
        'Interpreters.unsafeInterpreterMessage',
        'We found a Python environment in this workspace. Do you want to select it to start up the features in the Python extension? Only accept if you trust this environment.'
    );
    export const environmentPromptMessage = localize(
        'Interpreters.environmentPromptMessage',
        'We noticed a new virtual environment has been created. Do you want to select it for the workspace folder?'
    );
    export const entireWorkspace = localize('Interpreters.entireWorkspace', 'Entire workspace');
    export const selectInterpreterTip = localize(
        'Interpreters.selectInterpreterTip',
        'Tip: you can change the Python interpreter used by the Python extension by clicking on the Python version in the status bar'
    );
    export const pythonInterpreterPath = localize('Interpreters.pythonInterpreterPath', 'Python interpreter path: {0}');
}

export namespace InterpreterQuickPickList {
    export const quickPickListPlaceholder = localize(
        'InterpreterQuickPickList.quickPickListPlaceholder',
        'Current: {0}'
    );
    export const enterPath = {
        detail: localize(
            'InterpreterQuickPickList.enterPath.detail',
            'Enter or browse the path to an existing Python Interpreter'
        ),
        label: localize('InterpreterQuickPickList.enterPath.label', 'Enter Interpreter Path...'),
        placeholder: localize('InterpreterQuickPickList.enterPath.placeholder', 'Enter path to a Python Interpreter.')
    };
    export const browsePath = {
        label: localize('InterpreterQuickPickList.browsePath.label', 'Browse...'),
        detail: localize(
            'InterpreterQuickPickList.browsePath.detail',
            'Browse your file system to select a Python Interpreter.'
        ),
        openButtonLabel: localize('python.command.python.setInterpreter.title', 'Select Interpreter')
    };
}
export namespace ExtensionChannels {
    export const yesWeekly = localize('ExtensionChannels.yesWeekly', 'Yes, weekly');
    export const yesDaily = localize('ExtensionChannels.yesDaily', 'Yes, daily');
    export const promptMessage = localize(
        'ExtensionChannels.promptMessage',
        'We noticed you are using Visual Studio Code Insiders. Would you like to use the Insiders build of the Python extension?'
    );
    export const reloadToUseInsidersMessage = localize(
        'ExtensionChannels.reloadToUseInsidersMessage',
        'Please reload Visual Studio Code to use the insiders build of the Python extension.'
    );
    export const downloadCompletedOutputMessage = localize(
        'ExtensionChannels.downloadCompletedOutputMessage',
        'Insiders build download complete.'
    );
    export const startingDownloadOutputMessage = localize(
        'ExtensionChannels.startingDownloadOutputMessage',
        'Starting download for Insiders build.'
    );
    export const downloadingInsidersMessage = localize(
        'ExtensionChannels.downloadingInsidersMessage',
        'Downloading Insiders Extension... '
    );
    export const installingInsidersMessage = localize(
        'ExtensionChannels.installingInsidersMessage',
        'Installing Insiders build of extension... '
    );
    export const installingStableMessage = localize(
        'ExtensionChannels.installingStableMessage',
        'Installing Stable build of extension... '
    );
    export const installationCompleteMessage = localize('ExtensionChannels.installationCompleteMessage', 'complete.');
}
export namespace OutputChannelNames {
    export const languageServer = localize('OutputChannelNames.languageServer', 'Python Language Server');
    export const python = localize('OutputChannelNames.python', 'Python');
    export const pythonTest = localize('OutputChannelNames.pythonTest', 'Python Test Log');
    export const jupyter = localize('OutputChannelNames.jupyter', 'Jupyter');
}

export namespace Logging {
    export const currentWorkingDirectory = localize('Logging.CurrentWorkingDirectory', 'cwd:');
}

export namespace Linters {
    export const enableLinter = localize('Linter.enableLinter', 'Enable {0}');
    export const enablePylint = localize(
        'Linter.enablePylint',
        'You have a pylintrc file in your workspace. Do you want to enable pylint?'
    );
    export const replaceWithSelectedLinter = localize(
        'Linter.replaceWithSelectedLinter',
        "Multiple linters are enabled in settings. Replace with '{0}'?"
    );
}

export namespace InteractiveShiftEnterBanner {
    export const bannerMessage = localize(
        'InteractiveShiftEnterBanner.bannerMessage',
        'Would you like shift-enter to send code to the new Interactive Window experience?'
    );
}

export namespace DataScienceSurveyBanner {
    export const bannerMessage = localize(
        'DataScienceSurveyBanner.bannerMessage',
        'Can you please take 2 minutes to tell us how the Python Data Science features are working for you?'
    );
    export const bannerLabelYes = localize('DataScienceSurveyBanner.bannerLabelYes', 'Yes, take survey now');
    export const bannerLabelNo = localize('DataScienceSurveyBanner.bannerLabelNo', 'No, thanks');
}

export namespace Installer {
    export const noCondaOrPipInstaller = localize(
        'Installer.noCondaOrPipInstaller',
        'There is no Conda or Pip installer available in the selected environment.'
    );
    export const noPipInstaller = localize(
        'Installer.noPipInstaller',
        'There is no Pip installer available in the selected environment.'
    );
    export const searchForHelp = localize('Installer.searchForHelp', 'Search for help');
}

export namespace ExtensionSurveyBanner {
    export const bannerMessage = localize(
        'ExtensionSurveyBanner.bannerMessage',
        'Can you please take 2 minutes to tell us how the Python extension is working for you?'
    );
    export const maybeLater = localize('ExtensionSurveyBanner.maybeLater', 'Maybe later');
}

export namespace Products {
    export const installingModule = localize('products.installingModule', 'Installing {0}');
}

export namespace DataScience {
    export const historyTitle = localize('DataScience.historyTitle', 'Python Interactive');
    export const dataExplorerTitle = localize('DataScience.dataExplorerTitle', 'Data Viewer');
    export const badWebPanelFormatString = localize(
        'DataScience.badWebPanelFormatString',
        '<html><body><h1>{0} is not a valid file name</h1></body></html>'
    );
    export const sessionDisposed = localize(
        'DataScience.sessionDisposed',
        'Cannot execute code, session has been disposed.'
    );
    export const passwordFailure = localize(
        'DataScience.passwordFailure',
        'Failed to connect to password protected server. Check that password is correct.'
    );
    export const rawKernelProcessNotStarted = localize(
        'DataScience.rawKernelProcessNotStarted',
        'Raw kernel process was not able to start.'
    );
    export const rawKernelProcessExitBeforeConnect = localize(
        'DataScience.rawKernelProcessExitBeforeConnect',
        'Raw kernel process exited before connecting.'
    );
    export const unknownMimeTypeFormat = localize(
        'DataScience.unknownMimeTypeFormat',
        'Mime type {0} is not currently supported'
    );
    export const exportDialogTitle = localize('DataScience.exportDialogTitle', 'Export to Jupyter Notebook');
    export const exportDialogFilter = localize('DataScience.exportDialogFilter', 'Jupyter Notebooks');
    export const exportDialogComplete = localize('DataScience.exportDialogComplete', 'Notebook written to {0}');
    export const exportDialogFailed = localize('DataScience.exportDialogFailed', 'Failed to export notebook. {0}');
    export const exportOpenQuestion = localize('DataScience.exportOpenQuestion', 'Open in browser');
    export const exportOpenQuestion1 = localize('DataScience.exportOpenQuestion1', 'Open in editor');
    export const runCellLensCommandTitle = localize('python.command.python.datascience.runcell.title', 'Run cell');
    export const importDialogTitle = localize('DataScience.importDialogTitle', 'Import Jupyter Notebook');
    export const importDialogFilter = localize('DataScience.importDialogFilter', 'Jupyter Notebooks');
    export const notebookCheckForImportTitle = localize(
        'DataScience.notebookCheckForImportTitle',
        'Do you want to import the Jupyter Notebook into Python code?'
    );
    export const notebookCheckForImportYes = localize('DataScience.notebookCheckForImportYes', 'Import');
    export const notebookCheckForImportNo = localize('DataScience.notebookCheckForImportNo', 'Later');
    export const notebookCheckForImportDontAskAgain = localize(
        'DataScience.notebookCheckForImportDontAskAgain',
        "Don't Ask Again"
    );
    export const libraryNotInstalled = localize(
        'DataScience.libraryNotInstalled',
        'Data Science library {0} is not installed. Install?'
    );
    export const libraryRequiredToLaunchJupyterNotInstalled = localize(
        'DataScience.libraryRequiredToLaunchJupyterNotInstalled',
        'Data Science library {0} is not installed.'
    );
    export const librariesRequiredToLaunchJupyterNotInstalled = localize(
        'DataScience.librariesRequiredToLaunchJupyterNotInstalled',
        'Data Science libraries {0} are not installed.'
    );
    export const libraryRequiredToLaunchJupyterNotInstalledInterpreter = localize(
        'DataScience.libraryRequiredToLaunchJupyterNotInstalledInterpreter',
        'Data Science library {1} is not installed in interpreter {0}.'
    );
    export const librariesRequiredToLaunchJupyterNotInstalledInterpreter = localize(
        'DataScience.librariesRequiredToLaunchJupyterNotInstalledInterpreter',
        'Data Science libraries {1} are not installed in interpreter {0}.'
    );
    export const selectJupyterInterpreter = localize(
        'DataScience.selectJupyterInterpreter',
        'Select an Interpreter to start Jupyter'
    );
    export const jupyterInstall = localize('DataScience.jupyterInstall', 'Install');
    export const currentlySelectedJupyterInterpreterForPlaceholder = localize(
        'Datascience.currentlySelectedJupyterInterpreterForPlaceholder',
        'current: {0}'
    );
    export const jupyterNotSupported = localize(
        'DataScience.jupyterNotSupported',
        'Jupyter cannot be started. Error attempting to locate jupyter: {0}'
    );
    export const jupyterNotSupportedBecauseOfEnvironment = localize(
        'DataScience.jupyterNotSupportedBecauseOfEnvironment',
        'Activating {0} to run Jupyter failed with {1}'
    );
    export const jupyterNbConvertNotSupported = localize(
        'DataScience.jupyterNbConvertNotSupported',
        'Jupyter nbconvert is not installed'
    );
    export const jupyterLaunchTimedOut = localize(
        'DataScience.jupyterLaunchTimedOut',
        'The Jupyter notebook server failed to launch in time'
    );
    export const jupyterLaunchNoURL = localize(
        'DataScience.jupyterLaunchNoURL',
        'Failed to find the URL of the launched Jupyter notebook server'
    );
    export const jupyterSelfCertFail = localize(
        'DataScience.jupyterSelfCertFail',
        'The security certificate used by server {0} was not issued by a trusted certificate authority.\r\nThis may indicate an attempt to steal your information.\r\nDo you want to enable the Allow Unauthorized Remote Connection setting for this workspace to allow you to connect?'
    );
    export const jupyterSelfCertEnable = localize('DataScience.jupyterSelfCertEnable', 'Yes, connect anyways');
    export const jupyterSelfCertClose = localize('DataScience.jupyterSelfCertClose', 'No, close the connection');
    export const pythonInteractiveHelpLink = localize(
        'DataScience.pythonInteractiveHelpLink',
        'See [https://aka.ms/pyaiinstall] for help on installing jupyter.'
    );
    export const markdownHelpInstallingMissingDependencies = localize(
        'DataScience.markdownHelpInstallingMissingDependencies',
        'See [https://aka.ms/pyaiinstall](https://aka.ms/pyaiinstall) for help on installing Jupyter and related dependencies.'
    );
    export const importingFormat = localize('DataScience.importingFormat', 'Importing {0}');
    export const startingJupyter = localize('DataScience.startingJupyter', 'Starting Jupyter server');
    export const connectingIPyKernel = localize('DataScience.connectingToIPyKernel', 'Connecting to IPython kernel');
    export const connectedToIPyKernel = localize('DataScience.connectedToIPyKernel', 'Connected.');
    export const connectingToJupyter = localize('DataScience.connectingToJupyter', 'Connecting to Jupyter server');
    export const exportingFormat = localize('DataScience.exportingFormat', 'Exporting {0}');
    export const runAllCellsLensCommandTitle = localize(
        'python.command.python.datascience.runallcells.title',
        'Run all cells'
    );
    export const runAllCellsAboveLensCommandTitle = localize(
        'python.command.python.datascience.runallcellsabove.title',
        'Run above'
    );
    export const runCellAndAllBelowLensCommandTitle = localize(
        'python.command.python.datascience.runcellandallbelow.title',
        'Run Below'
    );
    export const importChangeDirectoryComment = localize(
        'DataScience.importChangeDirectoryComment',
        '{0} Change working directory from the workspace root to the ipynb file location. Turn this addition off with the DataScience.changeDirOnImportExport setting'
    );
    export const exportChangeDirectoryComment = localize(
        'DataScience.exportChangeDirectoryComment',
        '# Change directory to VSCode workspace root so that relative path loads work correctly. Turn this addition off with the DataScience.changeDirOnImportExport setting'
    );

    export const restartKernelMessage = localize(
        'DataScience.restartKernelMessage',
        'Do you want to restart the Jupter kernel? All variables will be lost.'
    );
    export const restartKernelMessageYes = localize('DataScience.restartKernelMessageYes', 'Restart');
    export const restartKernelMessageDontAskAgain = localize(
        'DataScience.restartKernelMessageDontAskAgain',
        "Don't Ask Again"
    );
    export const restartKernelMessageNo = localize('DataScience.restartKernelMessageNo', 'Cancel');
    export const restartingKernelStatus = localize('DataScience.restartingKernelStatus', 'Restarting IPython Kernel');
    export const restartingKernelFailed = localize(
        'DataScience.restartingKernelFailed',
        'Kernel restart failed. Jupyter server is hung. Please reload VS code.'
    );
    export const interruptingKernelFailed = localize(
        'DataScience.interruptingKernelFailed',
        'Kernel interrupt failed. Jupyter server is hung. Please reload VS code.'
    );
    export const sessionStartFailedWithKernel = localize(
        'DataScience.sessionStartFailedWithKernel',
        "Failed to start a session for the Kernel '{0}'. \nView Jupyter [log](command:{1}) for further details."
    );
    export const executingCode = localize('DataScience.executingCode', 'Executing Cell');
    export const collapseAll = localize('DataScience.collapseAll', 'Collapse all cell inputs');
    export const expandAll = localize('DataScience.expandAll', 'Expand all cell inputs');
    export const collapseSingle = localize('DataScience.collapseSingle', 'Collapse');
    export const expandSingle = localize('DataScience.expandSingle', 'Expand');
    export const exportKey = localize('DataScience.export', 'Export as Jupyter notebook');
    export const restartServer = localize('DataScience.restartServer', 'Restart IPython Kernel');
    export const undo = localize('DataScience.undo', 'Undo');
    export const redo = localize('DataScience.redo', 'Redo');
    export const save = localize('DataScience.save', 'Save file');
    export const clearAll = localize('DataScience.clearAll', 'Remove all cells');
    export const reloadRequired = localize(
        'DataScience.reloadRequired',
        'Please reload the window for new settings to take effect.'
    );
    export const pythonVersionHeader = localize('DataScience.pythonVersionHeader', 'Python Version:');
    export const pythonRestartHeader = localize('DataScience.pythonRestartHeader', 'Restarted Kernel:');
    export const pythonNewHeader = localize('DataScience.pythonNewHeader', 'Started new kernel:');
    export const pythonConnectHeader = localize('DataScience.pythonConnectHeader', 'Connected to kernel:');

    export const jupyterSelectURIPrompt = localize(
        'DataScience.jupyterSelectURIPrompt',
        'Enter the URI of the running Jupyter server'
    );
    export const jupyterSelectURIQuickPickTitle = localize(
        'DataScience.jupyterSelectURIQuickPickTitle',
        'Pick how to connect to Jupyter'
    );
    export const jupyterSelectURIQuickPickPlaceholder = localize(
        'DataScience.jupyterSelectURIQuickPickPlaceholder',
        'Choose an option'
    );
    export const jupyterSelectURILocalLabel = localize('DataScience.jupyterSelectURILocalLabel', 'Default');
    export const jupyterSelectURILocalDetail = localize(
        'DataScience.jupyterSelectURILocalDetail',
        'VS Code will automatically start a server for you on the localhost'
    );
    export const jupyterSelectURIMRUDetail = localize('DataScience.jupyterSelectURIMRUDetail', 'Last Connection: {0}');
    export const jupyterSelectURINewLabel = localize('DataScience.jupyterSelectURINewLabel', 'Existing');
    export const jupyterSelectURINewDetail = localize(
        'DataScience.jupyterSelectURINewDetail',
        'Specify the URI of an existing server'
    );
    export const jupyterSelectURIInvalidURI = localize(
        'DataScience.jupyterSelectURIInvalidURI',
        'Invalid URI specified'
    );
    export const jupyterSelectURIRunningDetailFormat = localize(
        'DataScience.jupyterSelectURIRunningDetailFormat',
        'Last activity {0}. {1} existing connections.'
    );
    export const jupyterSelectURINotRunningDetail = localize(
        'DataScience.jupyterSelectURINotRunningDetail',
        'Cannot connect at this time. Status unknown.'
    );
    export const jupyterSelectPasswordPrompt = localize(
        'DataScience.jupyterSelectPasswordPrompt',
        'Enter your notebook password'
    );
    export const jupyterNotebookFailure = localize(
        'DataScience.jupyterNotebookFailure',
        'Jupyter notebook failed to launch. \r\n{0}'
    );
    export const jupyterNotebookConnectFailed = localize(
        'DataScience.jupyterNotebookConnectFailed',
        'Failed to connect to Jupyter notebook. \r\n{0}\r\n{1}'
    );
    export const reloadAfterChangingJupyterServerConnection = localize(
        'DataScience.reloadAfterChangingJupyterServerConnection',
        'Please reload VS Code when changing the Jupyter Server connection.'
    );
    export const jupyterNotebookRemoteConnectFailed = localize(
        'DataScience.jupyterNotebookRemoteConnectFailed',
        'Failed to connect to remote Jupyter notebook.\r\nCheck that the Jupyter Server URI setting has a valid running server specified.\r\n{0}\r\n{1}'
    );
    export const jupyterNotebookRemoteConnectSelfCertsFailed = localize(
        'DataScience.jupyterNotebookRemoteConnectSelfCertsFailed',
        'Failed to connect to remote Jupyter notebook.\r\nSpecified server is using self signed certs. Enable Allow Unauthorized Remote Connection setting to connect anyways\r\n{0}\r\n{1}'
    );
    export const rawConnectionDisplayName = localize(
        'DataScience.rawConnectionDisplayName',
        'Direct kernel connection'
    );
    export const rawConnectionBrokenError = localize(
        'DataScience.rawConnectionBrokenError',
        'Direct kernel connection broken'
    );
    export const jupyterServerCrashed = localize(
        'DataScience.jupyterServerCrashed',
        'Jupyter server crashed. Unable to connect. \r\nError code from jupyter: {0}'
    );
    export const notebookVersionFormat = localize('DataScience.notebookVersionFormat', 'Jupyter Notebook Version: {0}');
    export const jupyterKernelSpecNotFound = localize(
        'DataScience.jupyterKernelSpecNotFound',
        'Cannot create a IPython kernel spec and none are available for use'
    );
    export const jupyterKernelSpecModuleNotFound = localize(
        'DataScience.jupyterKernelSpecModuleNotFound',
        "'Kernelspec' module not installed in the selected interpreter ({0}).\n Please re-install or update 'jupyter'."
    );
    export const interruptKernel = localize('DataScience.interruptKernel', 'Interrupt IPython Kernel');
    export const clearAllOutput = localize('DataScience.clearAllOutput', 'Clear All Output');
    export const interruptKernelStatus = localize('DataScience.interruptKernelStatus', 'Interrupting IPython Kernel');
    export const exportCancel = localize('DataScience.exportCancel', 'Cancel');
    export const restartKernelAfterInterruptMessage = localize(
        'DataScience.restartKernelAfterInterruptMessage',
        'Interrupting the kernel timed out. Do you want to restart the kernel instead? All variables will be lost.'
    );
    export const pythonInterruptFailedHeader = localize(
        'DataScience.pythonInterruptFailedHeader',
        'Keyboard interrupt crashed the kernel. Kernel restarted.'
    );
    export const sysInfoURILabel = localize('DataScience.sysInfoURILabel', 'Jupyter Server URI: ');
    export const executingCodeFailure = localize('DataScience.executingCodeFailure', 'Executing code failed : {0}');
    export const inputWatermark = localize('DataScience.inputWatermark', 'Type code here and press shift-enter to run');
    export const liveShareConnectFailure = localize(
        'DataScience.liveShareConnectFailure',
        'Cannot connect to host jupyter session. URI not found.'
    );
    export const liveShareCannotSpawnNotebooks = localize(
        'DataScience.liveShareCannotSpawnNotebooks',
        'Spawning jupyter notebooks is not supported over a live share connection'
    );
    export const liveShareCannotImportNotebooks = localize(
        'DataScience.liveShareCannotImportNotebooks',
        'Importing notebooks is not currently supported over a live share connection'
    );
    export const liveShareHostFormat = localize('DataScience.liveShareHostFormat', '{0} Jupyter Server');
    export const liveShareSyncFailure = localize(
        'DataScience.liveShareSyncFailure',
        'Synchronization failure during live share startup.'
    );
    export const liveShareServiceFailure = localize(
        'DataScience.liveShareServiceFailure',
        "Failure starting '{0}' service during live share connection."
    );
    export const documentMismatch = localize(
        'DataScience.documentMismatch',
        'Cannot run cells, duplicate documents for {0} found.'
    );
    export const jupyterGetVariablesBadResults = localize(
        'DataScience.jupyterGetVariablesBadResults',
        'Failed to fetch variable info from the Jupyter server.'
    );
    export const dataExplorerInvalidVariableFormat = localize(
        'DataScience.dataExplorerInvalidVariableFormat',
        "'{0}' is not an active variable."
    );
    export const pythonInteractiveCreateFailed = localize(
        'DataScience.pythonInteractiveCreateFailed',
        "Failure to create a 'Python Interactive' window. Try reinstalling the Python extension."
    );
    export const jupyterGetVariablesExecutionError = localize(
        'DataScience.jupyterGetVariablesExecutionError',
        'Failure during variable extraction: \r\n{0}'
    );
    export const loadingMessage = localize('DataScience.loadingMessage', 'loading ...');
    export const fetchingDataViewer = localize('DataScience.fetchingDataViewer', 'Fetching data ...');
    export const noRowsInDataViewer = localize('DataScience.noRowsInDataViewer', 'No rows match current filter');
    export const jupyterServer = localize('DataScience.jupyterServer', 'Jupyter Server');
    export const noKernel = localize('DataScience.noKernel', 'No Kernel');
    export const serverNotStarted = localize('DataScience.serverNotStarted', 'Not Started');
    export const selectKernel = localize('DataScience.selectKernel', 'Select a Kernel');
    export const selectDifferentKernel = localize('DataScience.selectDifferentKernel', 'Select a different Kernel');
    export const selectDifferentJupyterInterpreter = localize(
        'DataScience.selectDifferentJupyterInterpreter',
        'Select a different Interpreter'
    );
    export const localJupyterServer = localize('DataScience.localJupyterServer', 'local');
    export const pandasTooOldForViewingFormat = localize(
        'DataScience.pandasTooOldForViewingFormat',
        "Python package 'pandas' is version {0}. Version 0.20 or greater is required for viewing data."
    );
    export const pandasRequiredForViewing = localize(
        'DataScience.pandasRequiredForViewing',
        "Python package 'pandas' is required for viewing data."
    );
    export const valuesColumn = localize('DataScience.valuesColumn', 'values');
    export const liveShareInvalid = localize(
        'DataScience.liveShareInvalid',
        'One or more guests in the session do not have the Python Extension installed. Live share session cannot continue.'
    );
    export const tooManyColumnsMessage = localize(
        'DataScience.tooManyColumnsMessage',
        'Variables with over a 1000 columns may take a long time to display. Are you sure you wish to continue?'
    );
    export const tooManyColumnsYes = localize('DataScience.tooManyColumnsYes', 'Yes');
    export const tooManyColumnsNo = localize('DataScience.tooManyColumnsNo', 'No');
    export const tooManyColumnsDontAskAgain = localize('DataScience.tooManyColumnsDontAskAgain', "Don't Ask Again");
    export const filterRowsButton = localize('DataScience.filterRowsButton', 'Filter Rows');
    export const filterRowsTooltip = localize(
        'DataScience.filterRowsTooltip',
        'Allows filtering multiple rows. Use =, >, or < signs to filter numeric values.'
    );
    export const previewHeader = localize('DataScience.previewHeader', '--- Begin preview of {0} ---');
    export const previewFooter = localize('DataScience.previewFooter', '--- End preview of {0} ---');
    export const previewStatusMessage = localize('DataScience.previewStatusMessage', 'Generating preview of {0}');
    export const plotViewerTitle = localize('DataScience.plotViewerTitle', 'Plots');
    export const exportPlotTitle = localize('DataScience.exportPlotTitle', 'Save plot image');
    export const pdfFilter = localize('DataScience.pdfFilter', 'PDF');
    export const pngFilter = localize('DataScience.pngFilter', 'PNG');
    export const svgFilter = localize('DataScience.svgFilter', 'SVG');
    export const previousPlot = localize('DataScience.previousPlot', 'Previous');
    export const nextPlot = localize('DataScience.nextPlot', 'Next');
    export const panPlot = localize('DataScience.panPlot', 'Pan');
    export const zoomInPlot = localize('DataScience.zoomInPlot', 'Zoom in');
    export const zoomOutPlot = localize('DataScience.zoomOutPlot', 'Zoom out');
    export const exportPlot = localize('DataScience.exportPlot', 'Export to different formats');
    export const deletePlot = localize('DataScience.deletePlot', 'Remove');
    export const editSection = localize('DataScience.editSection', 'Input new cells here.');
    export const selectedImageListLabel = localize('DataScience.selectedImageListLabel', 'Selected Image');
    export const imageListLabel = localize('DataScience.imageListLabel', 'Image');
    export const exportImageFailed = localize('DataScience.exportImageFailed', 'Error exporting image: {0}');
    export const jupyterDataRateExceeded = localize(
        'DataScience.jupyterDataRateExceeded',
        'Cannot view variable because data rate exceeded. Please restart your server with a higher data rate limit. For example, --NotebookApp.iopub_data_rate_limit=10000000000.0'
    );
    export const addCellBelowCommandTitle = localize('DataScience.addCellBelowCommandTitle', 'Add cell');
    export const debugCellCommandTitle = localize('DataScience.debugCellCommandTitle', 'Debug cell');
    export const debugStepOverCommandTitle = localize('DataScience.debugStepOverCommandTitle', 'Step over');
    export const debugContinueCommandTitle = localize('DataScience.debugContinueCommandTitle', 'Continue');
    export const debugStopCommandTitle = localize('DataScience.debugStopCommandTitle', 'Stop');
    export const runCurrentCellAndAddBelow = localize(
        'DataScience.runCurrentCellAndAddBelow',
        'Run current and add cell below'
    );
    export const variableExplorerDisabledDuringDebugging = localize(
        'DataScience.variableExplorerDisabledDuringDebugging',
        "Please see the Debug Side Bar's VARIABLES section."
    );
    export const jupyterDebuggerNotInstalledError = localize(
        'DataScience.jupyterDebuggerNotInstalledError',
        'Pip module {0} is required for debugging cells. You will need to install it to debug cells.'
    );
    export const jupyterDebuggerOutputParseError = localize(
        'DataScience.jupyterDebuggerOutputParseError',
        'Unable to parse {0} output, please log an issue with https://github.com/microsoft/vscode-python'
    );
    export const jupyterDebuggerPortNotAvailableError = localize(
        'DataScience.jupyterDebuggerPortNotAvailableError',
        'Port {0} cannot be opened for debugging. Please specify a different port in the remoteDebuggerPort setting.'
    );
    export const jupyterDebuggerPortBlockedError = localize(
        'DataScience.jupyterDebuggerPortBlockedError',
        'Port {0} cannot be connected to for debugging. Please let port {0} through your firewall.'
    );
    export const jupyterDebuggerPortNotAvailableSearchError = localize(
        'DataScience.jupyterDebuggerPortNotAvailableSearchError',
        'Ports in the range {0}-{1} cannot be found for debugging. Please specify a port in the remoteDebuggerPort setting.'
    );
    export const jupyterDebuggerPortBlockedSearchError = localize(
        'DataScience.jupyterDebuggerPortBlockedSearchError',
        'A port cannot be connected to for debugging. Please let ports {0}-{1} through your firewall.'
    );
    export const jupyterDebuggerInstallNew = localize(
        'DataScience.jupyterDebuggerInstallNew',
        'Pip module {0} is required for debugging cells. Install {0} and continue to debug cell?'
    );
    export const jupyterDebuggerInstallUpdate = localize(
        'DataScience.jupyterDebuggerInstallUpdate',
        'The version of {0} installed does not support debugging cells. Update {0} to newest version and continue to debug cell?'
    );
    export const jupyterDebuggerInstallYes = localize('DataScience.jupyterDebuggerInstallYes', 'Yes');
    export const jupyterDebuggerInstallNo = localize('DataScience.jupyterDebuggerInstallNo', 'No');
    export const cellStopOnErrorFormatMessage = localize(
        'DataScience.cellStopOnErrorFormatMessage',
        '{0} cells were canceled due to an error in the previous cell.'
    );
    export const scrollToCellTitleFormatMessage = localize('DataScience.scrollToCellTitleFormatMessage', 'Go to [{0}]');
    export const instructionComments = localize(
        'DataScience.instructionComments',
        '# To add a new cell, type "{0}"\n# To add a new markdown cell, type "{0} [markdown]"\n'
    );
    export const invalidNotebookFileError = localize(
        'DataScience.invalidNotebookFileError',
        'Notebook is not in the correct format. Check the file for correct json.'
    );
    export const invalidNotebookFileErrorFormat = localize(
        'DataScience.invalidNotebookFileError',
        '{0} is not a valid notebook file. Check the file for correct json.'
    );
    export const nativeEditorTitle = localize('DataScience.nativeEditorTitle', 'Notebook Editor');
    export const untitledNotebookFileName = localize('DataScience.untitledNotebookFileName', 'Untitled');
    export const dirtyNotebookMessage1 = localize(
        'DataScience.dirtyNotebookMessage1',
        'Do you want to save the changes you made to {0}?'
    );
    export const dirtyNotebookMessage2 = localize(
        'DataScience.dirtyNotebookMessage2',
        "Your changes will be lost if you don't save them."
    );
    export const dirtyNotebookYes = localize('DataScience.dirtyNotebookYes', 'Save');
    export const dirtyNotebookNo = localize('DataScience.dirtyNotebookNo', "Don't Save");
    export const dirtyNotebookCancel = localize('DataScience.dirtyNotebookCancel', 'Cancel');
    export const dirtyNotebookDialogTitle = localize('DataScience.dirtyNotebookDialogTitle', 'Save');
    export const dirtyNotebookDialogFilter = localize('DataScience.dirtyNotebookDialogFilter', 'Jupyter Notebooks');
    export const remoteDebuggerNotSupported = localize(
        'DataScience.remoteDebuggerNotSupported',
        'Debugging while attached to a remote server is not currently supported.'
    );
    export const exportAsPythonFileTooltip = localize(
        'DataScience.exportAsPythonFileTooltip',
        'Convert and save to a python script'
    );
    export const exportAsPythonFileTitle = localize('DataScience.exportAsPythonFileTitle', 'Save As Python File');
    export const runCell = localize('DataScience.runCell', 'Run cell');
    export const deleteCell = localize('DataScience.deleteCell', 'Delete cell');
    export const moveCellUp = localize('DataScience.moveCellUp', 'Move cell up');
    export const moveCellDown = localize('DataScience.moveCellDown', 'Move cell down');
    export const moveSelectedCellUp = localize('DataScience.moveSelectedCellUp', 'Move selected cell up');
    export const moveSelectedCellDown = localize('DataScience.deleteCell', 'Move selected cell down');
    export const insertBelow = localize('DataScience.insertBelow', 'Insert cell below');
    export const insertAbove = localize('DataScience.insertAbove', 'Insert cell above');
    export const addCell = localize('DataScience.addCell', 'Add cell');
    export const runAll = localize('DataScience.runAll', 'Insert cell');
    export const convertingToPythonFile = localize(
        'DataScience.convertingToPythonFile',
        'Converting ipynb to python file'
    );
    export const noInterpreter = localize('DataScience.noInterpreter', 'No python selected');
    export const notebookNotFound = localize(
        'DataScience.notebookNotFound',
        'python -m jupyter notebook --version is not running'
    );
    export const findJupyterCommandProgress = localize(
        'DataScience.findJupyterCommandProgress',
        'Active interpreter does not support {0}. Searching for the best available interpreter.'
    );
    export const findJupyterCommandProgressCheckInterpreter = localize(
        'DataScience.findJupyterCommandProgressCheckInterpreter',
        'Checking {0}.'
    );
    export const findJupyterCommandProgressSearchCurrentPath = localize(
        'DataScience.findJupyterCommandProgressSearchCurrentPath',
        'Searching current path.'
    );
    export const gatheredScriptDescription = localize(
        'DataScience.gatheredScriptDescription',
        '# This file was generated by an experimental feature called "Gather".\n#\n#     The intent is that it contains only the code required to produce\n#     the same results as the cell originally selected for gathering.\n#     Please note that the Python analysis is quite conservative, so if\n#     it is unsure whether a line of code is necessary for execution, it\n#     will err on the side of including it.\n#\n# Please let us know if you are satisfied with what was gathered here:\n# https://aka.ms/gathersurvey\n\n'
    );
    export const gatheredNotebookDescriptionInMarkdown = localize(
        'DataScience.gatheredNotebookDescriptionInMarkdown',
        '# Gathered Notebook\nGathered from ```{0}```\n\n|   |   |\n|---|---|\n|&nbsp;&nbsp;&nbsp|This notebook was generated by an experimental feature called "Gather". The intent is that it contains only the code and cells required to produce the same results as the cell originally selected for gathering. Please note that the Python analysis is quite conservative, so if it is unsure whether a line of code is necessary for execution, it will err on the side of including it.|\n\n**Are you satisfied with the code that was gathered?**\n\n[Yes](https://command:python.datascience.gatherquality?yes) [No](https://command:python.datascience.gatherquality?no)'
    );
    export const savePngTitle = localize('DataScience.savePngTitle', 'Save Image');
    export const fallbackToUseActiveInterpeterAsKernel = localize(
        'DataScience.fallbackToUseActiveInterpeterAsKernel',
        "Couldn't find kernel '{0}' that the notebook was created with. Using the current interpreter."
    );
    export const fallBackToRegisterAndUseActiveInterpeterAsKernel = localize(
        'DataScience.fallBackToRegisterAndUseActiveInterpeterAsKernel',
        "Couldn't find kernel '{0}' that the notebook was created with. Registering a new kernel using the current interpreter."
    );
    export const fallBackToPromptToUseActiveInterpreterOrSelectAKernel = localize(
        'DataScience.fallBackToPromptToUseActiveInterpreterOrSelectAKernel',
        "Couldn't find kernel '{0}' that the notebook was created with."
    );
    export const startingJupyterLogMessage = localize(
        'DataScience.startingJupyterLogMessage',
        'Starting Jupyter from {0}'
    );
    export const jupyterStartTimedout = localize(
        'DataScience.jupyterStartTimedout',
        "Starting Jupyter has timedout. Please check the 'Jupyter' output panel for further details."
    );
    export const switchingKernelProgress = localize('DataScience.switchingKernelProgress', "Switching Kernel to '{0}'");
    export const waitingForJupyterSessionToBeIdle = localize(
        'DataScience.waitingForJupyterSessionToBeIdle',
        'Waiting for Jupyter Session to be idle'
    );
    export const gettingListOfKernelsForLocalConnection = localize(
        'DataScience.gettingListOfKernelsForLocalConnection',
        'Fetching Kernels'
    );
    export const gettingListOfKernelsForRemoteConnection = localize(
        'DataScience.gettingListOfKernelsForRemoteConnection',
        'Fetching Kernels'
    );
    export const gettingListOfKernelSpecs = localize('DataScience.gettingListOfKernelSpecs', 'Fetching Kernel specs');
    export const startingJupyterNotebook = localize('DataScience.startingJupyterNotebook', 'Starting Jupyter Notebook');
    export const registeringKernel = localize('DataScience.registeringKernel', 'Registering Kernel');
    export const trimmedOutput = localize(
        'DataScience.trimmedOutput',
        'Output was trimmed for performance reasons.\nTo see the full output set the setting "python.dataScience.textOutputLimit" to 0.'
    );
    export const jupyterCommandLineDefaultLabel = localize('DataScience.jupyterCommandLineDefaultLabel', 'Default');
    export const jupyterCommandLineDefaultDetail = localize(
        'DataScience.jupyterCommandLineDefaultDetail',
        'The Python extension will determine the appropriate command line for Jupyter'
    );
    export const jupyterCommandLineCustomLabel = localize('DataScience.jupyterCommandLineCustomLabel', 'Custom');
    export const jupyterCommandLineCustomDetail = localize(
        'DataScience.jupyterCommandLineCustomDetail',
        'Customize the command line passed to Jupyter on startup'
    );
    export const jupyterCommandLineReloadQuestion = localize(
        'DataScience.jupyterCommandLineReloadQuestion',
        'Please reload the window when changing the Jupyter command line.'
    );
    export const jupyterCommandLineReloadAnswer = localize('DataScience.jupyterCommandLineReloadAnswer', 'Reload');
    export const jupyterCommandLineQuickPickPlaceholder = localize(
        'DataScience.jupyterCommandLineQuickPickPlaceholder',
        'Choose an option'
    );
    export const jupyterCommandLineQuickPickTitle = localize(
        'DataScience.jupyterCommandLineQuickPickTitle',
        'Pick command line for Jupyter'
    );
    export const jupyterCommandLinePrompt = localize(
        'DataScience.jupyterCommandLinePrompt',
        'Enter your custom command line for Jupyter'
    );

    export const connectingToJupyterUri = localize(
        'DataScience.connectingToJupyterUri',
        'Connecting to Jupyter server at {0}'
    );
    export const createdNewNotebook = localize('DataScience.createdNewNotebook', '{0}: Creating new notebook ');

    export const createdNewKernel = localize('DataScience.createdNewKernel', '{0}: Kernel started: {1}');
    export const kernelInvalid = localize(
        'DataScience.kernelInvalid',
        'Kernel {0} is not usable. Check the Jupyter output tab for more information.'
    );

    export const nativeDependencyFail = localize(
        'DataScience.nativeDependencyFail',
        '{0}. We cannot launch a jupyter server for you because your OS is not supported. Select an already running server if you wish to continue.'
    );

    export const selectNewServer = localize('DataScience.selectNewServer', 'Pick Running Server');
    export const jupyterSelectURIRemoteLabel = localize('DataScience.jupyterSelectURIRemoteLabel', 'Existing');
    export const jupyterSelectURIQuickPickTitleRemoteOnly = localize(
        'DataScience.jupyterSelectURIQuickPickTitleRemoteOnly',
        'Pick an already running jupyter server'
    );
    export const jupyterSelectURIRemoteDetail = localize(
        'DataScience.jupyterSelectURIRemoteDetail',
        'Specify the URI of an existing server'
    );

    export const loadClassFailedWithNoInternet = localize(
        'DataScience.loadClassFailedWithNoInternet',
        'Error loading {0}:{1}. Internet connection required for loading 3rd party widgets.'
    );
    export const loadThirdPartyWidgetScriptsPostEnabled = localize(
        'DataScience.loadThirdPartyWidgetScriptsPostEnabled',
        "Please restart the Kernel when changing the setting 'python.dataScience.widgetScriptSources'."
    );
    export const useCDNForWidgets = localize(
        'DataScience.useCDNForWidgets',
        'Widgets require us to download supporting files from a 3rd party website. Click [here](https://aka.ms/PVSCIPyWidgets) for more information.'
    );
    export const enableCDNForWidgetsSetting = localize(
        'DataScience.enableCDNForWidgetsSetting',
        "Widgets require us to download supporting files from a 3rd party website. Click <a href='https://command:python.datascience.enableLoadingWidgetScriptsFromThirdPartySource'>here</a> to enable this or click <a href='https://aka.ms/PVSCIPyWidgets'>here</a> for more information. (Error loading {0}:{1})."
    );

    export const unhandledMessage = localize(
        'DataScience.unhandledMessage',
        'Unhandled kernel message from a widget: {0} : {1}'
    );

    export const widgetScriptNotFoundOnCDNWidgetMightNotWork = localize(
        'DataScience.widgetScriptNotFoundOnCDNWidgetMightNotWork',
        "Unable to load a compatible version of the widget '{0}'. Expected behavior may be affected."
    );
    export const qgridWidgetScriptVersionCompatibilityWarning = localize(
        'DataScience.qgridWidgetScriptVersionCompatibilityWarning',
        "Unable to load a compatible version of the widget 'qgrid'. Consider downgrading to version 1.1.1."
    );
<<<<<<< HEAD

    export const kernelStarted = localize('DataScience.kernelStarted', 'Started kernel {0}.');
=======
    export const ipykernelNotInstalled = localize('DataScience.ipykernelNotInstalled', 'Ipykernel is not installed.');
>>>>>>> 8be78664
}

export namespace DebugConfigStrings {
    export const selectConfiguration = {
        title: localize('debug.selectConfigurationTitle'),
        placeholder: localize('debug.selectConfigurationPlaceholder')
    };
    export const launchJsonCompletions = {
        label: localize('debug.launchJsonConfigurationsCompletionLabel'),
        description: localize('debug.launchJsonConfigurationsCompletionDescription')
    };

    export namespace file {
        export const snippet = {
            name: localize('python.snippet.launch.standard.label')
        };
        // tslint:disable-next-line:no-shadowed-variable
        export const selectConfiguration = {
            label: localize('debug.debugFileConfigurationLabel'),
            description: localize('debug.debugFileConfigurationDescription')
        };
    }
    export namespace module {
        export const snippet = {
            name: localize('python.snippet.launch.module.label'),
            default: localize('python.snippet.launch.module.default')
        };
        // tslint:disable-next-line:no-shadowed-variable
        export const selectConfiguration = {
            label: localize('debug.debugModuleConfigurationLabel'),
            description: localize('debug.debugModuleConfigurationDescription')
        };
        export const enterModule = {
            title: localize('debug.moduleEnterModuleTitle'),
            prompt: localize('debug.moduleEnterModulePrompt'),
            default: localize('debug.moduleEnterModuleDefault'),
            invalid: localize('debug.moduleEnterModuleInvalidNameError')
        };
    }
    export namespace attach {
        export const snippet = {
            name: localize('python.snippet.launch.attach.label')
        };
        // tslint:disable-next-line:no-shadowed-variable
        export const selectConfiguration = {
            label: localize('debug.remoteAttachConfigurationLabel'),
            description: localize('debug.remoteAttachConfigurationDescription')
        };
        export const enterRemoteHost = {
            title: localize('debug.attachRemoteHostTitle'),
            prompt: localize('debug.attachRemoteHostPrompt'),
            invalid: localize('debug.attachRemoteHostValidationError')
        };
        export const enterRemotePort = {
            title: localize('debug.attachRemotePortTitle'),
            prompt: localize('debug.attachRemotePortPrompt'),
            invalid: localize('debug.attachRemotePortValidationError')
        };
    }
    export namespace attachPid {
        export const snippet = {
            name: localize('python.snippet.launch.attachpid.label')
        };
        // tslint:disable-next-line:no-shadowed-variable
        export const selectConfiguration = {
            label: localize('debug.attachPidConfigurationLabel'),
            description: localize('debug.attachPidConfigurationDescription')
        };
    }
    export namespace django {
        export const snippet = {
            name: localize('python.snippet.launch.django.label')
        };
        // tslint:disable-next-line:no-shadowed-variable
        export const selectConfiguration = {
            label: localize('debug.debugDjangoConfigurationLabel'),
            description: localize('debug.debugDjangoConfigurationDescription')
        };
        export const enterManagePyPath = {
            title: localize('debug.djangoEnterManagePyPathTitle'),
            prompt: localize('debug.djangoEnterManagePyPathPrompt'),
            invalid: localize('debug.djangoEnterManagePyPathInvalidFilePathError')
        };
    }
    export namespace flask {
        export const snippet = {
            name: localize('python.snippet.launch.flask.label')
        };
        // tslint:disable-next-line:no-shadowed-variable
        export const selectConfiguration = {
            label: localize('debug.debugFlaskConfigurationLabel'),
            description: localize('debug.debugFlaskConfigurationDescription')
        };
        export const enterAppPathOrNamePath = {
            title: localize('debug.flaskEnterAppPathOrNamePathTitle'),
            prompt: localize('debug.flaskEnterAppPathOrNamePathPrompt'),
            invalid: localize('debug.flaskEnterAppPathOrNamePathInvalidNameError')
        };
    }
    export namespace pyramid {
        export const snippet = {
            name: localize('python.snippet.launch.pyramid.label')
        };
        // tslint:disable-next-line:no-shadowed-variable
        export const selectConfiguration = {
            label: localize('debug.debugPyramidConfigurationLabel'),
            description: localize('debug.debugPyramidConfigurationDescription')
        };
        export const enterDevelopmentIniPath = {
            title: localize('debug.pyramidEnterDevelopmentIniPathTitle'),
            prompt: localize('debug.pyramidEnterDevelopmentIniPathPrompt'),
            invalid: localize('debug.pyramidEnterDevelopmentIniPathInvalidFilePathError')
        };
    }
}

export namespace Testing {
    export const testErrorDiagnosticMessage = localize('Testing.testErrorDiagnosticMessage', 'Error');
    export const testFailDiagnosticMessage = localize('Testing.testFailDiagnosticMessage', 'Fail');
    export const testSkippedDiagnosticMessage = localize('Testing.testSkippedDiagnosticMessage', 'Skipped');
    export const configureTests = localize('Testing.configureTests', 'Configure Test Framework');
    export const disableTests = localize('Testing.disableTests', 'Disable Tests');
}

export namespace OutdatedDebugger {
    export const outdatedDebuggerMessage = localize(
        'OutdatedDebugger.updateDebuggerMessage',
        'We noticed you are attaching to ptvsd (Python debugger), which will be deprecated on May 1st, 2020. Please switch to [debugpy](https://aka.ms/migrateToDebugpy).'
    );
}

// Skip using vscode-nls and instead just compute our strings based on key values. Key values
// can be loaded out of the nls.<locale>.json files
let loadedCollection: Record<string, string> | undefined;
let defaultCollection: Record<string, string> | undefined;
let askedForCollection: Record<string, string> = {};
let loadedLocale: string;

// This is exported only for testing purposes.
export function _resetCollections() {
    loadedLocale = '';
    loadedCollection = undefined;
    askedForCollection = {};
}

// This is exported only for testing purposes.
export function _getAskedForCollection() {
    return askedForCollection;
}

// Return the effective set of all localization strings, by key.
//
// This should not be used for direct lookup.
export function getCollectionJSON(): string {
    // Load the current collection
    if (!loadedCollection || parseLocale() !== loadedLocale) {
        load();
    }

    // Combine the default and loaded collections
    return JSON.stringify({ ...defaultCollection, ...loadedCollection });
}

// tslint:disable-next-line:no-suspicious-comment
export function localize(key: string, defValue?: string) {
    // Return a pointer to function so that we refetch it on each call.
    return () => {
        return getString(key, defValue);
    };
}

function parseLocale(): string {
    // Attempt to load from the vscode locale. If not there, use english
    const vscodeConfigString = process.env.VSCODE_NLS_CONFIG;
    return vscodeConfigString ? JSON.parse(vscodeConfigString).locale : 'en-us';
}

function getString(key: string, defValue?: string) {
    // Load the current collection
    if (!loadedCollection || parseLocale() !== loadedLocale) {
        load();
    }

    // The default collection (package.nls.json) is the fallback.
    // Note that we are guaranteed the following (during shipping)
    //  1. defaultCollection was initialized by the load() call above
    //  2. defaultCollection has the key (see the "keys exist" test)
    let collection = defaultCollection!;

    // Use the current locale if the key is defined there.
    if (loadedCollection && loadedCollection.hasOwnProperty(key)) {
        collection = loadedCollection;
    }
    let result = collection[key];
    if (!result && defValue) {
        // This can happen during development if you haven't fixed up the nls file yet or
        // if for some reason somebody broke the functional test.
        result = defValue;
    }
    askedForCollection[key] = result;

    return result;
}

function load() {
    const fs = new FileSystem();

    // Figure out our current locale.
    loadedLocale = parseLocale();

    // Find the nls file that matches (if there is one)
    const nlsFile = path.join(EXTENSION_ROOT_DIR, `package.nls.${loadedLocale}.json`);
    if (fs.fileExistsSync(nlsFile)) {
        const contents = fs.readFileSync(nlsFile);
        loadedCollection = JSON.parse(contents);
    } else {
        // If there isn't one, at least remember that we looked so we don't try to load a second time
        loadedCollection = {};
    }

    // Get the default collection if necessary. Strings may be in the default or the locale json
    if (!defaultCollection) {
        const defaultNlsFile = path.join(EXTENSION_ROOT_DIR, 'package.nls.json');
        if (fs.fileExistsSync(defaultNlsFile)) {
            const contents = fs.readFileSync(defaultNlsFile);
            defaultCollection = JSON.parse(contents);
        } else {
            defaultCollection = {};
        }
    }
}

// Default to loading the current locale
load();<|MERGE_RESOLUTION|>--- conflicted
+++ resolved
@@ -918,12 +918,9 @@
         'DataScience.qgridWidgetScriptVersionCompatibilityWarning',
         "Unable to load a compatible version of the widget 'qgrid'. Consider downgrading to version 1.1.1."
     );
-<<<<<<< HEAD
 
     export const kernelStarted = localize('DataScience.kernelStarted', 'Started kernel {0}.');
-=======
     export const ipykernelNotInstalled = localize('DataScience.ipykernelNotInstalled', 'Ipykernel is not installed.');
->>>>>>> 8be78664
 }
 
 export namespace DebugConfigStrings {
