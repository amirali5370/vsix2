// Copyright (c) Microsoft Corporation. All rights reserved.
// Licensed under the MIT License.

'use strict';

import * as path from 'path';
import { EXTENSION_ROOT_DIR } from '../../constants';
import { FileSystem } from '../platform/fileSystem';

// External callers of localize use these tables to retrieve localized values.
export namespace Diagnostics {
    export const warnSourceMaps = localize(
        'diagnostics.warnSourceMaps',
        'Source map support is enabled in the Python Extension, this will adversely impact performance of the extension.'
    );
    export const disableSourceMaps = localize('diagnostics.disableSourceMaps', 'Disable Source Map Support');
    export const warnBeforeEnablingSourceMaps = localize(
        'diagnostics.warnBeforeEnablingSourceMaps',
        'Enabling source map support in the Python Extension will adversely impact performance of the extension.'
    );
    export const enableSourceMapsAndReloadVSC = localize(
        'diagnostics.enableSourceMapsAndReloadVSC',
        'Enable and reload Window.'
    );
    export const lsNotSupported = localize(
        'diagnostics.lsNotSupported',
        'Your operating system does not meet the minimum requirements of the Python Language Server. Reverting to the alternative autocompletion provider, Jedi.'
    );
    export const upgradeCodeRunner = localize(
        'diagnostics.upgradeCodeRunner',
        'Please update the Code Runner extension for it to be compatible with the Python extension.'
    );
    export const removedPythonPathFromSettings = localize(
        'diagnostics.removedPythonPathFromSettings',
        'We removed the "python.pythonPath" setting from your settings.json file as the setting is no longer used by the Python extension. You can get the path of your selected interpreter in the Python output channel. [Learn more](https://aka.ms/AA7jfor).'
    );
    export const invalidPythonPathInDebuggerSettings = localize(
        'diagnostics.invalidPythonPathInDebuggerSettings',
        'You need to select a Python interpreter before you start debugging.\n\nTip: click on "Select Python Interpreter" in the status bar.'
    );
    export const invalidPythonPathInDebuggerLaunch = localize(
        'diagnostics.invalidPythonPathInDebuggerLaunch',
        'The Python path in your debug configuration is invalid.'
    );
    export const invalidDebuggerTypeDiagnostic = localize(
        'diagnostics.invalidDebuggerTypeDiagnostic',
        'Your launch.json file needs to be updated to change the "pythonExperimental" debug configurations to use the "python" debugger type, otherwise Python debugging may not work. Would you like to automatically update your launch.json file now?'
    );
    export const consoleTypeDiagnostic = localize(
        'diagnostics.consoleTypeDiagnostic',
        'Your launch.json file needs to be updated to change the console type string from "none" to "internalConsole", otherwise Python debugging may not work. Would you like to automatically update your launch.json file now?'
    );
    export const justMyCodeDiagnostic = localize(
        'diagnostics.justMyCodeDiagnostic',
        'Configuration "debugStdLib" in launch.json is no longer supported. It\'s recommended to replace it with "justMyCode", which is the exact opposite of using "debugStdLib". Would you like to automatically update your launch.json file to do that?'
    );
    export const yesUpdateLaunch = localize('diagnostics.yesUpdateLaunch', 'Yes, update launch.json');
    export const invalidTestSettings = localize(
        'diagnostics.invalidTestSettings',
        'Your settings needs to be updated to change the setting "python.unitTest." to "python.testing.", otherwise testing Python code using the extension may not work. Would you like to automatically update your settings now?'
    );
    export const updateSettings = localize('diagnostics.updateSettings', 'Yes, update settings');
    export const checkIsort5UpgradeGuide = localize(
        'diagnostics.checkIsort5UpgradeGuide',
        'We found outdated configuration for sorting imports in this workspace. Check the [isort upgrade guide](https://aka.ms/AA9j5x4) to update your settings.'
    );
}

export namespace Common {
    export const bannerLabelYes = localize('Common.bannerLabelYes', 'Yes');
    export const bannerLabelNo = localize('Common.bannerLabelNo', 'No');
    export const yesPlease = localize('Common.yesPlease', 'Yes, please');
    export const canceled = localize('Common.canceled', 'Canceled');
    export const cancel = localize('Common.cancel', 'Cancel');
    export const ok = localize('Common.ok', 'Ok');
    export const gotIt = localize('Common.gotIt', 'Got it!');
    export const install = localize('Common.install', 'Install');
    export const loadingExtension = localize('Common.loadingPythonExtension', 'Python extension loading...');
    export const openOutputPanel = localize('Common.openOutputPanel', 'Show output');
    export const noIWillDoItLater = localize('Common.noIWillDoItLater', 'No, I will do it later');
    export const notNow = localize('Common.notNow', 'Not now');
    export const doNotShowAgain = localize('Common.doNotShowAgain', 'Do not show again');
    export const reload = localize('Common.reload', 'Reload');
    export const moreInfo = localize('Common.moreInfo', 'More Info');
    export const learnMore = localize('Common.learnMore', 'Learn more');
    export const and = localize('Common.and', 'and');
    export const reportThisIssue = localize('Common.reportThisIssue', 'Report this issue');
}

export namespace CommonSurvey {
    export const remindMeLaterLabel = localize('CommonSurvey.remindMeLaterLabel', 'Remind me later');
    export const yesLabel = localize('CommonSurvey.yesLabel', 'Yes, take survey now');
    export const noLabel = localize('CommonSurvey.noLabel', 'No, thanks');
}

export namespace AttachProcess {
    export const unsupportedOS = localize('AttachProcess.unsupportedOS', "Operating system '{0}' not supported.");
    export const attachTitle = localize('AttachProcess.attachTitle', 'Attach to process');
    export const selectProcessPlaceholder = localize(
        'AttachProcess.selectProcessPlaceholder',
        'Select the process to attach to'
    );
    export const noProcessSelected = localize('AttachProcess.noProcessSelected', 'No process selected');
    export const refreshList = localize('AttachProcess.refreshList', 'Refresh process list');
}

export namespace Pylance {
    export const proposePylanceMessage = localize(
        'Pylance.proposePylanceMessage',
        'Try out a new faster, feature-rich language server for Python by Microsoft, Pylance! Install the extension now.'
    );
    export const tryItNow = localize('Pylance.tryItNow', 'Try it now');
    export const remindMeLater = localize('Pylance.remindMeLater', 'Remind me later');

    export const installPylanceMessage = localize(
        'Pylance.installPylanceMessage',
        'Pylance extension is not installed. Click Yes to open Pylance installation page.'
    );
    export const pylanceNotInstalledMessage = localize(
        'Pylance.pylanceNotInstalledMessage',
        'Pylance extension is not installed.'
    );
    export const pylanceInstalledReloadPromptMessage = localize(
        'Pylance.pylanceInstalledReloadPromptMessage',
        'Pylance extension is now installed. Reload window to activate?'
    );
}

export namespace Jupyter {
    export const jupyterExtensionRequired = localize(
        'Jupyter.extensionRequired',
        'The Jupyter extension is required to perform that task. Click Yes to open the Jupyter extension installation page.'
    );
}

export namespace TensorBoard {
    export const useCurrentWorkingDirectoryDetail = localize(
        'TensorBoard.useCurrentWorkingDirectoryDetail',
        'TensorBoard will search for tfevent files in all subdirectories of the current working directory'
    );
    export const useCurrentWorkingDirectory = localize(
        'TensorBoard.useCurrentWorkingDirectory',
        'Use current working directory'
    );
    export const currentDirectory = localize('TensorBoard.currentDirectory', 'Current: {0}');
    export const logDirectoryPrompt = localize(
        'TensorBoard.logDirectoryPrompt',
        'Select a log directory to start TensorBoard with'
    );
    export const progressMessage = localize('TensorBoard.progressMessage', 'Starting TensorBoard session...');
    export const failedToStartSessionError = localize(
        'TensorBoard.failedToStartSessionError',
        'We failed to start a TensorBoard session due to the following error: {0}'
    );
    export const nativeTensorBoardPrompt = localize(
        'TensorBoard.nativeTensorBoardPrompt',
        'VS Code now has integrated TensorBoard support. Would you like to launch TensorBoard?  (Tip: Launch TensorBoard anytime by opening the command palette and searching for "Launch TensorBoard".)'
    );
    export const selectAFolder = localize('TensorBoard.selectAFolder', 'Select a folder');
    export const selectAFolderDetail = localize(
        'TensorBoard.selectAFolderDetail',
        'Select a log directory containing tfevent files'
    );
    export const selectAnotherFolder = localize('TensorBoard.selectAnotherFolder', 'Select another folder');
    export const selectAnotherFolderDetail = localize(
        'TensorBoard.selectAnotherFolderDetail',
        'Use the file explorer to select another folder'
    );
<<<<<<< HEAD
    export const installPrompt = localize(
        'TensorBoard.installPrompt',
        'The package TensorBoard is required to launch a TensorBoard session. Would you like to install it?'
=======
    export const launchNativeTensorBoardSessionCodeLens = localize(
        'TensorBoard.launchNativeTensorBoardSessionCodeLens',
        '▶ Launch TensorBoard Session'
    );
    export const launchNativeTensorBoardSessionCodeAction = localize(
        'TensorBoard.launchNativeTensorBoardSessionCodeAction',
        'Launch TensorBoard session'
>>>>>>> c54e9122
    );
}

export namespace LanguageService {
    export const startingJedi = localize('LanguageService.startingJedi', 'Starting Jedi Python language engine.');
    export const startingMicrosoft = localize(
        'LanguageService.startingMicrosoft',
        'Starting Microsoft Python language server.'
    );
    export const startingPylance = localize('LanguageService.startingPylance', 'Starting Pylance language server.');
    export const startingNone = localize(
        'LanguageService.startingNone',
        'Editor support is inactive since language server is set to None.'
    );

    export const reloadAfterLanguageServerChange = localize(
        'LanguageService.reloadAfterLanguageServerChange',
        'Please reload the window switching between language servers.'
    );

    export const lsFailedToStart = localize(
        'LanguageService.lsFailedToStart',
        'We encountered an issue starting the language server. Reverting to Jedi language engine. Check the Python output panel for details.'
    );
    export const lsFailedToDownload = localize(
        'LanguageService.lsFailedToDownload',
        'We encountered an issue downloading the language server. Reverting to Jedi language engine. Check the Python output panel for details.'
    );
    export const lsFailedToExtract = localize(
        'LanguageService.lsFailedToExtract',
        'We encountered an issue extracting the language server. Reverting to Jedi language engine. Check the Python output panel for details.'
    );
    export const downloadFailedOutputMessage = localize(
        'LanguageService.downloadFailedOutputMessage',
        'Language server download failed.'
    );
    export const extractionFailedOutputMessage = localize(
        'LanguageService.extractionFailedOutputMessage',
        'Language server extraction failed.'
    );
    export const extractionCompletedOutputMessage = localize(
        'LanguageService.extractionCompletedOutputMessage',
        'Language server download complete.'
    );
    export const extractionDoneOutputMessage = localize('LanguageService.extractionDoneOutputMessage', 'done.');
    export const reloadVSCodeIfSeachPathHasChanged = localize(
        'LanguageService.reloadVSCodeIfSeachPathHasChanged',
        'Search paths have changed for this Python interpreter. Please reload the extension to ensure that the IntelliSense works correctly.'
    );
}

export namespace Http {
    export const downloadingFile = localize('downloading.file', 'Downloading {0}...');
    export const downloadingFileProgress = localize('downloading.file.progress', '{0}{1} of {2} KB ({3}%)');
}
export namespace Experiments {
    export const inGroup = localize('Experiments.inGroup', "User belongs to experiment group '{0}'");
}
export namespace Interpreters {
    export const loading = localize('Interpreters.LoadingInterpreters', 'Loading Python Interpreters');
    export const refreshing = localize('Interpreters.RefreshingInterpreters', 'Refreshing Python Interpreters');
    export const condaInheritEnvMessage = localize(
        'Interpreters.condaInheritEnvMessage',
        'We noticed you\'re using a conda environment. If you are experiencing issues with this environment in the integrated terminal, we recommend that you let the Python extension change "terminal.integrated.inheritEnv" to false in your user settings.'
    );
    export const unsafeInterpreterMessage = localize(
        'Interpreters.unsafeInterpreterMessage',
        'We found a Python environment in this workspace. Do you want to select it to start up the features in the Python extension? Only accept if you trust this environment.'
    );
    export const environmentPromptMessage = localize(
        'Interpreters.environmentPromptMessage',
        'We noticed a new virtual environment has been created. Do you want to select it for the workspace folder?'
    );
    export const entireWorkspace = localize('Interpreters.entireWorkspace', 'Entire workspace');
    export const selectInterpreterTip = localize(
        'Interpreters.selectInterpreterTip',
        'Tip: you can change the Python interpreter used by the Python extension by clicking on the Python version in the status bar'
    );
    export const pythonInterpreterPath = localize('Interpreters.pythonInterpreterPath', 'Python interpreter path: {0}');
}

export namespace InterpreterQuickPickList {
    export const quickPickListPlaceholder = localize(
        'InterpreterQuickPickList.quickPickListPlaceholder',
        'Current: {0}'
    );
    export const enterPath = {
        detail: localize('InterpreterQuickPickList.enterPath.detail', 'Enter path or find an existing interpreter'),
        label: localize('InterpreterQuickPickList.enterPath.label', 'Enter interpreter path...'),
        placeholder: localize('InterpreterQuickPickList.enterPath.placeholder', 'Enter path to a Python interpreter.')
    };
    export const browsePath = {
        label: localize('InterpreterQuickPickList.browsePath.label', 'Find...'),
        detail: localize(
            'InterpreterQuickPickList.browsePath.detail',
            'Browse your file system to find a Python interpreter.'
        ),
        openButtonLabel: localize('python.command.python.setInterpreter.title', 'Select Interpreter'),
        title: localize('InterpreterQuickPickList.browsePath.title', 'Select Python interpreter')
    };
}
export namespace ExtensionChannels {
    export const yesWeekly = localize('ExtensionChannels.yesWeekly', 'Yes, weekly');
    export const yesDaily = localize('ExtensionChannels.yesDaily', 'Yes, daily');
    export const promptMessage = localize(
        'ExtensionChannels.promptMessage',
        'We noticed you are using Visual Studio Code Insiders. Would you like to use the Insiders build of the Python extension?'
    );
    export const reloadToUseInsidersMessage = localize(
        'ExtensionChannels.reloadToUseInsidersMessage',
        'Please reload Visual Studio Code to use the insiders build of the Python extension.'
    );
    export const downloadCompletedOutputMessage = localize(
        'ExtensionChannels.downloadCompletedOutputMessage',
        'Insiders build download complete.'
    );
    export const startingDownloadOutputMessage = localize(
        'ExtensionChannels.startingDownloadOutputMessage',
        'Starting download for Insiders build.'
    );
    export const downloadingInsidersMessage = localize(
        'ExtensionChannels.downloadingInsidersMessage',
        'Downloading Insiders Extension... '
    );
    export const installingInsidersMessage = localize(
        'ExtensionChannels.installingInsidersMessage',
        'Installing Insiders build of extension... '
    );
    export const installingStableMessage = localize(
        'ExtensionChannels.installingStableMessage',
        'Installing Stable build of extension... '
    );
    export const installationCompleteMessage = localize('ExtensionChannels.installationCompleteMessage', 'complete.');
}
export namespace OutputChannelNames {
    export const languageServer = localize('OutputChannelNames.languageServer', 'Python Language Server');
    export const python = localize('OutputChannelNames.python', 'Python');
    export const pythonTest = localize('OutputChannelNames.pythonTest', 'Python Test Log');
}

export namespace Logging {
    export const currentWorkingDirectory = localize('Logging.CurrentWorkingDirectory', 'cwd:');
}

export namespace Linters {
    export const enableLinter = localize('Linter.enableLinter', 'Enable {0}');
    export const enablePylint = localize(
        'Linter.enablePylint',
        'You have a pylintrc file in your workspace. Do you want to enable pylint?'
    );
    export const replaceWithSelectedLinter = localize(
        'Linter.replaceWithSelectedLinter',
        "Multiple linters are enabled in settings. Replace with '{0}'?"
    );

    export const installMessage = localize('Linter.install', 'Install a linter to get error reporting.');
    export const installPylint = localize('Linter.installPylint', 'Install pylint');
    export const installFlake8 = localize('Linter.installFlake8', 'Install flake8');
    export const selectLinter = localize('Linter.selectLinter', 'Select Linter');
}

export namespace Installer {
    export const noCondaOrPipInstaller = localize(
        'Installer.noCondaOrPipInstaller',
        'There is no Conda or Pip installer available in the selected environment.'
    );
    export const noPipInstaller = localize(
        'Installer.noPipInstaller',
        'There is no Pip installer available in the selected environment.'
    );
    export const searchForHelp = localize('Installer.searchForHelp', 'Search for help');
    export const couldNotInstallLibrary = localize(
        'Installer.couldNotInstallLibrary',
        'Could not install {0}. If pip is not available, please use the package manager of your choice to manually install this library into your Python environment.'
    );
    export const dataScienceInstallPrompt = localize(
        'Installer.dataScienceInstallPrompt',
        'Data Science library {0} is not installed. Install?'
    );
}

export namespace ExtensionSurveyBanner {
    export const bannerMessage = localize(
        'ExtensionSurveyBanner.bannerMessage',
        'Can you please take 2 minutes to tell us how the Python extension is working for you?'
    );
    export const bannerLabelYes = localize('ExtensionSurveyBanner.bannerLabelYes', 'Yes, take survey now');
    export const bannerLabelNo = localize('ExtensionSurveyBanner.bannerLabelNo', 'No, thanks');
    export const maybeLater = localize('ExtensionSurveyBanner.maybeLater', 'Maybe later');
}

export namespace Products {
    export const installingModule = localize('products.installingModule', 'Installing {0}');
}

export namespace StartPage {
    export const getStarted = localize('StartPage.getStarted', 'Python - Get Started');
    export const pythonExtensionTitle = localize('StartPage.pythonExtensionTitle', 'Python Extension');
    export const createJupyterNotebook = localize('StartPage.createJupyterNotebook', 'Create a Jupyter Notebook');
    export const notebookDescription = localize(
        'StartPage.notebookDescription',
        '- Run "<div class="link italics" role="button" onclick={0}>Create New Blank Jupyter Notebook</div>" in the Command Palette (<div class="italics">Shift + Command + P</div>)<br />- Explore our <div class="link" role="button" onclick={1}>sample notebook</div> to learn about notebook features'
    );
    export const createAPythonFile = localize('StartPage.createAPythonFile', 'Create a Python File');
    export const pythonFileDescription = localize(
        'StartPage.pythonFileDescription',
        '- Create a <div class="link" role="button" onclick={0}>new file</div> with a .py extension'
    );
    export const openInteractiveWindow = localize(
        'StartPage.openInteractiveWindow',
        'Use the Interactive Window to develop Python Scripts'
    );
    export const interactiveWindowDesc = localize(
        'StartPage.interactiveWindowDesc',
        '- You can create cells on a Python file by typing "#%%" <br /> - Use "<div class="italics">Shift + Enter</div> " to run a cell, the output will be shown in the interactive window'
    );

    export const releaseNotes = localize(
        'StartPage.releaseNotes',
        'Take a look at our <a class="link" href={0}>Release Notes</a> to learn more about the latest features.'
    );
    export const tutorialAndDoc = localize(
        'StartPage.tutorialAndDoc',
        'Explore more features in our <a class="link" href={0}>Tutorials</a> or check <a class="link" href={1}>Documentation</a> for tips and troubleshooting.'
    );
    export const dontShowAgain = localize('StartPage.dontShowAgain', "Don't show this page again");
    export const helloWorld = localize('StartPage.helloWorld', 'Hello world');
    // When localizing sampleNotebook, the translated notebook must also be included in
    // pythonFiles\*
    export const sampleNotebook = localize('StartPage.sampleNotebook', 'Notebooks intro');
    export const openFolder = localize('StartPage.openFolder', 'Open a Folder or Workspace');
    export const folderDesc = localize(
        'StartPage.folderDesc',
        '- Open a <div class="link" role="button" onclick={0}>Folder</div><br /> - Open a <div class="link" role="button" onclick={1}>Workspace</div>'
    );
    export const badWebPanelFormatString = localize(
        'StartPage.badWebPanelFormatString',
        '<html><body><h1>{0} is not a valid file name</h1></body></html>'
    );
}

export namespace DebugConfigStrings {
    export const selectConfiguration = {
        title: localize('debug.selectConfigurationTitle'),
        placeholder: localize('debug.selectConfigurationPlaceholder')
    };
    export const launchJsonCompletions = {
        label: localize('debug.launchJsonConfigurationsCompletionLabel'),
        description: localize('debug.launchJsonConfigurationsCompletionDescription')
    };

    export namespace file {
        export const snippet = {
            name: localize('python.snippet.launch.standard.label')
        };
        // tslint:disable-next-line:no-shadowed-variable
        export const selectConfiguration = {
            label: localize('debug.debugFileConfigurationLabel'),
            description: localize('debug.debugFileConfigurationDescription')
        };
    }
    export namespace module {
        export const snippet = {
            name: localize('python.snippet.launch.module.label'),
            default: localize('python.snippet.launch.module.default')
        };
        // tslint:disable-next-line:no-shadowed-variable
        export const selectConfiguration = {
            label: localize('debug.debugModuleConfigurationLabel'),
            description: localize('debug.debugModuleConfigurationDescription')
        };
        export const enterModule = {
            title: localize('debug.moduleEnterModuleTitle'),
            prompt: localize('debug.moduleEnterModulePrompt'),
            default: localize('debug.moduleEnterModuleDefault'),
            invalid: localize('debug.moduleEnterModuleInvalidNameError')
        };
    }
    export namespace attach {
        export const snippet = {
            name: localize('python.snippet.launch.attach.label')
        };
        // tslint:disable-next-line:no-shadowed-variable
        export const selectConfiguration = {
            label: localize('debug.remoteAttachConfigurationLabel'),
            description: localize('debug.remoteAttachConfigurationDescription')
        };
        export const enterRemoteHost = {
            title: localize('debug.attachRemoteHostTitle'),
            prompt: localize('debug.attachRemoteHostPrompt'),
            invalid: localize('debug.attachRemoteHostValidationError')
        };
        export const enterRemotePort = {
            title: localize('debug.attachRemotePortTitle'),
            prompt: localize('debug.attachRemotePortPrompt'),
            invalid: localize('debug.attachRemotePortValidationError')
        };
    }
    export namespace attachPid {
        export const snippet = {
            name: localize('python.snippet.launch.attachpid.label')
        };
        // tslint:disable-next-line:no-shadowed-variable
        export const selectConfiguration = {
            label: localize('debug.attachPidConfigurationLabel'),
            description: localize('debug.attachPidConfigurationDescription')
        };
    }
    export namespace django {
        export const snippet = {
            name: localize('python.snippet.launch.django.label')
        };
        // tslint:disable-next-line:no-shadowed-variable
        export const selectConfiguration = {
            label: localize('debug.debugDjangoConfigurationLabel'),
            description: localize('debug.debugDjangoConfigurationDescription')
        };
        export const enterManagePyPath = {
            title: localize('debug.djangoEnterManagePyPathTitle'),
            prompt: localize('debug.djangoEnterManagePyPathPrompt'),
            invalid: localize('debug.djangoEnterManagePyPathInvalidFilePathError')
        };
    }
    export namespace fastapi {
        export const snippet = {
            name: localize('python.snippet.launch.fastapi.label')
        };
        // tslint:disable-next-line:no-shadowed-variable
        export const selectConfiguration = {
            label: localize('debug.debugFastAPIConfigurationLabel'),
            description: localize('debug.debugFastAPIConfigurationDescription')
        };
        export const enterAppPathOrNamePath = {
            title: localize('debug.fastapiEnterAppPathOrNamePathTitle'),
            prompt: localize('debug.fastapiEnterAppPathOrNamePathPrompt'),
            invalid: localize('debug.fastapiEnterAppPathOrNamePathInvalidNameError')
        };
    }
    export namespace flask {
        export const snippet = {
            name: localize('python.snippet.launch.flask.label')
        };
        // tslint:disable-next-line:no-shadowed-variable
        export const selectConfiguration = {
            label: localize('debug.debugFlaskConfigurationLabel'),
            description: localize('debug.debugFlaskConfigurationDescription')
        };
        export const enterAppPathOrNamePath = {
            title: localize('debug.flaskEnterAppPathOrNamePathTitle'),
            prompt: localize('debug.flaskEnterAppPathOrNamePathPrompt'),
            invalid: localize('debug.flaskEnterAppPathOrNamePathInvalidNameError')
        };
    }
    export namespace pyramid {
        export const snippet = {
            name: localize('python.snippet.launch.pyramid.label')
        };
        // tslint:disable-next-line:no-shadowed-variable
        export const selectConfiguration = {
            label: localize('debug.debugPyramidConfigurationLabel'),
            description: localize('debug.debugPyramidConfigurationDescription')
        };
        export const enterDevelopmentIniPath = {
            title: localize('debug.pyramidEnterDevelopmentIniPathTitle'),
            prompt: localize('debug.pyramidEnterDevelopmentIniPathPrompt'),
            invalid: localize('debug.pyramidEnterDevelopmentIniPathInvalidFilePathError')
        };
    }
}

export namespace Testing {
    export const testErrorDiagnosticMessage = localize('Testing.testErrorDiagnosticMessage', 'Error');
    export const testFailDiagnosticMessage = localize('Testing.testFailDiagnosticMessage', 'Fail');
    export const testSkippedDiagnosticMessage = localize('Testing.testSkippedDiagnosticMessage', 'Skipped');
    export const configureTests = localize('Testing.configureTests', 'Configure Test Framework');
    export const disableTests = localize('Testing.disableTests', 'Disable Tests');
}

export namespace OutdatedDebugger {
    export const outdatedDebuggerMessage = localize(
        'OutdatedDebugger.updateDebuggerMessage',
        'We noticed you are attaching to ptvsd (Python debugger), which was deprecated on May 1st, 2020. Please switch to [debugpy](https://aka.ms/migrateToDebugpy).'
    );
}

// Skip using vscode-nls and instead just compute our strings based on key values. Key values
// can be loaded out of the nls.<locale>.json files
let loadedCollection: Record<string, string> | undefined;
let defaultCollection: Record<string, string> | undefined;
let askedForCollection: Record<string, string> = {};
let loadedLocale: string;

// This is exported only for testing purposes.
export function _resetCollections() {
    loadedLocale = '';
    loadedCollection = undefined;
    askedForCollection = {};
}

// This is exported only for testing purposes.
export function _getAskedForCollection() {
    return askedForCollection;
}

// Return the effective set of all localization strings, by key.
//
// This should not be used for direct lookup.
export function getCollectionJSON(): string {
    // Load the current collection
    if (!loadedCollection || parseLocale() !== loadedLocale) {
        load();
    }

    // Combine the default and loaded collections
    return JSON.stringify({ ...defaultCollection, ...loadedCollection });
}

// tslint:disable-next-line:no-suspicious-comment
export function localize(key: string, defValue?: string) {
    // Return a pointer to function so that we refetch it on each call.
    return () => {
        return getString(key, defValue);
    };
}

function parseLocale(): string {
    // Attempt to load from the vscode locale. If not there, use english
    const vscodeConfigString = process.env.VSCODE_NLS_CONFIG;
    return vscodeConfigString ? JSON.parse(vscodeConfigString).locale : 'en-us';
}

function getString(key: string, defValue?: string) {
    // Load the current collection
    if (!loadedCollection || parseLocale() !== loadedLocale) {
        load();
    }

    // The default collection (package.nls.json) is the fallback.
    // Note that we are guaranteed the following (during shipping)
    //  1. defaultCollection was initialized by the load() call above
    //  2. defaultCollection has the key (see the "keys exist" test)
    let collection = defaultCollection!;

    // Use the current locale if the key is defined there.
    if (loadedCollection && loadedCollection.hasOwnProperty(key)) {
        collection = loadedCollection;
    }
    let result = collection[key];
    if (!result && defValue) {
        // This can happen during development if you haven't fixed up the nls file yet or
        // if for some reason somebody broke the functional test.
        result = defValue;
    }
    askedForCollection[key] = result;

    return result;
}

function load() {
    const fs = new FileSystem();

    // Figure out our current locale.
    loadedLocale = parseLocale();

    // Find the nls file that matches (if there is one)
    const nlsFile = path.join(EXTENSION_ROOT_DIR, `package.nls.${loadedLocale}.json`);
    if (fs.fileExistsSync(nlsFile)) {
        const contents = fs.readFileSync(nlsFile);
        loadedCollection = JSON.parse(contents);
    } else {
        // If there isn't one, at least remember that we looked so we don't try to load a second time
        loadedCollection = {};
    }

    // Get the default collection if necessary. Strings may be in the default or the locale json
    if (!defaultCollection) {
        const defaultNlsFile = path.join(EXTENSION_ROOT_DIR, 'package.nls.json');
        if (fs.fileExistsSync(defaultNlsFile)) {
            const contents = fs.readFileSync(defaultNlsFile);
            defaultCollection = JSON.parse(contents);
        } else {
            defaultCollection = {};
        }
    }
}

// Default to loading the current locale
load();<|MERGE_RESOLUTION|>--- conflicted
+++ resolved
@@ -166,11 +166,10 @@
         'TensorBoard.selectAnotherFolderDetail',
         'Use the file explorer to select another folder'
     );
-<<<<<<< HEAD
     export const installPrompt = localize(
         'TensorBoard.installPrompt',
         'The package TensorBoard is required to launch a TensorBoard session. Would you like to install it?'
-=======
+    );
     export const launchNativeTensorBoardSessionCodeLens = localize(
         'TensorBoard.launchNativeTensorBoardSessionCodeLens',
         '▶ Launch TensorBoard Session'
@@ -178,7 +177,6 @@
     export const launchNativeTensorBoardSessionCodeAction = localize(
         'TensorBoard.launchNativeTensorBoardSessionCodeAction',
         'Launch TensorBoard session'
->>>>>>> c54e9122
     );
 }
 
