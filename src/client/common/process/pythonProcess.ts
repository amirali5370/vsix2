// Copyright (c) Microsoft Corporation. All rights reserved.
// Licensed under the MIT License.
import { injectable } from 'inversify';
import * as path from 'path';

import { IConfigurationService } from '../../common/types';
import { IServiceContainer } from '../../ioc/types';
import { EXTENSION_ROOT_DIR } from '../constants';
import { ErrorUtils } from '../errors/errorUtils';
import { ModuleNotInstalledError } from '../errors/moduleNotInstalledError';
import { traceError } from '../logger';
import { IFileSystem } from '../platform/types';
import { waitForPromise } from '../utils/async';
import { Architecture } from '../utils/platform';
import { parsePythonVersion } from '../utils/version';
import {
    ExecutionResult,
    InterpreterInfomation,
    IProcessService,
    IPythonExecutionService,
    ObservableExecutionResult,
    PythonExecutionInfo,
    PythonVersionInfo,
    SpawnOptions
} from './types';

@injectable()
export class PythonExecutionService implements IPythonExecutionService {
    private readonly fileSystem: IFileSystem;
    private readonly configService: IConfigurationService;

    constructor(
        serviceContainer: IServiceContainer,
        private readonly procService: IProcessService,
        protected readonly pythonPath: string,
    ) {
        this.fileSystem = serviceContainer.get<IFileSystem>(IFileSystem);
        this.configService = serviceContainer.get<IConfigurationService>(IConfigurationService);
    }

    public async getInterpreterInformation(): Promise<InterpreterInfomation | undefined> {
        const file = path.join(EXTENSION_ROOT_DIR, 'pythonFiles', 'interpreterInfo.py');
        try {
            // Sometimes the python path isn't valid, timeout if that's the case.
            // See these two bugs:
            // https://github.com/microsoft/vscode-python/issues/7569
            // https://github.com/microsoft/vscode-python/issues/7760
<<<<<<< HEAD
            let interpreterInfoTimeout = this.configService.getSettings().retrieveInterpreterInfoTimeout;

            if (!interpreterInfoTimeout || interpreterInfoTimeout === 0) {
                interpreterInfoTimeout = 5;
            }

            const jsonValue = await waitForPromise(this.procService.exec(this.pythonPath, [file], { mergeStdOutErr: true }), interpreterInfoTimeout * 1000)
=======
            const { command, args } = this.getExecutionInfo([file]);
            const jsonValue = await waitForPromise(this.procService.exec(command, args, { mergeStdOutErr: true }), 5000)
>>>>>>> 7ee819a3
                .then(output => output ? output.stdout.trim() : '--timed out--'); // --timed out-- should cause an exception

            let json: { versionInfo: PythonVersionInfo; sysPrefix: string; sysVersion: string; is64Bit: boolean };
            try {
                json = JSON.parse(jsonValue);
            } catch (ex) {
                traceError(`Failed to parse interpreter information for '${this.pythonPath}' with JSON ${jsonValue}`, ex);
                return;
            }
                const versionValue = json.versionInfo.length === 4 ? `${json.versionInfo.slice(0, 3).join('.')}-${json.versionInfo[3]}` : json.versionInfo.join('.');
                return {
                    architecture: json.is64Bit ? Architecture.x64 : Architecture.x86,
                    path: this.pythonPath,
                    version: parsePythonVersion(versionValue),
                    sysVersion: json.sysVersion,
                    sysPrefix: json.sysPrefix
                };
        } catch (ex) {
            traceError(`Failed to get interpreter information for '${this.pythonPath}'`, ex);
        }
    }
    public async getExecutablePath(): Promise<string> {
        // If we've passed the python file, then return the file.
        // This is because on mac if using the interpreter /usr/bin/python2.7 we can get a different value for the path
        if (await this.fileSystem.fileExists(this.pythonPath)) {
            return this.pythonPath;
        }

        const { command, args } = this.getExecutionInfo(['-c', 'import sys;print(sys.executable)']);
        return this.procService.exec(command, args, { throwOnStdErr: true }).then(output => output.stdout.trim());
    }
    public async isModuleInstalled(moduleName: string): Promise<boolean> {
        const { command, args } = this.getExecutionInfo(['-c', `import ${moduleName}`]);
        return this.procService.exec(command, args, { throwOnStdErr: true })
            .then(() => true).catch(() => false);
    }

    public getExecutionInfo(args: string[]): PythonExecutionInfo {
        return { command: this.pythonPath, args };
    }

    public execObservable(args: string[], options: SpawnOptions): ObservableExecutionResult<string> {
        const opts: SpawnOptions = { ...options };
        // Cannot use this.getExecutionInfo() until 'conda run' can be run without buffering output.
        // See https://github.com/microsoft/vscode-python/issues/8473
        return this.procService.execObservable(this.pythonPath, args, opts);
    }
    public execModuleObservable(moduleName: string, args: string[], options: SpawnOptions): ObservableExecutionResult<string> {
        const opts: SpawnOptions = { ...options };
        // Cannot use this.getExecutionInfo() until 'conda run' can be run without buffering output.
        // See https://github.com/microsoft/vscode-python/issues/8473
        return this.procService.execObservable(this.pythonPath, ['-m', moduleName, ...args], opts);
    }
    public async exec(args: string[], options: SpawnOptions): Promise<ExecutionResult<string>> {
        const opts: SpawnOptions = { ...options };
        const executable = this.getExecutionInfo(args);
        return this.procService.exec(executable.command, executable.args, opts);
    }
    public async execModule(moduleName: string, args: string[], options: SpawnOptions): Promise<ExecutionResult<string>> {
        const opts: SpawnOptions = { ...options };
        const executable = this.getExecutionInfo(['-m', moduleName, ...args]);
        const result = await this.procService.exec(executable.command, executable.args, opts);

        // If a module is not installed we'll have something in stderr.
        if (moduleName && ErrorUtils.outputHasModuleNotInstalledError(moduleName!, result.stderr)) {
            const isInstalled = await this.isModuleInstalled(moduleName!);
            if (!isInstalled) {
                throw new ModuleNotInstalledError(moduleName!);
            }
        }

        return result;
    }
}<|MERGE_RESOLUTION|>--- conflicted
+++ resolved
@@ -45,18 +45,15 @@
             // See these two bugs:
             // https://github.com/microsoft/vscode-python/issues/7569
             // https://github.com/microsoft/vscode-python/issues/7760
-<<<<<<< HEAD
             let interpreterInfoTimeout = this.configService.getSettings().retrieveInterpreterInfoTimeout;
 
             if (!interpreterInfoTimeout || interpreterInfoTimeout === 0) {
                 interpreterInfoTimeout = 5;
             }
 
-            const jsonValue = await waitForPromise(this.procService.exec(this.pythonPath, [file], { mergeStdOutErr: true }), interpreterInfoTimeout * 1000)
-=======
             const { command, args } = this.getExecutionInfo([file]);
-            const jsonValue = await waitForPromise(this.procService.exec(command, args, { mergeStdOutErr: true }), 5000)
->>>>>>> 7ee819a3
+            const jsonValue = await waitForPromise(this.procService.exec(command, args, { mergeStdOutErr: true }), interpreterInfoTimeout * 1000)
+
                 .then(output => output ? output.stdout.trim() : '--timed out--'); // --timed out-- should cause an exception
 
             let json: { versionInfo: PythonVersionInfo; sysPrefix: string; sysVersion: string; is64Bit: boolean };
