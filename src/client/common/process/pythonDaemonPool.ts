--- conflicted
+++ resolved
@@ -28,17 +28,10 @@
     private _disposed = false;
     constructor(
         private readonly logger: IProcessLogger,
-<<<<<<< HEAD
-        private readonly disposables: IDisposableRegistry,
-        private readonly options: PooledDaemonExecutionFactoryCreationOptions,
-        private readonly pythonExecutionService: IPythonExecutionService,
-        private readonly activatedEnvVariables?: NodeJS.ProcessEnv,
-=======
         disposables: IDisposableRegistry,
         options: PooledDaemonExecutionFactoryCreationOptions,
         pythonExecutionService: IPythonExecutionService,
         activatedEnvVariables?: NodeJS.ProcessEnv,
->>>>>>> 82656708
         private readonly timeoutWaitingForDaemon: number = 1_000
     ) {
         super(disposables, options, pythonExecutionService, activatedEnvVariables);
@@ -106,67 +99,6 @@
         return this.wrapObservableCall((daemon) => daemon.execModuleObservable(moduleName, args, options), msg);
     }
     /**
-<<<<<<< HEAD
-     * Protected so we can override for testing purposes.
-     *
-     * @protected
-     * @param {ChildProcess} proc
-     * @returns
-     * @memberof PythonDaemonExecutionServicePool
-     */
-    protected createConnection(proc: ChildProcess) {
-        return createMessageConnection(new StreamMessageReader(proc.stdout), new StreamMessageWriter(proc.stdin));
-    }
-    @traceDecorators.error('Failed to create daemon')
-    protected async createDaemonServices(): Promise<IPythonDaemonExecutionService> {
-        const loggingArgs: string[] = [
-            '-v',
-            '--v',
-            '--log-file=/Users/donjayamanne/Desktop/Development/vsc/pythonVSCode/daaemon.log'
-        ]; // Log information messages or greater (see daemon.__main__.py for options).
-        const args = (this.options.daemonModule ? [`--daemon-module=${this.options.daemonModule}`] : []).concat(
-            loggingArgs
-        );
-        const env = this.envVariables;
-        const daemonProc = this.pythonExecutionService!.execModuleObservable(
-            'vscode_datascience_helpers.daemon',
-            args,
-            { env }
-        );
-        if (!daemonProc.proc) {
-            throw new Error('Failed to create Daemon Proc');
-        }
-        const connection = this.createConnection(daemonProc.proc);
-
-        connection.listen();
-        let stdError = '';
-        let procEndEx: Error | undefined;
-        daemonProc.proc.stderr.on('data', (data: string | Buffer) => {
-            data = typeof data === 'string' ? data : data.toString('utf8');
-            stdError += data;
-        });
-        daemonProc.proc.on('error', (ex) => (procEndEx = ex));
-
-        try {
-            await this.testDaemon(connection);
-
-            const cls = this.options.daemonClass ?? PythonDaemonExecutionService;
-            const instance = new cls(this.pythonExecutionService, this.pythonPath, daemonProc.proc, connection);
-            if (instance instanceof PythonDaemonExecutionService) {
-                this.disposables.push(instance);
-                return instance;
-            }
-            throw new Error(`Daemon class ${cls.name} must inherit PythonDaemonExecutionService.`);
-        } catch (ex) {
-            traceError('Failed to start the Daemon, StdErr: ', stdError);
-            traceError('Failed to start the Daemon, ProcEndEx', procEndEx || ex);
-            traceError('Failed  to start the Daemon, Ex', ex);
-            throw ex;
-        }
-    }
-    /**
-=======
->>>>>>> 82656708
      * Wrapper for all promise operations to be performed on a daemon.
      * Gets a daemon from the pool, executes the required code, then returns the daemon back into the pool.
      *
