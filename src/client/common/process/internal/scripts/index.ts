--- conflicted
+++ resolved
@@ -179,25 +179,6 @@
 
     return [args, parse];
 }
-
-<<<<<<< HEAD
-// printEnvVariablesToFile.py
-
-export function printEnvVariablesToFile(filename: string): [string[], (out: string) => NodeJS.ProcessEnv] {
-    const script = path.join(SCRIPTS_DIR, 'printEnvVariablesToFile.py');
-    const args = maybeIsolated([script, filename.fileToCommandArgument()]);
-
-    function parse(out: string): NodeJS.ProcessEnv {
-        return JSON.parse(out);
-    }
-
-    return [args, parse];
-}
-
-=======
-//============================
->>>>>>> a71e5462
-// shell_exec.py
 
 // eslint-disable-next-line camelcase
 export function shell_exec(command: string, lockfile: string, shellArgs: string[]): string[] {
