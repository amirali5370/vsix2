// Copyright (c) Microsoft Corporation. All rights reserved.
// Licensed under the MIT License.
import { inject, injectable } from 'inversify';

import { IEnvironmentActivationService } from '../../interpreter/activation/types';
import { IComponentAdapter } from '../../interpreter/contracts';
import { IServiceContainer } from '../../ioc/types';
import { sendTelemetryEvent } from '../../telemetry';
import { EventName } from '../../telemetry/constants';
import { IFileSystem } from '../platform/types';
import { IConfigurationService, IDisposableRegistry, IInterpreterPathService } from '../types';
import { ProcessService } from './proc';
import { createCondaEnv, createPythonEnv, createWindowsStoreEnv } from './pythonEnvironment';
import { createPythonProcessService } from './pythonProcess';
import {
    ExecutionFactoryCreateWithEnvironmentOptions,
    ExecutionFactoryCreationOptions,
    IBufferDecoder,
    IProcessLogger,
    IProcessService,
    IProcessServiceFactory,
    IPythonEnvironment,
    IPythonExecutionFactory,
    IPythonExecutionService,
} from './types';
import { IInterpreterAutoSelectionService } from '../../interpreter/autoSelection/types';
import { sleep } from '../utils/async';
import { traceError } from '../../logging';

<<<<<<< HEAD
=======
// Minimum version number of conda required to be able to use 'conda run' and '--no-capture--output' option
export const CONDA_RUN_VERSION = '4.9.0';

>>>>>>> 402a5a78
@injectable()
export class PythonExecutionFactory implements IPythonExecutionFactory {
    private readonly disposables: IDisposableRegistry;

    private readonly logger: IProcessLogger;

    private readonly fileSystem: IFileSystem;

    constructor(
        @inject(IServiceContainer) private serviceContainer: IServiceContainer,
        @inject(IEnvironmentActivationService) private readonly activationHelper: IEnvironmentActivationService,
        @inject(IProcessServiceFactory) private readonly processServiceFactory: IProcessServiceFactory,
        @inject(IConfigurationService) private readonly configService: IConfigurationService,
        @inject(IBufferDecoder) private readonly decoder: IBufferDecoder,
        @inject(IComponentAdapter) private readonly pyenvs: IComponentAdapter,
        @inject(IInterpreterAutoSelectionService) private readonly autoSelection: IInterpreterAutoSelectionService,
        @inject(IInterpreterPathService) private readonly interpreterPathExpHelper: IInterpreterPathService,
    ) {
        // Acquire other objects here so that if we are called during dispose they are available.
        this.disposables = this.serviceContainer.get<IDisposableRegistry>(IDisposableRegistry);
        this.logger = this.serviceContainer.get<IProcessLogger>(IProcessLogger);
        this.fileSystem = this.serviceContainer.get<IFileSystem>(IFileSystem);
    }

    public async create(options: ExecutionFactoryCreationOptions): Promise<IPythonExecutionService> {
        let { pythonPath } = options;
        if (!pythonPath) {
            // If python path wasn't passed in, we need to auto select it and then read it
            // from the configuration.
            const interpreterPath = this.interpreterPathExpHelper.get(options.resource);
            if (!interpreterPath || interpreterPath === 'python') {
                // Block on autoselection if no interpreter selected.
                // Note autoselection blocks on discovery, so we do not want discovery component
                // to block on this code. Discovery component should 'options.pythonPath' before
                // calling into this, so this scenario should not happen. But in case consumer
                // makes such an error. So break the loop via timeout and log error.
                const success = await Promise.race([
                    this.autoSelection.autoSelectInterpreter(options.resource).then(() => true),
                    sleep(50000).then(() => false),
                ]);
                if (!success) {
                    traceError(
                        'Autoselection timeout out, this is likely a issue with how consumer called execution factory API. Using default python to execute.',
                    );
                }
            }
            pythonPath = this.configService.getSettings(options.resource).pythonPath;
        }
        const processService: IProcessService = await this.processServiceFactory.create(options.resource);

        const condaExecutionService = await this.createCondaExecutionService(pythonPath, processService);
        if (condaExecutionService) {
            return condaExecutionService;
        }

        const windowsStoreInterpreterCheck = this.pyenvs.isWindowsStoreInterpreter.bind(this.pyenvs);

        const env = (await windowsStoreInterpreterCheck(pythonPath))
            ? createWindowsStoreEnv(pythonPath, processService)
            : createPythonEnv(pythonPath, processService, this.fileSystem);

        return createPythonService(processService, env);
    }

    public async createActivatedEnvironment(
        options: ExecutionFactoryCreateWithEnvironmentOptions,
    ): Promise<IPythonExecutionService> {
        const envVars = await this.activationHelper.getActivatedEnvironmentVariables(
            options.resource,
            options.interpreter,
            options.allowEnvironmentFetchExceptions,
        );
        const hasEnvVars = envVars && Object.keys(envVars).length > 0;
        sendTelemetryEvent(EventName.PYTHON_INTERPRETER_ACTIVATION_ENVIRONMENT_VARIABLES, undefined, { hasEnvVars });
        if (!hasEnvVars) {
            return this.create({
                resource: options.resource,
                pythonPath: options.interpreter ? options.interpreter.path : undefined,
            });
        }
        const pythonPath = options.interpreter
            ? options.interpreter.path
            : this.configService.getSettings(options.resource).pythonPath;
        const processService: IProcessService = new ProcessService(this.decoder, { ...envVars });
        processService.on('exec', this.logger.logProcess.bind(this.logger));
        this.disposables.push(processService);

<<<<<<< HEAD
        // Allow parts of the code to ignore conda run.
        if (!options.bypassCondaExecution) {
            const condaExecutionService = await this.createCondaExecutionService(pythonPath, processService);
            if (condaExecutionService) {
                return condaExecutionService;
            }
        }

        const env = createPythonEnv(pythonPath, processService, this.fileSystem);
        return createPythonService(processService, env);
=======
        const condaExecutionService = await this.createCondaExecutionService(pythonPath, processService);
        if (condaExecutionService) {
            return condaExecutionService;
        }

        return createPythonService(pythonPath, processService, this.fileSystem);
>>>>>>> 402a5a78
    }

    public async createCondaExecutionService(
        pythonPath: string,
        processService: IProcessService,
    ): Promise<IPythonExecutionService | undefined> {
        const condaLocatorService = this.serviceContainer.get<IComponentAdapter>(IComponentAdapter);
<<<<<<< HEAD
        const [condaEnvironment] = await Promise.all([condaLocatorService.getCondaEnvironment(pythonPath)]);
        if (!condaEnvironment) {
            return undefined;
=======
        const [condaVersion, condaEnvironment, condaFile, procService] = await Promise.all([
            this.condaService.getCondaVersion(),
            condaLocatorService.getCondaEnvironment(pythonPath),
            this.condaService.getCondaFile(),
            processServicePromise,
        ]);

        if (condaVersion && gte(condaVersion, CONDA_RUN_VERSION) && condaEnvironment && condaFile && procService) {
            // Add logging to the newly created process service
            if (!processService) {
                procService.on('exec', this.logger.logProcess.bind(this.logger));
                this.disposables.push(procService);
            }

            return createPythonService(
                pythonPath,
                procService,
                this.fileSystem,
                // This is what causes a CondaEnvironment to be returned:
                [condaFile, condaEnvironment],
            );
>>>>>>> 402a5a78
        }
        const env = await createCondaEnv(condaEnvironment, pythonPath, processService, this.fileSystem);
        if (!env) {
            return undefined;
        }
        return createPythonService(processService, env);
    }
}

function createPythonService(procService: IProcessService, env: IPythonEnvironment): IPythonExecutionService {
    const procs = createPythonProcessService(procService, env);
    return {
        getInterpreterInformation: () => env.getInterpreterInformation(),
        getExecutablePath: () => env.getExecutablePath(),
        isModuleInstalled: (m) => env.isModuleInstalled(m),
        getModuleVersion: (m) => env.getModuleVersion(m),
        getExecutionInfo: (a) => env.getExecutionInfo(a),
        execObservable: (a, o) => procs.execObservable(a, o),
        execModuleObservable: (m, a, o) => procs.execModuleObservable(m, a, o),
        exec: (a, o) => procs.exec(a, o),
        execModule: (m, a, o) => procs.execModule(m, a, o),
    };
}<|MERGE_RESOLUTION|>--- conflicted
+++ resolved
@@ -27,12 +27,6 @@
 import { sleep } from '../utils/async';
 import { traceError } from '../../logging';
 
-<<<<<<< HEAD
-=======
-// Minimum version number of conda required to be able to use 'conda run' and '--no-capture--output' option
-export const CONDA_RUN_VERSION = '4.9.0';
-
->>>>>>> 402a5a78
 @injectable()
 export class PythonExecutionFactory implements IPythonExecutionFactory {
     private readonly disposables: IDisposableRegistry;
@@ -120,25 +114,12 @@
         processService.on('exec', this.logger.logProcess.bind(this.logger));
         this.disposables.push(processService);
 
-<<<<<<< HEAD
-        // Allow parts of the code to ignore conda run.
-        if (!options.bypassCondaExecution) {
-            const condaExecutionService = await this.createCondaExecutionService(pythonPath, processService);
-            if (condaExecutionService) {
-                return condaExecutionService;
-            }
-        }
-
-        const env = createPythonEnv(pythonPath, processService, this.fileSystem);
-        return createPythonService(processService, env);
-=======
         const condaExecutionService = await this.createCondaExecutionService(pythonPath, processService);
         if (condaExecutionService) {
             return condaExecutionService;
         }
-
-        return createPythonService(pythonPath, processService, this.fileSystem);
->>>>>>> 402a5a78
+        const env = createPythonEnv(pythonPath, processService, this.fileSystem);
+        return createPythonService(processService, env);
     }
 
     public async createCondaExecutionService(
@@ -146,33 +127,9 @@
         processService: IProcessService,
     ): Promise<IPythonExecutionService | undefined> {
         const condaLocatorService = this.serviceContainer.get<IComponentAdapter>(IComponentAdapter);
-<<<<<<< HEAD
         const [condaEnvironment] = await Promise.all([condaLocatorService.getCondaEnvironment(pythonPath)]);
         if (!condaEnvironment) {
             return undefined;
-=======
-        const [condaVersion, condaEnvironment, condaFile, procService] = await Promise.all([
-            this.condaService.getCondaVersion(),
-            condaLocatorService.getCondaEnvironment(pythonPath),
-            this.condaService.getCondaFile(),
-            processServicePromise,
-        ]);
-
-        if (condaVersion && gte(condaVersion, CONDA_RUN_VERSION) && condaEnvironment && condaFile && procService) {
-            // Add logging to the newly created process service
-            if (!processService) {
-                procService.on('exec', this.logger.logProcess.bind(this.logger));
-                this.disposables.push(procService);
-            }
-
-            return createPythonService(
-                pythonPath,
-                procService,
-                this.fileSystem,
-                // This is what causes a CondaEnvironment to be returned:
-                [condaFile, condaEnvironment],
-            );
->>>>>>> 402a5a78
         }
         const env = await createCondaEnv(condaEnvironment, pythonPath, processService, this.fileSystem);
         if (!env) {
