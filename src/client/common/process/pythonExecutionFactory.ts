// Copyright (c) Microsoft Corporation. All rights reserved.
// Licensed under the MIT License.
import { inject, injectable } from 'inversify';
import { gte } from 'semver';

import { Uri } from 'vscode';
import { IEnvironmentActivationService } from '../../interpreter/activation/types';
import { ICondaService, IInterpreterService } from '../../interpreter/contracts';
import { WindowsStoreInterpreter } from '../../interpreter/locators/services/windowsStoreInterpreter';
import { IWindowsStoreInterpreter } from '../../interpreter/locators/types';
import { IServiceContainer } from '../../ioc/types';
import { sendTelemetryEvent } from '../../telemetry';
import { EventName } from '../../telemetry/constants';
import { traceError } from '../logger';
import { IConfigurationService, IDisposableRegistry } from '../types';
import { CondaExecutionService } from './condaExecutionService';
import { ProcessService } from './proc';
import { PythonDaemonExecutionServicePool } from './pythonDaemonPool';
import { PythonExecutionService } from './pythonProcess';
import {
    DaemonExecutionFactoryCreationOptions,
    ExecutionFactoryCreateWithEnvironmentOptions,
    ExecutionFactoryCreationOptions,
    IBufferDecoder,
    IProcessLogger,
    IProcessService,
    IProcessServiceFactory,
    IPythonDaemonExecutionService,
    IPythonExecutionFactory,
    IPythonExecutionService
} from './types';
import { WindowsStorePythonProcess } from './windowsStorePythonProcess';

// Minimum version number of conda required to be able to use 'conda run'
export const CONDA_RUN_VERSION = '4.6.0';

@injectable()
export class PythonExecutionFactory implements IPythonExecutionFactory {
    private readonly daemonsPerPythonService = new Map<string, Promise<IPythonDaemonExecutionService>>();
    constructor(
        @inject(IServiceContainer) private serviceContainer: IServiceContainer,
        @inject(IEnvironmentActivationService) private readonly activationHelper: IEnvironmentActivationService,
        @inject(IProcessServiceFactory) private readonly processServiceFactory: IProcessServiceFactory,
        @inject(IConfigurationService) private readonly configService: IConfigurationService,
        @inject(ICondaService) private readonly condaService: ICondaService,
        @inject(IBufferDecoder) private readonly decoder: IBufferDecoder,
        @inject(WindowsStoreInterpreter) private readonly windowsStoreInterpreter: IWindowsStoreInterpreter
    ) {}
    public async create(options: ExecutionFactoryCreationOptions): Promise<IPythonExecutionService> {
        const pythonPath = options.pythonPath ? options.pythonPath : this.configService.getSettings(options.resource).pythonPath;
        const processService: IProcessService = await this.processServiceFactory.create(options.resource);
        const processLogger = this.serviceContainer.get<IProcessLogger>(IProcessLogger);
        processService.on('exec', processLogger.logProcess.bind(processLogger));

        if (this.windowsStoreInterpreter.isWindowsStoreInterpreter(pythonPath)) {
            return new WindowsStorePythonProcess(this.serviceContainer, processService, pythonPath, this.windowsStoreInterpreter);
        }
        return new PythonExecutionService(this.serviceContainer, processService, pythonPath);
    }
    public async createDaemon(options: DaemonExecutionFactoryCreationOptions): Promise<IPythonExecutionService> {
        const pythonPath = options.pythonPath ? options.pythonPath : this.configService.getSettings(options.resource).pythonPath;
        const daemonPoolKey = `${pythonPath}#${options.daemonClass || ''}#${options.daemonModule || ''}`;
        const disposables = this.serviceContainer.get<IDisposableRegistry>(IDisposableRegistry);
        const interpreterService = this.serviceContainer.get<IInterpreterService>(IInterpreterService);
        const logger = this.serviceContainer.get<IProcessLogger>(IProcessLogger);
        const activatedProcPromise = this.createActivatedEnvironment({
            allowEnvironmentFetchExceptions: true,
            pythonPath: pythonPath,
            resource: options.resource,
            bypassCondaExecution: true
        });

        // No daemon support in Python 2.7.
        const interpreter = await interpreterService.getInterpreterDetails(pythonPath);
        if (interpreter?.version && interpreter.version.major < 3) {
            return activatedProcPromise!;
        }

        // Ensure we do not start multiple daemons for the same interpreter.
        // Cache the promise.
        const start = async () => {
            const [activatedProc, activatedEnvVars] = await Promise.all([
                activatedProcPromise,
                this.activationHelper.getActivatedEnvironmentVariables(options.resource, interpreter, true)
            ]);

            const daemon = new PythonDaemonExecutionServicePool(logger, disposables, { ...options, pythonPath }, activatedProc!, activatedEnvVars);
            await daemon.initialize();
            disposables.push(daemon);
            return daemon;
        };

        // Ensure we do not create muliple daemon pools for the same python interpreter.
        let promise = this.daemonsPerPythonService.get(daemonPoolKey);
        if (!promise) {
            promise = start();
            this.daemonsPerPythonService.set(daemonPoolKey, promise);
        }
        return promise.catch(ex => {
            // Ok, we failed to create the daemon (or failed to start).
            // What ever the cause, we need to log this & give a standard IPythonExecutionService
            traceError('Failed to create the daemon service, defaulting to activated environment', ex);
            this.daemonsPerPythonService.delete(daemonPoolKey);
            return activatedProcPromise;
        });
    }
    public async createActivatedEnvironment(options: ExecutionFactoryCreateWithEnvironmentOptions): Promise<IPythonExecutionService> {
        const envVars = await this.activationHelper.getActivatedEnvironmentVariables(options.resource, options.interpreter, options.allowEnvironmentFetchExceptions);
        const hasEnvVars = envVars && Object.keys(envVars).length > 0;
        sendTelemetryEvent(EventName.PYTHON_INTERPRETER_ACTIVATION_ENVIRONMENT_VARIABLES, undefined, { hasEnvVars });
        if (!hasEnvVars) {
            return this.create({ resource: options.resource, pythonPath: options.interpreter ? options.interpreter.path : undefined });
        }
        const pythonPath = options.interpreter ? options.interpreter.path : this.configService.getSettings(options.resource).pythonPath;
        const processService: IProcessService = new ProcessService(this.decoder, { ...envVars });
        const processLogger = this.serviceContainer.get<IProcessLogger>(IProcessLogger);
        processService.on('exec', processLogger.logProcess.bind(processLogger));
        this.serviceContainer.get<IDisposableRegistry>(IDisposableRegistry).push(processService);

<<<<<<< HEAD
=======
        // Allow parts of the code to ignore conda run.
        if (!options.bypassCondaExecution) {
            const condaExecutionService = await this.createCondaExecutionService(pythonPath, processService);
            if (condaExecutionService) {
                return condaExecutionService;
            }
        }

>>>>>>> c1c55524
        return new PythonExecutionService(this.serviceContainer, processService, pythonPath);
    }
    // Not using this function for now because there are breaking issues with conda run (conda 4.8, PVSC 2020.1).
    // See https://github.com/microsoft/vscode-python/issues/9490
    public async createCondaExecutionService(pythonPath: string, processService?: IProcessService, resource?: Uri): Promise<CondaExecutionService | undefined> {
        const processServicePromise = processService ? Promise.resolve(processService) : this.processServiceFactory.create(resource);
        const [condaVersion, condaEnvironment, condaFile, procService] = await Promise.all([
            this.condaService.getCondaVersion(),
            this.condaService.getCondaEnvironment(pythonPath),
            this.condaService.getCondaFile(),
            processServicePromise
        ]);

        if (condaVersion && gte(condaVersion, CONDA_RUN_VERSION) && condaEnvironment && condaFile && procService) {
            // Add logging to the newly created process service
            if (!processService) {
                const processLogger = this.serviceContainer.get<IProcessLogger>(IProcessLogger);
                procService.on('exec', processLogger.logProcess.bind(processLogger));
                this.serviceContainer.get<IDisposableRegistry>(IDisposableRegistry).push(procService);
            }
            return new CondaExecutionService(this.serviceContainer, procService, pythonPath, condaFile, condaEnvironment);
        }

        return Promise.resolve(undefined);
    }
}<|MERGE_RESOLUTION|>--- conflicted
+++ resolved
@@ -117,17 +117,6 @@
         processService.on('exec', processLogger.logProcess.bind(processLogger));
         this.serviceContainer.get<IDisposableRegistry>(IDisposableRegistry).push(processService);
 
-<<<<<<< HEAD
-=======
-        // Allow parts of the code to ignore conda run.
-        if (!options.bypassCondaExecution) {
-            const condaExecutionService = await this.createCondaExecutionService(pythonPath, processService);
-            if (condaExecutionService) {
-                return condaExecutionService;
-            }
-        }
-
->>>>>>> c1c55524
         return new PythonExecutionService(this.serviceContainer, processService, pythonPath);
     }
     // Not using this function for now because there are breaking issues with conda run (conda 4.8, PVSC 2020.1).
