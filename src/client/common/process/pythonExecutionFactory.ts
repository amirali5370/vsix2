--- conflicted
+++ resolved
@@ -103,11 +103,7 @@
                     activatedProc!,
                     activatedEnvVars
                 );
-<<<<<<< HEAD
-                return factory.createDaemonServices<T>();
-=======
                 return factory.createDaemonService<T>();
->>>>>>> 82656708
             }
             const daemon = new PythonDaemonExecutionServicePool(
                 logger,
