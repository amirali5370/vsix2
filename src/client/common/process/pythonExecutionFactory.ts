// Copyright (c) Microsoft Corporation. All rights reserved.
// Licensed under the MIT License.
import { inject, injectable } from 'inversify';
import { gte } from 'semver';

import { Uri } from 'vscode';
import { IEnvironmentActivationService } from '../../interpreter/activation/types';
<<<<<<< HEAD
import { ICondaService } from '../../interpreter/contracts';
=======
import { IInterpreterService } from '../../interpreter/contracts';
>>>>>>> ab4d796d
import { WindowsStoreInterpreter } from '../../interpreter/locators/services/windowsStoreInterpreter';
import { IWindowsStoreInterpreter } from '../../interpreter/locators/types';
import { IServiceContainer } from '../../ioc/types';
import { sendTelemetryEvent } from '../../telemetry';
import { EventName } from '../../telemetry/constants';
import { traceError } from '../logger';
import { IConfigurationService, IDisposableRegistry } from '../types';
import { CondaExecutionService } from './condaExecutionService';
import { ProcessService } from './proc';
import { PythonDaemonExecutionServicePool } from './pythonDaemonPool';
import { PythonExecutionService } from './pythonProcess';
import {
    DaemonExecutionFactoryCreationOptions,
    ExecutionFactoryCreateWithEnvironmentOptions,
    ExecutionFactoryCreationOptions,
    IBufferDecoder,
    IProcessLogger,
    IProcessService,
    IProcessServiceFactory,
    IPythonDaemonExecutionService,
    IPythonExecutionFactory,
    IPythonExecutionService
} from './types';
import { WindowsStorePythonProcess } from './windowsStorePythonProcess';

// Minimum version number of conda required to be able to use 'conda run'
export const CONDA_RUN_VERSION = '4.6.0';

@injectable()
export class PythonExecutionFactory implements IPythonExecutionFactory {
    private readonly daemonsPerPythonService = new Map<string, Promise<IPythonDaemonExecutionService>>();
    constructor(
        @inject(IServiceContainer) private serviceContainer: IServiceContainer,
        @inject(IEnvironmentActivationService) private readonly activationHelper: IEnvironmentActivationService,
        @inject(IProcessServiceFactory) private readonly processServiceFactory: IProcessServiceFactory,
        @inject(IConfigurationService) private readonly configService: IConfigurationService,
        @inject(ICondaService) private readonly condaService: ICondaService,
        @inject(IBufferDecoder) private readonly decoder: IBufferDecoder,
        @inject(WindowsStoreInterpreter) private readonly windowsStoreInterpreter: IWindowsStoreInterpreter
    ) {}
    public async create(options: ExecutionFactoryCreationOptions): Promise<IPythonExecutionService> {
        const pythonPath = options.pythonPath ? options.pythonPath : this.configService.getSettings(options.resource).pythonPath;
        const processService: IProcessService = await this.processServiceFactory.create(options.resource);
        const processLogger = this.serviceContainer.get<IProcessLogger>(IProcessLogger);
        processService.on('exec', processLogger.logProcess.bind(processLogger));

        const condaExecutionService = await this.createCondaExecutionService(pythonPath, processService);
        if (condaExecutionService) {
            return condaExecutionService;
        }

        if (this.windowsStoreInterpreter.isWindowsStoreInterpreter(pythonPath)) {
            return new WindowsStorePythonProcess(this.serviceContainer, processService, pythonPath, this.windowsStoreInterpreter);
        }
        return new PythonExecutionService(this.serviceContainer, processService, pythonPath);
    }
    public async createDaemon(options: DaemonExecutionFactoryCreationOptions): Promise<IPythonExecutionService> {
        const pythonPath = options.pythonPath ? options.pythonPath : this.configService.getSettings(options.resource).pythonPath;
        const daemonPoolKey = `${pythonPath}#${options.daemonClass || ''}#${options.daemonModule || ''}`;
        const disposables = this.serviceContainer.get<IDisposableRegistry>(IDisposableRegistry);
        const interpreterService = this.serviceContainer.get<IInterpreterService>(IInterpreterService);
        const logger = this.serviceContainer.get<IProcessLogger>(IProcessLogger);
        const activatedProcPromise = this.createActivatedEnvironment({ allowEnvironmentFetchExceptions: true, pythonPath: pythonPath, resource: options.resource });
        const interpreterInfoPromise = interpreterService.getInterpreterDetails(pythonPath);
        // Ensure we do not start multiple daemons for the same interpreter.
        // Cache the promise.
        const start = async () => {
            const interpreter = await interpreterInfoPromise;
            const [activatedProc, activatedEnvVars] = await Promise.all([
                activatedProcPromise,
                this.activationHelper.getActivatedEnvironmentVariables(options.resource, interpreter, true)
            ]);

<<<<<<< HEAD
            const daemon = new PythonDaemonExecutionServicePool({ ...options, pythonPath }, activatedProc!, activatedEnvVars);
=======
            const daemon = new PythonDaemonExecutionServicePool(logger, disposables, {...options, pythonPath}, activatedProc!, activatedEnvVars);
>>>>>>> ab4d796d
            await daemon.initialize();
            disposables.push(daemon);
            return daemon;
        };

        // Ensure we do not create muliple daemon pools for the same python interpreter.
        let promise = this.daemonsPerPythonService.get(daemonPoolKey);
        if (!promise) {
            promise = start();
            this.daemonsPerPythonService.set(daemonPoolKey, promise);
        }
        return promise.catch(ex => {
            // Ok, we failed to create the daemon (or failed to start).
            // What ever the cause, we need to log this & give a standard IPythonExecutionService
            traceError('Failed to create the daemon service, defaulting to activated environment', ex);
            this.daemonsPerPythonService.delete(daemonPoolKey);
            return activatedProcPromise;
        });
    }
    public async createActivatedEnvironment(options: ExecutionFactoryCreateWithEnvironmentOptions): Promise<IPythonExecutionService> {
        const pythonPath = options.interpreter ? options.interpreter.path : this.configService.getSettings(options.resource).pythonPath;
        const condaExecutionService = await this.createCondaExecutionService(pythonPath, undefined, options.resource);
        if (condaExecutionService) {
            return condaExecutionService;
        }

        const envVars = await this.activationHelper.getActivatedEnvironmentVariables(options.resource, options.interpreter, options.allowEnvironmentFetchExceptions);
        const hasEnvVars = envVars && Object.keys(envVars).length > 0;
        sendTelemetryEvent(EventName.PYTHON_INTERPRETER_ACTIVATION_ENVIRONMENT_VARIABLES, undefined, { hasEnvVars });
        if (!hasEnvVars) {
            return this.create({ resource: options.resource, pythonPath: options.interpreter ? options.interpreter.path : undefined });
        }
        const processService: IProcessService = new ProcessService(this.decoder, { ...envVars });
        const processLogger = this.serviceContainer.get<IProcessLogger>(IProcessLogger);
        processService.on('exec', processLogger.logProcess.bind(processLogger));
        this.serviceContainer.get<IDisposableRegistry>(IDisposableRegistry).push(processService);
        return new PythonExecutionService(this.serviceContainer, processService, pythonPath);
    }
    public async createCondaExecutionService(pythonPath: string, processService?: IProcessService, resource?: Uri): Promise<CondaExecutionService | undefined> {
        const processServicePromise = processService ? Promise.resolve(processService) : this.processServiceFactory.create(resource);
        const [condaVersion, condaEnvironment, condaFile, procService] = await Promise.all([
            this.condaService.getCondaVersion(),
            this.condaService.getCondaEnvironment(pythonPath),
            this.condaService.getCondaFile(),
            processServicePromise
        ]);

        if (condaVersion && gte(condaVersion, CONDA_RUN_VERSION) && condaEnvironment && condaFile && procService) {
            // Add logging to the newly created process service
            if (!processService) {
                const processLogger = this.serviceContainer.get<IProcessLogger>(IProcessLogger);
                procService.on('exec', processLogger.logProcess.bind(processLogger));
                this.serviceContainer.get<IDisposableRegistry>(IDisposableRegistry).push(procService);
            }
            return new CondaExecutionService(this.serviceContainer, procService, pythonPath, condaFile, condaEnvironment);
        }

        return Promise.resolve(undefined);
    }
}<|MERGE_RESOLUTION|>--- conflicted
+++ resolved
@@ -5,11 +5,7 @@
 
 import { Uri } from 'vscode';
 import { IEnvironmentActivationService } from '../../interpreter/activation/types';
-<<<<<<< HEAD
-import { ICondaService } from '../../interpreter/contracts';
-=======
-import { IInterpreterService } from '../../interpreter/contracts';
->>>>>>> ab4d796d
+import { ICondaService, IInterpreterService } from '../../interpreter/contracts';
 import { WindowsStoreInterpreter } from '../../interpreter/locators/services/windowsStoreInterpreter';
 import { IWindowsStoreInterpreter } from '../../interpreter/locators/types';
 import { IServiceContainer } from '../../ioc/types';
@@ -83,11 +79,7 @@
                 this.activationHelper.getActivatedEnvironmentVariables(options.resource, interpreter, true)
             ]);
 
-<<<<<<< HEAD
-            const daemon = new PythonDaemonExecutionServicePool({ ...options, pythonPath }, activatedProc!, activatedEnvVars);
-=======
             const daemon = new PythonDaemonExecutionServicePool(logger, disposables, {...options, pythonPath}, activatedProc!, activatedEnvVars);
->>>>>>> ab4d796d
             await daemon.initialize();
             disposables.push(daemon);
             return daemon;
