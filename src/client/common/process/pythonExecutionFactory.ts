--- conflicted
+++ resolved
@@ -3,13 +3,10 @@
 import { inject, injectable } from 'inversify';
 import { lt } from 'semver';
 
-<<<<<<< HEAD
+import * as path from 'path';
 import { Uri } from 'vscode';
-=======
-import * as path from 'path';
 import { createMessageConnection, RequestType, StreamMessageReader, StreamMessageWriter } from 'vscode-jsonrpc';
 import { EXTENSION_ROOT_DIR } from '../../constants';
->>>>>>> 6295bee8
 import { IEnvironmentActivationService } from '../../interpreter/activation/types';
 import { ICondaService } from '../../interpreter/contracts';
 import { WindowsStoreInterpreter } from '../../interpreter/locators/services/windowsStoreInterpreter';
@@ -19,11 +16,8 @@
 import { EventName } from '../../telemetry/constants';
 import { traceError } from '../logger';
 import { IConfigurationService, IDisposableRegistry } from '../types';
-<<<<<<< HEAD
+import { sleep } from '../utils/async';
 import { CondaExecutionService } from './condaExecutionService';
-=======
-import { sleep } from '../utils/async';
->>>>>>> 6295bee8
 import { ProcessService } from './proc';
 import { PythonExecutionService } from './pythonProcess';
 import {
