// Copyright (c) Microsoft Corporation. All rights reserved.
// Licensed under the MIT License.
import { inject, injectable } from 'inversify';
// import { lt } from 'semver';

<<<<<<< HEAD
import * as path from 'path';
// import { Uri } from 'vscode';
import { createMessageConnection, RequestType, StreamMessageReader, StreamMessageWriter } from 'vscode-jsonrpc';
import { EXTENSION_ROOT_DIR } from '../../constants';
=======
>>>>>>> 485c7c54
import { IEnvironmentActivationService } from '../../interpreter/activation/types';
// import { ICondaService } from '../../interpreter/contracts';
import { WindowsStoreInterpreter } from '../../interpreter/locators/services/windowsStoreInterpreter';
import { IWindowsStoreInterpreter } from '../../interpreter/locators/types';
import { IServiceContainer } from '../../ioc/types';
import { sendTelemetryEvent } from '../../telemetry';
import { EventName } from '../../telemetry/constants';
import { traceError } from '../logger';
import { IConfigurationService, IDisposableRegistry } from '../types';
<<<<<<< HEAD
import { sleep } from '../utils/async';
import { CondaExecutionService } from './condaExecutionService';
=======
>>>>>>> 485c7c54
import { ProcessService } from './proc';
import { PythonDaemonExecutionServicePool } from './pythonDaemonPool';
import { PythonExecutionService } from './pythonProcess';
import {
    DaemonExecutionFactoryCreationOptions,
    ExecutionFactoryCreateWithEnvironmentOptions,
    ExecutionFactoryCreationOptions,
    IBufferDecoder,
    IProcessLogger,
    IProcessService,
    IProcessServiceFactory,
    IPythonDaemonExecutionService,
    IPythonExecutionFactory,
    IPythonExecutionService
} from './types';
import { WindowsStorePythonProcess } from './windowsStorePythonProcess';

// Minimum version number of conda required to be able to use 'conda run'
export const CONDA_RUN_VERSION = '4.6.0';

@injectable()
export class PythonExecutionFactory implements IPythonExecutionFactory {
    private readonly daemonsPerPythonService = new Map<string, Promise<IPythonDaemonExecutionService>>();
    constructor(
        @inject(IServiceContainer) private serviceContainer: IServiceContainer,
        @inject(IEnvironmentActivationService) private readonly activationHelper: IEnvironmentActivationService,
        @inject(IProcessServiceFactory) private readonly processServiceFactory: IProcessServiceFactory,
        @inject(IConfigurationService) private readonly configService: IConfigurationService,
        // @inject(ICondaService) private readonly condaService: ICondaService,
        @inject(IBufferDecoder) private readonly decoder: IBufferDecoder,
        @inject(WindowsStoreInterpreter) private readonly windowsStoreInterpreter: IWindowsStoreInterpreter
    ) {}
    public async create(options: ExecutionFactoryCreationOptions): Promise<IPythonExecutionService> {
        const pythonPath = options.pythonPath ? options.pythonPath : this.configService.getSettings(options.resource).pythonPath;
        const processService: IProcessService = await this.processServiceFactory.create(options.resource);
        const processLogger = this.serviceContainer.get<IProcessLogger>(IProcessLogger);
        processService.on('exec', processLogger.logProcess.bind(processLogger));

        // const condaExecutionService = await this.createCondaExecutionService(pythonPath, processService);
        // if (condaExecutionService) {
        //     return condaExecutionService;
        // }

        if (this.windowsStoreInterpreter.isWindowsStoreInterpreter(pythonPath)) {
            return new WindowsStorePythonProcess(this.serviceContainer, processService, pythonPath, this.windowsStoreInterpreter);
        }
        return new PythonExecutionService(this.serviceContainer, processService, pythonPath);
    }
    public async createDaemon(options: DaemonExecutionFactoryCreationOptions): Promise<IPythonExecutionService> {
        const pythonPath = options.pythonPath ? options.pythonPath : this.configService.getSettings(options.resource).pythonPath;
        const daemonPoolKey = `${pythonPath}#${options.daemonClass || ''}#${options.daemonModule || ''}`;
        const disposables = this.serviceContainer.get<IDisposableRegistry>(IDisposableRegistry);
        const activatedProcPromise = this.createActivatedEnvironment({ allowEnvironmentFetchExceptions: true, pythonPath: options.pythonPath, resource: options.resource });

        // Ensure we do not start multiple daemons for the same interpreter.
        // Cache the promise.
        const start = async () => {
            const [activatedProc, activatedEnvVars] = await Promise.all([
                activatedProcPromise,
                this.activationHelper.getActivatedEnvironmentVariables(options.resource, undefined, false)
            ]);

            const daemon = new PythonDaemonExecutionServicePool({...options, pythonPath}, activatedProc!, activatedEnvVars);
            await daemon.initialize();
            disposables.push(daemon);
            return daemon;
        };

        // Ensure we do not create muliple daemon pools for the same python interpreter.
        let promise = this.daemonsPerPythonService.get(daemonPoolKey);
        if (!promise) {
            promise = start();
            this.daemonsPerPythonService.set(daemonPoolKey, promise);
        }
        return promise.catch(ex => {
            // Ok, we failed to create the daemon (or failed to start).
            // What ever the cause, we need to log this & give a standard IPythonExecutionService
            traceError('Failed to create the daemon service, defaulting to activated environment', ex);
            this.daemonsPerPythonService.delete(daemonPoolKey);
            return activatedProcPromise;
        });
    }
    public async createActivatedEnvironment(options: ExecutionFactoryCreateWithEnvironmentOptions): Promise<IPythonExecutionService> {
        const pythonPath = options.interpreter ? options.interpreter.path : this.configService.getSettings(options.resource).pythonPath;
        // const condaExecutionService = await this.createCondaExecutionService(pythonPath, undefined, options.resource);
        // if (condaExecutionService) {
        //     return condaExecutionService;
        // }

        const envVars = await this.activationHelper.getActivatedEnvironmentVariables(options.resource, options.interpreter, options.allowEnvironmentFetchExceptions);
        const hasEnvVars = envVars && Object.keys(envVars).length > 0;
        sendTelemetryEvent(EventName.PYTHON_INTERPRETER_ACTIVATION_ENVIRONMENT_VARIABLES, undefined, { hasEnvVars });
        if (!hasEnvVars) {
            return this.create({ resource: options.resource, pythonPath: options.interpreter ? options.interpreter.path : undefined });
        }
        const processService: IProcessService = new ProcessService(this.decoder, { ...envVars });
        const processLogger = this.serviceContainer.get<IProcessLogger>(IProcessLogger);
        processService.on('exec', processLogger.logProcess.bind(processLogger));
        this.serviceContainer.get<IDisposableRegistry>(IDisposableRegistry).push(processService);
        return new PythonExecutionService(this.serviceContainer, processService, pythonPath);
    }
    public async createCondaExecutionService(): Promise<CondaExecutionService | undefined> {
    // public async createCondaExecutionService(pythonPath: string, processService?: IProcessService, resource?: Uri): Promise<CondaExecutionService | undefined> {
        // const condaVersion = await this.condaService.getCondaVersion();
        // if (!condaVersion || lt(condaVersion, CONDA_RUN_VERSION)) {
        //     return;
        // }

        // const processServicePromise = processService ? Promise.resolve(processService) : this.processServiceFactory.create(resource);
        // const [condaEnvironment, condaFile, procService] = await Promise.all([
        //     this.condaService.getCondaEnvironment(pythonPath),
        //     this.condaService.getCondaFile(),
        //     processServicePromise
        // ]);
        // if (condaEnvironment && condaFile && procService) {
        //     // Add logging to the newly created process service
        //     if (!processService) {
        //         const processLogger = this.serviceContainer.get<IProcessLogger>(IProcessLogger);
        //         procService.on('exec', processLogger.logProcess.bind(processLogger));
        //         this.serviceContainer.get<IDisposableRegistry>(IDisposableRegistry).push(procService);
        //     }
        //     return new CondaExecutionService(this.serviceContainer, procService, pythonPath, condaFile, condaEnvironment);
        // }

        return;
    }
}<|MERGE_RESOLUTION|>--- conflicted
+++ resolved
@@ -3,13 +3,6 @@
 import { inject, injectable } from 'inversify';
 // import { lt } from 'semver';
 
-<<<<<<< HEAD
-import * as path from 'path';
-// import { Uri } from 'vscode';
-import { createMessageConnection, RequestType, StreamMessageReader, StreamMessageWriter } from 'vscode-jsonrpc';
-import { EXTENSION_ROOT_DIR } from '../../constants';
-=======
->>>>>>> 485c7c54
 import { IEnvironmentActivationService } from '../../interpreter/activation/types';
 // import { ICondaService } from '../../interpreter/contracts';
 import { WindowsStoreInterpreter } from '../../interpreter/locators/services/windowsStoreInterpreter';
@@ -19,11 +12,7 @@
 import { EventName } from '../../telemetry/constants';
 import { traceError } from '../logger';
 import { IConfigurationService, IDisposableRegistry } from '../types';
-<<<<<<< HEAD
-import { sleep } from '../utils/async';
 import { CondaExecutionService } from './condaExecutionService';
-=======
->>>>>>> 485c7c54
 import { ProcessService } from './proc';
 import { PythonDaemonExecutionServicePool } from './pythonDaemonPool';
 import { PythonExecutionService } from './pythonProcess';
