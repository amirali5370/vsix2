// Copyright (c) Microsoft Corporation. All rights reserved.
// Licensed under the MIT License.

import { commands, Disposable, window, workspace, WorkspaceConfiguration } from 'vscode';
import { launch } from './net/browser';
import { IPersistentStateFactory } from './persistentState';

type deprecatedFeatureInfo = {
    doNotDisplayPromptStateKey: string;
    message: string;
    moreInfoUrl: string;
    commands?: string[];
    setting?: deprecatedSettingAndValue;
};

type deprecatedSettingAndValue = {
    setting: string;
    values?: {}[];
};

const jupyterDeprecationInfo: deprecatedFeatureInfo = {
    doNotDisplayPromptStateKey: 'SHOW_DEPRECATED_FEATURE_PROMPT_JUPYTER',
    message: 'This functionality has been moved to the \'Jupyter\' extension.',
    moreInfoUrl: 'https://marketplace.visualstudio.com/items?itemName=donjayamanne.jupyter',
    commands: ['jupyter.runSelectionLine', 'jupyter.execCurrentCell',
        'jupyter.execCurrentCellAndAdvance', 'jupyter.gotToPreviousCell',
        'jupyter.gotToNextCell']
};

const deprecatedFeatures: deprecatedFeatureInfo[] = [
    {
        doNotDisplayPromptStateKey: 'SHOW_DEPRECATED_FEATURE_PROMPT_FORMAT_ON_SAVE',
        message: 'The setting \'python.formatting.formatOnSave\' is deprecated, please use \'editor.formatOnSave\'.',
        moreInfoUrl: 'https://github.com/Microsoft/vscode-python/issues/309',
        setting: { setting: 'formatting.formatOnSave', values: ['true', true] }
    },
    {
        doNotDisplayPromptStateKey: 'SHOW_DEPRECATED_FEATURE_PROMPT_LINT_ON_TEXT_CHANGE',
        message: 'The setting \'python.linting.lintOnTextChange\' is deprecated, please enable \'python.linting.lintOnSave\' and \'files.autoSave\'.',
        moreInfoUrl: 'https://github.com/Microsoft/vscode-python/issues/313',
        setting: { setting: 'formatting.lintOnTextChange', values: ['true', true] }
    }
];

export interface IFeatureDeprecationManager extends Disposable {
    initialize(): void;
}

export class FeatureDeprecationManager implements IFeatureDeprecationManager {
    private disposables: Disposable[] = [];
    constructor(private persistentStateFactory: IPersistentStateFactory, private jupyterExtensionInstalled: boolean) { }
    public dispose() {
        this.disposables.forEach(disposable => disposable.dispose());
    }
    public initialize() {
        if (!this.jupyterExtensionInstalled) {
            deprecatedFeatures.push(jupyterDeprecationInfo);
        }
        deprecatedFeatures.forEach(this.registerDeprecation.bind(this));
    }
    private registerDeprecation(deprecatedInfo: deprecatedFeatureInfo) {
        if (Array.isArray(deprecatedInfo.commands)) {
            deprecatedInfo.commands.forEach(cmd => {
                this.disposables.push(commands.registerCommand(cmd, () => this.notifyDeprecation(deprecatedInfo), this));
            });
        }
        if (deprecatedInfo.setting) {
            this.checkAndNotifyDeprecatedSetting(deprecatedInfo);
        }
    }
    private checkAndNotifyDeprecatedSetting(deprecatedInfo: deprecatedFeatureInfo) {
        let notify = false;
        if (Array.isArray(workspace.workspaceFolders) && workspace.workspaceFolders.length > 0) {
            workspace.workspaceFolders.forEach(workspaceFolder => {
                if (notify) {
                    return;
                }
<<<<<<< HEAD
                notify = this.isDeprecatedSettingAndValueUsed(workspace.getConfiguration('python', wkspaceFolder.uri), deprecatedInfo.setting!);
=======
                const pythonConfig = workspace.getConfiguration('python', workspaceFolder.uri);
                notify = pythonConfig.has(setting) && this.settingDeprecationNotified.indexOf(setting) === -1;
>>>>>>> 58bacb2a
            });
        } else {
            notify = this.isDeprecatedSettingAndValueUsed(workspace.getConfiguration('python'), deprecatedInfo.setting!);
        }

        if (notify) {
            this.notifyDeprecation(deprecatedInfo);
        }
    }
    private isDeprecatedSettingAndValueUsed(pythonConfig: WorkspaceConfiguration, deprecatedSetting: deprecatedSettingAndValue) {
        if (!pythonConfig.has(deprecatedSetting.setting)) {
            return false;
        }
        if (!Array.isArray(deprecatedSetting.values) || deprecatedSetting.values.length === 0) {
            return true;
        }
        return deprecatedSetting.values.indexOf(pythonConfig.get(deprecatedSetting.setting)!) >= 0;
    }
    private async notifyDeprecation(deprecatedInfo: deprecatedFeatureInfo) {
        const notificationPromptEnabled = this.persistentStateFactory.createGlobalPersistentState(deprecatedInfo.doNotDisplayPromptStateKey, true);
        if (!notificationPromptEnabled.value) {
            return;
        }
        const moreInfo = 'Learn more';
        const doNotShowAgain = 'Never show again';
        const option = await window.showInformationMessage(deprecatedInfo.message, moreInfo, doNotShowAgain);
        if (!option) {
            return;
        }
        switch (option) {
            case moreInfo: {
                launch(deprecatedInfo.moreInfoUrl);
                break;
            }
            case doNotShowAgain: {
                notificationPromptEnabled.value = false;
                break;
            }
            default: {
                throw new Error('Selected option not supported.');
            }
        }
    }
}<|MERGE_RESOLUTION|>--- conflicted
+++ resolved
@@ -75,12 +75,7 @@
                 if (notify) {
                     return;
                 }
-<<<<<<< HEAD
-                notify = this.isDeprecatedSettingAndValueUsed(workspace.getConfiguration('python', wkspaceFolder.uri), deprecatedInfo.setting!);
-=======
-                const pythonConfig = workspace.getConfiguration('python', workspaceFolder.uri);
-                notify = pythonConfig.has(setting) && this.settingDeprecationNotified.indexOf(setting) === -1;
->>>>>>> 58bacb2a
+                notify = this.isDeprecatedSettingAndValueUsed(workspace.getConfiguration('python', workspaceFolder.uri), deprecatedInfo.setting!);
             });
         } else {
             notify = this.isDeprecatedSettingAndValueUsed(workspace.getConfiguration('python'), deprecatedInfo.setting!);
