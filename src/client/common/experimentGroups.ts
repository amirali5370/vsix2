--- conflicted
+++ resolved
@@ -14,20 +14,20 @@
     icon2 = 'ShowPlayIcon - runFile'
 }
 
-<<<<<<< HEAD
+// Experiment to check whether to show "Extension Survey prompt" or not.
+export enum ShowExtensionSurveyPrompt {
+    control = 'ShowExtensionSurveyPrompt - control',
+    enabled = 'ShowExtensionSurveyPrompt - enabled'
+}
+
 // Experiment to check whether the extension should use the new VS Code debug adapter API.
 export enum DebugAdapterDescriptorFactory {
     control = 'NewDebugAdapter - control',
     experiment = 'NewDebugAdapter - experiment'
 }
+
 // Experiment to check whether the ptvsd launcher should use pre-installed ptvsd wheels for debugging.
 export enum DebugAdapterNewPtvsd {
     control = 'PtvsdWheels - control',
     experiment = 'PtvsdWheels - experiment'
-=======
-// Experiment to check whether to show "Extension Survey prompt" or not.
-export enum ShowExtensionSurveyPrompt {
-    control = 'ShowExtensionSurveyPrompt - control',
-    enabled = 'ShowExtensionSurveyPrompt - enabled'
->>>>>>> 0640e826
 }