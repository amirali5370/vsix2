--- conflicted
+++ resolved
@@ -79,31 +79,4 @@
     export namespace flake8 {
         export const InvalidSyntax = 'E999';
     }
-<<<<<<< HEAD
-}
-
-export namespace TelemetryEvents {
-    export const COMPLETION = 'COMPLETION';
-    export const DEFINITION = 'DEFINITION';
-    export const HOVER_DEFINITION = 'HOVER_DEFINITION';
-    export const REFERENCE = 'REFERENCE';
-    export const SIGNATURE = 'SIGNATURE';
-    export const SYMBOL = 'SYMBOL';
-    export const FORMAT_SORT_IMPORTS = 'FORMAT.SORT_IMPORTS';
-    export const FORMAT = 'FORMAT.FORMAT';
-    export const EDITOR_LOAD = 'EDITOR.LOAD';
-    export const LINTING = 'LINTING';
-    export const GO_TO_OBJECT_DEFINITION = 'GO_TO_OBJECT_DEFINITION';
-    export const UPDATE_PYSPARK_LIBRARY = 'UPDATE_PYSPARK_LIBRARY';
-    export const REFACTOR_RENAME = 'REFACTOR_RENAME';
-    export const REFACTOR_EXTRACT_VAR = 'REFACTOR_EXTRACT_VAR';
-    export const REFACTOR_EXTRACT_FUNCTION = 'REFACTOR_EXTRACT_FUNCTION';
-    export const REPL = 'REPL';
-    export const PYTHON_INTERPRETER = 'PYTHON_INTERPRETER';
-    export const WORKSPACE_SYMBOLS_BUILD = 'WORKSPACE_SYMBOLS_BUILD';
-    export const WORKSPACE_SYMBOLS_GO_TO = 'WORKSPACE_SYMBOLS_GO_TO';
-    export const EXECUTION_CODE = 'EXECUTION_CODE';
-    export const EXECUTION_DJANGO = 'EXECUTION_DJANGO';
-=======
->>>>>>> 11873815
 }