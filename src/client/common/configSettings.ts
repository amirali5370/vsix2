--- conflicted
+++ resolved
@@ -2,7 +2,6 @@
 
 import * as child_process from 'child_process';
 import { EventEmitter } from 'events';
-import { injectable } from 'inversify';
 import * as path from 'path';
 import * as vscode from 'vscode';
 import { Uri } from 'vscode';
@@ -23,150 +22,9 @@
 
 export const IS_WINDOWS = /^win/.test(process.platform);
 
-<<<<<<< HEAD
-export interface IPythonSettings {
-    pythonPath: string;
-    venvPath: string;
-    jediPath: string;
-    devOptions: string[];
-    linting: ILintingSettings;
-    formatting: IFormattingSettings;
-    unitTest: IUnitTestSettings;
-    autoComplete: IAutoCompeteSettings;
-    terminal: ITerminalSettings;
-    sortImports: ISortImportSettings;
-    workspaceSymbols: IWorkspaceSymbolSettings;
-    envFile: string;
-    disablePromptForFeatures: string[];
-    disableInstallationChecks: boolean;
-    globalModuleInstallation: boolean;
-}
-
-export const IPythonSettingsProvider = Symbol('IPythonSettingsProvider');
-export interface IPythonSettingsProvider {
-    getInstance(resource?: Uri): IPythonSettings;
-    // tslint:disable-next-line:no-any
-    updateSettingAsync(setting: string, value: any, resource?: Uri): Promise<void>;
-}
-
-export interface ISortImportSettings {
-    path: string;
-    args: string[];
-}
-
-export interface IUnitTestSettings {
-    promptToConfigure: boolean;
-    debugPort: number;
-    debugHost?: string;
-    nosetestsEnabled: boolean;
-    nosetestPath: string;
-    nosetestArgs: string[];
-    pyTestEnabled: boolean;
-    pyTestPath: string;
-    pyTestArgs: string[];
-    unittestEnabled: boolean;
-    unittestArgs: string[];
-    cwd?: string;
-}
-export interface IPylintCategorySeverity {
-    convention: vscode.DiagnosticSeverity;
-    refactor: vscode.DiagnosticSeverity;
-    warning: vscode.DiagnosticSeverity;
-    error: vscode.DiagnosticSeverity;
-    fatal: vscode.DiagnosticSeverity;
-}
-export interface IPep8CategorySeverity {
-    W: vscode.DiagnosticSeverity;
-    E: vscode.DiagnosticSeverity;
-}
-// tslint:disable-next-line:interface-name
-export interface Flake8CategorySeverity {
-    F: vscode.DiagnosticSeverity;
-    E: vscode.DiagnosticSeverity;
-    W: vscode.DiagnosticSeverity;
-}
-export interface IMypyCategorySeverity {
-    error: vscode.DiagnosticSeverity;
-    note: vscode.DiagnosticSeverity;
-}
-export interface ILintingSettings {
-    enabled: boolean;
-    ignorePatterns: string[];
-    prospectorEnabled: boolean;
-    prospectorArgs: string[];
-    pylintEnabled: boolean;
-    pylintArgs: string[];
-    pep8Enabled: boolean;
-    pep8Args: string[];
-    pylamaEnabled: boolean;
-    pylamaArgs: string[];
-    flake8Enabled: boolean;
-    flake8Args: string[];
-    pydocstyleEnabled: boolean;
-    pydocstyleArgs: string[];
-    lintOnSave: boolean;
-    maxNumberOfProblems: number;
-    pylintCategorySeverity: IPylintCategorySeverity;
-    pep8CategorySeverity: IPep8CategorySeverity;
-    flake8CategorySeverity: Flake8CategorySeverity;
-    mypyCategorySeverity: IMypyCategorySeverity;
-    prospectorPath: string;
-    pylintPath: string;
-    pep8Path: string;
-    pylamaPath: string;
-    flake8Path: string;
-    pydocstylePath: string;
-    mypyEnabled: boolean;
-    mypyArgs: string[];
-    mypyPath: string;
-}
-export interface IFormattingSettings {
-    provider: string;
-    autopep8Path: string;
-    autopep8Args: string[];
-    yapfPath: string;
-    yapfArgs: string[];
-}
-export interface IAutoCompeteSettings {
-    addBrackets: boolean;
-    extraPaths: string[];
-    preloadModules: string[];
-}
-export interface IWorkspaceSymbolSettings {
-    enabled: boolean;
-    tagFilePath: string;
-    rebuildOnStart: boolean;
-    rebuildOnFileSave: boolean;
-    ctagsPath: string;
-    exclusionPatterns: string[];
-}
-export interface ITerminalSettings {
-    executeInFileDir: boolean;
-    launchArgs: string[];
-}
-
-=======
->>>>>>> 4636370d
 export function isTestExecution(): boolean {
     // tslint:disable-next-line:interface-name no-string-literal
     return process.env['VSC_PYTHON_CI_TEST'] === '1';
-}
-
-@injectable()
-export class PythonSettingsProvider implements IPythonSettingsProvider {
-    public getInstance(resource: Uri) {
-        return PythonSettings.getInstance(resource);
-    }
-    // tslint:disable-next-line:no-any
-    public async updateSettingAsync(setting: string, value: any, resource?: Uri): Promise<void> {
-        if (resource && vscode.workspace.getWorkspaceFolder(resource)) {
-            const pythonConfig = vscode.workspace.getConfiguration('python', resource);
-            await pythonConfig.update(setting, value, vscode.ConfigurationTarget.Workspace);
-        } else {
-            const pythonConfig = vscode.workspace.getConfiguration('python');
-            await pythonConfig.update(setting, value, true);
-        }
-    }
 }
 
 // tslint:disable-next-line:completed-docs
