--- conflicted
+++ resolved
@@ -104,13 +104,8 @@
         return `${commandPrefix}${command.fileToCommandArgument()} ${args.join(' ')}`.trim();
     }
     public async getEnvironmentActivationCommands(terminalShellType: TerminalShellType, resource?: Uri): Promise<string[] | undefined> {
-<<<<<<< HEAD
-        const providers = [this.bashCShellFish, this.commandPromptAndPowerShell, this.pyenv, this.pipenv];
+        const providers = [this.pipenv, this.pyenv, this.bashCShellFish, this.commandPromptAndPowerShell];
         const promise = this.getActivationCommands(resource || undefined, undefined, terminalShellType, providers);
-=======
-        const providers = [this.pipenv, this.pyenv, this.bashCShellFish, this.commandPromptAndPowerShell];
-        const promise = this.getActivationCommands(resource || undefined, terminalShellType, providers);
->>>>>>> a9abbacc
         this.sendTelemetry(resource, terminalShellType, PYTHON_INTERPRETER_ACTIVATION_FOR_TERMINAL, promise).ignoreErrors();
         return promise;
     }
