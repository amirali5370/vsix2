--- conflicted
+++ resolved
@@ -51,22 +51,11 @@
         const shellDetectors = this.shellDetectors.slice();
         shellDetectors.sort((a, b) => a.priority < b.priority ? 1 : 0);
 
-<<<<<<< HEAD
-        // Step 2. Determine shell based on user settings.
-        if (shell === TerminalShellType.other) {
-            shell = this.identifyShellFromSettings(telemetryProperties);
-        }
-
-        // Step 3. Determine shell based on user environment.
-        if (shell === TerminalShellType.other) {
-            shell = this.identifyShellFromUserEnv(telemetryProperties);
-=======
         for (const detector of shellDetectors) {
             shell = detector.identify(telemetryProperties, terminal);
             if (shell) {
                 break;
             }
->>>>>>> d69efaee
         }
 
         // This information is useful in determining how well we identify shells on users machines.
