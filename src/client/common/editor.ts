--- conflicted
+++ resolved
@@ -248,11 +248,8 @@
 }
 
 export async function getTempFileWithDocumentContents(document: TextDocument, fs: IFileSystem): Promise<string> {
-<<<<<<< HEAD
-=======
     // Hardcode extension to `.py` for notebook cells (do not use `.ipyn` doesn't work).
     const ext = isNotebookCell(document.uri) ? '.py' : path.extname(document.uri.fsPath);
->>>>>>> e28a3935
     // Don't create file in temp folder since external utilities
     // look into configuration files in the workspace and are not
     // to find custom rules if file is saved in a random disk location.
@@ -262,17 +259,12 @@
     // because the language server is watching the file system for Python
     // file add/delete/change and we don't want this temp file to trigger it.
 
-<<<<<<< HEAD
     // tslint:disable-next-line:no-require-imports
-    const fileName = `${document.uri.fsPath}.${md5(document.uri.fsPath)}.tmp`;
-=======
-    let fileName = `${document.uri.fsPath}.${md5(document.uri.fsPath)}${ext}`;
-
->>>>>>> e28a3935
+    let fileName = `${document.uri.fsPath}.${md5(document.uri.fsPath)}.tmp`;
     try {
         // When dealing with untitled notebooks, there's no original physical file, hence create a temp file.
         if (isNotebookCell(document.uri) && !(await fs.fileExists(document.uri.fsPath))) {
-            fileName = (await fs.createTemporaryFile(`${path.basename(document.uri.fsPath)}${ext}`)).filePath;
+            fileName = (await fs.createTemporaryFile(`${path.basename(document.uri.fsPath)}.tmp`)).filePath;
         }
         await fs.writeFile(fileName, document.getText());
     } catch (ex) {
