--- conflicted
+++ resolved
@@ -91,15 +91,11 @@
  */
 export enum NotebookEditorSupport {
     control = 'CustomEditorSupport - control',
-<<<<<<< HEAD
-    experiment = 'CustomEditorSupport - experiment'
+    customEditorExperiment = 'CustomEditorSupport - experiment',
+    nativeNotebookExperiment = 'NativeNotebook - experiment'
 }
 
 // Experiment to turn on the start page
 export enum EnableStartPage {
     experiment = 'EnableStartPage'
-=======
-    customEditorExperiment = 'CustomEditorSupport - experiment',
-    nativeNotebookExperiment = 'NativeNotebook - experiment'
->>>>>>> 86bd356a
 }