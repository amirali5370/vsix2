// Experiment to check whether to always display the test explorer.
export enum AlwaysDisplayTestExplorerGroups {
    control = 'AlwaysDisplayTestExplorer - control',
    experiment = 'AlwaysDisplayTestExplorer - experiment'
}

// Experiment to check whether to show "Extension Survey prompt" or not.
export enum ShowExtensionSurveyPrompt {
    control = 'ShowExtensionSurveyPrompt - control',
    enabled = 'ShowExtensionSurveyPrompt - enabled'
}

// Experiment to check whether to enable re-load for web apps while debugging.
export enum WebAppReload {
    control = 'Reload - control',
    experiment = 'Reload - experiment'
}

/**
 * Experiment to check whether to to use a terminal to generate the environment variables of activated environments.
 *
 * @export
 * @enum {number}
 */
export enum UseTerminalToGetActivatedEnvVars {
    control = 'UseTerminalToGetActivatedEnvVars - control',
    experiment = 'UseTerminalToGetActivatedEnvVars - experiment'
}

// Dummy experiment added to validate metrics of A/B testing
export enum ValidateABTesting {
    control = 'AA_testing - control',
    experiment = 'AA_testing - experiment'
}

// Collect language server request timings.
export enum CollectLSRequestTiming {
    control = 'CollectLSRequestTiming - control',
    experiment = 'CollectLSRequestTiming - experiment'
}

// Collect Node language server request timings.
export enum CollectNodeLSRequestTiming {
    control = 'CollectNodeLSRequestTiming - control',
    experiment = 'CollectNodeLSRequestTiming - experiment'
}

/*
 * Experiment to check whether the extension should deprecate `python.pythonPath` setting
 */
export enum DeprecatePythonPath {
    control = 'DeprecatePythonPath - control',
    experiment = 'DeprecatePythonPath - experiment'
}

// Experiment to offer switch to Pylance language server
export enum TryPylance {
    experiment = 'tryPylance',
    jediPrompt1 = 'tryPylancePromptText1',
    jediPrompt2 = 'tryPylancePromptText2'
}

// Experiment for the content of the tip being displayed on first extension launch:
// interpreter selection tip, feedback survey or nothing.
export enum SurveyAndInterpreterTipNotification {
    tipExperiment = 'pythonTipPromptWording',
    surveyExperiment = 'pythonMailingListPromptWording'
}

// Experiment to switch Jedi to use an LSP instead of direct providers
export enum JediLSP {
    experiment = 'jediLSP'
}
// Experiment to show a prompt asking users to join python mailing list.
export enum JoinMailingListPromptVariants {
    variant1 = 'pythonJoinMailingListVar1',
    variant2 = 'pythonJoinMailingListVar2',
    variant3 = 'pythonJoinMailingListVar3'
}

// Experiment to use a different method for normalizing code to be sent to the REPL.
export enum SendSelectionToREPL {
    experiment = 'pythonSendEntireLineToREPL'
}

// Feature flag for 'Python: Launch TensorBoard' feature
export enum NativeTensorBoard {
    experiment = 'nativeTensorBoard'
}

// Experiment to show a prompt asking users to install or select linter
export enum LinterInstallationPromptVariants {
    pylintFirst = 'pythonInstallPylintButtonFirst',
    flake8First = 'pythonInstallFlake8ButtonFirst',
    noPrompt = 'pythonNotDisplayLinterPrompt'
}

<<<<<<< HEAD
// AB test codeactions vs codelenses as an entrypoint for native TensorBoard sessions
export enum NativeTensorBoardEntrypoints {
    codeActions = 'pythonTensorBoardCodeActions',
    codeLenses = 'pythonTensorBoardCodeLenses'
=======
// Experiment to control which environment discovery mechanism can be used
export enum DiscoveryVariants {
    discoverWithFileWatching = 'pythonDiscoveryModule',
    discoveryWithoutFileWatching = 'pythonDiscoveryModuleWithoutWatcher'
>>>>>>> de8e5f2d
}<|MERGE_RESOLUTION|>--- conflicted
+++ resolved
@@ -95,15 +95,14 @@
     noPrompt = 'pythonNotDisplayLinterPrompt'
 }
 
-<<<<<<< HEAD
 // AB test codeactions vs codelenses as an entrypoint for native TensorBoard sessions
 export enum NativeTensorBoardEntrypoints {
     codeActions = 'pythonTensorBoardCodeActions',
     codeLenses = 'pythonTensorBoardCodeLenses'
-=======
+}
+
 // Experiment to control which environment discovery mechanism can be used
 export enum DiscoveryVariants {
     discoverWithFileWatching = 'pythonDiscoveryModule',
     discoveryWithoutFileWatching = 'pythonDiscoveryModuleWithoutWatcher'
->>>>>>> de8e5f2d
 }