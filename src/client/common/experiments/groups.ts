--- conflicted
+++ resolved
@@ -8,36 +8,6 @@
 export enum WebAppReload {
     control = 'Reload - control',
     experiment = 'Reload - experiment',
-}
-
-<<<<<<< HEAD
-/**
- * Experiment to check whether to to use a terminal to generate the environment variables of activated environments.
- *
- * @export
- * @enum {number}
- */
-export enum UseTerminalToGetActivatedEnvVars {
-    control = 'UseTerminalToGetActivatedEnvVars - control',
-    experiment = 'UseTerminalToGetActivatedEnvVars - experiment',
-}
-
-// Dummy experiment added to validate metrics of A/B testing
-export enum ValidateABTesting {
-    control = 'AA_testing - control',
-    experiment = 'AA_testing - experiment',
-=======
-// Collect language server request timings.
-export enum CollectLSRequestTiming {
-    control = 'CollectLSRequestTiming - control',
-    experiment = 'CollectLSRequestTiming - experiment',
-}
-
-// Collect Node language server request timings.
-export enum CollectNodeLSRequestTiming {
-    control = 'CollectNodeLSRequestTiming - control',
-    experiment = 'CollectNodeLSRequestTiming - experiment',
->>>>>>> b6c934ab
 }
 
 /*
