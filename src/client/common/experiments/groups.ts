// Experiment to check whether to show "Extension Survey prompt" or not.
export enum ShowExtensionSurveyPrompt {
    control = 'ShowExtensionSurveyPrompt - control',
    enabled = 'ShowExtensionSurveyPrompt - enabled',
}

// Experiment to check whether to enable re-load for web apps while debugging.
export enum WebAppReload {
    control = 'Reload - control',
    experiment = 'Reload - experiment',
}

<<<<<<< HEAD
// Dummy experiment added to validate metrics of A/B testing
export enum ValidateABTesting {
    control = 'AA_testing - control',
    experiment = 'AA_testing - experiment',
=======
/**
 * Experiment to check whether to to use a terminal to generate the environment variables of activated environments.
 *
 * @export
 * @enum {number}
 */
export enum UseTerminalToGetActivatedEnvVars {
    control = 'UseTerminalToGetActivatedEnvVars - control',
    experiment = 'UseTerminalToGetActivatedEnvVars - experiment',
>>>>>>> 353d89ce
}

// Collect language server request timings.
export enum CollectLSRequestTiming {
    control = 'CollectLSRequestTiming - control',
    experiment = 'CollectLSRequestTiming - experiment',
}

// Collect Node language server request timings.
export enum CollectNodeLSRequestTiming {
    control = 'CollectNodeLSRequestTiming - control',
    experiment = 'CollectNodeLSRequestTiming - experiment',
}

/*
 * Experiment to check whether the extension should deprecate `python.pythonPath` setting
 */
export enum DeprecatePythonPath {
    control = 'DeprecatePythonPath - control',
    experiment = 'DeprecatePythonPath - experiment',
}

// Experiment to offer switch to Pylance language server
export enum TryPylance {
    experiment = 'tryPylance',
    jediPrompt1 = 'tryPylancePromptText1',
    jediPrompt2 = 'tryPylancePromptText2',
}

// Experiment for the content of the tip being displayed on first extension launch:
// interpreter selection tip, feedback survey or nothing.
export enum SurveyAndInterpreterTipNotification {
    tipExperiment = 'pythonTipPromptWording',
    surveyExperiment = 'pythonMailingListPromptWording',
}

// Experiment to switch Jedi to use an LSP instead of direct providers
export enum JediLSP {
    experiment = 'pythonJediLSP',
}
// Experiment to show a prompt asking users to join python mailing list.
export enum JoinMailingListPromptVariants {
    variant1 = 'pythonJoinMailingListVar1',
    variant2 = 'pythonJoinMailingListVar2',
    variant3 = 'pythonJoinMailingListVar3',
}

// Experiment to use a different method for normalizing code to be sent to the REPL.
export enum SendSelectionToREPL {
    experiment = 'pythonSendEntireLineToREPL',
}

// Feature flag for 'Python: Launch TensorBoard' feature
export enum NativeTensorBoard {
    experiment = 'pythonTensorboardExperiment',
}

// Experiment to show a prompt asking users to install or select linter
export enum LinterInstallationPromptVariants {
    pylintFirst = 'pythonInstallPylintButtonFirst',
    flake8First = 'pythonInstallFlake8ButtonFirst',
    noPrompt = 'pythonNotDisplayLinterPrompt',
}

// Experiment to control which environment discovery mechanism can be used
export enum DiscoveryVariants {
    discoverWithFileWatching = 'pythonDiscoveryModule',
    discoveryWithoutFileWatching = 'pythonDiscoveryModuleWithoutWatcher',
}

// Find Interpreter suggestion experiment variants
export enum FindInterpreterVariants {
    findLast = 'pythonFindInterpreter',
}

// Feature gate to control whether we install the PyTorch profiler package
// torch.profiler release is being delayed till end of March. This allows us
// to turn on the profiler plugin install functionality between releases
export enum TorchProfiler {
    experiment = 'PythonPyTorchProfiler',
}<|MERGE_RESOLUTION|>--- conflicted
+++ resolved
@@ -8,24 +8,6 @@
 export enum WebAppReload {
     control = 'Reload - control',
     experiment = 'Reload - experiment',
-}
-
-<<<<<<< HEAD
-// Dummy experiment added to validate metrics of A/B testing
-export enum ValidateABTesting {
-    control = 'AA_testing - control',
-    experiment = 'AA_testing - experiment',
-=======
-/**
- * Experiment to check whether to to use a terminal to generate the environment variables of activated environments.
- *
- * @export
- * @enum {number}
- */
-export enum UseTerminalToGetActivatedEnvVars {
-    control = 'UseTerminalToGetActivatedEnvVars - control',
-    experiment = 'UseTerminalToGetActivatedEnvVars - experiment',
->>>>>>> 353d89ce
 }
 
 // Collect language server request timings.
