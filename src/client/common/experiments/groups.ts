--- conflicted
+++ resolved
@@ -29,12 +29,9 @@
 // in a global environment
 export enum CreateEnvOnPipInstallTrigger {
     experiment = 'pythonCreateEnvOnPipInstall',
-<<<<<<< HEAD
 }
 
 // Experiment to enable running Python REPL using IW.
 export enum EnableRunREPL {
     experiment = 'pythonRunREPL',
-=======
->>>>>>> d99e74e9
-}+}
