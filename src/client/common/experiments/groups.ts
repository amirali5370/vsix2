--- conflicted
+++ resolved
@@ -83,15 +83,14 @@
     experiment = 'pythonSendEntireLineToREPL'
 }
 
-<<<<<<< HEAD
 // Feature flag for 'Python: Launch TensorBoard' feature
 export enum NativeTensorBoard {
     experiment = 'nativeTensorBoard'
-=======
+}
+
 // Experiment to show a prompt asking users to install or select linter
 export enum LinterInstallationPromptVariants {
     pylintFirst = 'pythonInstallPylintButtonFirst',
     flake8First = 'pythonInstallFlake8ButtonFirst',
     noPrompt = 'pythonNotDisplayLinterPrompt'
->>>>>>> 4b3fcb6a
 }