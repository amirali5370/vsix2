// tslint:disable-next-line:no-var-requires
// tslint:disable-next-line:no-require-imports
const tmp = require('tmp');

export function isNotInstalledError(error: Error): boolean {
    const isError = typeof (error) === 'object' && error !== null;
    // tslint:disable-next-line:no-any
    const errorObj = <any>error;
    if (!isError) {
        return false;
    }
    const isModuleNoInstalledError = errorObj.code === 1 && error.message.indexOf('No module named') >= 0;
    return errorObj.code === 'ENOENT' || errorObj.code === 127 || isModuleNoInstalledError;
}

// tslint:disable-next-line:interface-name
export interface Deferred<T> {
    readonly promise: Promise<T>;
    readonly resolved: boolean;
    readonly rejected: boolean;
    readonly completed: boolean;
    resolve(value?: T | PromiseLike<T>);
    // tslint:disable-next-line:no-any
    reject(reason?: any);
}

class DeferredImpl<T> implements Deferred<T> {
    private _resolve: (value?: T | PromiseLike<T>) => void;
    // tslint:disable-next-line:no-any
    private _reject: (reason?: any) => void;
    private _resolved: boolean = false;
    private _rejected: boolean = false;
    private _promise: Promise<T>;
    // tslint:disable-next-line:no-any
    constructor(private scope: any = null) {
        // tslint:disable-next-line:promise-must-complete
        this._promise = new Promise<T>((res, rej) => {
            this._resolve = res;
            this._reject = rej;
        });
    }
    public resolve(value?: T | PromiseLike<T>) {
        this._resolve.apply(this.scope ? this.scope : this, arguments);
        this._resolved = true;
    }
    // tslint:disable-next-line:no-any
<<<<<<< HEAD
    public reject(reason?: any) {
=======
    reject(reason?: any) {
>>>>>>> bed6d17f
        this._reject.apply(this.scope ? this.scope : this, arguments);
        this._rejected = true;
    }
    get promise(): Promise<T> {
        return this._promise;
    }
    get resolved(): boolean {
        return this._resolved;
    }
    get rejected(): boolean {
        return this._rejected;
    }
    get completed(): boolean {
        return this._rejected || this._resolved;
    }
}
    // tslint:disable-next-line:no-any
    export function createDeferred<T>(scope: any = null): Deferred<T> {
    return new DeferredImpl<T>(scope);
}

export function createTemporaryFile(extension: string, temporaryDirectory?: string): Promise<{ filePath: string, cleanupCallback: Function }> {
    // tslint:disable-next-line:no-any
    const options: any = { postfix: extension };
    if (temporaryDirectory) {
        options.dir = temporaryDirectory;
    }

    return new Promise<{ filePath: string, cleanupCallback: Function }>((resolve, reject) => {
        tmp.file(options, (err, tmpFile, fd, cleanupCallback) => {
            if (err) {
                return reject(err);
            }
            resolve({ filePath: tmpFile, cleanupCallback: cleanupCallback });
        });
    });
}<|MERGE_RESOLUTION|>--- conflicted
+++ resolved
@@ -1,5 +1,3 @@
-// tslint:disable-next-line:no-var-requires
-// tslint:disable-next-line:no-require-imports
 const tmp = require('tmp');
 
 export function isNotInstalledError(error: Error): boolean {
@@ -44,11 +42,7 @@
         this._resolved = true;
     }
     // tslint:disable-next-line:no-any
-<<<<<<< HEAD
     public reject(reason?: any) {
-=======
-    reject(reason?: any) {
->>>>>>> bed6d17f
         this._reject.apply(this.scope ? this.scope : this, arguments);
         this._rejected = true;
     }
