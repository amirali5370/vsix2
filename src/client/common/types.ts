--- conflicted
+++ resolved
@@ -106,11 +106,7 @@
     readonly formatting?: IFormattingSettings;
     readonly unitTest?: IUnitTestSettings;
     readonly autoComplete?: IAutoCompleteSettings;
-<<<<<<< HEAD
-    readonly terminal?: ITerminalSettings;
-=======
     readonly terminal: ITerminalSettings;
->>>>>>> cea5b06c
     readonly sortImports?: ISortImportSettings;
     readonly workspaceSymbols?: IWorkspaceSymbolSettings;
     readonly envFile: string;
