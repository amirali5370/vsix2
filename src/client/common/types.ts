--- conflicted
+++ resolved
@@ -288,12 +288,9 @@
     changeDirOnImportExport: boolean;
     useDefaultConfigForJupyter: boolean;
     searchForJupyter: boolean;
-<<<<<<< HEAD
     allowInput?: boolean;
-=======
     showCellInputCode: boolean;
     collapseCellInputCodeByDefault: boolean;
->>>>>>> 20e4d322
 }
 
 export const IConfigurationService = Symbol('IConfigurationService');
