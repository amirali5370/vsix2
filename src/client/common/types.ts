// Copyright (c) Microsoft Corporation. All rights reserved.
// Licensed under the MIT License.
'use strict';

import { Socket } from 'net';
import { Request as RequestResult } from 'request';
import { ConfigurationTarget, DiagnosticSeverity, Disposable, DocumentSymbolProvider, Event, Extension, ExtensionContext, OutputChannel, Uri, WorkspaceEdit } from 'vscode';
import { CommandsWithoutArgs } from './application/commands';
import { ExtensionChannels } from './insidersBuild/types';
import { EnvironmentVariables } from './variables/types';
export const IOutputChannel = Symbol('IOutputChannel');
export interface IOutputChannel extends OutputChannel { }
export const IDocumentSymbolProvider = Symbol('IDocumentSymbolProvider');
export interface IDocumentSymbolProvider extends DocumentSymbolProvider { }
export const IsWindows = Symbol('IS_WINDOWS');
export const IDisposableRegistry = Symbol('IDiposableRegistry');
export type IDisposableRegistry = { push(disposable: Disposable): void };
export const IMemento = Symbol('IGlobalMemento');
export const GLOBAL_MEMENTO = Symbol('IGlobalMemento');
export const WORKSPACE_MEMENTO = Symbol('IWorkspaceMemento');

export type Resource = Uri | undefined;
export interface IPersistentState<T> {
    readonly value: T;
    updateValue(value: T): Promise<void>;
}
export type Version = {
    raw: string;
    major: number;
    minor: number;
    patch: number;
    build: string[];
    prerelease: string[];
};

export const IPersistentStateFactory = Symbol('IPersistentStateFactory');

export interface IPersistentStateFactory {
    createGlobalPersistentState<T>(key: string, defaultValue?: T, expiryDurationMs?: number): IPersistentState<T>;
    createWorkspacePersistentState<T>(key: string, defaultValue?: T, expiryDurationMs?: number): IPersistentState<T>;
}

export type ExecutionInfo = {
    execPath?: string;
    moduleName?: string;
    args: string[];
    product?: Product;
};

export enum LogLevel {
    Information = 'Information',
    Error = 'Error',
    Warning = 'Warning'
}

export const ILogger = Symbol('ILogger');

export interface ILogger {
    // tslint:disable-next-line: no-any
    logError(...args: any[]): void;
    // tslint:disable-next-line: no-any
    logWarning(...args: any[]): void;
    // tslint:disable-next-line: no-any
    logInformation(...args: any[]): void;
}

export enum InstallerResponse {
    Installed,
    Disabled,
    Ignore
}

export enum ProductType {
    Linter = 'Linter',
    Formatter = 'Formatter',
    TestFramework = 'TestFramework',
    RefactoringLibrary = 'RefactoringLibrary',
    WorkspaceSymbols = 'WorkspaceSymbols',
    DataScience = 'DataScience'
}

export enum Product {
    pytest = 1,
    nosetest = 2,
    pylint = 3,
    flake8 = 4,
    pep8 = 5,
    pylama = 6,
    prospector = 7,
    pydocstyle = 8,
    yapf = 9,
    autopep8 = 10,
    mypy = 11,
    unittest = 12,
    ctags = 13,
    rope = 14,
    isort = 15,
    black = 16,
    bandit = 17,
    jupyter = 18
}

export enum ModuleNamePurpose {
    install = 1,
    run = 2
}

export const IInstaller = Symbol('IInstaller');

export interface IInstaller {
    promptToInstall(product: Product, resource?: Uri): Promise<InstallerResponse>;
    install(product: Product, resource?: Uri): Promise<InstallerResponse>;
    isInstalled(product: Product, resource?: Uri): Promise<boolean | undefined>;
    translateProductToModuleName(product: Product, purpose: ModuleNamePurpose): string;
}

export const IPathUtils = Symbol('IPathUtils');

export interface IPathUtils {
    readonly delimiter: string;
    readonly home: string;
    /**
     * The platform-specific file separator. '\\' or '/'.
     * @type {string}
     * @memberof IPathUtils
     */
    readonly separator: string;
    getPathVariableName(): 'Path' | 'PATH';
    basename(pathValue: string, ext?: string): string;
    getDisplayName(pathValue: string, cwd?: string): string;
}

export const IRandom = Symbol('IRandom');
export interface IRandom {
    getRandomInt(min?: number, max?: number): number;
}

export const ICurrentProcess = Symbol('ICurrentProcess');
export interface ICurrentProcess {
    readonly env: EnvironmentVariables;
    readonly argv: string[];
    readonly stdout: NodeJS.WriteStream;
    readonly stdin: NodeJS.ReadStream;
    readonly execPath: string;
    on(event: string | symbol, listener: Function): this;
}

export type LanguageServerType = 'jedi' | 'microsoft' | 'none';
export interface IPythonSettings {
    readonly pythonPath: string;
    readonly venvPath: string;
    readonly venvFolders: string[];
    readonly condaPath: string;
    readonly pipenvPath: string;
    readonly poetryPath: string;
    readonly insidersChannel: ExtensionChannels;
    readonly downloadLanguageServer: boolean;
    readonly languageServer: LanguageServerType;
    readonly jediPath: string;
    readonly jediMemoryLimit: number;
    readonly devOptions: string[];
    readonly linting: ILintingSettings;
    readonly formatting: IFormattingSettings;
    readonly testing: ITestingSettings;
    readonly autoComplete: IAutoCompleteSettings;
    readonly terminal: ITerminalSettings;
    readonly sortImports: ISortImportSettings;
    readonly workspaceSymbols: IWorkspaceSymbolSettings;
    readonly envFile: string;
    readonly disableInstallationChecks: boolean;
    readonly globalModuleInstallation: boolean;
    readonly analysis: IAnalysisSettings;
    readonly autoUpdateLanguageServer: boolean;
    readonly datascience: IDataScienceSettings;
    readonly onDidChange: Event<void>;
}
export interface ISortImportSettings {
    readonly path: string;
    readonly args: string[];
}

export interface ITestingSettings {
    readonly promptToConfigure: boolean;
    readonly debugPort: number;
    readonly nosetestsEnabled: boolean;
    nosetestPath: string;
    nosetestArgs: string[];
    readonly pytestEnabled: boolean;
    pytestPath: string;
    pytestArgs: string[];
    readonly unittestEnabled: boolean;
    unittestArgs: string[];
    cwd?: string;
    readonly autoTestDiscoverOnSaveEnabled: boolean;
}
export interface IPylintCategorySeverity {
    readonly convention: DiagnosticSeverity;
    readonly refactor: DiagnosticSeverity;
    readonly warning: DiagnosticSeverity;
    readonly error: DiagnosticSeverity;
    readonly fatal: DiagnosticSeverity;
}
export interface IPep8CategorySeverity {
    readonly W: DiagnosticSeverity;
    readonly E: DiagnosticSeverity;
}
// tslint:disable-next-line:interface-name
export interface Flake8CategorySeverity {
    readonly F: DiagnosticSeverity;
    readonly E: DiagnosticSeverity;
    readonly W: DiagnosticSeverity;
}
export interface IMypyCategorySeverity {
    readonly error: DiagnosticSeverity;
    readonly note: DiagnosticSeverity;
}
export interface ILintingSettings {
    readonly enabled: boolean;
    readonly ignorePatterns: string[];
    readonly prospectorEnabled: boolean;
    readonly prospectorArgs: string[];
    readonly pylintEnabled: boolean;
    readonly pylintArgs: string[];
    readonly pep8Enabled: boolean;
    readonly pep8Args: string[];
    readonly pylamaEnabled: boolean;
    readonly pylamaArgs: string[];
    readonly flake8Enabled: boolean;
    readonly flake8Args: string[];
    readonly pydocstyleEnabled: boolean;
    readonly pydocstyleArgs: string[];
    readonly lintOnSave: boolean;
    readonly maxNumberOfProblems: number;
    readonly pylintCategorySeverity: IPylintCategorySeverity;
    readonly pep8CategorySeverity: IPep8CategorySeverity;
    readonly flake8CategorySeverity: Flake8CategorySeverity;
    readonly mypyCategorySeverity: IMypyCategorySeverity;
    prospectorPath: string;
    pylintPath: string;
    pep8Path: string;
    pylamaPath: string;
    flake8Path: string;
    pydocstylePath: string;
    mypyEnabled: boolean;
    mypyArgs: string[];
    mypyPath: string;
    banditEnabled: boolean;
    banditArgs: string[];
    banditPath: string;
    readonly pylintUseMinimalCheckers: boolean;
}
export interface IFormattingSettings {
    readonly provider: string;
    autopep8Path: string;
    readonly autopep8Args: string[];
    blackPath: string;
    readonly blackArgs: string[];
    yapfPath: string;
    readonly yapfArgs: string[];
}
export interface IAutoCompleteSettings {
    readonly addBrackets: boolean;
    readonly extraPaths: string[];
    readonly showAdvancedMembers: boolean;
    readonly typeshedPaths: string[];
}
export interface IWorkspaceSymbolSettings {
    readonly enabled: boolean;
    tagFilePath: string;
    readonly rebuildOnStart: boolean;
    readonly rebuildOnFileSave: boolean;
    readonly ctagsPath: string;
    readonly exclusionPatterns: string[];
}
export interface ITerminalSettings {
    readonly executeInFileDir: boolean;
    readonly launchArgs: string[];
    readonly activateEnvironment: boolean;
}

export type LanguageServerDownloadChannels = 'stable' | 'beta' | 'daily';
export interface IAnalysisSettings {
    readonly downloadChannel?: LanguageServerDownloadChannels;
    readonly openFilesOnly: boolean;
    readonly typeshedPaths: string[];
    readonly cacheFolderPath: string | null;
    readonly errors: string[];
    readonly warnings: string[];
    readonly information: string[];
    readonly disabled: string[];
    readonly traceLogging: boolean;
    readonly logLevel: LogLevel;
}

interface IGatherRule {
    objectName?: string;
    functionName: string;
    doesNotModify: string[] | number[];
}

export interface IDataScienceSettings {
    allowImportFromNotebook: boolean;
    enabled: boolean;
    jupyterInterruptTimeout: number;
    jupyterLaunchTimeout: number;
    jupyterLaunchRetries: number;
    jupyterServerURI: string;
    notebookFileRoot: string;
    changeDirOnImportExport: boolean;
    useDefaultConfigForJupyter: boolean;
    searchForJupyter: boolean;
    allowInput: boolean;
    showCellInputCode: boolean;
    collapseCellInputCodeByDefault: boolean;
    maxOutputSize: number;
    enableGather?: boolean;
    gatherRules?: IGatherRule[];
    sendSelectionToInteractiveWindow: boolean;
    markdownRegularExpression: string;
    codeRegularExpression: string;
    allowLiveShare?: boolean;
    errorBackgroundColor: string;
    ignoreVscodeTheme?: boolean;
    showJupyterVariableExplorer?: boolean;
    variableExplorerExclude?: string;
    liveShareConnectionTimeout?: number;
    decorateCells?: boolean;
    enableCellCodeLens?: boolean;
    askForLargeDataFrames?: boolean;
    enableAutoMoveToNextCell?: boolean;
    allowUnauthorizedRemoteConnection?: boolean;
    askForKernelRestart?: boolean;
    enablePlotViewer?: boolean;
    codeLenses?: string;
    debugCodeLenses?: string;
    ptvsdDistPath?: string;
    stopOnFirstLineWhileDebugging?: boolean;
    textOutputLimit?: number;
    magicCommandsAsComments?: boolean;
    stopOnError?: boolean;
    remoteDebuggerPort?: number;
    colorizeInputBox?: boolean;
    addGotoCodeLenses?: boolean;
<<<<<<< HEAD
    autoOpenNotebooks?: boolean;
=======
    runMagicCommands: string;
    debugJustMyCode: boolean;
>>>>>>> 557f25ff
}

export const IConfigurationService = Symbol('IConfigurationService');
export interface IConfigurationService {
    getSettings(resource?: Uri): IPythonSettings;
    isTestExecution(): boolean;
    updateSetting(setting: string, value?: {}, resource?: Uri, configTarget?: ConfigurationTarget): Promise<void>;
    updateSectionSetting(section: string, setting: string, value?: {}, resource?: Uri, configTarget?: ConfigurationTarget): Promise<void>;
}

export const ISocketServer = Symbol('ISocketServer');
export interface ISocketServer extends Disposable {
    readonly client: Promise<Socket>;
    Start(options?: { port?: number; host?: string }): Promise<number>;
}

export type DownloadOptions = {
    /**
     * Prefix for progress messages displayed.
     *
     * @type {('Downloading ... ' | string)}
     */
    progressMessagePrefix: 'Downloading ... ' | string;
    /**
     * Output panel into which progress information is written.
     *
     * @type {IOutputChannel}
     */
    outputChannel?: IOutputChannel;
    /**
     * Extension of file that'll be created when downloading the file.
     *
     * @type {('tmp' | string)}
     */
    extension: 'tmp' | string;
};

export const IFileDownloader = Symbol('IFileDownloader');
/**
 * File downloader, that'll display progress in the status bar.
 *
 * @export
 * @interface IFileDownloader
 */
export interface IFileDownloader {
    /**
     * Download file and display progress in statusbar.
     * Optionnally display progress in the provided output channel.
     *
     * @param {string} uri
     * @param {DownloadOptions} options
     * @returns {Promise<string>}
     * @memberof IFileDownloader
     */
    downloadFile(uri: string, options: DownloadOptions): Promise<string>;
}

export const IHttpClient = Symbol('IHttpClient');
export interface IHttpClient {
    downloadFile(uri: string): Promise<RequestResult>;
    /**
     * Downloads file from uri as string and parses them into JSON objects
     * @param uri The uri to download the JSON from
     * @param strict Set `false` to allow trailing comma and comments in the JSON, defaults to `true`
     */
    getJSON<T>(uri: string, strict?: boolean): Promise<T>;
}

export const IExtensionContext = Symbol('ExtensionContext');
export interface IExtensionContext extends ExtensionContext { }

export const IExtensions = Symbol('IExtensions');
export interface IExtensions {
    /**
     * All extensions currently known to the system.
     */
    // tslint:disable-next-line:no-any
    readonly all: readonly Extension<any>[];

    /**
     * Get an extension by its full identifier in the form of: `publisher.name`.
     *
     * @param extensionId An extension identifier.
     * @return An extension or `undefined`.
     */
    // tslint:disable-next-line:no-any
    getExtension(extensionId: string): Extension<any> | undefined;

    /**
     * Get an extension its full identifier in the form of: `publisher.name`.
     *
     * @param extensionId An extension identifier.
     * @return An extension or `undefined`.
     */
    getExtension<T>(extensionId: string): Extension<T> | undefined;
}

export const IBrowserService = Symbol('IBrowserService');
export interface IBrowserService {
    launch(url: string): void;
}

export const IPythonExtensionBanner = Symbol('IPythonExtensionBanner');
export interface IPythonExtensionBanner {
    readonly enabled: boolean;
    showBanner(): Promise<void>;
}
export const BANNER_NAME_LS_SURVEY: string = 'LSSurveyBanner';
export const BANNER_NAME_PROPOSE_LS: string = 'ProposeLS';
export const BANNER_NAME_DS_SURVEY: string = 'DSSurveyBanner';
export const BANNER_NAME_INTERACTIVE_SHIFTENTER: string = 'InteractiveShiftEnterBanner';

export type DeprecatedSettingAndValue = {
    setting: string;
    values?: {}[];
};

export type DeprecatedFeatureInfo = {
    doNotDisplayPromptStateKey: string;
    message: string;
    moreInfoUrl: string;
    commands?: CommandsWithoutArgs[];
    setting?: DeprecatedSettingAndValue;
};

export const IFeatureDeprecationManager = Symbol('IFeatureDeprecationManager');

export interface IFeatureDeprecationManager extends Disposable {
    initialize(): void;
    registerDeprecation(deprecatedInfo: DeprecatedFeatureInfo): void;
}

export const IEditorUtils = Symbol('IEditorUtils');
export interface IEditorUtils {
    getWorkspaceEditsFromPatch(originalContents: string, patch: string, uri: Uri): WorkspaceEdit;
}

export interface IDisposable {
    dispose(): void | undefined;
}
export interface IAsyncDisposable {
    dispose(): Promise<void>;
}

/**
 * Stores hash formats
 */
export interface IHashFormat {
    'number': number; // If hash format is a number
    'string': string; // If hash format is a string
}

/**
 * Interface used to implement cryptography tools
 */
export const ICryptoUtils = Symbol('ICryptoUtils');
export interface ICryptoUtils {
    /**
     * Creates hash using the data and encoding specified
     * @returns hash as number, or string
     * @param data The string to hash
     * @param hashFormat Return format of the hash, number or string
     */
    createHash<E extends keyof IHashFormat>(data: string, hashFormat: E): IHashFormat[E];
}

export const IAsyncDisposableRegistry = Symbol('IAsyncDisposableRegistry');
export interface IAsyncDisposableRegistry extends IAsyncDisposable {
    push(disposable: IDisposable | IAsyncDisposable): void;
}

/* ABExperiments field carries the identity, and the range of the experiment,
 where the experiment is valid for users falling between the number 'min' and 'max'
 More details: https://en.wikipedia.org/wiki/A/B_testing
*/
export type ABExperiments = {
    name: string; // Name of the experiment
    salt: string; // Salt string for the experiment
    min: number;  // Lower limit for the experiment
    max: number;  // Upper limit for the experiment
}[];

/**
 * Interface used to implement AB testing
 */
export const IExperimentsManager = Symbol('IExperimentsManager');
export interface IExperimentsManager {
    /**
     * Checks if experiments are enabled, sets required environment to be used for the experiments, logs experiment groups
     */
    activate(): Promise<void>;

    /**
     * Checks if user is in experiment or not
     * @param experimentName Name of the experiment
     * @returns `true` if user is in experiment, `false` if user is not in experiment
     */
    inExperiment(experimentName: string): boolean;

    /**
     * Sends experiment telemetry if user is in experiment
     * @param experimentName Name of the experiment
     */
    sendTelemetryIfInExperiment(experimentName: string): void;
}<|MERGE_RESOLUTION|>--- conflicted
+++ resolved
@@ -341,12 +341,9 @@
     remoteDebuggerPort?: number;
     colorizeInputBox?: boolean;
     addGotoCodeLenses?: boolean;
-<<<<<<< HEAD
     autoOpenNotebooks?: boolean;
-=======
     runMagicCommands: string;
     debugJustMyCode: boolean;
->>>>>>> 557f25ff
 }
 
 export const IConfigurationService = Symbol('IConfigurationService');
