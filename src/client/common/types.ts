// Copyright (c) Microsoft Corporation. All rights reserved.
// Licensed under the MIT License.
'use strict';

import { Socket } from 'net';
import { ConfigurationTarget, DiagnosticSeverity, Disposable, DocumentSymbolProvider, Event, Extension, ExtensionContext, OutputChannel, Uri, WorkspaceEdit } from 'vscode';
import { CommandsWithoutArgs } from './application/commands';
import { EnvironmentVariables } from './variables/types';
export const IOutputChannel = Symbol('IOutputChannel');
export interface IOutputChannel extends OutputChannel { }
export const IDocumentSymbolProvider = Symbol('IDocumentSymbolProvider');
export interface IDocumentSymbolProvider extends DocumentSymbolProvider { }
export const IsWindows = Symbol('IS_WINDOWS');
export const IDisposableRegistry = Symbol('IDiposableRegistry');
export type IDisposableRegistry = { push(disposable: Disposable): void };
export const IMemento = Symbol('IGlobalMemento');
export const GLOBAL_MEMENTO = Symbol('IGlobalMemento');
export const WORKSPACE_MEMENTO = Symbol('IWorkspaceMemento');

export type Resource = Uri | undefined;
export interface IPersistentState<T> {
    readonly value: T;
    updateValue(value: T): Promise<void>;
}
export type Version = {
    raw: string;
    major: number;
    minor: number;
    patch: number;
    build: string[];
    prerelease: string[];
};

export const IPersistentStateFactory = Symbol('IPersistentStateFactory');

export interface IPersistentStateFactory {
    createGlobalPersistentState<T>(key: string, defaultValue?: T, expiryDurationMs?: number): IPersistentState<T>;
    createWorkspacePersistentState<T>(key: string, defaultValue?: T, expiryDurationMs?: number): IPersistentState<T>;
}

export type ExecutionInfo = {
    execPath?: string;
    moduleName?: string;
    args: string[];
    product?: Product;
};

export enum LogLevel {
    Information = 'Information',
    Error = 'Error',
    Warning = 'Warning'
}

export const ILogger = Symbol('ILogger');

export interface ILogger {
    // tslint:disable-next-line: no-any
    logError(...args: any[]): void;
    // tslint:disable-next-line: no-any
    logWarning(...args: any[]): void;
    // tslint:disable-next-line: no-any
    logInformation(...args: any[]): void;
}

export enum InstallerResponse {
    Installed,
    Disabled,
    Ignore
}

export enum ProductType {
    Linter = 'Linter',
    Formatter = 'Formatter',
    TestFramework = 'TestFramework',
    RefactoringLibrary = 'RefactoringLibrary',
    WorkspaceSymbols = 'WorkspaceSymbols'
}

export enum Product {
    pytest = 1,
    nosetest = 2,
    pylint = 3,
    flake8 = 4,
    pep8 = 5,
    pylama = 6,
    prospector = 7,
    pydocstyle = 8,
    yapf = 9,
    autopep8 = 10,
    mypy = 11,
    unittest = 12,
    ctags = 13,
    rope = 14,
    isort = 15,
    black = 16,
    bandit = 17
}

export enum ModuleNamePurpose {
    install = 1,
    run = 2
}

export const IInstaller = Symbol('IInstaller');

export interface IInstaller {
    promptToInstall(product: Product, resource?: Uri): Promise<InstallerResponse>;
    install(product: Product, resource?: Uri): Promise<InstallerResponse>;
    isInstalled(product: Product, resource?: Uri): Promise<boolean | undefined>;
    translateProductToModuleName(product: Product, purpose: ModuleNamePurpose): string;
}

export const IPathUtils = Symbol('IPathUtils');

export interface IPathUtils {
    readonly delimiter: string;
    readonly home: string;
    /**
     * The platform-specific file separator. '\\' or '/'.
     * @type {string}
     * @memberof IPathUtils
     */
    readonly separator: string;
    getPathVariableName(): 'Path' | 'PATH';
    basename(pathValue: string, ext?: string): string;
    getDisplayName(pathValue: string, cwd?: string): string;
}

export const IRandom = Symbol('IRandom');
export interface IRandom {
    getRandomInt(min?: number, max?: number): number;
}

export const ICurrentProcess = Symbol('ICurrentProcess');
export interface ICurrentProcess {
    readonly env: EnvironmentVariables;
    readonly argv: string[];
    readonly stdout: NodeJS.WriteStream;
    readonly stdin: NodeJS.ReadStream;
    readonly execPath: string;
    on(event: string | symbol, listener: Function): this;
}

export interface IPythonSettings {
    readonly pythonPath: string;
    readonly venvPath: string;
    readonly venvFolders: string[];
    readonly condaPath: string;
    readonly pipenvPath: string;
    readonly poetryPath: string;
    readonly downloadLanguageServer: boolean;
    readonly jediEnabled: boolean;
    readonly jediPath: string;
    readonly jediMemoryLimit: number;
    readonly devOptions: string[];
    readonly linting: ILintingSettings;
    readonly formatting: IFormattingSettings;
    readonly testing: ITestingSettings;
    readonly autoComplete: IAutoCompleteSettings;
    readonly terminal: ITerminalSettings;
    readonly sortImports: ISortImportSettings;
    readonly workspaceSymbols: IWorkspaceSymbolSettings;
    readonly envFile: string;
    readonly disableInstallationChecks: boolean;
    readonly globalModuleInstallation: boolean;
    readonly analysis: IAnalysisSettings;
    readonly autoUpdateLanguageServer: boolean;
    readonly datascience: IDataScienceSettings;
    readonly onDidChange: Event<void>;
}
export interface ISortImportSettings {
    readonly path: string;
    readonly args: string[];
}

export interface ITestingSettings {
    readonly promptToConfigure: boolean;
    readonly debugPort: number;
    readonly nosetestsEnabled: boolean;
    nosetestPath: string;
    nosetestArgs: string[];
    readonly pyTestEnabled: boolean;
    pyTestPath: string;
    pyTestArgs: string[];
    readonly unittestEnabled: boolean;
    unittestArgs: string[];
    cwd?: string;
    readonly autoTestDiscoverOnSaveEnabled: boolean;
}
export interface IPylintCategorySeverity {
    readonly convention: DiagnosticSeverity;
    readonly refactor: DiagnosticSeverity;
    readonly warning: DiagnosticSeverity;
    readonly error: DiagnosticSeverity;
    readonly fatal: DiagnosticSeverity;
}
export interface IPep8CategorySeverity {
    readonly W: DiagnosticSeverity;
    readonly E: DiagnosticSeverity;
}
// tslint:disable-next-line:interface-name
export interface Flake8CategorySeverity {
    readonly F: DiagnosticSeverity;
    readonly E: DiagnosticSeverity;
    readonly W: DiagnosticSeverity;
}
export interface IMypyCategorySeverity {
    readonly error: DiagnosticSeverity;
    readonly note: DiagnosticSeverity;
}
export interface ILintingSettings {
    readonly enabled: boolean;
    readonly ignorePatterns: string[];
    readonly prospectorEnabled: boolean;
    readonly prospectorArgs: string[];
    readonly pylintEnabled: boolean;
    readonly pylintArgs: string[];
    readonly pep8Enabled: boolean;
    readonly pep8Args: string[];
    readonly pylamaEnabled: boolean;
    readonly pylamaArgs: string[];
    readonly flake8Enabled: boolean;
    readonly flake8Args: string[];
    readonly pydocstyleEnabled: boolean;
    readonly pydocstyleArgs: string[];
    readonly lintOnSave: boolean;
    readonly maxNumberOfProblems: number;
    readonly pylintCategorySeverity: IPylintCategorySeverity;
    readonly pep8CategorySeverity: IPep8CategorySeverity;
    readonly flake8CategorySeverity: Flake8CategorySeverity;
    readonly mypyCategorySeverity: IMypyCategorySeverity;
    prospectorPath: string;
    pylintPath: string;
    pep8Path: string;
    pylamaPath: string;
    flake8Path: string;
    pydocstylePath: string;
    mypyEnabled: boolean;
    mypyArgs: string[];
    mypyPath: string;
    banditEnabled: boolean;
    banditArgs: string[];
    banditPath: string;
    readonly pylintUseMinimalCheckers: boolean;
}
export interface IFormattingSettings {
    readonly provider: string;
    autopep8Path: string;
    readonly autopep8Args: string[];
    blackPath: string;
    readonly blackArgs: string[];
    yapfPath: string;
    readonly yapfArgs: string[];
}
export interface IAutoCompleteSettings {
    readonly addBrackets: boolean;
    readonly extraPaths: string[];
    readonly showAdvancedMembers: boolean;
    readonly typeshedPaths: string[];
}
export interface IWorkspaceSymbolSettings {
    readonly enabled: boolean;
    tagFilePath: string;
    readonly rebuildOnStart: boolean;
    readonly rebuildOnFileSave: boolean;
    readonly ctagsPath: string;
    readonly exclusionPatterns: string[];
}
export interface ITerminalSettings {
    readonly executeInFileDir: boolean;
    readonly launchArgs: string[];
    readonly activateEnvironment: boolean;
}

export type LanguageServerDownloadChannels = 'stable' | 'beta' | 'daily';
export interface IAnalysisSettings {
    readonly downloadChannel?: LanguageServerDownloadChannels;
    readonly openFilesOnly: boolean;
    readonly typeshedPaths: string[];
    readonly errors: string[];
    readonly warnings: string[];
    readonly information: string[];
    readonly disabled: string[];
    readonly traceLogging: boolean;
    readonly logLevel: LogLevel;
}

export interface IDataScienceSettings {
    allowImportFromNotebook: boolean;
    enabled: boolean;
    jupyterInterruptTimeout: number;
    jupyterLaunchTimeout: number;
    jupyterLaunchRetries: number;
    jupyterServerURI: string;
    notebookFileRoot: string;
    changeDirOnImportExport: boolean;
    useDefaultConfigForJupyter: boolean;
    searchForJupyter: boolean;
    allowInput: boolean;
    showCellInputCode: boolean;
    collapseCellInputCodeByDefault: boolean;
    maxOutputSize: number;
    sendSelectionToInteractiveWindow: boolean;
    markdownRegularExpression: string;
    codeRegularExpression: string;
    allowLiveShare?: boolean;
    errorBackgroundColor: string;
    ignoreVscodeTheme?: boolean;
    showJupyterVariableExplorer?: boolean;
    variableExplorerExclude?: string;
    liveShareConnectionTimeout?: number;
    decorateCells?: boolean;
    enableCellCodeLens?: boolean;
<<<<<<< HEAD
    askForLargeDataFrames?: boolean;
=======
    enableAutoMoveToNextCell?: boolean;
>>>>>>> 762cfa5f
}

export const IConfigurationService = Symbol('IConfigurationService');
export interface IConfigurationService {
    getSettings(resource?: Uri): IPythonSettings;
    isTestExecution(): boolean;
    updateSetting(setting: string, value?: {}, resource?: Uri, configTarget?: ConfigurationTarget): Promise<void>;
    updateSectionSetting(section: string, setting: string, value?: {}, resource?: Uri, configTarget?: ConfigurationTarget): Promise<void>;
}

export const ISocketServer = Symbol('ISocketServer');
export interface ISocketServer extends Disposable {
    readonly client: Promise<Socket>;
    Start(options?: { port?: number; host?: string }): Promise<number>;
}

export const IExtensionContext = Symbol('ExtensionContext');
export interface IExtensionContext extends ExtensionContext { }

export const IExtensions = Symbol('IExtensions');
export interface IExtensions {
    /**
     * All extensions currently known to the system.
     */
    // tslint:disable-next-line:no-any
    readonly all: Extension<any>[];

    /**
     * Get an extension by its full identifier in the form of: `publisher.name`.
     *
     * @param extensionId An extension identifier.
     * @return An extension or `undefined`.
     */
    // tslint:disable-next-line:no-any
    getExtension(extensionId: string): Extension<any> | undefined;

    /**
     * Get an extension its full identifier in the form of: `publisher.name`.
     *
     * @param extensionId An extension identifier.
     * @return An extension or `undefined`.
     */
    getExtension<T>(extensionId: string): Extension<T> | undefined;
}

export const IBrowserService = Symbol('IBrowserService');
export interface IBrowserService {
    launch(url: string): void;
}

export const IPythonExtensionBanner = Symbol('IPythonExtensionBanner');
export interface IPythonExtensionBanner {
    readonly enabled: boolean;
    showBanner(): Promise<void>;
}
export const BANNER_NAME_LS_SURVEY: string = 'LSSurveyBanner';
export const BANNER_NAME_PROPOSE_LS: string = 'ProposeLS';
export const BANNER_NAME_DS_SURVEY: string = 'DSSurveyBanner';
export const BANNER_NAME_INTERACTIVE_SHIFTENTER: string = 'InteractiveShiftEnterBanner';

export type DeprecatedSettingAndValue = {
    setting: string;
    values?: {}[];
};

export type DeprecatedFeatureInfo = {
    doNotDisplayPromptStateKey: string;
    message: string;
    moreInfoUrl: string;
    commands?: CommandsWithoutArgs[];
    setting?: DeprecatedSettingAndValue;
};

export const IFeatureDeprecationManager = Symbol('IFeatureDeprecationManager');

export interface IFeatureDeprecationManager extends Disposable {
    initialize(): void;
    registerDeprecation(deprecatedInfo: DeprecatedFeatureInfo): void;
}

export const IEditorUtils = Symbol('IEditorUtils');
export interface IEditorUtils {
    getWorkspaceEditsFromPatch(originalContents: string, patch: string, uri: Uri): WorkspaceEdit;
}

export interface IDisposable {
    dispose(): void | undefined;
}
export interface IAsyncDisposable {
    dispose(): Promise<void>;
}

export const IAsyncDisposableRegistry = Symbol('IAsyncDisposableRegistry');
export interface IAsyncDisposableRegistry extends IAsyncDisposable {
    push(disposable: IDisposable | IAsyncDisposable): void;
}<|MERGE_RESOLUTION|>--- conflicted
+++ resolved
@@ -311,11 +311,8 @@
     liveShareConnectionTimeout?: number;
     decorateCells?: boolean;
     enableCellCodeLens?: boolean;
-<<<<<<< HEAD
     askForLargeDataFrames?: boolean;
-=======
     enableAutoMoveToNextCell?: boolean;
->>>>>>> 762cfa5f
 }
 
 export const IConfigurationService = Symbol('IConfigurationService');
