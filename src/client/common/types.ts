--- conflicted
+++ resolved
@@ -100,10 +100,6 @@
     readonly pythonPath: string;
     readonly venvPath: string;
     readonly venvFolders: string[];
-<<<<<<< HEAD
-=======
-    readonly intelliCodeEnabled: boolean;
->>>>>>> 9022527a
     readonly downloadCodeAnalysis: boolean;
     readonly jediEnabled: boolean;
     readonly jediPath: string;
