// Copyright (c) Microsoft Corporation. All rights reserved.
// Licensed under the MIT License.
'use strict';

import { Socket } from 'net';
import { ConfigurationTarget, DiagnosticSeverity, Disposable, DocumentSymbolProvider, Event, Extension, ExtensionContext, OutputChannel, Uri, WorkspaceEdit } from 'vscode';
import { CommandsWithoutArgs } from './application/commands';
import { EnvironmentVariables } from './variables/types';
export const IOutputChannel = Symbol('IOutputChannel');
export interface IOutputChannel extends OutputChannel { }
export const IDocumentSymbolProvider = Symbol('IDocumentSymbolProvider');
export interface IDocumentSymbolProvider extends DocumentSymbolProvider { }
export const IsWindows = Symbol('IS_WINDOWS');
export const IDisposableRegistry = Symbol('IDiposableRegistry');
export type IDisposableRegistry = { push(disposable: Disposable): void };
export const IMemento = Symbol('IGlobalMemento');
export const GLOBAL_MEMENTO = Symbol('IGlobalMemento');
export const WORKSPACE_MEMENTO = Symbol('IWorkspaceMemento');

export type Resource = Uri | undefined;
export interface IPersistentState<T> {
    readonly value: T;
    updateValue(value: T): Promise<void>;
}
export type Version = {
    raw: string;
    major: number;
    minor: number;
    patch: number;
    build: string[];
    prerelease: string[];
};

export const IPersistentStateFactory = Symbol('IPersistentStateFactory');

export interface IPersistentStateFactory {
    createGlobalPersistentState<T>(key: string, defaultValue?: T, expiryDurationMs?: number): IPersistentState<T>;
    createWorkspacePersistentState<T>(key: string, defaultValue?: T, expiryDurationMs?: number): IPersistentState<T>;
}

export type ExecutionInfo = {
    execPath?: string;
    moduleName?: string;
    args: string[];
    product?: Product;
};

export enum LogLevel {
    Information = 'Information',
    Error = 'Error',
    Warning = 'Warning'
}

export const ILogger = Symbol('ILogger');

export interface ILogger {
    logError(message: string, error?: Error): void;
    logWarning(message: string, error?: Error): void;
    logInformation(message: string, error?: Error): void;
}

export enum InstallerResponse {
    Installed,
    Disabled,
    Ignore
}

export enum ProductType {
    Linter = 'Linter',
    Formatter = 'Formatter',
    TestFramework = 'TestFramework',
    RefactoringLibrary = 'RefactoringLibrary',
    WorkspaceSymbols = 'WorkspaceSymbols'
}

export enum Product {
    pytest = 1,
    nosetest = 2,
    pylint = 3,
    flake8 = 4,
    pep8 = 5,
    pylama = 6,
    prospector = 7,
    pydocstyle = 8,
    yapf = 9,
    autopep8 = 10,
    mypy = 11,
    unittest = 12,
    ctags = 13,
    rope = 14,
    isort = 15,
    black = 16,
    bandit = 17
}

export enum ModuleNamePurpose {
    install = 1,
    run = 2
}

export const IInstaller = Symbol('IInstaller');

export interface IInstaller {
    promptToInstall(product: Product, resource?: Uri): Promise<InstallerResponse>;
    install(product: Product, resource?: Uri): Promise<InstallerResponse>;
    isInstalled(product: Product, resource?: Uri): Promise<boolean | undefined>;
    translateProductToModuleName(product: Product, purpose: ModuleNamePurpose): string;
}

export const IPathUtils = Symbol('IPathUtils');

export interface IPathUtils {
    readonly delimiter: string;
    readonly home: string;
    /**
     * The platform-specific file separator. '\\' or '/'.
     * @type {string}
     * @memberof IPathUtils
     */
    readonly separator: string;
    getPathVariableName(): 'Path' | 'PATH';
    basename(pathValue: string, ext?: string): string;
    getDisplayName(pathValue: string, cwd?: string): string;
}

export const IRandom = Symbol('IRandom');
export interface IRandom {
    getRandomInt(min?: number, max?: number): number;
}

export const ICurrentProcess = Symbol('ICurrentProcess');
export interface ICurrentProcess {
    readonly env: EnvironmentVariables;
    readonly argv: string[];
    readonly stdout: NodeJS.WriteStream;
    readonly stdin: NodeJS.ReadStream;
    readonly execPath: string;
    on(event: string | symbol, listener: Function): this;
}

export interface IPythonSettings {
    readonly pythonPath: string;
    readonly venvPath: string;
    readonly venvFolders: string[];
    readonly condaPath: string;
    readonly pipenvPath: string;
    readonly poetryPath: string;
    readonly downloadLanguageServer: boolean;
    readonly jediEnabled: boolean;
    readonly jediPath: string;
    readonly jediMemoryLimit: number;
    readonly devOptions: string[];
    readonly linting: ILintingSettings;
    readonly formatting: IFormattingSettings;
    readonly unitTest: IUnitTestSettings;
    readonly autoComplete: IAutoCompleteSettings;
    readonly terminal: ITerminalSettings;
    readonly sortImports: ISortImportSettings;
    readonly workspaceSymbols: IWorkspaceSymbolSettings;
    readonly envFile: string;
    readonly disableInstallationChecks: boolean;
    readonly globalModuleInstallation: boolean;
    readonly analysis: IAnalysisSettings;
    readonly autoUpdateLanguageServer: boolean;
    readonly datascience: IDataScienceSettings;
    readonly onDidChange: Event<void>;
}
export interface ISortImportSettings {
    readonly path: string;
    readonly args: string[];
}

export interface IUnitTestSettings {
    readonly promptToConfigure: boolean;
    readonly debugPort: number;
    readonly nosetestsEnabled: boolean;
    nosetestPath: string;
    nosetestArgs: string[];
    readonly pyTestEnabled: boolean;
    pyTestPath: string;
    pyTestArgs: string[];
    readonly unittestEnabled: boolean;
    unittestArgs: string[];
    cwd?: string;
    readonly autoTestDiscoverOnSaveEnabled: boolean;
}
export interface IPylintCategorySeverity {
    readonly convention: DiagnosticSeverity;
    readonly refactor: DiagnosticSeverity;
    readonly warning: DiagnosticSeverity;
    readonly error: DiagnosticSeverity;
    readonly fatal: DiagnosticSeverity;
}
export interface IPep8CategorySeverity {
    readonly W: DiagnosticSeverity;
    readonly E: DiagnosticSeverity;
}
// tslint:disable-next-line:interface-name
export interface Flake8CategorySeverity {
    readonly F: DiagnosticSeverity;
    readonly E: DiagnosticSeverity;
    readonly W: DiagnosticSeverity;
}
export interface IMypyCategorySeverity {
    readonly error: DiagnosticSeverity;
    readonly note: DiagnosticSeverity;
}
export interface ILintingSettings {
    readonly enabled: boolean;
    readonly ignorePatterns: string[];
    readonly prospectorEnabled: boolean;
    readonly prospectorArgs: string[];
    readonly pylintEnabled: boolean;
    readonly pylintArgs: string[];
    readonly pep8Enabled: boolean;
    readonly pep8Args: string[];
    readonly pylamaEnabled: boolean;
    readonly pylamaArgs: string[];
    readonly flake8Enabled: boolean;
    readonly flake8Args: string[];
    readonly pydocstyleEnabled: boolean;
    readonly pydocstyleArgs: string[];
    readonly lintOnSave: boolean;
    readonly maxNumberOfProblems: number;
    readonly pylintCategorySeverity: IPylintCategorySeverity;
    readonly pep8CategorySeverity: IPep8CategorySeverity;
    readonly flake8CategorySeverity: Flake8CategorySeverity;
    readonly mypyCategorySeverity: IMypyCategorySeverity;
    prospectorPath: string;
    pylintPath: string;
    pep8Path: string;
    pylamaPath: string;
    flake8Path: string;
    pydocstylePath: string;
    mypyEnabled: boolean;
    mypyArgs: string[];
    mypyPath: string;
    banditEnabled: boolean;
    banditArgs: string[];
    banditPath: string;
    readonly pylintUseMinimalCheckers: boolean;
}
export interface IFormattingSettings {
    readonly provider: string;
    autopep8Path: string;
    readonly autopep8Args: string[];
    blackPath: string;
    readonly blackArgs: string[];
    yapfPath: string;
    readonly yapfArgs: string[];
}
export interface IAutoCompleteSettings {
    readonly addBrackets: boolean;
    readonly extraPaths: string[];
    readonly showAdvancedMembers: boolean;
    readonly typeshedPaths: string[];
}
export interface IWorkspaceSymbolSettings {
    readonly enabled: boolean;
    tagFilePath: string;
    readonly rebuildOnStart: boolean;
    readonly rebuildOnFileSave: boolean;
    readonly ctagsPath: string;
    readonly exclusionPatterns: string[];
}
export interface ITerminalSettings {
    readonly executeInFileDir: boolean;
    readonly launchArgs: string[];
    readonly activateEnvironment: boolean;
}

export type LanguageServerDownloadChannels = 'stable' | 'beta' | 'daily';
export interface IAnalysisSettings {
    readonly downloadChannel?: LanguageServerDownloadChannels;
    readonly openFilesOnly: boolean;
    readonly typeshedPaths: string[];
    readonly errors: string[];
    readonly warnings: string[];
    readonly information: string[];
    readonly disabled: string[];
    readonly traceLogging: boolean;
    readonly logLevel: LogLevel;
}

export interface IDataScienceSettings {
    allowImportFromNotebook: boolean;
    enabled: boolean;
    jupyterInterruptTimeout: number;
    jupyterLaunchTimeout: number;
    jupyterServerURI: string;
    notebookFileRoot: string;
    changeDirOnImportExport: boolean;
    useDefaultConfigForJupyter: boolean;
    searchForJupyter: boolean;
    allowInput: boolean;
    showCellInputCode: boolean;
    collapseCellInputCodeByDefault: boolean;
    maxOutputSize: number;
    sendSelectionToInteractiveWindow: boolean;
    markdownRegularExpression: string;
    codeRegularExpression: string;
    allowLiveShare?: boolean;
    errorBackgroundColor: string;
    ignoreVscodeTheme?: boolean;
    showJupyterVariableExplorer?: boolean;
    variableExplorerExclude?: string;
    liveShareConnectionTimeout?: number;
<<<<<<< HEAD
    enableCellCodeLens?: boolean;
=======
    decorateCells?: boolean;
>>>>>>> d65f0ebe
}

export const IConfigurationService = Symbol('IConfigurationService');
export interface IConfigurationService {
    getSettings(resource?: Uri): IPythonSettings;
    isTestExecution(): boolean;
    updateSetting(setting: string, value?: {}, resource?: Uri, configTarget?: ConfigurationTarget): Promise<void>;
    updateSectionSetting(section: string, setting: string, value?: {}, resource?: Uri, configTarget?: ConfigurationTarget): Promise<void>;
}

export const ISocketServer = Symbol('ISocketServer');
export interface ISocketServer extends Disposable {
    readonly client: Promise<Socket>;
    Start(options?: { port?: number; host?: string }): Promise<number>;
}

export const IExtensionContext = Symbol('ExtensionContext');
export interface IExtensionContext extends ExtensionContext { }

export const IExtensions = Symbol('IExtensions');
export interface IExtensions {
    /**
     * All extensions currently known to the system.
     */
    // tslint:disable-next-line:no-any
    readonly all: Extension<any>[];

    /**
     * Get an extension by its full identifier in the form of: `publisher.name`.
     *
     * @param extensionId An extension identifier.
     * @return An extension or `undefined`.
     */
    // tslint:disable-next-line:no-any
    getExtension(extensionId: string): Extension<any> | undefined;

    /**
     * Get an extension its full identifier in the form of: `publisher.name`.
     *
     * @param extensionId An extension identifier.
     * @return An extension or `undefined`.
     */
    getExtension<T>(extensionId: string): Extension<T> | undefined;
}

export const IBrowserService = Symbol('IBrowserService');
export interface IBrowserService {
    launch(url: string): void;
}

export const IPythonExtensionBanner = Symbol('IPythonExtensionBanner');
export interface IPythonExtensionBanner {
    readonly enabled: boolean;
    showBanner(): Promise<void>;
}
export const BANNER_NAME_LS_SURVEY: string = 'LSSurveyBanner';
export const BANNER_NAME_PROPOSE_LS: string = 'ProposeLS';
export const BANNER_NAME_DS_SURVEY: string = 'DSSurveyBanner';
export const BANNER_NAME_INTERACTIVE_SHIFTENTER: string = 'InteractiveShiftEnterBanner';

export type DeprecatedSettingAndValue = {
    setting: string;
    values?: {}[];
};

export type DeprecatedFeatureInfo = {
    doNotDisplayPromptStateKey: string;
    message: string;
    moreInfoUrl: string;
    commands?: CommandsWithoutArgs[];
    setting?: DeprecatedSettingAndValue;
};

export const IFeatureDeprecationManager = Symbol('IFeatureDeprecationManager');

export interface IFeatureDeprecationManager extends Disposable {
    initialize(): void;
    registerDeprecation(deprecatedInfo: DeprecatedFeatureInfo): void;
}

export const IEditorUtils = Symbol('IEditorUtils');
export interface IEditorUtils {
    getWorkspaceEditsFromPatch(originalContents: string, patch: string, uri: Uri): WorkspaceEdit;
}

export interface IDisposable {
    dispose(): void | undefined;
}
export interface IAsyncDisposable {
    dispose(): Promise<void>;
}

export const IAsyncDisposableRegistry = Symbol('IAsyncDisposableRegistry');
export interface IAsyncDisposableRegistry extends IAsyncDisposable {
    push(disposable: IDisposable | IAsyncDisposable): void;
}<|MERGE_RESOLUTION|>--- conflicted
+++ resolved
@@ -305,11 +305,8 @@
     showJupyterVariableExplorer?: boolean;
     variableExplorerExclude?: string;
     liveShareConnectionTimeout?: number;
-<<<<<<< HEAD
+    decorateCells?: boolean;
     enableCellCodeLens?: boolean;
-=======
-    decorateCells?: boolean;
->>>>>>> d65f0ebe
 }
 
 export const IConfigurationService = Symbol('IConfigurationService');
