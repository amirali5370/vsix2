// Copyright (c) Microsoft Corporation. All rights reserved.
// Licensed under the MIT License.
'use strict';

import { Socket } from 'net';
import { ConfigurationTarget, DiagnosticSeverity, Disposable, DocumentSymbolProvider, Event, Extension, ExtensionContext, OutputChannel, Uri, WorkspaceEdit } from 'vscode';
import { CommandsWithoutArgs } from './application/commands';
import { EnvironmentVariables } from './variables/types';
export const IOutputChannel = Symbol('IOutputChannel');
export interface IOutputChannel extends OutputChannel { }
export const IDocumentSymbolProvider = Symbol('IDocumentSymbolProvider');
export interface IDocumentSymbolProvider extends DocumentSymbolProvider { }
export const IsWindows = Symbol('IS_WINDOWS');
export const IDisposableRegistry = Symbol('IDiposableRegistry');
export type IDisposableRegistry = { push(disposable: Disposable): void };
export const IMemento = Symbol('IGlobalMemento');
export const GLOBAL_MEMENTO = Symbol('IGlobalMemento');
export const WORKSPACE_MEMENTO = Symbol('IWorkspaceMemento');

export type Resource = Uri | undefined;
export interface IPersistentState<T> {
    readonly value: T;
    updateValue(value: T): Promise<void>;
}
export type Version = {
    raw: string;
    major: number;
    minor: number;
    patch: number;
    build: string[];
    prerelease: string[];
};

export const IPersistentStateFactory = Symbol('IPersistentStateFactory');

export interface IPersistentStateFactory {
    createGlobalPersistentState<T>(key: string, defaultValue?: T, expiryDurationMs?: number): IPersistentState<T>;
    createWorkspacePersistentState<T>(key: string, defaultValue?: T, expiryDurationMs?: number): IPersistentState<T>;
}

export type ExecutionInfo = {
    execPath?: string;
    moduleName?: string;
    args: string[];
    product?: Product;
};

export enum LogLevel {
    Information = 'Information',
    Error = 'Error',
    Warning = 'Warning'
}

export const ILogger = Symbol('ILogger');

export interface ILogger {
    // tslint:disable-next-line: no-any
    logError(...args: any[]): void;
    // tslint:disable-next-line: no-any
    logWarning(...args: any[]): void;
    // tslint:disable-next-line: no-any
    logInformation(...args: any[]): void;
}

export enum InstallerResponse {
    Installed,
    Disabled,
    Ignore
}

export enum ProductType {
    Linter = 'Linter',
    Formatter = 'Formatter',
    TestFramework = 'TestFramework',
    RefactoringLibrary = 'RefactoringLibrary',
    WorkspaceSymbols = 'WorkspaceSymbols'
}

export enum Product {
    pytest = 1,
    nosetest = 2,
    pylint = 3,
    flake8 = 4,
    pep8 = 5,
    pylama = 6,
    prospector = 7,
    pydocstyle = 8,
    yapf = 9,
    autopep8 = 10,
    mypy = 11,
    unittest = 12,
    ctags = 13,
    rope = 14,
    isort = 15,
    black = 16,
    bandit = 17
}

export enum ModuleNamePurpose {
    install = 1,
    run = 2
}

export const IInstaller = Symbol('IInstaller');

export interface IInstaller {
    promptToInstall(product: Product, resource?: Uri): Promise<InstallerResponse>;
    install(product: Product, resource?: Uri): Promise<InstallerResponse>;
    isInstalled(product: Product, resource?: Uri): Promise<boolean | undefined>;
    translateProductToModuleName(product: Product, purpose: ModuleNamePurpose): string;
}

export const IPathUtils = Symbol('IPathUtils');

export interface IPathUtils {
    readonly delimiter: string;
    readonly home: string;
    /**
     * The platform-specific file separator. '\\' or '/'.
     * @type {string}
     * @memberof IPathUtils
     */
    readonly separator: string;
    getPathVariableName(): 'Path' | 'PATH';
    basename(pathValue: string, ext?: string): string;
    getDisplayName(pathValue: string, cwd?: string): string;
}

export const IRandom = Symbol('IRandom');
export interface IRandom {
    getRandomInt(min?: number, max?: number): number;
}

export const ICurrentProcess = Symbol('ICurrentProcess');
export interface ICurrentProcess {
    readonly env: EnvironmentVariables;
    readonly argv: string[];
    readonly stdout: NodeJS.WriteStream;
    readonly stdin: NodeJS.ReadStream;
    readonly execPath: string;
    on(event: string | symbol, listener: Function): this;
}

export interface IPythonSettings {
    readonly pythonPath: string;
    readonly venvPath: string;
    readonly venvFolders: string[];
    readonly condaPath: string;
    readonly pipenvPath: string;
    readonly poetryPath: string;
    readonly downloadLanguageServer: boolean;
    readonly jediEnabled: boolean;
    readonly jediPath: string;
    readonly jediMemoryLimit: number;
    readonly devOptions: string[];
    readonly linting: ILintingSettings;
    readonly formatting: IFormattingSettings;
    readonly testing: ITestingSettings;
    readonly autoComplete: IAutoCompleteSettings;
    readonly terminal: ITerminalSettings;
    readonly sortImports: ISortImportSettings;
    readonly workspaceSymbols: IWorkspaceSymbolSettings;
    readonly envFile: string;
    readonly disableInstallationChecks: boolean;
    readonly globalModuleInstallation: boolean;
    readonly analysis: IAnalysisSettings;
    readonly autoUpdateLanguageServer: boolean;
    readonly datascience: IDataScienceSettings;
    readonly onDidChange: Event<void>;
}
export interface ISortImportSettings {
    readonly path: string;
    readonly args: string[];
}

export interface ITestingSettings {
    readonly promptToConfigure: boolean;
    readonly debugPort: number;
    readonly nosetestsEnabled: boolean;
    nosetestPath: string;
    nosetestArgs: string[];
    readonly pytestEnabled: boolean;
    pytestPath: string;
    pytestArgs: string[];
    readonly unittestEnabled: boolean;
    unittestArgs: string[];
    cwd?: string;
    readonly autoTestDiscoverOnSaveEnabled: boolean;
}
export interface IPylintCategorySeverity {
    readonly convention: DiagnosticSeverity;
    readonly refactor: DiagnosticSeverity;
    readonly warning: DiagnosticSeverity;
    readonly error: DiagnosticSeverity;
    readonly fatal: DiagnosticSeverity;
}
export interface IPep8CategorySeverity {
    readonly W: DiagnosticSeverity;
    readonly E: DiagnosticSeverity;
}
// tslint:disable-next-line:interface-name
export interface Flake8CategorySeverity {
    readonly F: DiagnosticSeverity;
    readonly E: DiagnosticSeverity;
    readonly W: DiagnosticSeverity;
}
export interface IMypyCategorySeverity {
    readonly error: DiagnosticSeverity;
    readonly note: DiagnosticSeverity;
}
export interface ILintingSettings {
    readonly enabled: boolean;
    readonly ignorePatterns: string[];
    readonly prospectorEnabled: boolean;
    readonly prospectorArgs: string[];
    readonly pylintEnabled: boolean;
    readonly pylintArgs: string[];
    readonly pep8Enabled: boolean;
    readonly pep8Args: string[];
    readonly pylamaEnabled: boolean;
    readonly pylamaArgs: string[];
    readonly flake8Enabled: boolean;
    readonly flake8Args: string[];
    readonly pydocstyleEnabled: boolean;
    readonly pydocstyleArgs: string[];
    readonly lintOnSave: boolean;
    readonly maxNumberOfProblems: number;
    readonly pylintCategorySeverity: IPylintCategorySeverity;
    readonly pep8CategorySeverity: IPep8CategorySeverity;
    readonly flake8CategorySeverity: Flake8CategorySeverity;
    readonly mypyCategorySeverity: IMypyCategorySeverity;
    prospectorPath: string;
    pylintPath: string;
    pep8Path: string;
    pylamaPath: string;
    flake8Path: string;
    pydocstylePath: string;
    mypyEnabled: boolean;
    mypyArgs: string[];
    mypyPath: string;
    banditEnabled: boolean;
    banditArgs: string[];
    banditPath: string;
    readonly pylintUseMinimalCheckers: boolean;
}
export interface IFormattingSettings {
    readonly provider: string;
    autopep8Path: string;
    readonly autopep8Args: string[];
    blackPath: string;
    readonly blackArgs: string[];
    yapfPath: string;
    readonly yapfArgs: string[];
}
export interface IAutoCompleteSettings {
    readonly addBrackets: boolean;
    readonly extraPaths: string[];
    readonly showAdvancedMembers: boolean;
    readonly typeshedPaths: string[];
}
export interface IWorkspaceSymbolSettings {
    readonly enabled: boolean;
    tagFilePath: string;
    readonly rebuildOnStart: boolean;
    readonly rebuildOnFileSave: boolean;
    readonly ctagsPath: string;
    readonly exclusionPatterns: string[];
}
export interface ITerminalSettings {
    readonly executeInFileDir: boolean;
    readonly launchArgs: string[];
    readonly activateEnvironment: boolean;
}

export type LanguageServerDownloadChannels = 'stable' | 'beta' | 'daily';
export interface IAnalysisSettings {
    readonly downloadChannel?: LanguageServerDownloadChannels;
    readonly openFilesOnly: boolean;
    readonly typeshedPaths: string[];
    readonly cacheFolderPath: string | null;
    readonly errors: string[];
    readonly warnings: string[];
    readonly information: string[];
    readonly disabled: string[];
    readonly traceLogging: boolean;
    readonly logLevel: LogLevel;
}

export interface IDataScienceSettings {
    allowImportFromNotebook: boolean;
    enabled: boolean;
    jupyterInterruptTimeout: number;
    jupyterLaunchTimeout: number;
    jupyterLaunchRetries: number;
    jupyterServerURI: string;
    notebookFileRoot: string;
    changeDirOnImportExport: boolean;
    useDefaultConfigForJupyter: boolean;
    searchForJupyter: boolean;
    allowInput: boolean;
    showCellInputCode: boolean;
    collapseCellInputCodeByDefault: boolean;
    maxOutputSize: number;
    sendSelectionToInteractiveWindow: boolean;
    markdownRegularExpression: string;
    codeRegularExpression: string;
    allowLiveShare?: boolean;
    errorBackgroundColor: string;
    ignoreVscodeTheme?: boolean;
    showJupyterVariableExplorer?: boolean;
    variableExplorerExclude?: string;
    liveShareConnectionTimeout?: number;
    decorateCells?: boolean;
    enableCellCodeLens?: boolean;
    askForLargeDataFrames?: boolean;
    enableAutoMoveToNextCell?: boolean;
    autoPreviewNotebooksInInteractivePane?: boolean;
<<<<<<< HEAD
    askForKernelRestart?: boolean;
=======
    allowUnauthorizedRemoteConnection?: boolean;
>>>>>>> 7422e087
}

export const IConfigurationService = Symbol('IConfigurationService');
export interface IConfigurationService {
    getSettings(resource?: Uri): IPythonSettings;
    isTestExecution(): boolean;
    updateSetting(setting: string, value?: {}, resource?: Uri, configTarget?: ConfigurationTarget): Promise<void>;
    updateSectionSetting(section: string, setting: string, value?: {}, resource?: Uri, configTarget?: ConfigurationTarget): Promise<void>;
}

export const ISocketServer = Symbol('ISocketServer');
export interface ISocketServer extends Disposable {
    readonly client: Promise<Socket>;
    Start(options?: { port?: number; host?: string }): Promise<number>;
}

export const IExtensionContext = Symbol('ExtensionContext');
export interface IExtensionContext extends ExtensionContext { }

export const IExtensions = Symbol('IExtensions');
export interface IExtensions {
    /**
     * All extensions currently known to the system.
     */
    // tslint:disable-next-line:no-any
    readonly all: Extension<any>[];

    /**
     * Get an extension by its full identifier in the form of: `publisher.name`.
     *
     * @param extensionId An extension identifier.
     * @return An extension or `undefined`.
     */
    // tslint:disable-next-line:no-any
    getExtension(extensionId: string): Extension<any> | undefined;

    /**
     * Get an extension its full identifier in the form of: `publisher.name`.
     *
     * @param extensionId An extension identifier.
     * @return An extension or `undefined`.
     */
    getExtension<T>(extensionId: string): Extension<T> | undefined;
}

export const IBrowserService = Symbol('IBrowserService');
export interface IBrowserService {
    launch(url: string): void;
}

export const IPythonExtensionBanner = Symbol('IPythonExtensionBanner');
export interface IPythonExtensionBanner {
    readonly enabled: boolean;
    showBanner(): Promise<void>;
}
export const BANNER_NAME_LS_SURVEY: string = 'LSSurveyBanner';
export const BANNER_NAME_PROPOSE_LS: string = 'ProposeLS';
export const BANNER_NAME_DS_SURVEY: string = 'DSSurveyBanner';
export const BANNER_NAME_INTERACTIVE_SHIFTENTER: string = 'InteractiveShiftEnterBanner';

export type DeprecatedSettingAndValue = {
    setting: string;
    values?: {}[];
};

export type DeprecatedFeatureInfo = {
    doNotDisplayPromptStateKey: string;
    message: string;
    moreInfoUrl: string;
    commands?: CommandsWithoutArgs[];
    setting?: DeprecatedSettingAndValue;
};

export const IFeatureDeprecationManager = Symbol('IFeatureDeprecationManager');

export interface IFeatureDeprecationManager extends Disposable {
    initialize(): void;
    registerDeprecation(deprecatedInfo: DeprecatedFeatureInfo): void;
}

export const IEditorUtils = Symbol('IEditorUtils');
export interface IEditorUtils {
    getWorkspaceEditsFromPatch(originalContents: string, patch: string, uri: Uri): WorkspaceEdit;
}

export interface IDisposable {
    dispose(): void | undefined;
}
export interface IAsyncDisposable {
    dispose(): Promise<void>;
}

export const IAsyncDisposableRegistry = Symbol('IAsyncDisposableRegistry');
export interface IAsyncDisposableRegistry extends IAsyncDisposable {
    push(disposable: IDisposable | IAsyncDisposable): void;
}<|MERGE_RESOLUTION|>--- conflicted
+++ resolved
@@ -315,11 +315,8 @@
     askForLargeDataFrames?: boolean;
     enableAutoMoveToNextCell?: boolean;
     autoPreviewNotebooksInInteractivePane?: boolean;
-<<<<<<< HEAD
+    allowUnauthorizedRemoteConnection?: boolean;
     askForKernelRestart?: boolean;
-=======
-    allowUnauthorizedRemoteConnection?: boolean;
->>>>>>> 7422e087
 }
 
 export const IConfigurationService = Symbol('IConfigurationService');
