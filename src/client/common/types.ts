// Copyright (c) Microsoft Corporation. All rights reserved.
// Licensed under the MIT License.
'use strict';

import { Socket } from 'net';
import { ConfigurationTarget, DiagnosticSeverity, Disposable, Extension, ExtensionContext, OutputChannel, Uri, WorkspaceEdit } from 'vscode';
import { EnvironmentVariables } from './variables/types';
export const IOutputChannel = Symbol('IOutputChannel');
export interface IOutputChannel extends OutputChannel { }
export const IDocumentSymbolProvider = Symbol('IDocumentSymbolProvider');
export const IsWindows = Symbol('IS_WINDOWS');
export const Is64Bit = Symbol('Is64Bit');
export const IDisposableRegistry = Symbol('IDiposableRegistry');
export type IDisposableRegistry = { push(disposable: Disposable): void };
export const IMemento = Symbol('IGlobalMemento');
export const GLOBAL_MEMENTO = Symbol('IGlobalMemento');
export const WORKSPACE_MEMENTO = Symbol('IWorkspaceMemento');

export interface IPersistentState<T> {
    readonly value: T;
    updateValue(value: T): Promise<void>;
}

export const IPersistentStateFactory = Symbol('IPersistentStateFactory');

export interface IPersistentStateFactory {
    createGlobalPersistentState<T>(key: string, defaultValue?: T, expiryDurationMs?: number): IPersistentState<T>;
    createWorkspacePersistentState<T>(key: string, defaultValue?: T, expiryDurationMs?: number): IPersistentState<T>;
}

export type ExecutionInfo = {
    execPath?: string;
    moduleName?: string;
    args: string[];
    product?: Product;
};

export enum LogLevel {
    Information = 'Information',
    Error = 'Error',
    Warning = 'Warning'
}

export const ILogger = Symbol('ILogger');

export interface ILogger {
    logError(message: string, error?: Error);
    logWarning(message: string, error?: Error);
    logInformation(message: string, error?: Error);
}

export enum InstallerResponse {
    Installed,
    Disabled,
    Ignore
}

export enum ProductType {
    Linter = 'Linter',
    Formatter = 'Formatter',
    TestFramework = 'TestFramework',
    RefactoringLibrary = 'RefactoringLibrary',
    WorkspaceSymbols = 'WorkspaceSymbols'
}

export enum Product {
    pytest = 1,
    nosetest = 2,
    pylint = 3,
    flake8 = 4,
    pep8 = 5,
    pylama = 6,
    prospector = 7,
    pydocstyle = 8,
    yapf = 9,
    autopep8 = 10,
    mypy = 11,
    unittest = 12,
    ctags = 13,
    rope = 14,
    isort = 15,
    black = 16,
    bandit = 17
}

export enum ModuleNamePurpose {
    install = 1,
    run = 2
}

export const IInstaller = Symbol('IInstaller');

export interface IInstaller {
    promptToInstall(product: Product, resource?: Uri): Promise<InstallerResponse>;
    install(product: Product, resource?: Uri): Promise<InstallerResponse>;
    isInstalled(product: Product, resource?: Uri): Promise<boolean | undefined>;
    translateProductToModuleName(product: Product, purpose: ModuleNamePurpose): string;
}

export const IPathUtils = Symbol('IPathUtils');

export interface IPathUtils {
    readonly delimiter: string;
    readonly home: string;
    getPathVariableName(): 'Path' | 'PATH';
    basename(pathValue: string, ext?: string): string;
    getDisplayName(pathValue: string, cwd?: string): string;
}

export const IRandom = Symbol('IRandom');
export interface IRandom {
    getRandomInt(min?: number, max?: number): number;
}

export const ICurrentProcess = Symbol('ICurrentProcess');
export interface ICurrentProcess {
    readonly env: EnvironmentVariables;
    readonly argv: string[];
    readonly stdout: NodeJS.WriteStream;
    readonly stdin: NodeJS.ReadStream;
    readonly execPath: string;
    on(event: string | symbol, listener: Function): this;
}

export interface IPythonSettings {
    readonly pythonPath: string;
    readonly venvPath: string;
    readonly venvFolders: string[];
    readonly condaPath: string;
    readonly downloadLanguageServer: boolean;
    readonly jediEnabled: boolean;
    readonly jediPath: string;
    readonly jediMemoryLimit: number;
    readonly devOptions: string[];
    readonly linting: ILintingSettings;
    readonly formatting: IFormattingSettings;
    readonly unitTest: IUnitTestSettings;
    readonly autoComplete: IAutoCompleteSettings;
    readonly terminal: ITerminalSettings;
    readonly sortImports: ISortImportSettings;
    readonly workspaceSymbols: IWorkspaceSymbolSettings;
    readonly envFile: string;
    readonly disableInstallationChecks: boolean;
    readonly globalModuleInstallation: boolean;
    readonly analysis: IAnalysisSettings;
    readonly autoUpdateLanguageServer: boolean;
    readonly datascience : IDataScienceSettings;
}
export interface ISortImportSettings {
    readonly path: string;
    readonly args: string[];
}

export interface IUnitTestSettings {
    readonly promptToConfigure: boolean;
    readonly debugPort: number;
    readonly nosetestsEnabled: boolean;
    nosetestPath: string;
    nosetestArgs: string[];
    readonly pyTestEnabled: boolean;
    pyTestPath: string;
    pyTestArgs: string[];
    readonly unittestEnabled: boolean;
    unittestArgs: string[];
    cwd?: string;
    readonly autoTestDiscoverOnSaveEnabled: boolean;
}
export interface IPylintCategorySeverity {
    readonly convention: DiagnosticSeverity;
    readonly refactor: DiagnosticSeverity;
    readonly warning: DiagnosticSeverity;
    readonly error: DiagnosticSeverity;
    readonly fatal: DiagnosticSeverity;
}
export interface IPep8CategorySeverity {
    readonly W: DiagnosticSeverity;
    readonly E: DiagnosticSeverity;
}
// tslint:disable-next-line:interface-name
export interface Flake8CategorySeverity {
    readonly F: DiagnosticSeverity;
    readonly E: DiagnosticSeverity;
    readonly W: DiagnosticSeverity;
}
export interface IMypyCategorySeverity {
    readonly error: DiagnosticSeverity;
    readonly note: DiagnosticSeverity;
}
export interface ILintingSettings {
    readonly enabled: boolean;
    readonly ignorePatterns: string[];
    readonly prospectorEnabled: boolean;
    readonly prospectorArgs: string[];
    readonly pylintEnabled: boolean;
    readonly pylintArgs: string[];
    readonly pep8Enabled: boolean;
    readonly pep8Args: string[];
    readonly pylamaEnabled: boolean;
    readonly pylamaArgs: string[];
    readonly flake8Enabled: boolean;
    readonly flake8Args: string[];
    readonly pydocstyleEnabled: boolean;
    readonly pydocstyleArgs: string[];
    readonly lintOnSave: boolean;
    readonly maxNumberOfProblems: number;
    readonly pylintCategorySeverity: IPylintCategorySeverity;
    readonly pep8CategorySeverity: IPep8CategorySeverity;
    readonly flake8CategorySeverity: Flake8CategorySeverity;
    readonly mypyCategorySeverity: IMypyCategorySeverity;
    prospectorPath: string;
    pylintPath: string;
    pep8Path: string;
    pylamaPath: string;
    flake8Path: string;
    pydocstylePath: string;
    mypyEnabled: boolean;
    mypyArgs: string[];
    mypyPath: string;
    banditEnabled: boolean;
    banditArgs: string[];
    banditPath: string;
    readonly pylintUseMinimalCheckers: boolean;
}
export interface IFormattingSettings {
    readonly provider: string;
    autopep8Path: string;
    readonly autopep8Args: string[];
    blackPath: string;
    readonly blackArgs: string[];
    yapfPath: string;
    readonly yapfArgs: string[];
}
export interface IAutoCompleteSettings {
    readonly addBrackets: boolean;
    readonly extraPaths: string[];
    readonly showAdvancedMembers: boolean;
    readonly typeshedPaths: string[];
}
export interface IWorkspaceSymbolSettings {
    readonly enabled: boolean;
    tagFilePath: string;
    readonly rebuildOnStart: boolean;
    readonly rebuildOnFileSave: boolean;
    readonly ctagsPath: string;
    readonly exclusionPatterns: string[];
}
export interface ITerminalSettings {
    readonly executeInFileDir: boolean;
    readonly launchArgs: string[];
    readonly activateEnvironment: boolean;
}

export type LanguageServerDownloadChannels = 'stable' | 'beta' | 'daily';
export interface IAnalysisSettings {
    readonly downloadChannel?: LanguageServerDownloadChannels;
    readonly openFilesOnly: boolean;
    readonly typeshedPaths: string[];
    readonly errors: string[];
    readonly warnings: string[];
    readonly information: string[];
    readonly disabled: string[];
    readonly traceLogging: boolean;
    readonly logLevel: LogLevel;
}

export interface IDataScienceSettings {
    allowImportFromNotebook: boolean;
    enabled: boolean;
    jupyterLaunchTimeout: number;
    jupyterServerURI: string;
<<<<<<< HEAD
    notebookFileRoot: string;
    changeDirOnImportExport: boolean;
=======
    useDefaultConfigForJupyter: boolean;
>>>>>>> b876ff5e
}

export const IConfigurationService = Symbol('IConfigurationService');
export interface IConfigurationService {
    getSettings(resource?: Uri): IPythonSettings;
    isTestExecution(): boolean;
    updateSetting(setting: string, value?: {}, resource?: Uri, configTarget?: ConfigurationTarget): Promise<void>;
    updateSectionSetting(section: string, setting: string, value?: {}, resource?: Uri, configTarget?: ConfigurationTarget): Promise<void>;
}

export const ISocketServer = Symbol('ISocketServer');
export interface ISocketServer extends Disposable {
    readonly client: Promise<Socket>;
    Start(options?: { port?: number; host?: string }): Promise<number>;
}

export const IExtensionContext = Symbol('ExtensionContext');
export interface IExtensionContext extends ExtensionContext { }

export const IExtensions = Symbol('IExtensions');
export interface IExtensions {
    /**
     * All extensions currently known to the system.
     */
    // tslint:disable-next-line:no-any
    readonly all: Extension<any>[];

    /**
     * Get an extension by its full identifier in the form of: `publisher.name`.
     *
     * @param extensionId An extension identifier.
     * @return An extension or `undefined`.
     */
    // tslint:disable-next-line:no-any
    getExtension(extensionId: string): Extension<any> | undefined;

    /**
     * Get an extension its full identifier in the form of: `publisher.name`.
     *
     * @param extensionId An extension identifier.
     * @return An extension or `undefined`.
     */
    getExtension<T>(extensionId: string): Extension<T> | undefined;
}

export const IBrowserService = Symbol('IBrowserService');
export interface IBrowserService {
    launch(url: string): void;
}

export const IPythonExtensionBanner = Symbol('IPythonExtensionBanner');
export interface IPythonExtensionBanner {
    enabled: boolean;
    shownCount: Promise<number>;
    optionLabels: string[];
    showBanner(): Promise<void>;
}
export const BANNER_NAME_LS_SURVEY: string = 'LSSurveyBanner';
export const BANNER_NAME_PROPOSE_LS: string = 'ProposeLS';
export const BANNER_NAME_DS_SURVEY: string = 'DSSurveyBanner';

export type DeprecatedSettingAndValue = {
    setting: string;
    values?: {}[];
};

export type DeprecatedFeatureInfo = {
    doNotDisplayPromptStateKey: string;
    message: string;
    moreInfoUrl: string;
    commands?: string[];
    setting?: DeprecatedSettingAndValue;
};

export const IFeatureDeprecationManager = Symbol('IFeatureDeprecationManager');

export interface IFeatureDeprecationManager extends Disposable {
    initialize(): void;
    registerDeprecation(deprecatedInfo: DeprecatedFeatureInfo): void;
}

export const IEditorUtils = Symbol('IEditorUtils');
export interface IEditorUtils {
    // getTextEditor(uri: Uri): Promise<{ editor: TextEditor; dispose?(): void }>;
    getWorkspaceEditsFromPatch(originalContents: string, patch: string, uri: Uri): WorkspaceEdit;
}

export interface IDisposable {
    dispose() : Promise<void> | undefined;
}

export const IAsyncDisposableRegistry = Symbol('IAsyncDisposableRegistry');
export interface IAsyncDisposableRegistry {
    dispose() : Promise<void>;
    push(disposable : IDisposable);
}<|MERGE_RESOLUTION|>--- conflicted
+++ resolved
@@ -268,12 +268,9 @@
     enabled: boolean;
     jupyterLaunchTimeout: number;
     jupyterServerURI: string;
-<<<<<<< HEAD
     notebookFileRoot: string;
     changeDirOnImportExport: boolean;
-=======
     useDefaultConfigForJupyter: boolean;
->>>>>>> b876ff5e
 }
 
 export const IConfigurationService = Symbol('IConfigurationService');
