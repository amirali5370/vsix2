--- conflicted
+++ resolved
@@ -237,14 +237,13 @@
     readonly launchArgs: string[];
     readonly activateEnvironment: boolean;
 }
-<<<<<<< HEAD
 export interface IAnalysisSettings {
     readonly openFilesOnly: boolean;
-=======
-export interface IPythonAnalysisEngineSettings {
-    readonly showAdvancedMembers: boolean;
->>>>>>> b769f556
     readonly typeshedPaths: string[];
+    readonly errors: string[];
+    readonly warnings: string[];
+    readonly information: string[];
+    readonly disabled: string[];
 }
 
 export const IConfigurationService = Symbol('IConfigurationService');
