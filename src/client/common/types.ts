// Copyright (c) Microsoft Corporation. All rights reserved.
// Licensed under the MIT License.
'use strict';

import { HexBase64Latin1Encoding } from 'crypto';
import { Socket } from 'net';
import { Request as RequestResult } from 'request';
import { ConfigurationTarget, DiagnosticSeverity, Disposable, DocumentSymbolProvider, Event, Extension, ExtensionContext, OutputChannel, Uri, WorkspaceEdit } from 'vscode';
import { CommandsWithoutArgs } from './application/commands';
import { EnvironmentVariables } from './variables/types';
export const IOutputChannel = Symbol('IOutputChannel');
export interface IOutputChannel extends OutputChannel { }
export const IDocumentSymbolProvider = Symbol('IDocumentSymbolProvider');
export interface IDocumentSymbolProvider extends DocumentSymbolProvider { }
export const IsWindows = Symbol('IS_WINDOWS');
export const IDisposableRegistry = Symbol('IDiposableRegistry');
export type IDisposableRegistry = { push(disposable: Disposable): void };
export const IMemento = Symbol('IGlobalMemento');
export const GLOBAL_MEMENTO = Symbol('IGlobalMemento');
export const WORKSPACE_MEMENTO = Symbol('IWorkspaceMemento');

export type Resource = Uri | undefined;
export interface IPersistentState<T> {
    readonly value: T;
    updateValue(value: T): Promise<void>;
}
export type Version = {
    raw: string;
    major: number;
    minor: number;
    patch: number;
    build: string[];
    prerelease: string[];
};

export const IPersistentStateFactory = Symbol('IPersistentStateFactory');

export interface IPersistentStateFactory {
    createGlobalPersistentState<T>(key: string, defaultValue?: T, expiryDurationMs?: number): IPersistentState<T>;
    createWorkspacePersistentState<T>(key: string, defaultValue?: T, expiryDurationMs?: number): IPersistentState<T>;
}

export type ExecutionInfo = {
    execPath?: string;
    moduleName?: string;
    args: string[];
    product?: Product;
};

export enum LogLevel {
    Information = 'Information',
    Error = 'Error',
    Warning = 'Warning'
}

export const ILogger = Symbol('ILogger');

export interface ILogger {
    // tslint:disable-next-line: no-any
    logError(...args: any[]): void;
    // tslint:disable-next-line: no-any
    logWarning(...args: any[]): void;
    // tslint:disable-next-line: no-any
    logInformation(...args: any[]): void;
}

export enum InstallerResponse {
    Installed,
    Disabled,
    Ignore
}

export enum ProductType {
    Linter = 'Linter',
    Formatter = 'Formatter',
    TestFramework = 'TestFramework',
    RefactoringLibrary = 'RefactoringLibrary',
    WorkspaceSymbols = 'WorkspaceSymbols'
}

export enum Product {
    pytest = 1,
    nosetest = 2,
    pylint = 3,
    flake8 = 4,
    pep8 = 5,
    pylama = 6,
    prospector = 7,
    pydocstyle = 8,
    yapf = 9,
    autopep8 = 10,
    mypy = 11,
    unittest = 12,
    ctags = 13,
    rope = 14,
    isort = 15,
    black = 16,
    bandit = 17
}

export enum ModuleNamePurpose {
    install = 1,
    run = 2
}

export const IInstaller = Symbol('IInstaller');

export interface IInstaller {
    promptToInstall(product: Product, resource?: Uri): Promise<InstallerResponse>;
    install(product: Product, resource?: Uri): Promise<InstallerResponse>;
    isInstalled(product: Product, resource?: Uri): Promise<boolean | undefined>;
    translateProductToModuleName(product: Product, purpose: ModuleNamePurpose): string;
}

export const IPathUtils = Symbol('IPathUtils');

export interface IPathUtils {
    readonly delimiter: string;
    readonly home: string;
    /**
     * The platform-specific file separator. '\\' or '/'.
     * @type {string}
     * @memberof IPathUtils
     */
    readonly separator: string;
    getPathVariableName(): 'Path' | 'PATH';
    basename(pathValue: string, ext?: string): string;
    getDisplayName(pathValue: string, cwd?: string): string;
}

export const IRandom = Symbol('IRandom');
export interface IRandom {
    getRandomInt(min?: number, max?: number): number;
}

export const ICurrentProcess = Symbol('ICurrentProcess');
export interface ICurrentProcess {
    readonly env: EnvironmentVariables;
    readonly argv: string[];
    readonly stdout: NodeJS.WriteStream;
    readonly stdin: NodeJS.ReadStream;
    readonly execPath: string;
    on(event: string | symbol, listener: Function): this;
}

export interface IPythonSettings {
    readonly pythonPath: string;
    readonly venvPath: string;
    readonly venvFolders: string[];
    readonly condaPath: string;
    readonly pipenvPath: string;
    readonly poetryPath: string;
    readonly downloadLanguageServer: boolean;
    readonly jediEnabled: boolean;
    readonly jediPath: string;
    readonly jediMemoryLimit: number;
    readonly devOptions: string[];
    readonly linting: ILintingSettings;
    readonly formatting: IFormattingSettings;
    readonly testing: ITestingSettings;
    readonly autoComplete: IAutoCompleteSettings;
    readonly terminal: ITerminalSettings;
    readonly sortImports: ISortImportSettings;
    readonly workspaceSymbols: IWorkspaceSymbolSettings;
    readonly envFile: string;
    readonly disableInstallationChecks: boolean;
    readonly globalModuleInstallation: boolean;
    readonly analysis: IAnalysisSettings;
    readonly autoUpdateLanguageServer: boolean;
    readonly datascience: IDataScienceSettings;
    readonly onDidChange: Event<void>;
}
export interface ISortImportSettings {
    readonly path: string;
    readonly args: string[];
}

export interface ITestingSettings {
    readonly promptToConfigure: boolean;
    readonly debugPort: number;
    readonly nosetestsEnabled: boolean;
    nosetestPath: string;
    nosetestArgs: string[];
    readonly pytestEnabled: boolean;
    pytestPath: string;
    pytestArgs: string[];
    readonly unittestEnabled: boolean;
    unittestArgs: string[];
    cwd?: string;
    readonly autoTestDiscoverOnSaveEnabled: boolean;
}
export interface IPylintCategorySeverity {
    readonly convention: DiagnosticSeverity;
    readonly refactor: DiagnosticSeverity;
    readonly warning: DiagnosticSeverity;
    readonly error: DiagnosticSeverity;
    readonly fatal: DiagnosticSeverity;
}
export interface IPep8CategorySeverity {
    readonly W: DiagnosticSeverity;
    readonly E: DiagnosticSeverity;
}
// tslint:disable-next-line:interface-name
export interface Flake8CategorySeverity {
    readonly F: DiagnosticSeverity;
    readonly E: DiagnosticSeverity;
    readonly W: DiagnosticSeverity;
}
export interface IMypyCategorySeverity {
    readonly error: DiagnosticSeverity;
    readonly note: DiagnosticSeverity;
}
export interface ILintingSettings {
    readonly enabled: boolean;
    readonly ignorePatterns: string[];
    readonly prospectorEnabled: boolean;
    readonly prospectorArgs: string[];
    readonly pylintEnabled: boolean;
    readonly pylintArgs: string[];
    readonly pep8Enabled: boolean;
    readonly pep8Args: string[];
    readonly pylamaEnabled: boolean;
    readonly pylamaArgs: string[];
    readonly flake8Enabled: boolean;
    readonly flake8Args: string[];
    readonly pydocstyleEnabled: boolean;
    readonly pydocstyleArgs: string[];
    readonly lintOnSave: boolean;
    readonly maxNumberOfProblems: number;
    readonly pylintCategorySeverity: IPylintCategorySeverity;
    readonly pep8CategorySeverity: IPep8CategorySeverity;
    readonly flake8CategorySeverity: Flake8CategorySeverity;
    readonly mypyCategorySeverity: IMypyCategorySeverity;
    prospectorPath: string;
    pylintPath: string;
    pep8Path: string;
    pylamaPath: string;
    flake8Path: string;
    pydocstylePath: string;
    mypyEnabled: boolean;
    mypyArgs: string[];
    mypyPath: string;
    banditEnabled: boolean;
    banditArgs: string[];
    banditPath: string;
    readonly pylintUseMinimalCheckers: boolean;
}
export interface IFormattingSettings {
    readonly provider: string;
    autopep8Path: string;
    readonly autopep8Args: string[];
    blackPath: string;
    readonly blackArgs: string[];
    yapfPath: string;
    readonly yapfArgs: string[];
}
export interface IAutoCompleteSettings {
    readonly addBrackets: boolean;
    readonly extraPaths: string[];
    readonly showAdvancedMembers: boolean;
    readonly typeshedPaths: string[];
}
export interface IWorkspaceSymbolSettings {
    readonly enabled: boolean;
    tagFilePath: string;
    readonly rebuildOnStart: boolean;
    readonly rebuildOnFileSave: boolean;
    readonly ctagsPath: string;
    readonly exclusionPatterns: string[];
}
export interface ITerminalSettings {
    readonly executeInFileDir: boolean;
    readonly launchArgs: string[];
    readonly activateEnvironment: boolean;
}

export type LanguageServerDownloadChannels = 'stable' | 'beta' | 'daily';
export interface IAnalysisSettings {
    readonly downloadChannel?: LanguageServerDownloadChannels;
    readonly openFilesOnly: boolean;
    readonly typeshedPaths: string[];
    readonly cacheFolderPath: string | null;
    readonly errors: string[];
    readonly warnings: string[];
    readonly information: string[];
    readonly disabled: string[];
    readonly traceLogging: boolean;
    readonly logLevel: LogLevel;
}

export interface IDataScienceSettings {
    allowImportFromNotebook: boolean;
    enabled: boolean;
    jupyterInterruptTimeout: number;
    jupyterLaunchTimeout: number;
    jupyterLaunchRetries: number;
    jupyterServerURI: string;
    notebookFileRoot: string;
    changeDirOnImportExport: boolean;
    useDefaultConfigForJupyter: boolean;
    searchForJupyter: boolean;
    allowInput: boolean;
    showCellInputCode: boolean;
    collapseCellInputCodeByDefault: boolean;
    maxOutputSize: number;
    sendSelectionToInteractiveWindow: boolean;
    markdownRegularExpression: string;
    codeRegularExpression: string;
    allowLiveShare?: boolean;
    errorBackgroundColor: string;
    ignoreVscodeTheme?: boolean;
    showJupyterVariableExplorer?: boolean;
    variableExplorerExclude?: string;
    liveShareConnectionTimeout?: number;
    decorateCells?: boolean;
    enableCellCodeLens?: boolean;
    askForLargeDataFrames?: boolean;
    enableAutoMoveToNextCell?: boolean;
    autoPreviewNotebooksInInteractivePane?: boolean;
    allowUnauthorizedRemoteConnection?: boolean;
    askForKernelRestart?: boolean;
    enablePlotViewer?: boolean;
    codeLenses?: string;
    ptvsdDistPath?: string;
    stopOnFirstLineWhileDebugging?: boolean;
<<<<<<< HEAD
    textOutputLineLimit?: number;
=======
    magicCommandsAsComments?: boolean;
>>>>>>> eae03ed1
}

export const IConfigurationService = Symbol('IConfigurationService');
export interface IConfigurationService {
    getSettings(resource?: Uri): IPythonSettings;
    isTestExecution(): boolean;
    updateSetting(setting: string, value?: {}, resource?: Uri, configTarget?: ConfigurationTarget): Promise<void>;
    updateSectionSetting(section: string, setting: string, value?: {}, resource?: Uri, configTarget?: ConfigurationTarget): Promise<void>;
}

export const ISocketServer = Symbol('ISocketServer');
export interface ISocketServer extends Disposable {
    readonly client: Promise<Socket>;
    Start(options?: { port?: number; host?: string }): Promise<number>;
}

export type DownloadOptions = {
    /**
     * Prefix for progress messages displayed.
     *
     * @type {('Downloading ... ' | string)}
     */
    progressMessagePrefix: 'Downloading ... ' | string;
    /**
     * Output panel into which progress information is written.
     *
     * @type {IOutputChannel}
     */
    outputChannel?: IOutputChannel;
    /**
     * Extension of file that'll be created when downloading the file.
     *
     * @type {('tmp' | string)}
     */
    extension: 'tmp' | string;
};

export const IFileDownloader = Symbol('IFileDownloader');
/**
 * File downloader, that'll display progress in the status bar.
 *
 * @export
 * @interface IFileDownloader
 */
export interface IFileDownloader {
    /**
     * Download file and display progress in statusbar.
     * Optionnally display progress in the provided output channel.
     *
     * @param {string} uri
     * @param {DownloadOptions} options
     * @returns {Promise<string>}
     * @memberof IFileDownloader
     */
    downloadFile(uri: string, options: DownloadOptions): Promise<string>;
}

export const IHttpClient = Symbol('IHttpClient');
export interface IHttpClient {
    downloadFile(uri: string): Promise<RequestResult>;
    /**
     * Downloads file from uri as string and parses them into JSON objects
     * @param uri The uri to download the JSON from
     * @param strict Set `false` to allow trailing comma and comments in the JSON, defaults to `true`
     */
    getJSON<T>(uri: string, strict?: boolean): Promise<T>;
}

export const IExtensionContext = Symbol('ExtensionContext');
export interface IExtensionContext extends ExtensionContext { }

export const IExtensions = Symbol('IExtensions');
export interface IExtensions {
    /**
     * All extensions currently known to the system.
     */
    // tslint:disable-next-line:no-any
    readonly all: Extension<any>[];

    /**
     * Get an extension by its full identifier in the form of: `publisher.name`.
     *
     * @param extensionId An extension identifier.
     * @return An extension or `undefined`.
     */
    // tslint:disable-next-line:no-any
    getExtension(extensionId: string): Extension<any> | undefined;

    /**
     * Get an extension its full identifier in the form of: `publisher.name`.
     *
     * @param extensionId An extension identifier.
     * @return An extension or `undefined`.
     */
    getExtension<T>(extensionId: string): Extension<T> | undefined;
}

export const IBrowserService = Symbol('IBrowserService');
export interface IBrowserService {
    launch(url: string): void;
}

export const IPythonExtensionBanner = Symbol('IPythonExtensionBanner');
export interface IPythonExtensionBanner {
    readonly enabled: boolean;
    showBanner(): Promise<void>;
}
export const BANNER_NAME_LS_SURVEY: string = 'LSSurveyBanner';
export const BANNER_NAME_PROPOSE_LS: string = 'ProposeLS';
export const BANNER_NAME_DS_SURVEY: string = 'DSSurveyBanner';
export const BANNER_NAME_INTERACTIVE_SHIFTENTER: string = 'InteractiveShiftEnterBanner';

export type DeprecatedSettingAndValue = {
    setting: string;
    values?: {}[];
};

export type DeprecatedFeatureInfo = {
    doNotDisplayPromptStateKey: string;
    message: string;
    moreInfoUrl: string;
    commands?: CommandsWithoutArgs[];
    setting?: DeprecatedSettingAndValue;
};

export const IFeatureDeprecationManager = Symbol('IFeatureDeprecationManager');

export interface IFeatureDeprecationManager extends Disposable {
    initialize(): void;
    registerDeprecation(deprecatedInfo: DeprecatedFeatureInfo): void;
}

export const IEditorUtils = Symbol('IEditorUtils');
export interface IEditorUtils {
    getWorkspaceEditsFromPatch(originalContents: string, patch: string, uri: Uri): WorkspaceEdit;
}

export interface IDisposable {
    dispose(): void | undefined;
}
export interface IAsyncDisposable {
    dispose(): Promise<void>;
}

/**
 * Stores hash formats
 */
export interface IHashFormat {
    'number': number; // If hash format is a number
    'string': string; // If hash format is a string
}

/**
 * Interface used to implement cryptography tools
 */
export const ICryptoUtils = Symbol('ICryptoUtils');
export interface ICryptoUtils {
    /**
     * Creates hash using the data and encoding specified
     * @returns hash as number, or string
     * @param data The string to hash
     * @param encoding Data encoding to use
     * @param hashFormat Return format of the hash, number or string
     */
    createHash<E extends keyof IHashFormat>(data: string, encoding: HexBase64Latin1Encoding, hashFormat: E): IHashFormat[E];
}

export const IAsyncDisposableRegistry = Symbol('IAsyncDisposableRegistry');
export interface IAsyncDisposableRegistry extends IAsyncDisposable {
    push(disposable: IDisposable | IAsyncDisposable): void;
}

/* ABExperiments field carries the identity, and the range of the experiment,
 where the experiment is valid for users falling between the number 'min' and 'max'
 More details: https://en.wikipedia.org/wiki/A/B_testing
*/
export type ABExperiments = {
    name: string; // Name of the experiment
    salt: string; // Salt string for the experiment
    min: number;  // Lower limit for the experiment
    max: number;  // Upper limit for the experiment
}[];

/**
 * Interface used to implement AB testing
 */
export const IExperimentsManager = Symbol('IExperimentsManager');
export interface IExperimentsManager {
    /**
     * Checks if experiments are enabled, sets required environment to be used for the experiments, logs experiment groups
     */
    activate(): Promise<void>;

    /**
     * Checks if user is in experiment or not
     * @param experimentName Name of the experiment
     * @returns `true` if user is in experiment, `false` if user is not in experiment
     */
    inExperiment(experimentName: string): boolean;

    /**
     * Sends experiment telemetry if user is in experiment
     * @param experimentName Name of the experiment
     */
    sendTelemetryIfInExperiment(experimentName: string): void;
}<|MERGE_RESOLUTION|>--- conflicted
+++ resolved
@@ -323,11 +323,8 @@
     codeLenses?: string;
     ptvsdDistPath?: string;
     stopOnFirstLineWhileDebugging?: boolean;
-<<<<<<< HEAD
     textOutputLineLimit?: number;
-=======
     magicCommandsAsComments?: boolean;
->>>>>>> eae03ed1
 }
 
 export const IConfigurationService = Symbol('IConfigurationService');
