
// Copyright (c) Microsoft Corporation. All rights reserved.
// Licensed under the MIT License.

import { Uri } from 'vscode';
export const IOutputChannel = Symbol('IOutputChannel');
export const IDocumentSymbolProvider = Symbol('IDocumentSymbolProvider');
export const IsWindows = Symbol('IS_WINDOWS');
export const Is64Bit = Symbol('Is64Bit');
export const IDisposableRegistry = Symbol('IDiposableRegistry');
export const IMemento = Symbol('IGlobalMemento');
export const GLOBAL_MEMENTO = Symbol('IGlobalMemento');
export const WORKSPACE_MEMENTO = Symbol('IWorkspaceMemento');

export interface IPersistentState<T> {
    value: T;
}

export const IPersistentStateFactory = Symbol('IPersistentStateFactory');

export interface IPersistentStateFactory {
    createGlobalPersistentState<T>(key: string, defaultValue: T): IPersistentState<T>;
    createWorkspacePersistentState<T>(key: string, defaultValue: T): IPersistentState<T>;
}

export type ExecutionInfo = {
    execPath?: string;
    moduleName?: string;
    args: string[];
    product?: Product;
};

export const ILogger = Symbol('ILogger');

export interface ILogger {
    logError(message: string, error?: Error);
    logWarning(message: string, error?: Error);
}

export enum InstallerResponse {
    Installed,
    Disabled,
    Ignore
}

export enum Product {
    pytest = 1,
    nosetest = 2,
    pylint = 3,
    flake8 = 4,
    pep8 = 5,
    pylama = 6,
    prospector = 7,
    pydocstyle = 8,
    yapf = 9,
    autopep8 = 10,
    mypy = 11,
    unittest = 12,
    ctags = 13,
    rope = 14
}

export enum ModuleNamePurpose {
    install = 1,
    run = 2
}

export const IInstaller = Symbol('IInstaller');

export interface IInstaller {
    promptToInstall(product: Product, resource?: Uri): Promise<InstallerResponse>;
    install(product: Product, resource?: Uri): Promise<InstallerResponse>;
    isInstalled(product: Product, resource?: Uri): Promise<boolean | undefined>;
    disableLinter(product: Product, resource?: Uri): Promise<void>;
<<<<<<< HEAD
    translateProductToModuleName(product: Product, purpose: ModuleNamePurpose): string;
=======
}

export const IPathUtils = Symbol('IPathUtils');

export interface IPathUtils {
    getPathVariableName(): 'Path' | 'PATH';
>>>>>>> 3ccc8815
}<|MERGE_RESOLUTION|>--- conflicted
+++ resolved
@@ -72,14 +72,11 @@
     install(product: Product, resource?: Uri): Promise<InstallerResponse>;
     isInstalled(product: Product, resource?: Uri): Promise<boolean | undefined>;
     disableLinter(product: Product, resource?: Uri): Promise<void>;
-<<<<<<< HEAD
     translateProductToModuleName(product: Product, purpose: ModuleNamePurpose): string;
-=======
 }
 
 export const IPathUtils = Symbol('IPathUtils');
 
 export interface IPathUtils {
     getPathVariableName(): 'Path' | 'PATH';
->>>>>>> 3ccc8815
 }