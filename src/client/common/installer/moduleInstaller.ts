--- conflicted
+++ resolved
@@ -30,11 +30,6 @@
 
             const locator = this.serviceContainer.get<IInterpreterLocatorService>(IInterpreterLocatorService, INTERPRETER_LOCATOR_SERVICE);
             const fileSystem = this.serviceContainer.get<IFileSystem>(IFileSystem);
-<<<<<<< HEAD
-            const currentInterpreter = (await locator.getInterpreters(resource)).filter(x => fileSystem.arePathsSame(x.path, pythonPath));
-
-            if (currentInterpreter[0].type !== InterpreterType.Unknown) {
-=======
             const interpreters = await locator.getInterpreters(resource);
 
             const currentInterpreter = interpreters.length > 1
@@ -42,7 +37,6 @@
                 : interpreters[0];
 
             if (!currentInterpreter || currentInterpreter.type !== InterpreterType.Unknown) {
->>>>>>> 321e204a
                 await terminalService.sendCommand(pythonPath, args);
             } else if (settings.globalModuleInstallation) {
                 if (await this.isPathWritableAsync(path.dirname(pythonPath))) {
