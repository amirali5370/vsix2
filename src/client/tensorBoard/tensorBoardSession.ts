--- conflicted
+++ resolved
@@ -323,31 +323,14 @@
             </body>
         </html>`;
         this.webviewPanel = webviewPanel;
-<<<<<<< HEAD
-        webviewPanel.onDidDispose(() => {
-            this.webviewPanel = undefined;
-            // Kill the running TensorBoard session
-            this.process?.kill();
-            sendTelemetryEvent(EventName.TENSORBOARD_SESSION_DURATION, this.sessionDurationStopwatch?.elapsedTime);
-            this.process = undefined;
-        });
-        webviewPanel.onDidChangeViewState(
-            () => {
-                if (webviewPanel.visible) {
-                    this.update();
-                }
-            },
-            undefined,
-            this.disposables,
-=======
         this.disposables.push(
             webviewPanel.onDidDispose(() => {
                 this.webviewPanel = undefined;
                 // Kill the running TensorBoard session
                 this.process?.kill();
+                sendTelemetryEvent(EventName.TENSORBOARD_SESSION_DURATION, this.sessionDurationStopwatch?.elapsedTime);
                 this.process = undefined;
             }),
->>>>>>> dcf2472d
         );
         return webviewPanel;
     }
