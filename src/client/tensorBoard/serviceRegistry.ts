// Copyright (c) Microsoft Corporation. All rights reserved.
// Licensed under the MIT License.

import { IExtensionSingleActivationService } from '../activation/types';
import { IServiceManager } from '../ioc/types';
import { TensorBoardCodeActionProvider } from './tensorBoardCodeActionProvider';
import { TensorBoardCodeLensProvider } from './tensorBoardCodeLensProvider';
import { TensorBoardFileWatcher } from './tensorBoardFileWatcher';
import { TensorBoardImportTracker } from './tensorBoardImportTracker';
import { TensorBoardPrompt } from './tensorBoardPrompt';
import { TensorBoardSessionProvider } from './tensorBoardSessionProvider';

export function registerTypes(serviceManager: IServiceManager): void {
    serviceManager.addSingleton<IExtensionSingleActivationService>(
        IExtensionSingleActivationService,
        TensorBoardSessionProvider,
    );
    serviceManager.addSingleton<TensorBoardFileWatcher>(TensorBoardFileWatcher, TensorBoardFileWatcher);
    serviceManager.addBinding(TensorBoardFileWatcher, IExtensionSingleActivationService);
    serviceManager.addSingleton<TensorBoardPrompt>(TensorBoardPrompt, TensorBoardPrompt);
    serviceManager.addSingleton<IExtensionSingleActivationService>(
        IExtensionSingleActivationService,
        TensorBoardImportTracker,
    );
<<<<<<< HEAD
    serviceManager.addSingleton<TensorBoardPrompt>(TensorBoardPrompt, TensorBoardPrompt);
    serviceManager.addSingleton<IExtensionSingleActivationService>(
        IExtensionSingleActivationService,
        TensorBoardImportTracker,
    );
=======
>>>>>>> cd42b50c
    serviceManager.addSingleton<IExtensionSingleActivationService>(
        IExtensionSingleActivationService,
        TensorBoardCodeLensProvider,
    );
    serviceManager.addSingleton<IExtensionSingleActivationService>(
        IExtensionSingleActivationService,
        TensorBoardCodeActionProvider,
    );
}<|MERGE_RESOLUTION|>--- conflicted
+++ resolved
@@ -22,14 +22,6 @@
         IExtensionSingleActivationService,
         TensorBoardImportTracker,
     );
-<<<<<<< HEAD
-    serviceManager.addSingleton<TensorBoardPrompt>(TensorBoardPrompt, TensorBoardPrompt);
-    serviceManager.addSingleton<IExtensionSingleActivationService>(
-        IExtensionSingleActivationService,
-        TensorBoardImportTracker,
-    );
-=======
->>>>>>> cd42b50c
     serviceManager.addSingleton<IExtensionSingleActivationService>(
         IExtensionSingleActivationService,
         TensorBoardCodeLensProvider,
