--- conflicted
+++ resolved
@@ -9,10 +9,7 @@
 import { TensorBoardUsageTracker } from './tensorBoardUsageTracker';
 import { TensorBoardPrompt } from './tensorBoardPrompt';
 import { TensorBoardSessionProvider } from './tensorBoardSessionProvider';
-<<<<<<< HEAD
 import { TensorBoardNbextensionCodeLensProvider } from './nbextensionCodeLensProvider';
-=======
->>>>>>> 49a78539
 
 export function registerTypes(serviceManager: IServiceManager): void {
     serviceManager.addSingleton<IExtensionSingleActivationService>(
@@ -24,12 +21,8 @@
     serviceManager.addSingleton<TensorBoardPrompt>(TensorBoardPrompt, TensorBoardPrompt);
     serviceManager.addSingleton<IExtensionSingleActivationService>(
         IExtensionSingleActivationService,
-        TensorBoardImportTracker,
+        TensorBoardUsageTracker,
     );
-<<<<<<< HEAD
-    serviceManager.addSingleton<TensorBoardPrompt>(TensorBoardPrompt, TensorBoardPrompt);
-=======
->>>>>>> 49a78539
     serviceManager.addSingleton<IExtensionSingleActivationService>(
         IExtensionSingleActivationService,
         TensorBoardUsageTracker,
