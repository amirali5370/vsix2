--- conflicted
+++ resolved
@@ -56,14 +56,8 @@
         if (!fs.existsSync(outputDir)) {
             fs.mkdirSync(outputDir);
         }
-<<<<<<< HEAD
         args.push('-o', outputFile, '.');
-        this.output.appendLine('-'.repeat(10) + 'Generating Tags' + '-'.repeat(10));
-=======
-        outputFile = outputFile.indexOf(' ') > 0 ? `"${outputFile}"` : outputFile;
-        args.push(`-o ${outputFile}`, '.');
         this.output.appendLine(`${'-'.repeat(10)}Generating Tags${'-'.repeat(10)}`);
->>>>>>> 8f97908b
         this.output.appendLine(`${cmd} ${args.join(' ')}`);
         const promise = new Promise<void>((resolve, reject) => {
             const result = this.processService.execObservable(cmd, args, { cwd: source.directory });
