--- conflicted
+++ resolved
@@ -1,121 +1,100 @@
-// Copyright (c) Microsoft Corporation. All rights reserved.
-// Licensed under the MIT License.
-
-'use strict';
-
-import { inject, injectable } from 'inversify';
-import * as path from 'path';
-import stringHash from 'string-hash';
-import { TextDocument } from 'vscode';
-
-import { sendTelemetryEvent } from '.';
-import { noop, sleep } from '../../test/core';
-import { IDocumentManager } from '../common/application/types';
-import '../common/extensions';
-import { IHistoryProvider } from '../datascience/types';
-import { ICodeExecutionManager } from '../terminals/types';
-import { EventName } from './constants';
-import { IImportTracker } from './types';
-
-const ImportRegEx = /^(?!['"#]).*from\s+([a-zA-Z0-9_\.]+)\s+import.*(?!['"])|^(?!['"#]).*import\s+([a-zA-Z0-9_\., ]+).*(?!['"])/;
-const MAX_DOCUMENT_LINES = 1000;
-
-@injectable()
-export class ImportTracker implements IImportTracker {
-
-    private sentMatches: Set<number> = new Set<number>();
-
-    constructor(
-        @inject(IDocumentManager) private documentManager: IDocumentManager,
-        @inject(IHistoryProvider) private historyProvider: IHistoryProvider,
-        @inject(ICodeExecutionManager) private executionManager: ICodeExecutionManager
-    ) {
-        // Sign up for document open/save events so we can track known imports
-        this.documentManager.onDidOpenTextDocument((t) => this.onOpenedOrSavedDocument(t));
-        this.documentManager.onDidSaveTextDocument((t) => this.onOpenedOrSavedDocument(t));
-
-        // Sign up for history execution events (user can input code here too)
-        this.historyProvider.onExecutedCode(c => this.onExecutedCode(c));
-
-        // Sign up for terminal execution events (user can send code to the terminal)
-        // However we won't get any text typed directly into the terminal. Not part of the VS code API
-        // Could potentially hook stdin? Not sure that's possible.
-        this.executionManager.onExecutedCode(c => this.onExecutedCode(c));
-    }
-
-    public async activate(): Promise<void> {
-        // Act like all of our open documents just opened. Don't do this now though. We don't want
-        // to hold up the activate.
-        await sleep(1000);
-        this.documentManager.textDocuments.forEach(d => this.onOpenedOrSavedDocument(d));
-    }
-
-    private onOpenedOrSavedDocument(document: TextDocument) {
-        // Make sure this is a python file.
-        if (path.extname(document.fileName) === '.py') {
-            // Parse the contents of the document, looking for import matches on each line
-            const lines = document.getText().splitLines({ trim: true, removeEmptyEntries: true });
-            this.lookForImports(lines.slice(0, Math.min(lines.length, MAX_DOCUMENT_LINES)), EventName.KNOWN_IMPORT_FROM_FILE);
-        }
-    }
-
-    private onExecutedCode(code: string) {
-        const lines = code.splitLines({ trim: true, removeEmptyEntries: true });
-        this.lookForImports(lines, EventName.KNOWN_IMPORT_FROM_EXECUTION);
-    }
-
-    private lookForImports(lines: string[], eventName: string) {
-<<<<<<< HEAD
-        try {
-            // Use a regex to parse each line, looking for imports
-            const matches: Set<number> = new Set<number>();
-            for (const s of lines) {
-                const match = ImportRegEx.exec(s);
-                if (match && match.length > 2) {
-                    // Could be a from or a straight import. from is the first entry.
-                    const actual = match[1] ? match[1] : match[2];
-
-                    // Pull out the beginning part
-                    const baseImport = actual.split('.')[0];
-
-                    // Hash this value and save this in our import
-                    const hash = stringHash(baseImport);
-                    if (!this.sentMatches.has(hash)) {
-                        matches.add(hash);
-                    }
-=======
-        // Use a regex to parse each line, looking for imports
-        const matches: Set<string> = new Set<string>();
-        for (const s of lines) {
-            const match = ImportRegEx.exec(s);
-            if (match && match.length > 2) {
-                // Could be a from or a straight import. from is the first entry.
-                const actual = match[1] ? match[1] : match[2];
-
-                // See if this matches any known imports
-                let knownMatch = this.knownImportsMatch.exec(actual);
-                while (knownMatch) {
-                    knownMatch.forEach(val => {
-                        // Skip if already sent this telemetry
-                        if (!this.sentMatches.has(val)) {
-                            matches.add(val);
-                        }
-                    });
-                    knownMatch = this.knownImportsMatch.exec(actual);
->>>>>>> 8610eb44
-                }
-            }
-
-            // For each unique match, emit a new telemetry event.
-            matches.forEach(s => {
-                sendTelemetryEvent(
-                    eventName === EventName.KNOWN_IMPORT_FROM_FILE ? EventName.KNOWN_IMPORT_FROM_FILE : EventName.KNOWN_IMPORT_FROM_EXECUTION,
-                    0,
-                    { import: s });
-                this.sentMatches.add(s);
-            });
-        } catch {
-            noop();
-        }
-    }
-}
+// Copyright (c) Microsoft Corporation. All rights reserved.
+// Licensed under the MIT License.
+
+'use strict';
+
+import { inject, injectable } from 'inversify';
+import * as path from 'path';
+import stringHash from 'string-hash';
+import { TextDocument } from 'vscode';
+
+import { sendTelemetryEvent } from '.';
+import { noop, sleep } from '../../test/core';
+import { IDocumentManager } from '../common/application/types';
+import '../common/extensions';
+import { IHistoryProvider } from '../datascience/types';
+import { ICodeExecutionManager } from '../terminals/types';
+import { EventName } from './constants';
+import { IImportTracker } from './types';
+
+const ImportRegEx = /^(?!['"#]).*from\s+([a-zA-Z0-9_\.]+)\s+import.*(?!['"])|^(?!['"#]).*import\s+([a-zA-Z0-9_\., ]+).*(?!['"])/;
+const MAX_DOCUMENT_LINES = 1000;
+
+@injectable()
+export class ImportTracker implements IImportTracker {
+
+    private sentMatches: Set<number> = new Set<number>();
+
+    constructor(
+        @inject(IDocumentManager) private documentManager: IDocumentManager,
+        @inject(IHistoryProvider) private historyProvider: IHistoryProvider,
+        @inject(ICodeExecutionManager) private executionManager: ICodeExecutionManager
+    ) {
+        // Sign up for document open/save events so we can track known imports
+        this.documentManager.onDidOpenTextDocument((t) => this.onOpenedOrSavedDocument(t));
+        this.documentManager.onDidSaveTextDocument((t) => this.onOpenedOrSavedDocument(t));
+
+        // Sign up for history execution events (user can input code here too)
+        this.historyProvider.onExecutedCode(c => this.onExecutedCode(c));
+
+        // Sign up for terminal execution events (user can send code to the terminal)
+        // However we won't get any text typed directly into the terminal. Not part of the VS code API
+        // Could potentially hook stdin? Not sure that's possible.
+        this.executionManager.onExecutedCode(c => this.onExecutedCode(c));
+    }
+
+    public async activate(): Promise<void> {
+        // Act like all of our open documents just opened. Don't do this now though. We don't want
+        // to hold up the activate.
+        await sleep(1000);
+        this.documentManager.textDocuments.forEach(d => this.onOpenedOrSavedDocument(d));
+    }
+
+    private onOpenedOrSavedDocument(document: TextDocument) {
+        // Make sure this is a python file.
+        if (path.extname(document.fileName) === '.py') {
+            // Parse the contents of the document, looking for import matches on each line
+            const lines = document.getText().splitLines({ trim: true, removeEmptyEntries: true });
+            this.lookForImports(lines.slice(0, Math.min(lines.length, MAX_DOCUMENT_LINES)), EventName.KNOWN_IMPORT_FROM_FILE);
+        }
+    }
+
+    private onExecutedCode(code: string) {
+        const lines = code.splitLines({ trim: true, removeEmptyEntries: true });
+        this.lookForImports(lines, EventName.KNOWN_IMPORT_FROM_EXECUTION);
+    }
+
+    private lookForImports(lines: string[], eventName: string) {
+        try {
+            // Use a regex to parse each line, looking for imports
+            const matches: Set<number> = new Set<number>();
+            for (const s of lines) {
+                const match = ImportRegEx.exec(s);
+                if (match && match.length > 2) {
+                    // Could be a from or a straight import. from is the first entry.
+                    const actual = match[1] ? match[1] : match[2];
+
+                    // Pull out the beginning part
+                    const baseImport = actual.split('.')[0];
+
+                    // Hash this value and save this in our import
+                    const hash = stringHash(baseImport);
+                    if (!this.sentMatches.has(hash)) {
+                        matches.add(hash);
+                    }
+                }
+            }
+
+            // For each unique match, emit a new telemetry event.
+            matches.forEach(s => {
+                sendTelemetryEvent(
+                    eventName === EventName.KNOWN_IMPORT_FROM_FILE ? EventName.KNOWN_IMPORT_FROM_FILE : EventName.KNOWN_IMPORT_FROM_EXECUTION,
+                    0,
+                    { import: s });
+                this.sentMatches.add(s);
+            });
+        } catch {
+            noop();
+        }
+    }
+}