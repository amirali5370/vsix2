--- conflicted
+++ resolved
@@ -155,19 +155,6 @@
     identified?: boolean;
     updated?: boolean;
 };
-<<<<<<< HEAD
-=======
-export type InterpreterDiscovery = {
-    /**
-     * Name of the locator
-     */
-    locator: string;
-    /**
-     * The number of the interpreters returned by locator
-     */
-    interpreters?: number;
-};
->>>>>>> d7b55dd4
 
 export type InterpreterActivationEnvironmentVariables = {
     hasEnvVars?: boolean;
