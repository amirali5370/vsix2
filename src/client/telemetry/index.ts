/* eslint-disable global-require */
// Copyright (c) Microsoft Corporation. All rights reserved.
// Licensed under the MIT License.

import TelemetryReporter from 'vscode-extension-telemetry/lib/telemetryReporter';

import { LanguageServerType } from '../activation/types';
import { DiagnosticCodes } from '../application/diagnostics/constants';
import { IWorkspaceService } from '../common/application/types';
import { AppinsightsKey, isTestExecution, isUnitTestExecution, PVSC_EXTENSION_ID } from '../common/constants';
import type { TerminalShellType } from '../common/terminal/types';
import { StopWatch } from '../common/utils/stopWatch';
import { isPromise } from '../common/utils/async';
import { DebugConfigurationType } from '../debugger/extension/types';
import { ConsoleType, TriggerType } from '../debugger/types';
import { LinterId } from '../linters/types';
import { EnvironmentType, PythonEnvironment } from '../pythonEnvironments/info';
import {
    TensorBoardPromptSelection,
    TensorBoardEntrypointTrigger,
    TensorBoardSessionStartResult,
    TensorBoardEntrypoint,
} from '../tensorBoard/constants';
import { EventName, PlatformErrors } from './constants';
import type { LinterTrigger, TestTool } from './types';

/**
 * Checks whether telemetry is supported.
 * Its possible this function gets called within Debug Adapter, vscode isn't available in there.
 * Within DA, there's a completely different way to send telemetry.
 * @returns {boolean}
 */
function isTelemetrySupported(): boolean {
    try {
        const vsc = require('vscode');
        const reporter = require('vscode-extension-telemetry');

        return vsc !== undefined && reporter !== undefined;
    } catch {
        return false;
    }
}

/**
 * Checks if the telemetry is disabled in user settings
 * @returns {boolean}
 */
export function isTelemetryDisabled(workspaceService: IWorkspaceService): boolean {
    const settings = workspaceService.getConfiguration('telemetry').inspect<boolean>('enableTelemetry')!;
    return settings.globalValue === false;
}

const sharedProperties: Record<string, unknown> = {};
/**
 * Set shared properties for all telemetry events.
 */
export function setSharedProperty<P extends ISharedPropertyMapping, E extends keyof P>(name: E, value?: P[E]): void {
    const propertyName = name as string;
    // Ignore such shared telemetry during unit tests.
    if (isUnitTestExecution() && propertyName.startsWith('ds_')) {
        return;
    }
    if (value === undefined) {
        delete sharedProperties[propertyName];
    } else {
        sharedProperties[propertyName] = value;
    }
}

/**
 * Reset shared properties for testing purposes.
 */
export function _resetSharedProperties(): void {
    for (const key of Object.keys(sharedProperties)) {
        delete sharedProperties[key];
    }
}

let telemetryReporter: TelemetryReporter | undefined;
function getTelemetryReporter() {
    if (!isTestExecution() && telemetryReporter) {
        return telemetryReporter;
    }
    const extensionId = PVSC_EXTENSION_ID;

    const { extensions } = require('vscode') as typeof import('vscode');
    const extension = extensions.getExtension(extensionId)!;
    const extensionVersion = extension.packageJSON.version;

    const Reporter = require('vscode-extension-telemetry').default as typeof TelemetryReporter;
    telemetryReporter = new Reporter(extensionId, extensionVersion, AppinsightsKey, true);

    return telemetryReporter;
}

export function clearTelemetryReporter(): void {
    telemetryReporter = undefined;
}

export function sendTelemetryEvent<P extends IEventNamePropertyMapping, E extends keyof P>(
    eventName: E,
    measuresOrDurationMs?: Record<string, number> | number,
    properties?: P[E],
    ex?: Error,
): void {
    if (isTestExecution() || !isTelemetrySupported()) {
        return;
    }
    const reporter = getTelemetryReporter();
    const measures =
        typeof measuresOrDurationMs === 'number'
            ? { duration: measuresOrDurationMs }
            : measuresOrDurationMs || undefined;
    const customProperties: Record<string, string> = {};
    const eventNameSent = eventName as string;

    if (properties) {
        // eslint-disable-next-line @typescript-eslint/no-explicit-any
        const data = properties as any;
        Object.getOwnPropertyNames(data).forEach((prop) => {
            if (data[prop] === undefined || data[prop] === null) {
                return;
            }
            try {
                // If there are any errors in serializing one property, ignore that and move on.
                // Else nothing will be sent.
                switch (typeof data[prop]) {
                    case 'string':
                        customProperties[prop] = data[prop];
                        break;
                    case 'object':
                        customProperties[prop] = 'object';
                        break;
                    default:
                        customProperties[prop] = data[prop].toString();
                        break;
                }
            } catch (exception) {
                console.error(`Failed to serialize ${prop} for ${eventName}`, exception);
            }
        });
    }

    // Add shared properties to telemetry props (we may overwrite existing ones).
    Object.assign(customProperties, sharedProperties);

    if (ex) {
        const errorProps = {
            errorName: ex.name,
            errorMessage: ex.message,
            errorStack: ex.stack ?? '',
        };
        Object.assign(customProperties, errorProps);

        // To avoid hardcoding the names and forgetting to update later.
        const errorPropNames = Object.getOwnPropertyNames(errorProps);
        reporter.sendTelemetryErrorEvent(eventNameSent, customProperties, measures, errorPropNames);
    } else {
        reporter.sendTelemetryEvent(eventNameSent, customProperties, measures);
    }

    if (process.env && process.env.VSC_PYTHON_LOG_TELEMETRY) {
        console.info(
            `Telemetry Event : ${eventNameSent} Measures: ${JSON.stringify(measures)} Props: ${JSON.stringify(
                customProperties,
            )} `,
        );
    }
}

// Type-parameterized form of MethodDecorator in lib.es5.d.ts.
type TypedMethodDescriptor<T> = (
    target: unknown,
    propertyKey: string | symbol,
    descriptor: TypedPropertyDescriptor<T>,
) => TypedPropertyDescriptor<T> | void;

// The following code uses "any" in many places, as TS does not have rich support
// for typing decorators. Specifically, while it is possible to write types which
// encode the signature of the wrapped function, TS fails to actually infer the
// type of "this" and the signature at call sites, instead choosing to infer
// based on other hints (like the closure parameters), which ends up making it
// no safer than "any" (and sometimes misleading enough to be more unsafe).

/**
 * Decorates a method, sending a telemetry event with the given properties.
 * @param eventName The event name to send.
 * @param properties Properties to send with the event; must be valid for the event.
 * @param captureDuration True if the method's execution duration should be captured.
 * @param failureEventName If the decorated method returns a Promise and fails, send this event instead of eventName.
 * @param lazyProperties A static function on the decorated class which returns extra properties to add to the event.
 * This can be used to provide properties which are only known at runtime (after the decorator has executed).
 * @param lazyMeasures A static function on the decorated class which returns extra measures to add to the event.
 * This can be used to provide measures which are only known at runtime (after the decorator has executed).
 */
export function captureTelemetry<This, P extends IEventNamePropertyMapping, E extends keyof P>(
    eventName: E,
    properties?: P[E],
    captureDuration = true,
    failureEventName?: E,
    // eslint-disable-next-line @typescript-eslint/no-explicit-any
    lazyProperties?: (obj: This, result?: any) => P[E],
    // eslint-disable-next-line @typescript-eslint/no-explicit-any
    lazyMeasures?: (obj: This, result?: any) => Record<string, number>,
    // eslint-disable-next-line @typescript-eslint/no-explicit-any
): TypedMethodDescriptor<(this: This, ...args: any[]) => any> {
    return function (
        _target: unknown,
        _propertyKey: string | symbol,
        // eslint-disable-next-line @typescript-eslint/no-explicit-any
        descriptor: TypedPropertyDescriptor<(this: This, ...args: any[]) => any>,
    ) {
        const originalMethod = descriptor.value!;

        // eslint-disable-next-line @typescript-eslint/no-explicit-any
        descriptor.value = function (this: This, ...args: any[]) {
            // Legacy case; fast path that sends event before method executes.
            // Does not set "failed" if the result is a Promise and throws an exception.
            if (!captureDuration && !lazyProperties && !lazyMeasures) {
                sendTelemetryEvent(eventName, undefined, properties);

                return originalMethod.apply(this, args);
            }

            // eslint-disable-next-line @typescript-eslint/no-explicit-any
            const getProps = (result?: any) => {
                if (lazyProperties) {
                    return { ...properties, ...lazyProperties(this, result) };
                }
                return properties;
            };

            const stopWatch = captureDuration ? new StopWatch() : undefined;

            // eslint-disable-next-line @typescript-eslint/no-explicit-any
            const getMeasures = (result?: any) => {
                const measures = stopWatch ? { duration: stopWatch.elapsedTime } : undefined;
                if (lazyMeasures) {
                    return { ...measures, ...lazyMeasures(this, result) };
                }
                return measures;
            };

            const result = originalMethod.apply(this, args);

            // If method being wrapped returns a promise then wait for it.
            if (result && isPromise(result)) {
                result
                    .then((data) => {
                        sendTelemetryEvent(eventName, getMeasures(data), getProps(data));
                        return data;
                    })
                    .catch((ex) => {
                        const failedProps: P[E] = { ...getProps(), failed: true } as P[E] & FailedEventType;
                        sendTelemetryEvent(failureEventName || eventName, getMeasures(), failedProps, ex);
                    });
            } else {
                sendTelemetryEvent(eventName, getMeasures(result), getProps(result));
            }

            return result;
        };

        return descriptor;
    };
}

// function sendTelemetryWhenDone<T extends IDSMappings, K extends keyof T>(eventName: K, properties?: T[K]);
export function sendTelemetryWhenDone<P extends IEventNamePropertyMapping, E extends keyof P>(
    eventName: E,
    promise: Promise<unknown> | Thenable<unknown>,
    stopWatch?: StopWatch,
    properties?: P[E],
): void {
    stopWatch = stopWatch || new StopWatch();
    if (typeof promise.then === 'function') {
        (promise as Promise<unknown>).then(
            (data) => {
                sendTelemetryEvent(eventName, stopWatch!.elapsedTime, properties);
                return data;
            },
            (ex) => {
                sendTelemetryEvent(eventName, stopWatch!.elapsedTime, properties, ex);
                return Promise.reject(ex);
            },
        );
    } else {
        throw new Error('Method is neither a Promise nor a Theneable');
    }
}

/**
 * Map all shared properties to their data types.
 */
export interface ISharedPropertyMapping {
    /**
     * For every DS telemetry we would like to know the type of Notebook Editor used when doing something.
     */
    ['ds_notebookeditor']: undefined | 'old' | 'custom' | 'native';

    /**
     * For every telemetry event from the extension we want to make sure we can associate it with install
     * source. We took this approach to work around very limiting query performance issues.
     */
    ['installSource']: undefined | 'marketPlace' | 'pythonCodingPack';
}

type FailedEventType = { failed: true };

// Map all events to their properties
export interface IEventNamePropertyMapping {
    /**
<<<<<<< HEAD
     * Telemetry event sent with details 'python.autoComplete.addBrackets' setting
     */
    /* __GDPR__
       "completion.add_brackets" : {
          "enabled" : { "classification": "SystemMetaData", "purpose": "FeatureInsight" }
       }
     */
    [EventName.COMPLETION_ADD_BRACKETS]: {
        /**
         * Carries boolean `true` if 'python.autoComplete.addBrackets' is set to true, `false` otherwise
         */
        enabled: boolean;
    };
    /**
=======
>>>>>>> b8e702b3
     * Telemetry event sent when debug in terminal button was used to debug current file.
     */
    /* __GDPR__
        "debug_in_terminal_button" : { }
    */
    [EventName.DEBUG_IN_TERMINAL_BUTTON]: never | undefined;
    /**
     * Telemetry event captured when debug adapter executable is created
     */
    /* __GDPR__
       "debug_adapter.using_wheels_path" : {
          "usingwheels" : { "classification": "SystemMetaData", "purpose": "FeatureInsight" }
       }
     */

    [EventName.DEBUG_ADAPTER_USING_WHEELS_PATH]: {
        /**
         * Carries boolean
         * - `true` if path used for the adapter is the debugger with wheels.
         * - `false` if path used for the adapter is the source only version of the debugger.
         */
        usingWheels: boolean;
    };
    /**
     * Telemetry captured before starting debug session.
     */
    /* __GDPR__
       "debug_session.start" : {
          "trigger" : { "classification": "SystemMetaData", "purpose": "PerformanceAndHealth" },
          "console" : { "classification": "SystemMetaData", "purpose": "PerformanceAndHealth" }
       }
     */
    [EventName.DEBUG_SESSION_START]: {
        /**
         * Trigger for starting the debugger.
         * - `launch`: Launch/start new code and debug it.
         * - `attach`: Attach to an exiting python process (remote debugging).
         * - `test`: Debugging python tests.
         *
         * @type {TriggerType}
         */
        trigger: TriggerType;
        /**
         * Type of console used.
         *  -`internalConsole`: Use VS Code debug console (no shells/terminals).
         * - `integratedTerminal`: Use VS Code terminal.
         * - `externalTerminal`: Use an External terminal.
         *
         * @type {ConsoleType}
         */
        console?: ConsoleType;
    };
    /**
     * Telemetry captured when debug session runs into an error.
     */
    /* __GDPR__
       "debug_session.error" : {
          "trigger" : { "classification": "SystemMetaData", "purpose": "PerformanceAndHealth" },
          "console" : { "classification": "SystemMetaData", "purpose": "PerformanceAndHealth" }

       }
     */
    [EventName.DEBUG_SESSION_ERROR]: {
        /**
         * Trigger for starting the debugger.
         * - `launch`: Launch/start new code and debug it.
         * - `attach`: Attach to an exiting python process (remote debugging).
         * - `test`: Debugging python tests.
         *
         * @type {TriggerType}
         */
        trigger: TriggerType;
        /**
         * Type of console used.
         *  -`internalConsole`: Use VS Code debug console (no shells/terminals).
         * - `integratedTerminal`: Use VS Code terminal.
         * - `externalTerminal`: Use an External terminal.
         *
         * @type {ConsoleType}
         */
        console?: ConsoleType;
    };
    /**
     * Telemetry captured after stopping debug session.
     */
    /* __GDPR__
       "debug_session.stop" : {
          "trigger" : { "classification": "SystemMetaData", "purpose": "PerformanceAndHealth" },
          "console" : { "classification": "SystemMetaData", "purpose": "PerformanceAndHealth" }
       }
     */
    [EventName.DEBUG_SESSION_STOP]: {
        /**
         * Trigger for starting the debugger.
         * - `launch`: Launch/start new code and debug it.
         * - `attach`: Attach to an exiting python process (remote debugging).
         * - `test`: Debugging python tests.
         *
         * @type {TriggerType}
         */
        trigger: TriggerType;
        /**
         * Type of console used.
         *  -`internalConsole`: Use VS Code debug console (no shells/terminals).
         * - `integratedTerminal`: Use VS Code terminal.
         * - `externalTerminal`: Use an External terminal.
         *
         * @type {ConsoleType}
         */
        console?: ConsoleType;
    };
    /**
     * Telemetry captured when user code starts running after loading the debugger.
     */
    /* __GDPR__
       "debug_session.user_code_running" : {
          "trigger" : { "classification": "SystemMetaData", "purpose": "PerformanceAndHealth" },
          "console" : { "classification": "SystemMetaData", "purpose": "PerformanceAndHealth" }
       }
     */
    [EventName.DEBUG_SESSION_USER_CODE_RUNNING]: {
        /**
         * Trigger for starting the debugger.
         * - `launch`: Launch/start new code and debug it.
         * - `attach`: Attach to an exiting python process (remote debugging).
         * - `test`: Debugging python tests.
         *
         * @type {TriggerType}
         */
        trigger: TriggerType;
        /**
         * Type of console used.
         *  -`internalConsole`: Use VS Code debug console (no shells/terminals).
         * - `integratedTerminal`: Use VS Code terminal.
         * - `externalTerminal`: Use an External terminal.
         *
         * @type {ConsoleType}
         */
        console?: ConsoleType;
    };
    /**
     * Telemetry captured when starting the debugger.
     */
    /* __GDPR__
       "debugger" : {
          "trigger" : { "classification": "SystemMetaData", "purpose": "FeatureInsight" },
          "console" : { "classification": "SystemMetaData", "purpose": "FeatureInsight" },
          "hasenvvars": { "classification": "SystemMetaData", "purpose": "FeatureInsight" },
          "hasargs": { "classification": "SystemMetaData", "purpose": "FeatureInsight" },
          "django": { "classification": "SystemMetaData", "purpose": "FeatureInsight" },
          "fastapi": { "classification": "SystemMetaData", "purpose": "FeatureInsight" },
          "flask": { "classification": "SystemMetaData", "purpose": "FeatureInsight" },
          "jinja": { "classification": "SystemMetaData", "purpose": "FeatureInsight" },
          "islocalhost": { "classification": "SystemMetaData", "purpose": "FeatureInsight" },
          "ismodule": { "classification": "SystemMetaData", "purpose": "FeatureInsight" },
          "issudo": { "classification": "SystemMetaData", "purpose": "FeatureInsight" },
          "stoponentry": { "classification": "SystemMetaData", "purpose": "FeatureInsight" },
          "showreturnvalue": { "classification": "SystemMetaData", "purpose": "FeatureInsight" },
          "pyramid": { "classification": "SystemMetaData", "purpose": "FeatureInsight" },
          "subprocess": { "classification": "SystemMetaData", "purpose": "FeatureInsight" },
          "watson": { "classification": "SystemMetaData", "purpose": "FeatureInsight" },
          "pyspark": { "classification": "SystemMetaData", "purpose": "FeatureInsight" },
          "gevent": { "classification": "SystemMetaData", "purpose": "FeatureInsight" },
          "scrapy": { "classification": "SystemMetaData", "purpose": "FeatureInsight" }
       }
     */
    [EventName.DEBUGGER]: {
        /**
         * Trigger for starting the debugger.
         * - `launch`: Launch/start new code and debug it.
         * - `attach`: Attach to an exiting python process (remote debugging).
         * - `test`: Debugging python tests.
         *
         * @type {TriggerType}
         */
        trigger: TriggerType;
        /**
         * Type of console used.
         *  -`internalConsole`: Use VS Code debug console (no shells/terminals).
         * - `integratedTerminal`: Use VS Code terminal.
         * - `externalTerminal`: Use an External terminal.
         *
         * @type {ConsoleType}
         */
        console?: ConsoleType;
        /**
         * Whether user has defined environment variables.
         * Could have been defined in launch.json or the env file (defined in `settings.json`).
         * Default `env file` is `.env` in the workspace folder.
         *
         * @type {boolean}
         */
        hasEnvVars: boolean;
        /**
         * Whether there are any CLI arguments that need to be passed into the program being debugged.
         *
         * @type {boolean}
         */
        hasArgs: boolean;
        /**
         * Whether the user is debugging `django`.
         *
         * @type {boolean}
         */
        django: boolean;
        /**
         * Whether the user is debugging `fastapi`.
         *
         * @type {boolean}
         */
        fastapi: boolean;
        /**
         * Whether the user is debugging `flask`.
         *
         * @type {boolean}
         */
        flask: boolean;
        /**
         * Whether the user is debugging `jinja` templates.
         *
         * @type {boolean}
         */
        jinja: boolean;
        /**
         * Whether user is attaching to a local python program (attach scenario).
         *
         * @type {boolean}
         */
        isLocalhost: boolean;
        /**
         * Whether debugging a module.
         *
         * @type {boolean}
         */
        isModule: boolean;
        /**
         * Whether debugging with `sudo`.
         *
         * @type {boolean}
         */
        isSudo: boolean;
        /**
         * Whether required to stop upon entry.
         *
         * @type {boolean}
         */
        stopOnEntry: boolean;
        /**
         * Whether required to display return types in debugger.
         *
         * @type {boolean}
         */
        showReturnValue: boolean;
        /**
         * Whether debugging `pyramid`.
         *
         * @type {boolean}
         */
        pyramid: boolean;
        /**
         * Whether debugging a subprocess.
         *
         * @type {boolean}
         */
        subProcess: boolean;
        /**
         * Whether debugging `watson`.
         *
         * @type {boolean}
         */
        watson: boolean;
        /**
         * Whether degbugging `pyspark`.
         *
         * @type {boolean}
         */
        pyspark: boolean;
        /**
         * Whether using `gevent` when debugging.
         *
         * @type {boolean}
         */
        gevent: boolean;
        /**
         * Whether debugging `scrapy`.
         *
         * @type {boolean}
         */
        scrapy: boolean;
    };
    /**
     * Telemetry event sent when attaching to child process
     */
    /* __GDPR__
       "debugger.attach_to_child_process" : { }
     */
    [EventName.DEBUGGER_ATTACH_TO_CHILD_PROCESS]: never | undefined;
    /**
     * Telemetry event sent when attaching to a local process.
     */
    /* __GDPR__
       "debugger.attach_to_local_process" : {
          "" : { "classification": "SystemMetaData", "purpose": "FeatureInsight" }
       }
     */
    [EventName.DEBUGGER_ATTACH_TO_LOCAL_PROCESS]: never | undefined;
    /**
     * Telemetry sent after building configuration for debugger
     */
    /* __GDPR__
       "debugger.configuration.prompts" : {
          "configurationtype" : { "classification": "SystemMetaData", "purpose": "FeatureInsight" },
          "autodetecteddjangomanagepypath" : { "classification": "SystemMetaData", "purpose": "FeatureInsight" },
          "autodetectedpyramidinipath" : { "classification": "SystemMetaData", "purpose": "FeatureInsight" },
          "autodetectedfastapimainpypath" : { "classification": "SystemMetaData", "purpose": "FeatureInsight" },
          "autodetectedflaskapppypath" : { "classification": "SystemMetaData", "purpose": "FeatureInsight" },
          "manuallyenteredavalue" : { "classification": "SystemMetaData", "purpose": "FeatureInsight" }
       }
     */

    [EventName.DEBUGGER_CONFIGURATION_PROMPTS]: {
        /**
         * The type of debug configuration to build configuration for
         *
         * @type {DebugConfigurationType}
         */
        configurationType: DebugConfigurationType;
        /**
         * Carries `true` if we are able to auto-detect manage.py path for Django, `false` otherwise
         *
         * @type {boolean}
         */
        autoDetectedDjangoManagePyPath?: boolean;
        /**
         * Carries `true` if we are able to auto-detect .ini file path for Pyramid, `false` otherwise
         *
         * @type {boolean}
         */
        autoDetectedPyramidIniPath?: boolean;
        /**
         * Carries `true` if we are able to auto-detect main.py path for FastAPI, `false` otherwise
         *
         * @type {boolean}
         */
        autoDetectedFastAPIMainPyPath?: boolean;
        /**
         * Carries `true` if we are able to auto-detect app.py path for Flask, `false` otherwise
         *
         * @type {boolean}
         */
        autoDetectedFlaskAppPyPath?: boolean;
        /**
         * Carries `true` if user manually entered the required path for the app
         * (path to `manage.py` for Django, path to `.ini` for Pyramid, path to `app.py` for Flask), `false` otherwise
         *
         * @type {boolean}
         */
        manuallyEnteredAValue?: boolean;
    };
    /**
     * Telemetry event sent when providing completion provider in launch.json. It is sent just *after* inserting the completion.
     */
    /* __GDPR__
       "debugger.configuration.prompts.in.launch.json" : { }
     */
    [EventName.DEBUGGER_CONFIGURATION_PROMPTS_IN_LAUNCH_JSON]: never | undefined;
    /**
     * Telemetry event sent with details of actions when invoking a diagnostic command
     */
    /* __GDPR__
       "diagnostics.action" : {
          "commandname" : { "classification": "SystemMetaData", "purpose": "FeatureInsight" },
          "ignorecode" : { "classification": "SystemMetaData", "purpose": "FeatureInsight" },
          "url" : { "classification": "SystemMetaData", "purpose": "FeatureInsight" },
          "action" : { "classification": "SystemMetaData", "purpose": "FeatureInsight" }
       }
     */
    [EventName.DIAGNOSTICS_ACTION]: {
        /**
         * Diagnostics command executed.
         * @type {string}
         */
        commandName?: string;
        /**
         * Diagnostisc code ignored (message will not be seen again).
         * @type {string}
         */
        ignoreCode?: string;
        /**
         * Url of web page launched in browser.
         * @type {string}
         */
        url?: string;
        /**
         * Custom actions performed.
         * @type {'switchToCommandPrompt'}
         */
        action?: 'switchToCommandPrompt';
    };
    /**
     * Telemetry event sent when we are checking if we can handle the diagnostic code
     */
    /* __GDPR__
       "diagnostics.message" : {
          "code" : { "classification": "SystemMetaData", "purpose": "FeatureInsight" }
       }
     */
    [EventName.DIAGNOSTICS_MESSAGE]: {
        /**
         * Code of diagnostics message detected and displayed.
         * @type {string}
         */
        code: DiagnosticCodes;
    };
    /**
     * Telemetry event sent with details just after editor loads
     */
    /* __GDPR__
       "editor.load" : {
          "condaversion" : { "classification": "SystemMetaData", "purpose": "FeatureInsight" },
          "pythonversion" : { "classification": "SystemMetaData", "purpose": "FeatureInsight" },
          "interpretertype" : { "classification": "SystemMetaData", "purpose": "FeatureInsight" },
          "terminal" : { "classification": "SystemMetaData", "purpose": "PerformanceAndHealth" },
          "workspacefoldercount" : { "classification": "SystemMetaData", "purpose": "FeatureInsight" },
          "haspython3" : { "classification": "SystemMetaData", "purpose": "FeatureInsight" },
          "usinguserdefinedinterpreter" : { "classification": "SystemMetaData", "purpose": "FeatureInsight" },
          "usingglobalinterpreter" : { "classification": "SystemMetaData", "purpose": "FeatureInsight" }
       }
     */
    [EventName.EDITOR_LOAD]: {
        /**
         * The conda version if selected
         */
        condaVersion: string | undefined;
        /**
         * The python interpreter version if selected
         */
        pythonVersion: string | undefined;
        /**
         * The type of interpreter (conda, virtualenv, pipenv etc.)
         */
        interpreterType: EnvironmentType | undefined;
        /**
         * The type of terminal shell created: powershell, cmd, zsh, bash etc.
         *
         * @type {TerminalShellType}
         */
        terminal: TerminalShellType;
        /**
         * Number of workspace folders opened
         */
        workspaceFolderCount: number;
        /**
         * If interpreters found for the main workspace contains a python3 interpreter
         */
        hasPython3: boolean;
        /**
         * If user has defined an interpreter in settings.json
         */
        usingUserDefinedInterpreter: boolean;
        /**
         * If global interpreter is being used
         */
        usingGlobalInterpreter: boolean;
    };
    /**
     * Telemetry event sent when substituting Environment variables to calculate value of variables
     */
    /* __GDPR__
       "envfile_variable_substitution" : { }
     */
    [EventName.ENVFILE_VARIABLE_SUBSTITUTION]: never | undefined;
    /**
     * Telemetry event sent when an environment file is detected in the workspace.
     */
    /* __GDPR__
       "envfile_workspace" : {
          "hascustomenvpath" : { "classification": "SystemMetaData", "purpose": "FeatureInsight" }
       }
     */

    [EventName.ENVFILE_WORKSPACE]: {
        /**
         * If there's a custom path specified in the python.envFile workspace settings.
         */
        hasCustomEnvPath: boolean;
    };
    /**
     * Telemetry Event sent when user sends code to be executed in the terminal.
     *
     */
    /* __GDPR__
       "execution_code" : {
          "scope" : { "classification": "SystemMetaData", "purpose": "FeatureInsight" },
          "trigger" : { "classification": "SystemMetaData", "purpose": "FeatureInsight" }
       }
     */
    [EventName.EXECUTION_CODE]: {
        /**
         * Whether the user executed a file in the terminal or just the selected text.
         *
         * @type {('file' | 'selection')}
         */
        scope: 'file' | 'selection';
        /**
         * How was the code executed (through the command or by clicking the `Run File` icon).
         *
         * @type {('command' | 'icon')}
         */
        trigger?: 'command' | 'icon';
    };
    /**
     * Telemetry Event sent when user executes code against Django Shell.
     * Values sent:
     * scope
     *
     */
    /* __GDPR__
       "execution_django" : {
          "scope" : { "classification": "SystemMetaData", "purpose": "FeatureInsight" }
       }
     */
    [EventName.EXECUTION_DJANGO]: {
        /**
         * If `file`, then the file was executed in the django shell.
         * If `selection`, then the selected text was sent to the django shell.
         *
         * @type {('file' | 'selection')}
         */
        scope: 'file' | 'selection';
    };
    /**
     * Telemetry event sent with details when formatting a document
     */
    /* __GDPR__
       "format.format" : {
          "tool" : { "classification": "SystemMetaData", "purpose": "FeatureInsight" },
          "hascustomargs" : { "classification": "SystemMetaData", "purpose": "FeatureInsight" },
          "formatselection" : { "classification": "SystemMetaData", "purpose": "FeatureInsight" }
       }
     */
    [EventName.FORMAT]: {
        /**
         * Tool being used to format
         */
        tool: 'autopep8' | 'black' | 'yapf';
        /**
         * If arguments for formatter is provided in resource settings
         */
        hasCustomArgs: boolean;
        /**
         * Carries `true` when formatting a selection of text, `false` otherwise
         */
        formatSelection: boolean;
    };
    /**
     * Telemetry event sent with the value of setting 'Format on type'
     */
    /* __GDPR__
       "format.format_on_type" : {
          "enabled" : { "classification": "SystemMetaData", "purpose": "FeatureInsight" }
       }
     */
    [EventName.FORMAT_ON_TYPE]: {
        /**
         * Carries `true` if format on type is enabled, `false` otherwise
         *
         * @type {boolean}
         */
        enabled: boolean;
    };
    /**
     * Telemetry event sent when sorting imports using formatter
     */
    /* __GDPR__
       "format.sort_imports" : { }
     */
    [EventName.FORMAT_SORT_IMPORTS]: never | undefined;
    /**
     * Telemetry event sent with details when tracking imports
     */
    /* __GDPR__
       "hashed_package_name" : {
          "hashedname" : { "classification": "SystemMetaData", "purpose": "FeatureInsight" }
       }
     */

    [EventName.HASHED_PACKAGE_NAME]: {
        /**
         * Hash of the package name
         *
         * @type {string}
         */
        hashedName: string;
    };
    /* __GDPR__
       "hashed_package_perf" : {
          "propertyName" : { "classification": "SystemMetaData", "purpose": "FeatureInsight" }
       }
     */
    [EventName.HASHED_PACKAGE_PERF]: never | undefined;
    /**
     * Telemetry event sent with details of selection in prompt
     * `Prompt message` :- 'Linter ${productName} is not installed'
     */
    /* __GDPR__
       "linter_not_installed_prompt" : {
          "tool" : { "classification": "SystemMetaData", "purpose": "FeatureInsight" },
          "action": { "classification": "SystemMetaData", "purpose": "FeatureInsight" }
       }
     */
    [EventName.LINTER_NOT_INSTALLED_PROMPT]: {
        /**
         * Name of the linter
         *
         * @type {LinterId}
         */
        tool?: LinterId;
        /**
         * `select` When 'Select linter' option is selected
         * `disablePrompt` When 'Do not show again' option is selected
         * `install` When 'Install' option is selected
         *
         * @type {('select' | 'disablePrompt' | 'install')}
         */
        action: 'select' | 'disablePrompt' | 'install';
    };

    /**
     * Telemetry event sent before showing the linter prompt to install
     * pylint or flake8.
     */
    /* __GDPR__
       "linter_install_prompt" : {
          "prompt" : { "classification": "SystemMetaData", "purpose": "FeatureInsight" }
       }
     */
    [EventName.LINTER_INSTALL_PROMPT]: {
        /**
         * Identify which prompt was shown.
         *
         * @type {('old' | 'noPrompt' | 'pylintFirst' | 'flake8first')}
         */
        prompt: 'old' | 'noPrompt' | 'pylintFirst' | 'flake8first';
    };

    /**
     * Telemetry event sent when installing modules
     */
    /* __GDPR__
       "python_install_package" : {
          "installer" : { "classification": "SystemMetaData", "purpose": "FeatureInsight" },
          "requiredinstaller" : { "classification": "SystemMetaData", "purpose": "FeatureInsight" },
          "productname" : { "classification": "SystemMetaData", "purpose": "FeatureInsight" },
          "isinstalled" : { "classification": "SystemMetaData", "purpose": "FeatureInsight" },
          "envtype" : { "classification": "SystemMetaData", "purpose": "FeatureInsight" },
          "version" : { "classification": "SystemMetaData", "purpose": "FeatureInsight" }
       }
     */
    [EventName.PYTHON_INSTALL_PACKAGE]: {
        /**
         * The name of the module. (pipenv, Conda etc.)
         * One of the possible values includes `unavailable`, meaning user doesn't have pip, conda, or other tools available that can be used to install a python package.
         */
        installer: string;
        /**
         * The name of the installer required (expected to be available) for installation of pacakges. (pipenv, Conda etc.)
         */
        requiredInstaller?: string;
        /**
         * Name of the corresponding product (package) to be installed.
         */
        productName?: string;
        /**
         * Whether the product (package) has been installed or not.
         */
        isInstalled?: boolean;
        /**
         * Type of the Python environment into which the Python package is being installed.
         */
        envType?: PythonEnvironment['envType'];
        /**
         * Version of the Python environment into which the Python package is being installed.
         */
        version?: string;
    };
    /**
     * Telemetry sent with details immediately after linting a document completes
     */
    /* __GDPR__
       "linting" : {
          "tool" : { "classification": "SystemMetaData", "purpose": "FeatureInsight" },
          "hascustomargs" : { "classification": "SystemMetaData", "purpose": "FeatureInsight" },
          "trigger" : { "classification": "SystemMetaData", "purpose": "FeatureInsight" },
          "executablespecified" : { "classification": "SystemMetaData", "purpose": "FeatureInsight" }
       }
     */
    [EventName.LINTING]: {
        /**
         * Name of the linter being used
         *
         * @type {LinterId}
         */
        tool: LinterId;
        /**
         * If custom arguments for linter is provided in settings.json
         *
         * @type {boolean}
         */
        hasCustomArgs: boolean;
        /**
         * Carries the source which triggered configuration of tests
         *
         * @type {LinterTrigger}
         */
        trigger: LinterTrigger;
        /**
         * Carries `true` if linter executable is specified, `false` otherwise
         *
         * @type {boolean}
         */
        executableSpecified: boolean;
    };
    /**
     * Telemetry event sent after fetching the OS version
     */
    /* __GDPR__
       "platform.info" : {
          "failuretype" : { "classification": "SystemMetaData", "purpose": "PerformanceAndHealth" },
          "osversion" : { "classification": "SystemMetaData", "purpose": "PerformanceAndHealth" }
       }
     */
    [EventName.PLATFORM_INFO]: {
        /**
         * If fetching OS version fails, list the failure type
         *
         * @type {PlatformErrors}
         */
        failureType?: PlatformErrors;
        /**
         * The OS version of the platform
         *
         * @type {string}
         */
        osVersion?: string;
    };
    /**
     * Telemetry event sent when 'Select Interpreter' command is invoked.
     */
    /* __GDPR__
       "select_interpreter" : { }
     */
    [EventName.SELECT_INTERPRETER]: never | undefined;
    /**
     * Telemetry event sent when 'Enter interpreter path' button is clicked.
     */
    /* __GDPR__
       "select_interpreter_enter_button" : { }
     */
    [EventName.SELECT_INTERPRETER_ENTER_BUTTON]: never | undefined;
    /**
     * Telemetry event sent with details about what choice user made to input the interpreter path.
     */
    /* __GDPR__
       "select_interpreter_enter_choice" : {
          "choice" : { "classification": "SystemMetaData", "purpose": "FeatureInsight" }
       }
    */
    [EventName.SELECT_INTERPRETER_ENTER_CHOICE]: {
        /**
         * Carries 'enter' if user chose to enter the path to executable.
         * Carries 'browse' if user chose to browse for the path to the executable.
         */
        choice: 'enter' | 'browse';
    };
    /**
     * Telemetry event sent after an action has been taken while the interpreter quickpick was displayed,
     * and if the action was not 'Enter interpreter path'.
     */
    /* __GDPR__
       "select_interpreter_selected" : {
          "action" : { "classification": "SystemMetaData", "purpose": "FeatureInsight" }
       }
     */
    [EventName.SELECT_INTERPRETER_SELECTED]: {
        /**
         * 'escape' if the quickpick was dismissed.
         * 'selected' if an interpreter was selected.
         */
        action: 'escape' | 'selected';
    };
    /**
     * Telemetry event sent when the user select to either enter or find the interpreter from the quickpick.
     */
    /* __GDPR__
       "select_interpreter_enter_or_find" : { }
     */

    [EventName.SELECT_INTERPRETER_ENTER_OR_FIND]: never | undefined;
    /**
     * Telemetry event sent after the user entered an interpreter path, or found it by browsing the filesystem.
     */
    /* __GDPR__
       "select_interpreter_entered_exists" : {
          "discovered" : { "classification": "SystemMetaData", "purpose": "PerformanceAndHealth" }
       }
     */
    [EventName.SELECT_INTERPRETER_ENTERED_EXISTS]: {
        /**
         * Carries `true` if the interpreter that was selected had already been discovered earlier (exists in the cache).
         */
        discovered: boolean;
    };
    /**
     * Telemetry event sent with details after updating the python interpreter
     */
    /* __GDPR__
       "python_interpreter" : {
          "trigger" : { "classification": "SystemMetaData", "purpose": "FeatureInsight" },
          "failed" : { "classification": "SystemMetaData", "purpose": "FeatureInsight" },
          "pythonversion" : { "classification": "SystemMetaData", "purpose": "FeatureInsight" }
       }
     */
    [EventName.PYTHON_INTERPRETER]: {
        /**
         * Carries the source which triggered the update
         *
         * @type {('ui' | 'shebang' | 'load')}
         */
        trigger: 'ui' | 'shebang' | 'load';
        /**
         * Carries `true` if updating python interpreter failed
         *
         * @type {boolean}
         */
        failed: boolean;
        /**
         * The python version of the interpreter
         *
         * @type {string}
         */
        pythonVersion?: string;
    };
    /* __GDPR__
       "python_interpreter_activation_environment_variables" : {
          "hasenvvars" : { "classification": "SystemMetaData", "purpose": "FeatureInsight" },
          "failed" : { "classification": "SystemMetaData", "purpose": "PerformanceAndHealth" }
       }
     */
    [EventName.PYTHON_INTERPRETER_ACTIVATION_ENVIRONMENT_VARIABLES]: {
        /**
         * Carries `true` if environment variables are present, `false` otherwise
         *
         * @type {boolean}
         */
        hasEnvVars?: boolean;
        /**
         * Carries `true` if fetching environment variables failed, `false` otherwise
         *
         * @type {boolean}
         */
        failed?: boolean;
    };
    /**
     * Telemetry event sent when getting activation commands for active interpreter
     */
    /* __GDPR__
       "python_interpreter_activation_for_running_code" : {
          "hascommands" : { "classification": "SystemMetaData", "purpose": "FeatureInsight" },
          "failed" : { "classification": "SystemMetaData", "purpose": "PerformanceAndHealth" },
          "terminal" : { "classification": "SystemMetaData", "purpose": "FeatureInsight" },
          "pythonversion" : { "classification": "SystemMetaData", "purpose": "FeatureInsight" },
          "interpretertype" : { "classification": "SystemMetaData", "purpose": "FeatureInsight" }
       }
     */
    [EventName.PYTHON_INTERPRETER_ACTIVATION_FOR_RUNNING_CODE]: {
        /**
         * Carries `true` if activation commands exists for interpreter, `false` otherwise
         *
         * @type {boolean}
         */
        hasCommands?: boolean;
        /**
         * Carries `true` if fetching activation commands for interpreter failed, `false` otherwise
         *
         * @type {boolean}
         */
        failed?: boolean;
        /**
         * The type of terminal shell to activate
         *
         * @type {TerminalShellType}
         */
        terminal: TerminalShellType;
        /**
         * The Python interpreter version of the active interpreter for the resource
         *
         * @type {string}
         */
        pythonVersion?: string;
        /**
         * The type of the interpreter used
         *
         * @type {EnvironmentType}
         */
        interpreterType: EnvironmentType;
    };
    /**
     * Telemetry event sent when getting activation commands for terminal when interpreter is not specified
     */
    /* __GDPR__
       "python_interpreter_activation_for_terminal" : {
          "hascommands" : { "classification": "SystemMetaData", "purpose": "FeatureInsight" },
          "failed" : { "classification": "SystemMetaData", "purpose": "PerformanceAndHealth" },
          "terminal" : { "classification": "SystemMetaData", "purpose": "FeatureInsight" },
          "pythonversion" : { "classification": "SystemMetaData", "purpose": "FeatureInsight" },
          "interpretertype" : { "classification": "SystemMetaData", "purpose": "FeatureInsight" }
       }
     */
    [EventName.PYTHON_INTERPRETER_ACTIVATION_FOR_TERMINAL]: {
        /**
         * Carries `true` if activation commands exists for terminal, `false` otherwise
         *
         * @type {boolean}
         */
        hasCommands?: boolean;
        /**
         * Carries `true` if fetching activation commands for terminal failed, `false` otherwise
         *
         * @type {boolean}
         */
        failed?: boolean;
        /**
         * The type of terminal shell to activate
         *
         * @type {TerminalShellType}
         */
        terminal: TerminalShellType;
        /**
         * The Python interpreter version of the interpreter for the resource
         *
         * @type {string}
         */
        pythonVersion?: string;
        /**
         * The type of the interpreter used
         *
         * @type {EnvironmentType}
         */
        interpreterType: EnvironmentType;
    };
    /**
     * Telemetry event sent when auto-selection is called.
     */
    /* __GDPR__
       "python_interpreter_auto_selection" : {
          "usecachedinterpreter" : { "classification": "SystemMetaData", "purpose": "FeatureInsight" }
       }
     */

    [EventName.PYTHON_INTERPRETER_AUTO_SELECTION]: {
        /**
         * If auto-selection has been run earlier in this session, and this call returned a cached value.
         *
         * @type {boolean}
         */
        useCachedInterpreter?: boolean;
    };
    /**
     * Sends information regarding discovered python environments (virtualenv, conda, pipenv etc.)
     */
    /* __GDPR__
       "python_interpreter_discovery" : {
          "interpreters" : { "classification": "SystemMetaData", "purpose": "FeatureInsight", "isMeasurement": true }
       }
     */
    [EventName.PYTHON_INTERPRETER_DISCOVERY]: {
        /**
         * The number of the interpreters returned by locator
         */
        interpreters?: number;
    };
    /**
     * Telemetry event sent when pipenv interpreter discovery is executed.
     */
    /* __GDPR__
       "pipenv_interpreter_discovery" : { }
     */
    [EventName.PIPENV_INTERPRETER_DISCOVERY]: never | undefined;
    /**
     * Telemetry event sent with details when user clicks the prompt with the following message
     * `Prompt message` :- 'We noticed you're using a conda environment. If you are experiencing issues with this environment in the integrated terminal, we suggest the "terminal.integrated.inheritEnv" setting to be changed to false. Would you like to update this setting?'
     */
    /* __GDPR__
       "conda_inherit_env_prompt" : {
          "selection" : { "classification": "SystemMetaData", "purpose": "FeatureInsight" }
       }
     */
    [EventName.CONDA_INHERIT_ENV_PROMPT]: {
        /**
         * `Yes` When 'Yes' option is selected
         * `No` When 'No' option is selected
         * `More info` When 'More Info' option is selected
         */
        selection: 'Yes' | 'No' | 'More Info' | undefined;
    };
    /**
     * Telemetry event sent with details when user clicks a button in the virtual environment prompt.
     * `Prompt message` :- 'We noticed a new virtual environment has been created. Do you want to select it for the workspace folder?'
     */
    /* __GDPR__
       "python_interpreter_activate_environment_prompt" : {
          "selection" : { "classification": "SystemMetaData", "purpose": "FeatureInsight" }
       }
     */
    [EventName.PYTHON_INTERPRETER_ACTIVATE_ENVIRONMENT_PROMPT]: {
        /**
         * `Yes` When 'Yes' option is selected
         * `No` When 'No' option is selected
         * `Ignore` When 'Do not show again' option is clicked
         *
         * @type {('Yes' | 'No' | 'Ignore' | undefined)}
         */
        selection: 'Yes' | 'No' | 'Ignore' | undefined;
    };
    /**
     * Telemetry event sent with details when the user clicks a button in the "Python is not installed" prompt.
     * * `Prompt message` :- 'Python is not installed. Please download and install Python before using the extension.'
     */
    /* __GDPR__
       "python_not_installed_prompt" : {
          "selection" : { "classification": "SystemMetaData", "purpose": "FeatureInsight" }
       }
     */
    [EventName.PYTHON_NOT_INSTALLED_PROMPT]: {
        /**
         * `Download` When the 'Download' option is clicked
         * `Ignore` When the prompt is dismissed
         *
         * @type {('Download' | 'Ignore' | undefined)}
         */
        selection: 'Download' | 'Ignore' | undefined;
    };
    /**
     * Telemetry event sent with details when user clicks a button in the following prompt
     * `Prompt message` :- 'We noticed you are using Visual Studio Code Insiders. Would you like to use the Insiders build of the Python extension?'
     */
    /* __GDPR__
       "insiders_prompt" : {
          "selection" : { "classification": "SystemMetaData", "purpose": "FeatureInsight" }
       }
     */
    [EventName.INSIDERS_PROMPT]: {
        /**
         * `Yes, weekly` When user selects to use "weekly" as extension channel in insiders prompt
         * `Yes, daily` When user selects to use "daily" as extension channel in insiders prompt
         * `No, thanks` When user decides to keep using the same extension channel as before
         */
        selection: 'Yes, weekly' | 'Yes, daily' | 'No, thanks' | undefined;
    };
    /**
     * Telemetry event sent with details when user clicks a button in the 'Reload to install insiders prompt'.
     * `Prompt message` :- 'Please reload Visual Studio Code to use the insiders build of the extension'
     */
    /* __GDPR__
       "insiders_reload_prompt" : {
          "selection" : { "classification": "SystemMetaData", "purpose": "FeatureInsight" }
       }
     */
    [EventName.INSIDERS_RELOAD_PROMPT]: {
        /**
         * `Reload` When 'Reload' option is clicked
         * `undefined` When prompt is closed
         *
         * @type {('Reload' | undefined)}
         */
        selection: 'Reload' | undefined;
    };
    /**
     * Telemetry sent with details about the current selection of language server
     */
    /* __GDPR__
       "python_language_server.current_selection" : {
          "lsstartup" : { "classification": "SystemMetaData", "purpose": "FeatureInsight" },
          "switchto" : { "classification": "SystemMetaData", "purpose": "FeatureInsight" }
       }
     */

    [EventName.PYTHON_LANGUAGE_SERVER_CURRENT_SELECTION]: {
        /**
         * The startup value of the language server setting
         */
        lsStartup?: LanguageServerType;
        /**
         * Used to track switch between language servers. Carries the final state after the switch.
         */
        switchTo?: LanguageServerType;
    };
    /**
     * Telemetry event sent with details after selected Language server has finished activating. This event
     * is sent with `durationMs` specifying the total duration of time that the given language server took
     * to activate.
     */
    /* __GDPR__
       "python_language_server.startup_duration" : {
          "languageservertype" : { "classification": "SystemMetaData", "purpose": "FeatureInsight" }
       }
     */
    [EventName.PYTHON_LANGUAGE_SERVER_STARTUP_DURATION]: {
        /**
         * Type of Language server activated. Note it can be different from one that is chosen, if the
         * chosen one fails to start.
         */
        languageServerType?: LanguageServerType;
    };
    /**
     * Telemetry event sent with details after attempting to download LS
     */
    /* __GDPR__
       "python_language_server.downloaded" : {
          "success" : { "classification": "SystemMetaData", "purpose": "PerformanceAndHealth" },
          "lsversion" : { "classification": "SystemMetaData", "purpose": "FeatureInsight" },
          "usedssl" : { "classification": "SystemMetaData", "purpose": "FeatureInsight" },
          "lsname" : { "classification": "SystemMetaData", "purpose": "FeatureInsight" }
       }
     */
    [EventName.PYTHON_LANGUAGE_SERVER_DOWNLOADED]: {
        /**
         * Whether LS downloading succeeds
         */
        success: boolean;
        /**
         * Version of LS downloaded
         */
        lsVersion?: string;
        /**
         * Whether download uri starts with `https:` or not
         */
        usedSSL?: boolean;

        /**
         * Name of LS downloaded
         */
        lsName?: string;
    };
    /**
     * Telemetry event sent when LS is started for workspace (workspace folder in case of multi-root)
     */
    /* __GDPR__
       "python_langauge_server.enabled" : {
          "lsversion" : { "classification": "SystemMetaData", "purpose": "FeatureInsight" }
       }
     */
    [EventName.PYTHON_LANGUAGE_SERVER_ENABLED]: {
        lsVersion?: string;
    };
    /**
     * Telemetry event sent with details when downloading or extracting LS fails
     */
    /* __GDPR__
       "python_language_server.error" : {
          "error" : { "classification": "CallstackOrException", "purpose": "PerformanceAndHealth" }
       }
     */
    [EventName.PYTHON_LANGUAGE_SERVER_ERROR]: {
        /**
         * The error associated with initializing language server
         */
        error: string;
    };
    /**
     * Telemetry event sent with details after attempting to extract LS
     */
    /* __GDPR__
       "python_language_server.extracted" : {
          "success" : { "classification": "SystemMetaData", "purpose": "PerformanceAndHealth" },
          "lsversion" : { "classification": "SystemMetaData", "purpose": "FeatureInsight" },
          "usedssl" : { "classification": "SystemMetaData", "purpose": "FeatureInsight" },
          "lsname" : { "classification": "SystemMetaData", "purpose": "FeatureInsight" }
       }
     */
    [EventName.PYTHON_LANGUAGE_SERVER_EXTRACTED]: {
        /**
         * Whether LS extracting succeeds
         */
        success: boolean;
        /**
         * Version of LS extracted
         */
        lsVersion?: string;
        /**
         * Whether download uri starts with `https:` or not
         */
        usedSSL?: boolean;
        /**
         * Package name of LS extracted
         */
        lsName?: string;
    };
    /**
     * Telemetry event sent if azure blob packages are being listed
     */
    /* __GDPR__
       "python_language_server.list_blob_store_packages" : { }
     */
    [EventName.PYTHON_LANGUAGE_SERVER_LIST_BLOB_STORE_PACKAGES]: never | undefined;
    /**
     * Tracks if LS is supported on platform or not
     */
    /* __GDPR__
       "python_language_server.platform_supported" : {
          "supported" : { "classification": "SystemMetaData", "purpose": "PerformanceAndHealth" },
          "failuretype" : { "classification": "SystemMetaData", "purpose": "PerformanceAndHealth" }
       }
     */
    [EventName.PYTHON_LANGUAGE_SERVER_PLATFORM_SUPPORTED]: {
        /**
         * Carries `true` if LS is supported, `false` otherwise
         *
         * @type {boolean}
         */
        supported: boolean;
        /**
         * If checking support for LS failed
         *
         * @type {'UnknownError'}
         */
        failureType?: 'UnknownError';
    };
    /**
     * Telemetry event sent when LS is ready to start
     */
    /* __GDPR__
       "python_language_server.ready" : {
          "lsversion" : { "classification": "SystemMetaData", "purpose": "FeatureInsight" }
       }
     */

    [EventName.PYTHON_LANGUAGE_SERVER_READY]: {
        lsVersion?: string;
    };
    /**
     * Telemetry event sent when starting LS
     */
    /* __GDPR__
       "python_language_server.startup" : {
          "lsversion" : { "classification": "SystemMetaData", "purpose": "PerformanceAndHealth" }
       }
     */
    [EventName.PYTHON_LANGUAGE_SERVER_STARTUP]: {
        lsVersion?: string;
    };
    /**
     * Telemetry sent from language server (details of telemetry sent can be provided by LS team)
     */
    /* __GDPR__
       "python_language_server.telemetry" : { }
     */
    [EventName.PYTHON_LANGUAGE_SERVER_TELEMETRY]: unknown;
    /**
<<<<<<< HEAD
     * Telemetry sent when the client makes a request to the language server
     *
     * This event also has a measure, "resultLength", which records the number of completions provided.
     */
    /* __GDPR__
       "python_language_server.request" : { }
     */

    [EventName.PYTHON_LANGUAGE_SERVER_REQUEST]: unknown;
    /**
=======
>>>>>>> b8e702b3
     * Telemetry event sent when the experiments service is initialized for the first time.
     */
    /* __GDPR__
       "python_experiments_init_performance" : { }
     */
    [EventName.PYTHON_EXPERIMENTS_INIT_PERFORMANCE]: unknown;
    /**
     * Telemetry event sent when the user use the report issue command.
     */
    [EventName.USE_REPORT_ISSUE_COMMAND]: unknown;
    /**
     * Telemetry event sent once on session start with details on which experiments are opted into and opted out from.
     */
    /* __GDPR__
       "python_experiments_opt_in_opt_out_settings" : {
          "optedinto" : { "classification": "SystemMetaData", "purpose": "FeatureInsight" },
          "optedoutfrom" : { "classification": "SystemMetaData", "purpose": "FeatureInsight" }
       }
     */
    [EventName.PYTHON_EXPERIMENTS_OPT_IN_OPT_OUT_SETTINGS]: {
        /**
         * List of valid experiments in the python.experiments.optInto setting
         * @type {string[]}
         */
        optedInto: string[];
        /**
         * List of valid experiments in the python.experiments.optOutFrom setting
         * @type {string[]}
         */
        optedOutFrom: string[];
    };
    /**
     * Telemetry event sent when LS is started for workspace (workspace folder in case of multi-root)
     */
    /* __GDPR__
       "language_server_enabled" : {
          "lsversion" : { "classification": "SystemMetaData", "purpose": "FeatureInsight" }
       }
     */
    [EventName.LANGUAGE_SERVER_ENABLED]: {
        lsVersion?: string;
    };
    /**
     * Telemetry event sent when Node.js server is ready to start
     */
    /* __GDPR__
       "language_server_ready" : {
          "lsversion" : { "classification": "SystemMetaData", "purpose": "FeatureInsight" }
       }
     */
    [EventName.LANGUAGE_SERVER_READY]: {
        lsVersion?: string;
    };
    /**
     * Telemetry event sent when starting Node.js server
     */
    /* __GDPR__
       "language_server_startup" : {
          "lsversion" : { "classification": "SystemMetaData", "purpose": "FeatureInsight" }
       }
     */
    [EventName.LANGUAGE_SERVER_STARTUP]: {
        lsVersion?: string;
    };
    /**
     * Telemetry sent from Node.js server (details of telemetry sent can be provided by LS team)
     */
    /* __GDPR__
       "language_server_telemetry" : {
          "lsversion" : { "classification": "SystemMetaData", "purpose": "FeatureInsight" }
       }
     */
    [EventName.LANGUAGE_SERVER_TELEMETRY]: unknown;
    /**
     * Telemetry sent when the client makes a request to the Node.js server
     *
     * This event also has a measure, "resultLength", which records the number of completions provided.
     */
    /* __GDPR__
       "language_server_request" : {
          "lsversion" : { "classification": "SystemMetaData", "purpose": "FeatureInsight" }
       }
     */
    [EventName.LANGUAGE_SERVER_REQUEST]: unknown;
    /**
     * Telemetry event sent when Jedi Language Server is started for workspace (workspace folder in case of multi-root)
     */
    /* __GDPR__
       "jedi_language_server.enabled" : {
          "lsversion" : { "classification": "SystemMetaData", "purpose": "FeatureInsight" }
       }
     */
    [EventName.JEDI_LANGUAGE_SERVER_ENABLED]: {
        lsVersion?: string;
    };
    /**
     * Telemetry event sent when Jedi Language Server server is ready to receive messages
     */
    /* __GDPR__
       "jedi_language_server.ready" : {
          "lsversion" : { "classification": "SystemMetaData", "purpose": "FeatureInsight" }
       }
     */
    [EventName.JEDI_LANGUAGE_SERVER_READY]: {
        lsVersion?: string;
    };
    /**
     * Telemetry event sent when starting Node.js server
     */
    /* __GDPR__
       "jedi_language_server.startup" : {
          "lsversion" : { "classification": "SystemMetaData", "purpose": "FeatureInsight" }
       }
     */
    [EventName.JEDI_LANGUAGE_SERVER_STARTUP]: {
        lsVersion?: string;
    };
    /**
     * Telemetry sent when the client makes a request to the Node.js server
     *
     * This event also has a measure, "resultLength", which records the number of completions provided.
     */
    /* __GDPR__
       "jedi_language_server.request" : { }
     */
    [EventName.JEDI_LANGUAGE_SERVER_REQUEST]: unknown;
    /**
     * When user clicks a button in the python extension survey prompt, this telemetry event is sent with details
     */
    /* __GDPR__
       "extension_survey_prompt" : {
          "selection" : { "classification": "SystemMetaData", "purpose": "FeatureInsight" }
       }
     */
    [EventName.EXTENSION_SURVEY_PROMPT]: {
        /**
         * Carries the selection of user when they are asked to take the extension survey
         */
        selection: 'Yes' | 'Maybe later' | 'Do not show again' | undefined;
    };
    /**
     * Telemetry sent back when join mailing list prompt is shown.
     */
    /* __GDPR__
       "join_mailing_list_prompt_displayed" : { }
     */
    [EventName.JOIN_MAILING_LIST_PROMPT_DISPLAYED]: never | undefined;
    /**
     * Telemetry sent back when user selects an option from join mailing list prompt.
     */
    /* __GDPR__
       "join_mailing_list_prompt" : {
          "selection" : { "classification": "SystemMetaData", "purpose": "FeatureInsight" }
       }
     */
    [EventName.JOIN_MAILING_LIST_PROMPT]: {
        /**
         * Carries the selection of user when they are asked to join the mailing list.
         */
        selection: 'Yes' | 'No' | undefined;
    };
    /**
     * Telemetry event sent when starting REPL
     */
    /* __GDPR__
       "repl" : { }
     */
    [EventName.REPL]: never | undefined;
    /**
     * Telemetry event sent with details of linter selected in quickpick of linter list.
     */
    /* __GDPR__
       "select_linter" : {
          "tool" : { "classification": "SystemMetaData", "purpose": "FeatureInsight" },
          "enabled" : { "classification": "SystemMetaData", "purpose": "FeatureInsight" }
       }
     */
    [EventName.SELECT_LINTER]: {
        /**
         * The name of the linter
         */
        tool?: LinterId;
        /**
         * Carries `true` if linter is enabled, `false` otherwise
         */
        enabled: boolean;
    };
    /**
     * Telemetry event sent if and when user configure tests command. This command can be trigerred from multiple places in the extension. (Command palette, prompt etc.)
     */
    /* __GDPR__
       "unittest.configure" : { }
     */
    [EventName.UNITTEST_CONFIGURE]: never | undefined;
    /**
     * Telemetry event sent when user chooses a test framework in the Quickpick displayed for enabling and configuring test framework
     */
    /* __GDPR__
       "unittest.configuring" : {
          "tool" : { "classification": "SystemMetaData", "purpose": "FeatureInsight" },
          "trigger" : { "classification": "SystemMetaData", "purpose": "FeatureInsight" },
          "failed" : { "classification": "SystemMetaData", "purpose": "PerformanceAndHealth" }
       }
     */
    [EventName.UNITTEST_CONFIGURING]: {
        /**
         * Name of the test framework to configure
         */
        tool?: TestTool;
        /**
         * Carries the source which triggered configuration of tests
         *
         * @type {('ui' | 'commandpalette')}
         */
        trigger: 'ui' | 'commandpalette';
        /**
         * Carries `true` if configuring test framework failed, `false` otherwise
         *
         * @type {boolean}
         */
        failed: boolean;
    };
    /**
     * Telemetry event sent when the extension is activated, if an active terminal is present and
     * the `python.terminal.activateEnvInCurrentTerminal` setting is set to `true`.
     */
    /* __GDPR__
       "activate_env_in_current_terminal" : {
          "isterminalvisible" : { "classification": "SystemMetaData", "purpose": "FeatureInsight" }
       }
     */
    [EventName.ACTIVATE_ENV_IN_CURRENT_TERMINAL]: {
        /**
         * Carries boolean `true` if an active terminal is present (terminal is visible), `false` otherwise
         */
        isTerminalVisible?: boolean;
    };
    /**
     * Telemetry event sent with details when a terminal is created
     */
    /* __GDPR__
       "terminal.create" : {
         "terminal" : { "classification": "SystemMetaData", "purpose": "FeatureInsight" },
         "triggeredby" : { "classification": "SystemMetaData", "purpose": "FeatureInsight" },
         "pythonversion" : { "classification": "SystemMetaData", "purpose": "FeatureInsight" },
         "interpretertype" : { "classification": "SystemMetaData", "purpose": "FeatureInsight" }
       }
     */
    [EventName.TERMINAL_CREATE]: {
        /**
         * The type of terminal shell created: powershell, cmd, zsh, bash etc.
         *
         * @type {TerminalShellType}
         */
        terminal?: TerminalShellType;
        /**
         * The source which triggered creation of terminal
         *
         * @type {'commandpalette'}
         */
        triggeredBy?: 'commandpalette';
        /**
         * The default Python interpreter version to be used in terminal, inferred from resource's 'settings.json'
         *
         * @type {string}
         */
        pythonVersion?: string;
        /**
         * The Python interpreter type: Conda, Virtualenv, Venv, Pipenv etc.
         *
         * @type {EnvironmentType}
         */
        interpreterType?: EnvironmentType;
    };
    /**
     * Telemetry event sent indicating the trigger source for discovery.
     */
    /* __GDPR__
       "unittest.discovery.trigger" : {
          "trigger" : { "classification": "SystemMetaData", "purpose": "FeatureInsight" }
       }
     */
    [EventName.UNITTEST_DISCOVERY_TRIGGER]: {
        /**
         * Carries the source which triggered discovering of tests
         *
         * @type {('auto' | 'ui' | 'commandpalette' | 'watching' | 'interpreter')}
         * auto           : Triggered by VS Code editor.
         * ui             : Triggered by clicking a button.
         * commandpalette : Triggered by running the command from the command palette.
         * watching       : Triggered by filesystem or content changes.
         * interpreter    : Triggered by interpreter change.
         */
        trigger: 'auto' | 'ui' | 'commandpalette' | 'watching' | 'interpreter';
    };
    /**
     * Telemetry event sent with details about discovering tests
     */
    /* __GDPR__
       "unittest.discovering" : {
          "tool" : { "classification": "SystemMetaData", "purpose": "FeatureInsight" }
       }
     */
    [EventName.UNITTEST_DISCOVERING]: {
        /**
         * The test framework used to discover tests
         *
         * @type {TestTool}
         */
        tool: TestTool;
    };
    /**
     * Telemetry event sent with details about discovering tests
     */
    /* __GDPR__
       "unittest.discovery.done" : {
          "tool" : { "classification": "SystemMetaData", "purpose": "FeatureInsight" },
          "failed" : { "classification": "SystemMetaData", "purpose": "FeatureInsight" }
       }
     */
    [EventName.UNITTEST_DISCOVERY_DONE]: {
        /**
         * The test framework used to discover tests
         *
         * @type {TestTool}
         */
        tool: TestTool;
        /**
         * Carries `true` if discovering tests failed, `false` otherwise
         *
         * @type {boolean}
         */
        failed: boolean;
    };
    /**
     * Telemetry event sent when cancelling discovering tests
     */
    /* __GDPR__
       "unittest.discovery.stop" : { }
     */
    [EventName.UNITTEST_DISCOVERING_STOP]: never | undefined;
    /**
     * Telemetry event sent with details about running the tests, what is being run, what framework is being used etc.
     */
    /* __GDPR__
       "unittest.run" : {
          "tool" : { "classification": "SystemMetaData", "purpose": "FeatureInsight" },
          "debugging" : { "classification": "SystemMetaData", "purpose": "FeatureInsight" }
       }
     */
    [EventName.UNITTEST_RUN]: {
        /**
         * Framework being used to run tests
         */
        tool: TestTool;
        /**
         * Carries `true` if debugging, `false` otherwise
         */
        debugging: boolean;
    };
    /**
     * Telemetry event sent when cancelling running tests
     */
    /* __GDPR__
       "unittest.run.stop" : { }
     */
    [EventName.UNITTEST_RUN_STOP]: never | undefined;
    /**
     * Telemetry event sent when run all failed test command is triggered
     */
    /* __GDPR__
       "unittest.run.all_failed" : { }
     */
    [EventName.UNITTEST_RUN_ALL_FAILED]: never | undefined;
    /**
     * Telemetry event sent when testing is disabled for a workspace.
     */
    /* __GDPR__
       "unittest.disabled" : { }
     */
    [EventName.UNITTEST_DISABLED]: never | undefined;
    /*
    Telemetry event sent to provide information on whether we have successfully identify the type of shell used.
    This information is useful in determining how well we identify shells on users machines.
    This impacts executing code in terminals and activation of environments in terminal.
    So, the better this works, the better it is for the user.
    failed - If true, indicates we have failed to identify the shell. Note this impacts impacts ability to activate environments in the terminal & code.
    shellIdentificationSource - How was the shell identified. One of 'terminalName' | 'settings' | 'environment' | 'default'
                                If terminalName, then this means we identified the type of the shell based on the name of the terminal.
                                If settings, then this means we identified the type of the shell based on user settings in VS Code.
                                If environment, then this means we identified the type of the shell based on their environment (env variables, etc).
                                    I.e. their default OS Shell.
                                If default, then we reverted to OS defaults (cmd on windows, and bash on the rest).
                                    This is the worst case scenario.
                                    I.e. we could not identify the shell at all.
    terminalProvided - If true, we used the terminal provided to detec the shell. If not provided, we use the default shell on user machine.
    hasCustomShell - If undefined (not set), we didn't check.
                     If true, user has customzied their shell in VSC Settings.
    hasShellInEnv - If undefined (not set), we didn't check.
                    If true, user has a shell in their environment.
                    If false, user does not have a shell in their environment.
    */
    /* __GDPR__
      "terminal_shell_identification" : {
         "failed" : { "classification": "SystemMetaData", "purpose": "PerformanceAndHealth" },
         "terminalprovided" : { "classification": "SystemMetaData", "purpose": "FeatureInsight" },
         "shellidentificationsource" : { "classification": "SystemMetaData", "purpose": "FeatureInsight" },
         "hascustomshell" : { "classification": "SystemMetaData", "purpose": "FeatureInsight" },
         "hasshellinenv" : { "classification": "SystemMetaData", "purpose": "FeatureInsight" }
      }
    */
    [EventName.TERMINAL_SHELL_IDENTIFICATION]: {
        failed: boolean;
        terminalProvided: boolean;
        shellIdentificationSource: 'terminalName' | 'settings' | 'environment' | 'default' | 'vscode';
        hasCustomShell: undefined | boolean;
        hasShellInEnv: undefined | boolean;
    };
    /**
     * Telemetry event sent when getting environment variables for an activated environment has failed.
     *
     * @type {(undefined | never)}
     * @memberof IEventNamePropertyMapping
     */
    /* __GDPR__
       "activate_env_to_get_env_vars_failed" : {
          "ispossiblycondaenv" : { "classification": "SystemMetaData", "purpose": "PerformanceAndHealth" },
          "terminal" : { "classification": "SystemMetaData", "purpose": "PerformanceAndHealth" }
       }
     */
    [EventName.ACTIVATE_ENV_TO_GET_ENV_VARS_FAILED]: {
        /**
         * Whether the activation commands contain the name `conda`.
         *
         * @type {boolean}
         */
        isPossiblyCondaEnv: boolean;
        /**
         * The type of terminal shell created: powershell, cmd, zsh, bash etc.
         *
         * @type {TerminalShellType}
         */
        terminal: TerminalShellType;
    };

    // TensorBoard integration events
    /**
     * Telemetry event sent after the user has clicked on an option in the prompt we display
     * asking them if they want to launch an integrated TensorBoard session.
     * `selection` is one of 'yes', 'no', or 'do not ask again'.
     */
    /* __GDPR__
       "tensorboard.launch_prompt_selection" : { }
     */

    [EventName.TENSORBOARD_LAUNCH_PROMPT_SELECTION]: {
        selection: TensorBoardPromptSelection;
    };
    /**
     * Telemetry event sent after the python.launchTensorBoard command has been executed.
     * The `entrypoint` property indicates whether the command was executed directly by the
     * user from the command palette or from a codelens or the user clicking 'yes'
     * on the launch prompt we display.
     * The `trigger` property indicates whether the entrypoint was triggered by the user
     * importing tensorboard, using tensorboard in a notebook, detected tfevent files in
     * the workspace. For the palette entrypoint, the trigger is also 'palette'.
     */
    /* __GDPR__
       "tensorboard.session_launch" : {
          "entrypoint" : { "classification": "SystemMetaData", "purpose": "FeatureInsight" },
          "trigger": { "classification": "SystemMetaData", "purpose": "FeatureInsight" }
       }
     */
    [EventName.TENSORBOARD_SESSION_LAUNCH]: {
        entrypoint: TensorBoardEntrypoint;
        trigger: TensorBoardEntrypointTrigger;
    };
    /**
     * Telemetry event sent after we have attempted to create a tensorboard program instance
     * by spawning a daemon to run the tensorboard_launcher.py script. The event is sent with
     * `durationMs` which should never exceed 60_000ms. Depending on the value of `result`, `durationMs` means:
     * 1. 'success' --> the total amount of time taken for the execObservable daemon to report successful TB session launch
     * 2. 'canceled' --> the total amount of time that the user waited for the daemon to start before canceling launch
     * 3. 'error' --> 60_000ms, i.e. we timed out waiting for the daemon to launch
     * In the first two cases durationMs should not be more than 60_000ms.
     */
    /* __GDPR__
       "tensorboard.session_daemon_startup_duration" : {
          "result" : { "classification": "SystemMetaData", "purpose": "FeatureInsight" }
       }
     */
    [EventName.TENSORBOARD_SESSION_DAEMON_STARTUP_DURATION]: {
        result: TensorBoardSessionStartResult;
    };
    /**
     * Telemetry event sent after the webview framing the TensorBoard website has been successfully shown.
     * This event is sent with `durationMs` which represents the total time to create a TensorBoardSession.
     * Note that this event is only sent if an integrated TensorBoard session is successfully created in full.
     * This includes checking whether the tensorboard package is installed and installing it if it's not already
     * installed, requesting the user to select a log directory, starting the tensorboard
     * program instance in a daemon, and showing the TensorBoard UI in a webpanel, in that order.
     */
    /* __GDPR__
       "tensorboard.session_e2e_startup_duration" : { }
     */
    [EventName.TENSORBOARD_SESSION_E2E_STARTUP_DURATION]: never | undefined;
    /**
     * Telemetry event sent after the user has closed a TensorBoard webview panel. This event is
     * sent with `durationMs` specifying the total duration of time that the TensorBoard session
     * ran for before the user terminated the session.
     */
    /* __GDPR__
       "tensorboard.session_duration" : { }
     */
    [EventName.TENSORBOARD_SESSION_DURATION]: never | undefined;
    /**
     * Telemetry event sent when an entrypoint is displayed to the user. This event is sent once
     * per entrypoint per session to minimize redundant events since codelenses
     * can be displayed multiple times per file.
     * The `entrypoint` property indicates whether the command was executed directly by the
     * user from the command palette or from a codelens or the user clicking 'yes'
     * on the launch prompt we display.
     * The `trigger` property indicates whether the entrypoint was triggered by the user
     * importing tensorboard, using tensorboard in a notebook, detected tfevent files in
     * the workspace. For the palette entrypoint, the trigger is also 'palette'.
     */
    /* __GDPR__
       "tensorboard.entrypoint_shown" : {
          "entrypoint" : { "classification": "SystemMetaData", "purpose": "FeatureInsight" },
          "trigger": { "classification": "SystemMetaData", "purpose": "PerformanceAndHealth" }
       }
     */
    [EventName.TENSORBOARD_ENTRYPOINT_SHOWN]: {
        entrypoint: TensorBoardEntrypoint;
        trigger: TensorBoardEntrypointTrigger;
    };
    /**
     * Telemetry event sent when the user is prompted to install Python packages that are
     * dependencies for launching an integrated TensorBoard session.
     */
    /* __GDPR__
       "tensorboard.session_duration" : { }
     */
    [EventName.TENSORBOARD_INSTALL_PROMPT_SHOWN]: never | undefined;
    /**
     * Telemetry event sent after the user has clicked on an option in the prompt we display
     * asking them if they want to install Python packages for launching an integrated TensorBoard session.
     * `selection` is one of 'yes' or 'no'.
     */
    /* __GDPR__
       "tensorboard.install_prompt_selection" : {
          "selection" : { "classification": "SystemMetaData", "purpose": "FeatureInsight" },
          "operationtype" : { "classification": "SystemMetaData", "purpose": "FeatureInsight" }
       }
     */
    [EventName.TENSORBOARD_INSTALL_PROMPT_SELECTION]: {
        selection: TensorBoardPromptSelection;
        operationType: 'install' | 'upgrade';
    };
    /**
     * Telemetry event sent when we find an active integrated terminal running tensorboard.
     */
    /* __GDPR__
       "tensorboard_detected_in_integrated_terminal" : { }
     */
    [EventName.TENSORBOARD_DETECTED_IN_INTEGRATED_TERMINAL]: never | undefined;
    /**
     * Telemetry event sent after attempting to install TensorBoard session dependencies.
     * Note, this is only sent if install was attempted. It is not sent if the user opted
     * not to install, or if all dependencies were already installed.
     */
    /* __GDPR__
       "tensorboard.package_install_result" : {
          "wasprofilerpluginattempted" : { "classification": "SystemMetaData", "purpose": "PerformanceAndHealth" },
          "wastensorboardattempted" : { "classification": "SystemMetaData", "purpose": "PerformanceAndHealth" },
          "wasprofilerplugininstalled" : { "classification": "SystemMetaData", "purpose": "PerformanceAndHealth" },
          "wastensorboardinstalled" : { "classification": "SystemMetaData", "purpose": "PerformanceAndHealth" }
       }
     */

    [EventName.TENSORBOARD_PACKAGE_INSTALL_RESULT]: {
        wasProfilerPluginAttempted: boolean;
        wasTensorBoardAttempted: boolean;
        wasProfilerPluginInstalled: boolean;
        wasTensorBoardInstalled: boolean;
    };
    /**
     * Telemetry event sent when the user's files contain a PyTorch profiler module
     * import. Files are checked for matching imports when they are opened or saved.
     * Matches cover import statements of the form `import torch.profiler` and
     * `from torch import profiler`.
     */
    /* __GDPR__
       "tensorboard.torch_profiler_import" : { }
     */
    [EventName.TENSORBOARD_TORCH_PROFILER_IMPORT]: never | undefined;
    /**
     * Telemetry event sent when the extension host receives a message from the
     * TensorBoard webview containing a valid jump to source payload from the
     * PyTorch profiler TensorBoard plugin.
     */
    /* __GDPR__
       "tensorboard_jump_to_source_request" : { }
     */
    [EventName.TENSORBOARD_JUMP_TO_SOURCE_REQUEST]: never | undefined;
    /**
     * Telemetry event sent when the extension host receives a message from the
     * TensorBoard webview containing a valid jump to source payload from the
     * PyTorch profiler TensorBoard plugin, but the source file does not exist
     * on the machine currently running TensorBoard.
     */
    /* __GDPR__
       "tensorboard_jump_to_source_file_not_found" : { }
     */
    [EventName.TENSORBOARD_JUMP_TO_SOURCE_FILE_NOT_FOUND]: never | undefined;
<<<<<<< HEAD
    /**
     * Telemetry event sent when the prompt about the MPLS deprecation is displayed.
     */
    /* __GDPR__
       "mpls_deprecation_prompt" : {
          "switchto" : { "classification": "SystemMetaData", "purpose": "FeatureInsight" }
       }
     */
    [EventName.MPLS_DEPRECATION_PROMPT]: {
        switchTo: LanguageServerType | undefined;
    };
=======
>>>>>>> b8e702b3
}<|MERGE_RESOLUTION|>--- conflicted
+++ resolved
@@ -310,23 +310,6 @@
 // Map all events to their properties
 export interface IEventNamePropertyMapping {
     /**
-<<<<<<< HEAD
-     * Telemetry event sent with details 'python.autoComplete.addBrackets' setting
-     */
-    /* __GDPR__
-       "completion.add_brackets" : {
-          "enabled" : { "classification": "SystemMetaData", "purpose": "FeatureInsight" }
-       }
-     */
-    [EventName.COMPLETION_ADD_BRACKETS]: {
-        /**
-         * Carries boolean `true` if 'python.autoComplete.addBrackets' is set to true, `false` otherwise
-         */
-        enabled: boolean;
-    };
-    /**
-=======
->>>>>>> b8e702b3
      * Telemetry event sent when debug in terminal button was used to debug current file.
      */
     /* __GDPR__
@@ -1587,19 +1570,6 @@
      */
     [EventName.PYTHON_LANGUAGE_SERVER_TELEMETRY]: unknown;
     /**
-<<<<<<< HEAD
-     * Telemetry sent when the client makes a request to the language server
-     *
-     * This event also has a measure, "resultLength", which records the number of completions provided.
-     */
-    /* __GDPR__
-       "python_language_server.request" : { }
-     */
-
-    [EventName.PYTHON_LANGUAGE_SERVER_REQUEST]: unknown;
-    /**
-=======
->>>>>>> b8e702b3
      * Telemetry event sent when the experiments service is initialized for the first time.
      */
     /* __GDPR__
@@ -2215,18 +2185,4 @@
        "tensorboard_jump_to_source_file_not_found" : { }
      */
     [EventName.TENSORBOARD_JUMP_TO_SOURCE_FILE_NOT_FOUND]: never | undefined;
-<<<<<<< HEAD
-    /**
-     * Telemetry event sent when the prompt about the MPLS deprecation is displayed.
-     */
-    /* __GDPR__
-       "mpls_deprecation_prompt" : {
-          "switchto" : { "classification": "SystemMetaData", "purpose": "FeatureInsight" }
-       }
-     */
-    [EventName.MPLS_DEPRECATION_PROMPT]: {
-        switchTo: LanguageServerType | undefined;
-    };
-=======
->>>>>>> b8e702b3
 }