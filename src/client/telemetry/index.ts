--- conflicted
+++ resolved
@@ -71,15 +71,9 @@
         customProperties.stackTrace = getStackTrace(ex);
     }
     if (ex && eventName !== 'ERROR') {
-<<<<<<< HEAD
-        reporter.sendTelemetryEvent(eventName, properties ? customProperties : undefined, measures);
-    }
-    reporter.sendTelemetryEvent(eventName, properties ? customProperties : undefined, measures);
-=======
         reporter.sendTelemetryEvent('ERROR', customProperties, measures);
     }
     reporter.sendTelemetryEvent(eventName, customProperties, measures);
->>>>>>> 20df5d54
 }
 
 // tslint:disable-next-line:no-any function-name
