--- conflicted
+++ resolved
@@ -1750,7 +1750,6 @@
      */
     [Telemetry.CompletionTimeFromJupyter]: undefined | never;
     /**
-<<<<<<< HEAD
      * Telemetry event sent to indicate the language used in a notebook
      *
      * @type { language: string }
@@ -1764,14 +1763,10 @@
     };
     /**
      * Telemetry event sent to indicate 'jupyter kernelspec' is not possible.
-=======
-     * Telemetry event sent to when user customizes the jupyter command line
->>>>>>> 7fbd614c
      *
      * @type {(undefined | never)}
      * @memberof IEventNamePropertyMapping
      */
-<<<<<<< HEAD
     [Telemetry.KernelSpecNotFound]: undefined | never;
     /**
      * Telemetry event sent to indicate registering a kernel with jupyter failed.
@@ -1819,7 +1814,10 @@
      * @memberof IEventNamePropertyMapping
      */
     [Telemetry.UserInstalledModule]: { product: string };
-=======
+    /**
+     * Telemetry event sent to when user customizes the jupyter command line
+     * @type {(undefined | never)}
+     * @memberof IEventNamePropertyMapping
+     */
     [Telemetry.JupyterCommandLineNonDefault]: undefined | never;
->>>>>>> 7fbd614c
 }