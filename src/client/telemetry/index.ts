/* eslint-disable global-require */
// Copyright (c) Microsoft Corporation. All rights reserved.
// Licensed under the MIT License.

import TelemetryReporter from 'vscode-extension-telemetry/lib/telemetryReporter';

import { LanguageServerType } from '../activation/types';
import { DiagnosticCodes } from '../application/diagnostics/constants';
import { IWorkspaceService } from '../common/application/types';
import { AppinsightsKey, isTestExecution, isUnitTestExecution, PVSC_EXTENSION_ID } from '../common/constants';
import { traceError, traceInfo } from '../common/logger';
import type { TerminalShellType } from '../common/terminal/types';
import { StopWatch } from '../common/utils/stopWatch';
import { isPromise } from '../common/utils/async';
import { DebugConfigurationType } from '../debugger/extension/types';
import { ConsoleType, TriggerType } from '../debugger/types';
import { LinterId } from '../linters/types';
import { EnvironmentType, PythonEnvironment } from '../pythonEnvironments/info';
import {
    TensorBoardPromptSelection,
    TensorBoardEntrypointTrigger,
    TensorBoardSessionStartResult,
    TensorBoardEntrypoint,
} from '../tensorBoard/constants';
import { EventName, PlatformErrors } from './constants';
import type { LinterTrigger, TestTool } from './types';

/**
 * Checks whether telemetry is supported.
 * Its possible this function gets called within Debug Adapter, vscode isn't available in there.
 * Within DA, there's a completely different way to send telemetry.
 * @returns {boolean}
 */
function isTelemetrySupported(): boolean {
    try {
        const vsc = require('vscode');
        const reporter = require('vscode-extension-telemetry');

        return vsc !== undefined && reporter !== undefined;
    } catch {
        return false;
    }
}

/**
 * Checks if the telemetry is disabled in user settings
 * @returns {boolean}
 */
export function isTelemetryDisabled(workspaceService: IWorkspaceService): boolean {
    const settings = workspaceService.getConfiguration('telemetry').inspect<boolean>('enableTelemetry')!;
    return settings.globalValue === false;
}

const sharedProperties: Record<string, unknown> = {};
/**
 * Set shared properties for all telemetry events.
 */
export function setSharedProperty<P extends ISharedPropertyMapping, E extends keyof P>(name: E, value?: P[E]): void {
    const propertyName = name as string;
    // Ignore such shared telemetry during unit tests.
    if (isUnitTestExecution() && propertyName.startsWith('ds_')) {
        return;
    }
    if (value === undefined) {
        delete sharedProperties[propertyName];
    } else {
        sharedProperties[propertyName] = value;
    }
}

/**
 * Reset shared properties for testing purposes.
 */
export function _resetSharedProperties(): void {
    for (const key of Object.keys(sharedProperties)) {
        delete sharedProperties[key];
    }
}

let telemetryReporter: TelemetryReporter | undefined;
function getTelemetryReporter() {
    if (!isTestExecution() && telemetryReporter) {
        return telemetryReporter;
    }
    const extensionId = PVSC_EXTENSION_ID;

    const { extensions } = require('vscode') as typeof import('vscode');
    const extension = extensions.getExtension(extensionId)!;
    const extensionVersion = extension.packageJSON.version;

    const Reporter = require('vscode-extension-telemetry').default as typeof TelemetryReporter;
    telemetryReporter = new Reporter(extensionId, extensionVersion, AppinsightsKey, true);

    return telemetryReporter;
}

export function clearTelemetryReporter(): void {
    telemetryReporter = undefined;
}

export function sendTelemetryEvent<P extends IEventNamePropertyMapping, E extends keyof P>(
    eventName: E,
    measuresOrDurationMs?: Record<string, number> | number,
    properties?: P[E],
    ex?: Error,
): void {
    if (isTestExecution() || !isTelemetrySupported()) {
        return;
    }
    const reporter = getTelemetryReporter();
    const measures =
        typeof measuresOrDurationMs === 'number'
            ? { duration: measuresOrDurationMs }
            : measuresOrDurationMs || undefined;
    const customProperties: Record<string, string> = {};
    const eventNameSent = eventName as string;

    if (properties) {
        // eslint-disable-next-line @typescript-eslint/no-explicit-any
        const data = properties as any;
        Object.getOwnPropertyNames(data).forEach((prop) => {
            if (data[prop] === undefined || data[prop] === null) {
                return;
            }
            try {
                // If there are any errors in serializing one property, ignore that and move on.
                // Else nothing will be sent.
                switch (typeof data[prop]) {
                    case 'string':
                        customProperties[prop] = data[prop];
                        break;
                    case 'object':
                        customProperties[prop] = 'object';
                        break;
                    default:
                        customProperties[prop] = data[prop].toString();
                        break;
                }
            } catch (exception) {
                traceError(`Failed to serialize ${prop} for ${eventName}`, exception);
            }
        });
    }

    // Add shared properties to telemetry props (we may overwrite existing ones).
    Object.assign(customProperties, sharedProperties);

    if (ex) {
        const errorProps = {
            errorName: ex.name,
            errorMessage: ex.message,
            errorStack: ex.stack ?? '',
        };
        Object.assign(customProperties, errorProps);

        // To avoid hardcoding the names and forgetting to update later.
        const errorPropNames = Object.getOwnPropertyNames(errorProps);
        reporter.sendTelemetryErrorEvent(eventNameSent, customProperties, measures, errorPropNames);
    } else {
        reporter.sendTelemetryEvent(eventNameSent, customProperties, measures);
    }

    if (process.env && process.env.VSC_PYTHON_LOG_TELEMETRY) {
        traceInfo(
            `Telemetry Event : ${eventNameSent} Measures: ${JSON.stringify(measures)} Props: ${JSON.stringify(
                customProperties,
            )} `,
        );
    }
}

// Type-parameterized form of MethodDecorator in lib.es5.d.ts.
type TypedMethodDescriptor<T> = (
    target: unknown,
    propertyKey: string | symbol,
    descriptor: TypedPropertyDescriptor<T>,
) => TypedPropertyDescriptor<T> | void;

// The following code uses "any" in many places, as TS does not have rich support
// for typing decorators. Specifically, while it is possible to write types which
// encode the signature of the wrapped function, TS fails to actually infer the
// type of "this" and the signature at call sites, instead choosing to infer
// based on other hints (like the closure parameters), which ends up making it
// no safer than "any" (and sometimes misleading enough to be more unsafe).

/**
 * Decorates a method, sending a telemetry event with the given properties.
 * @param eventName The event name to send.
 * @param properties Properties to send with the event; must be valid for the event.
 * @param captureDuration True if the method's execution duration should be captured.
 * @param failureEventName If the decorated method returns a Promise and fails, send this event instead of eventName.
 * @param lazyProperties A static function on the decorated class which returns extra properties to add to the event.
 * This can be used to provide properties which are only known at runtime (after the decorator has executed).
 * @param lazyMeasures A static function on the decorated class which returns extra measures to add to the event.
 * This can be used to provide measures which are only known at runtime (after the decorator has executed).
 */
export function captureTelemetry<This, P extends IEventNamePropertyMapping, E extends keyof P>(
    eventName: E,
    properties?: P[E],
    captureDuration = true,
    failureEventName?: E,
    // eslint-disable-next-line @typescript-eslint/no-explicit-any
    lazyProperties?: (obj: This, result?: any) => P[E],
    // eslint-disable-next-line @typescript-eslint/no-explicit-any
    lazyMeasures?: (obj: This, result?: any) => Record<string, number>,
    // eslint-disable-next-line @typescript-eslint/no-explicit-any
): TypedMethodDescriptor<(this: This, ...args: any[]) => any> {
    return function (
        _target: unknown,
        _propertyKey: string | symbol,
        // eslint-disable-next-line @typescript-eslint/no-explicit-any
        descriptor: TypedPropertyDescriptor<(this: This, ...args: any[]) => any>,
    ) {
        const originalMethod = descriptor.value!;

        // eslint-disable-next-line @typescript-eslint/no-explicit-any
        descriptor.value = function (this: This, ...args: any[]) {
            // Legacy case; fast path that sends event before method executes.
            // Does not set "failed" if the result is a Promise and throws an exception.
            if (!captureDuration && !lazyProperties && !lazyMeasures) {
                sendTelemetryEvent(eventName, undefined, properties);

                return originalMethod.apply(this, args);
            }

            // eslint-disable-next-line @typescript-eslint/no-explicit-any
            const getProps = (result?: any) => {
                if (lazyProperties) {
                    return { ...properties, ...lazyProperties(this, result) };
                }
                return properties;
            };

            const stopWatch = captureDuration ? new StopWatch() : undefined;

            // eslint-disable-next-line @typescript-eslint/no-explicit-any
            const getMeasures = (result?: any) => {
                const measures = stopWatch ? { duration: stopWatch.elapsedTime } : undefined;
                if (lazyMeasures) {
                    return { ...measures, ...lazyMeasures(this, result) };
                }
                return measures;
            };

            const result = originalMethod.apply(this, args);

            // If method being wrapped returns a promise then wait for it.
            if (result && isPromise(result)) {
                result
                    .then((data) => {
                        sendTelemetryEvent(eventName, getMeasures(data), getProps(data));
                        return data;
                    })
                    .catch((ex) => {
                        const failedProps: P[E] = { ...getProps(), failed: true } as P[E] & FailedEventType;
                        sendTelemetryEvent(failureEventName || eventName, getMeasures(), failedProps, ex);
                    });
            } else {
                sendTelemetryEvent(eventName, getMeasures(result), getProps(result));
            }

            return result;
        };

        return descriptor;
    };
}

// function sendTelemetryWhenDone<T extends IDSMappings, K extends keyof T>(eventName: K, properties?: T[K]);
export function sendTelemetryWhenDone<P extends IEventNamePropertyMapping, E extends keyof P>(
    eventName: E,
    promise: Promise<unknown> | Thenable<unknown>,
    stopWatch?: StopWatch,
    properties?: P[E],
): void {
    stopWatch = stopWatch || new StopWatch();
    if (typeof promise.then === 'function') {
        (promise as Promise<unknown>).then(
            (data) => {
                sendTelemetryEvent(eventName, stopWatch!.elapsedTime, properties);
                return data;
            },
            (ex) => {
                sendTelemetryEvent(eventName, stopWatch!.elapsedTime, properties, ex);
                return Promise.reject(ex);
            },
        );
    } else {
        throw new Error('Method is neither a Promise nor a Theneable');
    }
}

/**
 * Map all shared properties to their data types.
 */
export interface ISharedPropertyMapping {
    /**
     * For every DS telemetry we would like to know the type of Notebook Editor used when doing something.
     */
    ['ds_notebookeditor']: undefined | 'old' | 'custom' | 'native';

    /**
     * For every telemetry event from the extension we want to make sure we can associate it with install
     * source. We took this approach to work around very limiting query performance issues.
     */
    ['installSource']: undefined | 'marketPlace' | 'pythonCodingPack';
}

type FailedEventType = { failed: true };

// Map all events to their properties
export interface IEventNamePropertyMapping {
    /**
<<<<<<< HEAD
     * Telemetry event sent when providing completion items for the given position and document.
     *
     * This event also has a measure, "resultLength", which records the number of completions provided.
     */
    /* __GDPR__
       "completion" : {
          "" : { "classification": "SystemMetaData", "purpose": "FeatureInsight" }
       }
     */
    [EventName.COMPLETION]: never | undefined;
    /**
=======
>>>>>>> e8b109c2
     * Telemetry event sent with details 'python.autoComplete.addBrackets' setting
     */
    /* __GDPR__
       "completion_add_brackets" : {
          "enabled" : { "classification": "SystemMetaData", "purpose": "FeatureInsight" }
       }
     */
    [EventName.COMPLETION_ADD_BRACKETS]: {
        /**
         * Carries boolean `true` if 'python.autoComplete.addBrackets' is set to true, `false` otherwise
         */
        enabled: boolean;
    };
    /**
     * Telemetry event sent when debug in terminal button was used to debug current file.
     */
    /* __GDPR__
        "debug_in_terminal_button" : {
            "" : { "classification": "SystemMetaData", "purpose": "FeatureInsight" }
        }
    */
    [EventName.DEBUG_IN_TERMINAL_BUTTON]: never | undefined;
    /**
     * Telemetry event captured when debug adapter executable is created
     */
    /* __GDPR__
       "debug_adapter_using_wheels_path" : {
          "usingwheels" : { "classification": "SystemMetaData", "purpose": "FeatureInsight" }
       }
     */

    [EventName.DEBUG_ADAPTER_USING_WHEELS_PATH]: {
        /**
         * Carries boolean
         * - `true` if path used for the adapter is the debugger with wheels.
         * - `false` if path used for the adapter is the source only version of the debugger.
         */
        usingWheels: boolean;
    };
    /**
     * Telemetry captured before starting debug session.
     */
    /* __GDPR__
       "debug_session.start" : {
          "trigger" : { "classification": "SystemMetaData", "purpose": "FeatureInsight" },
          "console" : { "classification": "SystemMetaData", "purpose": "FeatureInsight" }
       }
     */
    [EventName.DEBUG_SESSION_START]: {
        /**
         * Trigger for starting the debugger.
         * - `launch`: Launch/start new code and debug it.
         * - `attach`: Attach to an exiting python process (remote debugging).
         * - `test`: Debugging python tests.
         *
         * @type {TriggerType}
         */
        trigger: TriggerType;
        /**
         * Type of console used.
         *  -`internalConsole`: Use VS Code debug console (no shells/terminals).
         * - `integratedTerminal`: Use VS Code terminal.
         * - `externalTerminal`: Use an External terminal.
         *
         * @type {ConsoleType}
         */
        console?: ConsoleType;
    };
    /**
     * Telemetry captured when debug session runs into an error.
     */
    /* __GDPR__
       "debug_session.error" : {
          "trigger" : { "classification": "SystemMetaData", "purpose": "FeatureInsight" },
          "console" : { "classification": "SystemMetaData", "purpose": "FeatureInsight" }

       }
     */
    [EventName.DEBUG_SESSION_ERROR]: {
        /**
         * Trigger for starting the debugger.
         * - `launch`: Launch/start new code and debug it.
         * - `attach`: Attach to an exiting python process (remote debugging).
         * - `test`: Debugging python tests.
         *
         * @type {TriggerType}
         */
        trigger: TriggerType;
        /**
         * Type of console used.
         *  -`internalConsole`: Use VS Code debug console (no shells/terminals).
         * - `integratedTerminal`: Use VS Code terminal.
         * - `externalTerminal`: Use an External terminal.
         *
         * @type {ConsoleType}
         */
        console?: ConsoleType;
    };
    /**
     * Telemetry captured after stopping debug session.
     */
    /* __GDPR__
       "debug_session.stop" : {
          "trigger" : { "classification": "SystemMetaData", "purpose": "FeatureInsight" },
          "console" : { "classification": "SystemMetaData", "purpose": "FeatureInsight" }
       }
     */
    [EventName.DEBUG_SESSION_STOP]: {
        /**
         * Trigger for starting the debugger.
         * - `launch`: Launch/start new code and debug it.
         * - `attach`: Attach to an exiting python process (remote debugging).
         * - `test`: Debugging python tests.
         *
         * @type {TriggerType}
         */
        trigger: TriggerType;
        /**
         * Type of console used.
         *  -`internalConsole`: Use VS Code debug console (no shells/terminals).
         * - `integratedTerminal`: Use VS Code terminal.
         * - `externalTerminal`: Use an External terminal.
         *
         * @type {ConsoleType}
         */
        console?: ConsoleType;
    };
    /**
     * Telemetry captured when user code starts running after loading the debugger.
     */
    /* __GDPR__
       "debug_session.user_code_running" : {
          "trigger" : { "classification": "SystemMetaData", "purpose": "FeatureInsight" },
          "console" : { "classification": "SystemMetaData", "purpose": "FeatureInsight" }
       }
     */
    [EventName.DEBUG_SESSION_USER_CODE_RUNNING]: {
        /**
         * Trigger for starting the debugger.
         * - `launch`: Launch/start new code and debug it.
         * - `attach`: Attach to an exiting python process (remote debugging).
         * - `test`: Debugging python tests.
         *
         * @type {TriggerType}
         */
        trigger: TriggerType;
        /**
         * Type of console used.
         *  -`internalConsole`: Use VS Code debug console (no shells/terminals).
         * - `integratedTerminal`: Use VS Code terminal.
         * - `externalTerminal`: Use an External terminal.
         *
         * @type {ConsoleType}
         */
        console?: ConsoleType;
    };
    /**
     * Telemetry captured when starting the debugger.
     */
    /* __GDPR__
       "debugger" : {
          "trigger" : { "classification": "SystemMetaData", "purpose": "FeatureInsight" },
          "console" : { "classification": "SystemMetaData", "purpose": "FeatureInsight" },
          "hasenvvars": { "classification": "SystemMetaData", "purpose": "FeatureInsight" },
          "hasargs": { "classification": "SystemMetaData", "purpose": "FeatureInsight" },
          "django": { "classification": "SystemMetaData", "purpose": "FeatureInsight" },
          "fastapi": { "classification": "SystemMetaData", "purpose": "FeatureInsight" },
          "flask": { "classification": "SystemMetaData", "purpose": "FeatureInsight" },
          "jinja": { "classification": "SystemMetaData", "purpose": "FeatureInsight" },
          "islocalhost": { "classification": "SystemMetaData", "purpose": "FeatureInsight" },
          "ismodule": { "classification": "SystemMetaData", "purpose": "FeatureInsight" },
          "issudo": { "classification": "SystemMetaData", "purpose": "FeatureInsight" },
          "stoponentry": { "classification": "SystemMetaData", "purpose": "FeatureInsight" },
          "showreturnvalue": { "classification": "SystemMetaData", "purpose": "FeatureInsight" },
          "pyramid": { "classification": "SystemMetaData", "purpose": "FeatureInsight" },
          "subprocess": { "classification": "SystemMetaData", "purpose": "FeatureInsight" },
          "watson": { "classification": "SystemMetaData", "purpose": "FeatureInsight" },
          "pyspark": { "classification": "SystemMetaData", "purpose": "FeatureInsight" },
          "gevent": { "classification": "SystemMetaData", "purpose": "FeatureInsight" },
          "scrapy": { "classification": "SystemMetaData", "purpose": "FeatureInsight" }
       }
     */
    [EventName.DEBUGGER]: {
        /**
         * Trigger for starting the debugger.
         * - `launch`: Launch/start new code and debug it.
         * - `attach`: Attach to an exiting python process (remote debugging).
         * - `test`: Debugging python tests.
         *
         * @type {TriggerType}
         */
        trigger: TriggerType;
        /**
         * Type of console used.
         *  -`internalConsole`: Use VS Code debug console (no shells/terminals).
         * - `integratedTerminal`: Use VS Code terminal.
         * - `externalTerminal`: Use an External terminal.
         *
         * @type {ConsoleType}
         */
        console?: ConsoleType;
        /**
         * Whether user has defined environment variables.
         * Could have been defined in launch.json or the env file (defined in `settings.json`).
         * Default `env file` is `.env` in the workspace folder.
         *
         * @type {boolean}
         */
        hasEnvVars: boolean;
        /**
         * Whether there are any CLI arguments that need to be passed into the program being debugged.
         *
         * @type {boolean}
         */
        hasArgs: boolean;
        /**
         * Whether the user is debugging `django`.
         *
         * @type {boolean}
         */
        django: boolean;
        /**
         * Whether the user is debugging `fastapi`.
         *
         * @type {boolean}
         */
        fastapi: boolean;
        /**
         * Whether the user is debugging `flask`.
         *
         * @type {boolean}
         */
        flask: boolean;
        /**
         * Whether the user is debugging `jinja` templates.
         *
         * @type {boolean}
         */
        jinja: boolean;
        /**
         * Whether user is attaching to a local python program (attach scenario).
         *
         * @type {boolean}
         */
        isLocalhost: boolean;
        /**
         * Whether debugging a module.
         *
         * @type {boolean}
         */
        isModule: boolean;
        /**
         * Whether debugging with `sudo`.
         *
         * @type {boolean}
         */
        isSudo: boolean;
        /**
         * Whether required to stop upon entry.
         *
         * @type {boolean}
         */
        stopOnEntry: boolean;
        /**
         * Whether required to display return types in debugger.
         *
         * @type {boolean}
         */
        showReturnValue: boolean;
        /**
         * Whether debugging `pyramid`.
         *
         * @type {boolean}
         */
        pyramid: boolean;
        /**
         * Whether debugging a subprocess.
         *
         * @type {boolean}
         */
        subProcess: boolean;
        /**
         * Whether debugging `watson`.
         *
         * @type {boolean}
         */
        watson: boolean;
        /**
         * Whether degbugging `pyspark`.
         *
         * @type {boolean}
         */
        pyspark: boolean;
        /**
         * Whether using `gevent` when debugging.
         *
         * @type {boolean}
         */
        gevent: boolean;
        /**
         * Whether debugging `scrapy`.
         *
         * @type {boolean}
         */
        scrapy: boolean;
    };
    /**
     * Telemetry event sent when attaching to child process
     */
    /* __GDPR__
       "debugger.attach_to_child_process" : {
          "" : { "classification": "SystemMetaData", "purpose": "FeatureInsight" }
       }
     */
    [EventName.DEBUGGER_ATTACH_TO_CHILD_PROCESS]: never | undefined;
    /**
     * Telemetry event sent when attaching to a local process.
     */
    /* __GDPR__
       "debugger.attach_to_local_process" : {
          "" : { "classification": "SystemMetaData", "purpose": "FeatureInsight" }
       }
     */
    [EventName.DEBUGGER_ATTACH_TO_LOCAL_PROCESS]: never | undefined;
    /**
     * Telemetry sent after building configuration for debugger
     */
    /* __GDPR__
       "debugger.configuration_prompts" : {
          "configurationtype" : { "classification": "SystemMetaData", "purpose": "FeatureInsight" },
          "autodetecteddjangomangepypath" : { "classification": "SystemMetaData", "purpose": "FeatureInsight" },
          "autodetectedpyramidinipath" : { "classification": "SystemMetaData", "purpose": "FeatureInsight" },
          "autodetectedfastpimainpypath" : { "classification": "SystemMetaData", "purpose": "FeatureInsight" },
          "autodetectedflaskapppypath" : { "classification": "SystemMetaData", "purpose": "FeatureInsight" },
          "manuallyenteredvalue" : { "classification": "SystemMetaData", "purpose": "FeatureInsight" }
       }
     */

    [EventName.DEBUGGER_CONFIGURATION_PROMPTS]: {
        /**
         * The type of debug configuration to build configuration for
         *
         * @type {DebugConfigurationType}
         */
        configurationType: DebugConfigurationType;
        /**
         * Carries `true` if we are able to auto-detect manage.py path for Django, `false` otherwise
         *
         * @type {boolean}
         */
        autoDetectedDjangoManagePyPath?: boolean;
        /**
         * Carries `true` if we are able to auto-detect .ini file path for Pyramid, `false` otherwise
         *
         * @type {boolean}
         */
        autoDetectedPyramidIniPath?: boolean;
        /**
         * Carries `true` if we are able to auto-detect main.py path for FastAPI, `false` otherwise
         *
         * @type {boolean}
         */
        autoDetectedFastAPIMainPyPath?: boolean;
        /**
         * Carries `true` if we are able to auto-detect app.py path for Flask, `false` otherwise
         *
         * @type {boolean}
         */
        autoDetectedFlaskAppPyPath?: boolean;
        /**
         * Carries `true` if user manually entered the required path for the app
         * (path to `manage.py` for Django, path to `.ini` for Pyramid, path to `app.py` for Flask), `false` otherwise
         *
         * @type {boolean}
         */
        manuallyEnteredAValue?: boolean;
    };
    /**
     * Telemetry event sent when providing completion provider in launch.json. It is sent just *after* inserting the completion.
     */
    /* __GDPR__
       "debugger.configuration_prompts_in_launch_json" : {
          "" : { "classification": "SystemMetaData", "purpose": "FeatureInsight" }
       }
     */
    [EventName.DEBUGGER_CONFIGURATION_PROMPTS_IN_LAUNCH_JSON]: never | undefined;
    /**
<<<<<<< HEAD
     * Telemetry is sent when providing definitions for python code, particularly when [go to definition](https://code.visualstudio.com/docs/editor/editingevolved#_go-to-definition)
     * and peek definition features are used.
     */
    /* __GDPR__
       "definition" : {
          "" : { "classification": "SystemMetaData", "purpose": "FeatureInsight" }
       }
     */
    [EventName.DEFINITION]: never | undefined;
    /**
=======
>>>>>>> e8b109c2
     * Telemetry event sent with details of actions when invoking a diagnostic command
     */
    /* __GDPR__
       "diagnostics.action" : {
          "commandname" : { "classification": "SystemMetaData", "purpose": "FeatureInsight" },
          "ignorecode" : { "classification": "SystemMetaData", "purpose": "FeatureInsight" },
          "url" : { "classification": "SystemMetaData", "purpose": "FeatureInsight" },
          "action" : { "classification": "SystemMetaData", "purpose": "FeatureInsight" }
       }
     */
    [EventName.DIAGNOSTICS_ACTION]: {
        /**
         * Diagnostics command executed.
         * @type {string}
         */
        commandName?: string;
        /**
         * Diagnostisc code ignored (message will not be seen again).
         * @type {string}
         */
        ignoreCode?: string;
        /**
         * Url of web page launched in browser.
         * @type {string}
         */
        url?: string;
        /**
         * Custom actions performed.
         * @type {'switchToCommandPrompt'}
         */
        action?: 'switchToCommandPrompt';
    };
    /**
     * Telemetry event sent when we are checking if we can handle the diagnostic code
     */
    /* __GDPR__
       "diagnostics.message" : {
          "code" : { "classification": "SystemMetaData", "purpose": "FeatureInsight" }
       }
     */
    [EventName.DIAGNOSTICS_MESSAGE]: {
        /**
         * Code of diagnostics message detected and displayed.
         * @type {string}
         */
        code: DiagnosticCodes;
    };
    /**
     * Telemetry event sent with details just after editor loads
     */
    /* __GDPR__
       "editor.load" : {
          "condaversion" : { "classification": "SystemMetaData", "purpose": "FeatureInsight" },
          "pythonversion" : { "classification": "SystemMetaData", "purpose": "FeatureInsight" },
          "interpretertype" : { "classification": "SystemMetaData", "purpose": "FeatureInsight" },
          "terminal" : { "classification": "SystemMetaData", "purpose": "FeatureInsight" },
          "workspacefoldercount" : { "classification": "SystemMetaData", "purpose": "FeatureInsight" },
          "haspython3" : { "classification": "SystemMetaData", "purpose": "FeatureInsight" },
          "usinguserdefinedinterpreter" : { "classification": "SystemMetaData", "purpose": "FeatureInsight" },
          "usingglobalinterpreter" : { "classification": "SystemMetaData", "purpose": "FeatureInsight" }
       }
     */
    [EventName.EDITOR_LOAD]: {
        /**
         * The conda version if selected
         */
        condaVersion: string | undefined;
        /**
         * The python interpreter version if selected
         */
        pythonVersion: string | undefined;
        /**
         * The type of interpreter (conda, virtualenv, pipenv etc.)
         */
        interpreterType: EnvironmentType | undefined;
        /**
         * The type of terminal shell created: powershell, cmd, zsh, bash etc.
         *
         * @type {TerminalShellType}
         */
        terminal: TerminalShellType;
        /**
         * Number of workspace folders opened
         */
        workspaceFolderCount: number;
        /**
         * If interpreters found for the main workspace contains a python3 interpreter
         */
        hasPython3: boolean;
        /**
         * If user has defined an interpreter in settings.json
         */
        usingUserDefinedInterpreter: boolean;
        /**
         * If global interpreter is being used
         */
        usingGlobalInterpreter: boolean;
    };
    /**
     * Telemetry event sent when substituting Environment variables to calculate value of variables
     */
    /* __GDPR__
       "envfile.variable_substitution" : {
          "" : { "classification": "SystemMetaData", "purpose": "FeatureInsight" }
       }
     */
    [EventName.ENVFILE_VARIABLE_SUBSTITUTION]: never | undefined;
    /**
     * Telemetry event sent when an environment file is detected in the workspace.
     */
    /* __GDPR__
       "envfile.workspace" : {
          "hascustomenvpath" : { "classification": "SystemMetaData", "purpose": "FeatureInsight" }
       }
     */

    [EventName.ENVFILE_WORKSPACE]: {
        /**
         * If there's a custom path specified in the python.envFile workspace settings.
         */
        hasCustomEnvPath: boolean;
    };
    /**
     * Telemetry Event sent when user sends code to be executed in the terminal.
     *
     */
    /* __GDPR__
       "execution.code" : {
          "scope" : { "classification": "SystemMetaData", "purpose": "FeatureInsight" },
          "trigger" : { "classification": "SystemMetaData", "purpose": "FeatureInsight" }
       }
     */
    [EventName.EXECUTION_CODE]: {
        /**
         * Whether the user executed a file in the terminal or just the selected text.
         *
         * @type {('file' | 'selection')}
         */
        scope: 'file' | 'selection';
        /**
         * How was the code executed (through the command or by clicking the `Run File` icon).
         *
         * @type {('command' | 'icon')}
         */
        trigger?: 'command' | 'icon';
    };
    /**
     * Telemetry Event sent when user executes code against Django Shell.
     * Values sent:
     * scope
     *
     */
    /* __GDPR__
       "execution.django" : {
          "scope" : { "classification": "SystemMetaData", "purpose": "FeatureInsight" }
       }
     */
    [EventName.EXECUTION_DJANGO]: {
        /**
         * If `file`, then the file was executed in the django shell.
         * If `selection`, then the selected text was sent to the django shell.
         *
         * @type {('file' | 'selection')}
         */
        scope: 'file' | 'selection';
    };
    /**
     * Telemetry event sent with details when formatting a document
     */
    /* __GDPR__
       "format" : {
          "tool" : { "classification": "SystemMetaData", "purpose": "FeatureInsight" },
          "hascustomargs" : { "classification": "SystemMetaData", "purpose": "FeatureInsight" },
          "formatselection" : { "classification": "SystemMetaData", "purpose": "FeatureInsight" }
       }
     */
    [EventName.FORMAT]: {
        /**
         * Tool being used to format
         */
        tool: 'autopep8' | 'black' | 'yapf';
        /**
         * If arguments for formatter is provided in resource settings
         */
        hasCustomArgs: boolean;
        /**
         * Carries `true` when formatting a selection of text, `false` otherwise
         */
        formatSelection: boolean;
    };
    /**
     * Telemetry event sent with the value of setting 'Format on type'
     */
    /* __GDPR__
       "format_on_type" : {
          "enabled" : { "classification": "SystemMetaData", "purpose": "FeatureInsight" }
       }
     */
    [EventName.FORMAT_ON_TYPE]: {
        /**
         * Carries `true` if format on type is enabled, `false` otherwise
         *
         * @type {boolean}
         */
        enabled: boolean;
    };
    /**
     * Telemetry event sent when sorting imports using formatter
     */
    /* __GDPR__
       "format.sort_imports" : {
          "" : { "classification": "SystemMetaData", "purpose": "FeatureInsight" }
       }
     */
    [EventName.FORMAT_SORT_IMPORTS]: never | undefined;
    /**
<<<<<<< HEAD
     * Telemetry event sent when Go to Python object command is executed
     */
    /* __GDPR__
       "go_to_object_definition" : {
          "" : { "classification": "SystemMetaData", "purpose": "FeatureInsight" }
       }
     */
    [EventName.GO_TO_OBJECT_DEFINITION]: never | undefined;
    /**
     * Telemetry event sent when providing a hover for the given position and document for interactive window using Jedi.
     */
    /* __GDPR__
       "hover_definition" : {
          "" : { "classification": "SystemMetaData", "purpose": "FeatureInsight" }
       }
     */
    [EventName.HOVER_DEFINITION]: never | undefined;
    /**
=======
>>>>>>> e8b109c2
     * Telemetry event sent with details when tracking imports
     */
    /* __GDPR__
       "hashed_package_name" : {
          "hashedname" : { "classification": "SystemMetaData", "purpose": "FeatureInsight" }
       }
     */

    [EventName.HASHED_PACKAGE_NAME]: {
        /**
         * Hash of the package name
         *
         * @type {string}
         */
        hashedName: string;
    };
    /* __GDPR__
       "hashed_package_perf" : {
          "propertyName" : { "classification": "SystemMetaData", "purpose": "FeatureInsight" }
       }
     */
    [EventName.HASHED_PACKAGE_PERF]: never | undefined;
    /**
     * Telemetry event sent with details of selection in prompt
     * `Prompt message` :- 'Linter ${productName} is not installed'
     */
    [EventName.LINTER_NOT_INSTALLED_PROMPT]: {
        /**
         * Name of the linter
         *
         * @type {LinterId}
         */
        tool?: LinterId;
        /**
         * `select` When 'Select linter' option is selected
         * `disablePrompt` When 'Do not show again' option is selected
         * `install` When 'Install' option is selected
         *
         * @type {('select' | 'disablePrompt' | 'install')}
         */
        action: 'select' | 'disablePrompt' | 'install';
    };

    /**
     * Telemetry event sent before showing the linter prompt to install
     * pylint or flake8.
     */
    [EventName.LINTER_INSTALL_PROMPT]: {
        /**
         * Identify which prompt was shown.
         *
         * @type {('old' | 'noPrompt' | 'pylintFirst' | 'flake8first')}
         */
        prompt: 'old' | 'noPrompt' | 'pylintFirst' | 'flake8first';
    };

    /**
     * Telemetry event sent when installing modules
     */
    [EventName.PYTHON_INSTALL_PACKAGE]: {
        /**
         * The name of the module. (pipenv, Conda etc.)
         * One of the possible values includes `unavailable`, meaning user doesn't have pip, conda, or other tools available that can be used to install a python package.
         */
        installer: string;
        /**
         * The name of the installer required (expected to be available) for installation of pacakges. (pipenv, Conda etc.)
         */
        requiredInstaller?: string;
        /**
         * Name of the corresponding product (package) to be installed.
         */
        productName?: string;
        /**
         * Whether the product (package) has been installed or not.
         */
        isInstalled?: boolean;
        /**
         * Type of the Python environment into which the Python package is being installed.
         */
        envType?: PythonEnvironment['envType'];
        /**
         * Version of the Python environment into which the Python package is being installed.
         */
        version?: string;
    };
    /**
     * Telemetry sent with details immediately after linting a document completes
     */
    [EventName.LINTING]: {
        /**
         * Name of the linter being used
         *
         * @type {LinterId}
         */
        tool: LinterId;
        /**
         * If custom arguments for linter is provided in settings.json
         *
         * @type {boolean}
         */
        hasCustomArgs: boolean;
        /**
         * Carries the source which triggered configuration of tests
         *
         * @type {LinterTrigger}
         */
        trigger: LinterTrigger;
        /**
         * Carries `true` if linter executable is specified, `false` otherwise
         *
         * @type {boolean}
         */
        executableSpecified: boolean;
    };
    /**
     * Telemetry event sent after fetching the OS version
     */
    [EventName.PLATFORM_INFO]: {
        /**
         * If fetching OS version fails, list the failure type
         *
         * @type {PlatformErrors}
         */
        failureType?: PlatformErrors;
        /**
         * The OS version of the platform
         *
         * @type {string}
         */
        osVersion?: string;
    };
    /**
     * Telemetry event sent when 'Select Interpreter' command is invoked.
     */
    [EventName.SELECT_INTERPRETER]: never | undefined;
    /**
     * Telemetry event sent when 'Enter interpreter path' button is clicked.
     */
    [EventName.SELECT_INTERPRETER_ENTER_BUTTON]: never | undefined;
    /**
     * Telemetry event sent with details about what choice user made to input the interpreter path.
     */
    [EventName.SELECT_INTERPRETER_ENTER_CHOICE]: {
        /**
         * Carries 'enter' if user chose to enter the path to executable.
         * Carries 'browse' if user chose to browse for the path to the executable.
         */
        choice: 'enter' | 'browse';
    };
    /**
     * Telemetry event sent after an action has been taken while the interpreter quickpick was displayed,
     * and if the action was not 'Enter interpreter path'.
     */
    [EventName.SELECT_INTERPRETER_SELECTED]: {
        /**
         * 'escape' if the quickpick was dismissed.
         * 'selected' if an interpreter was selected.
         */
        action: 'escape' | 'selected';
    };
    /**
     * Telemetry event sent when the user select to either enter or find the interpreter from the quickpick.
     */
    [EventName.SELECT_INTERPRETER_ENTER_OR_FIND]: never | undefined;
    /**
     * Telemetry event sent after the user entered an interpreter path, or found it by browsing the filesystem.
     */
    [EventName.SELECT_INTERPRETER_ENTERED_EXISTS]: {
        /**
         * Carries `true` if the interpreter that was selected had already been discovered earlier (exists in the cache).
         */
        discovered: boolean;
    };
    /**
     * Telemetry event sent with details after updating the python interpreter
     */
    [EventName.PYTHON_INTERPRETER]: {
        /**
         * Carries the source which triggered the update
         *
         * @type {('ui' | 'shebang' | 'load')}
         */
        trigger: 'ui' | 'shebang' | 'load';
        /**
         * Carries `true` if updating python interpreter failed
         *
         * @type {boolean}
         */
        failed: boolean;
        /**
         * The python version of the interpreter
         *
         * @type {string}
         */
        pythonVersion?: string;
    };
    [EventName.PYTHON_INTERPRETER_ACTIVATION_ENVIRONMENT_VARIABLES]: {
        /**
         * Carries `true` if environment variables are present, `false` otherwise
         *
         * @type {boolean}
         */
        hasEnvVars?: boolean;
        /**
         * Carries `true` if fetching environment variables failed, `false` otherwise
         *
         * @type {boolean}
         */
        failed?: boolean;
    };
    /**
     * Telemetry event sent when getting activation commands for active interpreter
     */
    [EventName.PYTHON_INTERPRETER_ACTIVATION_FOR_RUNNING_CODE]: {
        /**
         * Carries `true` if activation commands exists for interpreter, `false` otherwise
         *
         * @type {boolean}
         */
        hasCommands?: boolean;
        /**
         * Carries `true` if fetching activation commands for interpreter failed, `false` otherwise
         *
         * @type {boolean}
         */
        failed?: boolean;
        /**
         * The type of terminal shell to activate
         *
         * @type {TerminalShellType}
         */
        terminal: TerminalShellType;
        /**
         * The Python interpreter version of the active interpreter for the resource
         *
         * @type {string}
         */
        pythonVersion?: string;
        /**
         * The type of the interpreter used
         *
         * @type {EnvironmentType}
         */
        interpreterType: EnvironmentType;
    };
    /**
     * Telemetry event sent when getting activation commands for terminal when interpreter is not specified
     */
    [EventName.PYTHON_INTERPRETER_ACTIVATION_FOR_TERMINAL]: {
        /**
         * Carries `true` if activation commands exists for terminal, `false` otherwise
         *
         * @type {boolean}
         */
        hasCommands?: boolean;
        /**
         * Carries `true` if fetching activation commands for terminal failed, `false` otherwise
         *
         * @type {boolean}
         */
        failed?: boolean;
        /**
         * The type of terminal shell to activate
         *
         * @type {TerminalShellType}
         */
        terminal: TerminalShellType;
        /**
         * The Python interpreter version of the interpreter for the resource
         *
         * @type {string}
         */
        pythonVersion?: string;
        /**
         * The type of the interpreter used
         *
         * @type {EnvironmentType}
         */
        interpreterType: EnvironmentType;
    };
    /**
     * Telemetry event sent when auto-selection is called.
     */
    [EventName.PYTHON_INTERPRETER_AUTO_SELECTION]: {
        /**
         * If auto-selection has been run earlier in this session, and this call returned a cached value.
         *
         * @type {boolean}
         */
        useCachedInterpreter?: boolean;
    };
    /**
     * Sends information regarding discovered python environments (virtualenv, conda, pipenv etc.)
     */
    [EventName.PYTHON_INTERPRETER_DISCOVERY]: {
        /**
         * The number of the interpreters returned by locator
         */
        interpreters?: number;
    };
    /**
     * Telemetry event sent when pipenv interpreter discovery is executed.
     */
    [EventName.PIPENV_INTERPRETER_DISCOVERY]: never | undefined;
    /**
     * Telemetry event sent with details when user clicks the prompt with the following message
     * `Prompt message` :- 'We noticed you're using a conda environment. If you are experiencing issues with this environment in the integrated terminal, we suggest the "terminal.integrated.inheritEnv" setting to be changed to false. Would you like to update this setting?'
     */
    [EventName.CONDA_INHERIT_ENV_PROMPT]: {
        /**
         * `Yes` When 'Yes' option is selected
         * `No` When 'No' option is selected
         * `More info` When 'More Info' option is selected
         */
        selection: 'Yes' | 'No' | 'More Info' | undefined;
    };
    /**
     * Telemetry event sent with details when user clicks a button in the virtual environment prompt.
     * `Prompt message` :- 'We noticed a new virtual environment has been created. Do you want to select it for the workspace folder?'
     */
    [EventName.PYTHON_INTERPRETER_ACTIVATE_ENVIRONMENT_PROMPT]: {
        /**
         * `Yes` When 'Yes' option is selected
         * `No` When 'No' option is selected
         * `Ignore` When 'Do not show again' option is clicked
         *
         * @type {('Yes' | 'No' | 'Ignore' | undefined)}
         */
        selection: 'Yes' | 'No' | 'Ignore' | undefined;
    };
    /**
     * Telemetry event sent with details when the user clicks a button in the "Python is not installed" prompt.
     * * `Prompt message` :- 'Python is not installed. Please download and install Python before using the extension.'
     */
    [EventName.PYTHON_NOT_INSTALLED_PROMPT]: {
        /**
         * `Download` When the 'Download' option is clicked
         * `Ignore` When the prompt is dismissed
         *
         * @type {('Download' | 'Ignore' | undefined)}
         */
        selection: 'Download' | 'Ignore' | undefined;
    };

    /**
     * Telemetry event sent with details when user clicks a button in the following prompt
     * `Prompt message` :- 'We noticed you are using Visual Studio Code Insiders. Would you like to use the Insiders build of the Python extension?'
     */
    [EventName.INSIDERS_PROMPT]: {
        /**
         * `Yes, weekly` When user selects to use "weekly" as extension channel in insiders prompt
         * `Yes, daily` When user selects to use "daily" as extension channel in insiders prompt
         * `No, thanks` When user decides to keep using the same extension channel as before
         */
        selection: 'Yes, weekly' | 'Yes, daily' | 'No, thanks' | undefined;
    };
    /**
     * Telemetry event sent with details when user clicks a button in the 'Reload to install insiders prompt'.
     * `Prompt message` :- 'Please reload Visual Studio Code to use the insiders build of the extension'
     */
    [EventName.INSIDERS_RELOAD_PROMPT]: {
        /**
         * `Reload` When 'Reload' option is clicked
         * `undefined` When prompt is closed
         *
         * @type {('Reload' | undefined)}
         */
        selection: 'Reload' | undefined;
    };
    /**
     * Telemetry sent with details about the current selection of language server
     */
    [EventName.PYTHON_LANGUAGE_SERVER_CURRENT_SELECTION]: {
        /**
         * The startup value of the language server setting
         */
        lsStartup?: LanguageServerType;
        /**
         * Used to track switch between language servers. Carries the final state after the switch.
         */
        switchTo?: LanguageServerType;
    };
    /**
     * Telemetry event sent with details after selected Language server has finished activating. This event
     * is sent with `durationMs` specifying the total duration of time that the given language server took
     * to activate.
     */
    [EventName.PYTHON_LANGUAGE_SERVER_STARTUP_DURATION]: {
        /**
         * Type of Language server activated. Note it can be different from one that is chosen, if the
         * chosen one fails to start.
         */
        languageServerType?: LanguageServerType;
    };
    /**
     * Telemetry event sent with details after attempting to download LS
     */
    [EventName.PYTHON_LANGUAGE_SERVER_DOWNLOADED]: {
        /**
         * Whether LS downloading succeeds
         */
        success: boolean;
        /**
         * Version of LS downloaded
         */
        lsVersion?: string;
        /**
         * Whether download uri starts with `https:` or not
         */
        usedSSL?: boolean;

        /**
         * Name of LS downloaded
         */
        lsName?: string;
    };
    /**
     * Telemetry event sent when LS is started for workspace (workspace folder in case of multi-root)
     */
    [EventName.PYTHON_LANGUAGE_SERVER_ENABLED]: {
        lsVersion?: string;
    };
    /**
     * Telemetry event sent with details when downloading or extracting LS fails
     */
    [EventName.PYTHON_LANGUAGE_SERVER_ERROR]: {
        /**
         * The error associated with initializing language server
         */
        error: string;
    };
    /**
     * Telemetry event sent with details after attempting to extract LS
     */
    [EventName.PYTHON_LANGUAGE_SERVER_EXTRACTED]: {
        /**
         * Whether LS extracting succeeds
         */
        success: boolean;
        /**
         * Version of LS extracted
         */
        lsVersion?: string;
        /**
         * Whether download uri starts with `https:` or not
         */
        usedSSL?: boolean;
        /**
         * Package name of LS extracted
         */
        lsName?: string;
    };
    /**
     * Telemetry event sent if azure blob packages are being listed
     */
    [EventName.PYTHON_LANGUAGE_SERVER_LIST_BLOB_STORE_PACKAGES]: never | undefined;
    /**
     * Tracks if LS is supported on platform or not
     */
    [EventName.PYTHON_LANGUAGE_SERVER_PLATFORM_SUPPORTED]: {
        /**
         * Carries `true` if LS is supported, `false` otherwise
         *
         * @type {boolean}
         */
        supported: boolean;
        /**
         * If checking support for LS failed
         *
         * @type {'UnknownError'}
         */
        failureType?: 'UnknownError';
    };
    /**
     * Telemetry event sent when LS is ready to start
     */
    [EventName.PYTHON_LANGUAGE_SERVER_READY]: {
        lsVersion?: string;
    };
    /**
     * Telemetry event sent when starting LS
     */
    [EventName.PYTHON_LANGUAGE_SERVER_STARTUP]: {
        lsVersion?: string;
    };
    /**
     * Telemetry sent from language server (details of telemetry sent can be provided by LS team)
     */
    [EventName.PYTHON_LANGUAGE_SERVER_TELEMETRY]: unknown;
    /**
     * Telemetry sent when the client makes a request to the language server
     *
     * This event also has a measure, "resultLength", which records the number of completions provided.
     */
    [EventName.PYTHON_LANGUAGE_SERVER_REQUEST]: unknown;
    /**
     * Telemetry event sent when the experiments service is initialized for the first time.
     */
    [EventName.PYTHON_EXPERIMENTS_INIT_PERFORMANCE]: unknown;
    /**
     * Telemetry event sent once on session start with details on which experiments are opted into and opted out from.
     */
    [EventName.PYTHON_EXPERIMENTS_OPT_IN_OPT_OUT_SETTINGS]: {
        /**
         * List of valid experiments in the python.experiments.optInto setting
         * @type {string[]}
         */
        optedInto: string[];
        /**
         * List of valid experiments in the python.experiments.optOutFrom setting
         * @type {string[]}
         */
        optedOutFrom: string[];
    };
    /**
     * Telemetry event sent when LS is started for workspace (workspace folder in case of multi-root)
     */
    [EventName.LANGUAGE_SERVER_ENABLED]: {
        lsVersion?: string;
    };
    /**
     * Telemetry event sent when Node.js server is ready to start
     */
    [EventName.LANGUAGE_SERVER_READY]: {
        lsVersion?: string;
    };
    /**
     * Telemetry event sent when starting Node.js server
     */
    [EventName.LANGUAGE_SERVER_STARTUP]: {
        lsVersion?: string;
    };
    /**
     * Telemetry sent from Node.js server (details of telemetry sent can be provided by LS team)
     */
    [EventName.LANGUAGE_SERVER_TELEMETRY]: unknown;
    /**
     * Telemetry sent when the client makes a request to the Node.js server
     *
     * This event also has a measure, "resultLength", which records the number of completions provided.
     */
    [EventName.LANGUAGE_SERVER_REQUEST]: unknown;
    /**
     * Telemetry event sent when Jedi Language Server is started for workspace (workspace folder in case of multi-root)
     */
    [EventName.JEDI_LANGUAGE_SERVER_ENABLED]: {
        lsVersion?: string;
    };
    /**
     * Telemetry event sent when Jedi Language Server server is ready to receive messages
     */
    [EventName.JEDI_LANGUAGE_SERVER_READY]: {
        lsVersion?: string;
    };
    /**
     * Telemetry event sent when starting Node.js server
     */
    [EventName.JEDI_LANGUAGE_SERVER_STARTUP]: {
        lsVersion?: string;
    };
    /**
     * Telemetry sent when the client makes a request to the Node.js server
     *
     * This event also has a measure, "resultLength", which records the number of completions provided.
     */
    [EventName.JEDI_LANGUAGE_SERVER_REQUEST]: unknown;
    /**
     * When user clicks a button in the python extension survey prompt, this telemetry event is sent with details
     */
    [EventName.EXTENSION_SURVEY_PROMPT]: {
        /**
         * Carries the selection of user when they are asked to take the extension survey
         */
        selection: 'Yes' | 'Maybe later' | 'Do not show again' | undefined;
    };
    /**
     * Telemetry sent back when join mailing list prompt is shown.
     */
    [EventName.JOIN_MAILING_LIST_PROMPT_DISPLAYED]: never | undefined;
    /**
     * Telemetry sent back when user selects an option from join mailing list prompt.
     */
    [EventName.JOIN_MAILING_LIST_PROMPT]: {
        /**
         * Carries the selection of user when they are asked to join the mailing list.
         */
        selection: 'Yes' | 'No' | undefined;
    };
    /**
     * Telemetry event sent when 'Extract Method' command is invoked
     */
    [EventName.REFACTOR_EXTRACT_FUNCTION]: never | undefined;
    /**
     * Telemetry event sent when 'Extract Variable' command is invoked
     */
    [EventName.REFACTOR_EXTRACT_VAR]: never | undefined;
    /**
     * Telemetry event sent when starting REPL
     */
    [EventName.REPL]: never | undefined;
    /**
     * Telemetry event sent with details of linter selected in quickpick of linter list.
     */
    [EventName.SELECT_LINTER]: {
        /**
         * The name of the linter
         */
        tool?: LinterId;
        /**
         * Carries `true` if linter is enabled, `false` otherwise
         */
        enabled: boolean;
    };
    /**
     * Telemetry event sent with details when clicking the prompt with the following message,
     * `Prompt message` :- 'You have a pylintrc file in your workspace. Do you want to enable pylint?'
     */
    [EventName.CONFIGURE_AVAILABLE_LINTER_PROMPT]: {
        /**
         * Name of the linter tool
         *
         * @type {LinterId}
         */
        tool: LinterId;
        /**
         * `enable` When 'Enable [linter name]' option is clicked
         * `ignore` When 'Not now' option is clicked
         * `disablePrompt` When 'Do not show again` option is clicked
         *
         * @type {('enable' | 'ignore' | 'disablePrompt' | undefined)}
         */
        action: 'enable' | 'ignore' | 'disablePrompt' | undefined;
    };
    /**
     * Telemetry event sent if and when user configure tests command. This command can be trigerred from multiple places in the extension. (Command palette, prompt etc.)
     */
    [EventName.UNITTEST_CONFIGURE]: never | undefined;
    /**
     * Telemetry event sent when user chooses a test framework in the Quickpick displayed for enabling and configuring test framework
     */
    [EventName.UNITTEST_CONFIGURING]: {
        /**
         * Name of the test framework to configure
         */
        tool?: TestTool;
        /**
         * Carries the source which triggered configuration of tests
         *
         * @type {('ui' | 'commandpalette')}
         */
        trigger: 'ui' | 'commandpalette';
        /**
         * Carries `true` if configuring test framework failed, `false` otherwise
         *
         * @type {boolean}
         */
        failed: boolean;
    };
    /**
     * Telemetry event sent when the extension is activated, if an active terminal is present and
     * the `python.terminal.activateEnvInCurrentTerminal` setting is set to `true`.
     */
    [EventName.ACTIVATE_ENV_IN_CURRENT_TERMINAL]: {
        /**
         * Carries boolean `true` if an active terminal is present (terminal is visible), `false` otherwise
         */
        isTerminalVisible?: boolean;
    };
    /**
     * Telemetry event sent with details when a terminal is created
     */
    [EventName.TERMINAL_CREATE]: {
        /**
         * The type of terminal shell created: powershell, cmd, zsh, bash etc.
         *
         * @type {TerminalShellType}
         */
        terminal?: TerminalShellType;
        /**
         * The source which triggered creation of terminal
         *
         * @type {'commandpalette'}
         */
        triggeredBy?: 'commandpalette';
        /**
         * The default Python interpreter version to be used in terminal, inferred from resource's 'settings.json'
         *
         * @type {string}
         */
        pythonVersion?: string;
        /**
         * The Python interpreter type: Conda, Virtualenv, Venv, Pipenv etc.
         *
         * @type {EnvironmentType}
         */
        interpreterType?: EnvironmentType;
    };
    /**
     * Telemetry event sent indicating the trigger source for discovery.
     */
    [EventName.UNITTEST_DISCOVERY_TRIGGER]: {
        /**
         * Carries the source which triggered discovering of tests
         *
         * @type {('auto' | 'ui' | 'commandpalette' | 'watching' | 'interpreter')}
         * auto           : Triggered by VS Code editor.
         * ui             : Triggered by clicking a button.
         * commandpalette : Triggered by running the command from the command palette.
         * watching       : Triggered by filesystem or content changes.
         * interpreter    : Triggered by interpreter change.
         */
        trigger: 'auto' | 'ui' | 'commandpalette' | 'watching' | 'interpreter';
    };
    /**
     * Telemetry event sent with details about discovering tests
     */
    [EventName.UNITTEST_DISCOVERING]: {
        /**
         * The test framework used to discover tests
         *
         * @type {TestTool}
         */
        tool: TestTool;
    };
    /**
     * Telemetry event sent with details about discovering tests
     */
    [EventName.UNITTEST_DISCOVERY_DONE]: {
        /**
         * The test framework used to discover tests
         *
         * @type {TestTool}
         */
        tool: TestTool;
        /**
         * Carries `true` if discovering tests failed, `false` otherwise
         *
         * @type {boolean}
         */
        failed: boolean;
    };
    /**
     * Telemetry event sent when cancelling discovering tests
     */
    [EventName.UNITTEST_DISCOVERING_STOP]: never | undefined;
    /**
     * Telemetry event sent with details about running the tests, what is being run, what framework is being used etc.
     */
    [EventName.UNITTEST_RUN]: {
        /**
         * Framework being used to run tests
         */
        tool: TestTool;
        /**
         * Carries `true` if debugging, `false` otherwise
         */
        debugging: boolean;
    };
    /**
     * Telemetry event sent when cancelling running tests
     */
    [EventName.UNITTEST_RUN_STOP]: never | undefined;
    /**
     * Telemetry event sent when run all failed test command is triggered
     */
    [EventName.UNITTEST_RUN_ALL_FAILED]: never | undefined;
    /**
     * Telemetry event sent when testing is disabled for a workspace.
     */
    [EventName.UNITTEST_DISABLED]: never | undefined;
    /**
     * Telemetry sent when building workspace symbols
     */
    [EventName.WORKSPACE_SYMBOLS_BUILD]: never | undefined;
    /**
     * Telemetry sent when providing workspace symbols doing Project-wide search for a symbol matching the given query string
     */
    [EventName.WORKSPACE_SYMBOLS_GO_TO]: never | undefined;
    /*
    Telemetry event sent to provide information on whether we have successfully identify the type of shell used.
    This information is useful in determining how well we identify shells on users machines.
    This impacts executing code in terminals and activation of environments in terminal.
    So, the better this works, the better it is for the user.
    failed - If true, indicates we have failed to identify the shell. Note this impacts impacts ability to activate environments in the terminal & code.
    shellIdentificationSource - How was the shell identified. One of 'terminalName' | 'settings' | 'environment' | 'default'
                                If terminalName, then this means we identified the type of the shell based on the name of the terminal.
                                If settings, then this means we identified the type of the shell based on user settings in VS Code.
                                If environment, then this means we identified the type of the shell based on their environment (env variables, etc).
                                    I.e. their default OS Shell.
                                If default, then we reverted to OS defaults (cmd on windows, and bash on the rest).
                                    This is the worst case scenario.
                                    I.e. we could not identify the shell at all.
    terminalProvided - If true, we used the terminal provided to detec the shell. If not provided, we use the default shell on user machine.
    hasCustomShell - If undefined (not set), we didn't check.
                     If true, user has customzied their shell in VSC Settings.
    hasShellInEnv - If undefined (not set), we didn't check.
                    If true, user has a shell in their environment.
                    If false, user does not have a shell in their environment.
    */
    [EventName.TERMINAL_SHELL_IDENTIFICATION]: {
        failed: boolean;
        terminalProvided: boolean;
        shellIdentificationSource: 'terminalName' | 'settings' | 'environment' | 'default' | 'vscode';
        hasCustomShell: undefined | boolean;
        hasShellInEnv: undefined | boolean;
    };
    /**
     * Telemetry event sent when getting environment variables for an activated environment has failed.
     *
     * @type {(undefined | never)}
     * @memberof IEventNamePropertyMapping
     */
    [EventName.ACTIVATE_ENV_TO_GET_ENV_VARS_FAILED]: {
        /**
         * Whether the activation commands contain the name `conda`.
         *
         * @type {boolean}
         */
        isPossiblyCondaEnv: boolean;
        /**
         * The type of terminal shell created: powershell, cmd, zsh, bash etc.
         *
         * @type {TerminalShellType}
         */
        terminal: TerminalShellType;
    };

    // TensorBoard integration events
    /**
     * Telemetry event sent after the user has clicked on an option in the prompt we display
     * asking them if they want to launch an integrated TensorBoard session.
     * `selection` is one of 'yes', 'no', or 'do not ask again'.
     */
    [EventName.TENSORBOARD_LAUNCH_PROMPT_SELECTION]: {
        selection: TensorBoardPromptSelection;
    };
    /**
     * Telemetry event sent after the python.launchTensorBoard command has been executed.
     * The `entrypoint` property indicates whether the command was executed directly by the
     * user from the command palette or from a codelens or the user clicking 'yes'
     * on the launch prompt we display.
     * The `trigger` property indicates whether the entrypoint was triggered by the user
     * importing tensorboard, using tensorboard in a notebook, detected tfevent files in
     * the workspace. For the palette entrypoint, the trigger is also 'palette'.
     */
    [EventName.TENSORBOARD_SESSION_LAUNCH]: {
        entrypoint: TensorBoardEntrypoint;
        trigger: TensorBoardEntrypointTrigger;
    };
    /**
     * Telemetry event sent after we have attempted to create a tensorboard program instance
     * by spawning a daemon to run the tensorboard_launcher.py script. The event is sent with
     * `durationMs` which should never exceed 60_000ms. Depending on the value of `result`, `durationMs` means:
     * 1. 'success' --> the total amount of time taken for the execObservable daemon to report successful TB session launch
     * 2. 'canceled' --> the total amount of time that the user waited for the daemon to start before canceling launch
     * 3. 'error' --> 60_000ms, i.e. we timed out waiting for the daemon to launch
     * In the first two cases durationMs should not be more than 60_000ms.
     */
    [EventName.TENSORBOARD_SESSION_DAEMON_STARTUP_DURATION]: {
        result: TensorBoardSessionStartResult;
    };
    /**
     * Telemetry event sent after the webview framing the TensorBoard website has been successfully shown.
     * This event is sent with `durationMs` which represents the total time to create a TensorBoardSession.
     * Note that this event is only sent if an integrated TensorBoard session is successfully created in full.
     * This includes checking whether the tensorboard package is installed and installing it if it's not already
     * installed, requesting the user to select a log directory, starting the tensorboard
     * program instance in a daemon, and showing the TensorBoard UI in a webpanel, in that order.
     */
    [EventName.TENSORBOARD_SESSION_E2E_STARTUP_DURATION]: never | undefined;
    /**
     * Telemetry event sent after the user has closed a TensorBoard webview panel. This event is
     * sent with `durationMs` specifying the total duration of time that the TensorBoard session
     * ran for before the user terminated the session.
     */
    [EventName.TENSORBOARD_SESSION_DURATION]: never | undefined;
    /**
     * Telemetry event sent when an entrypoint is displayed to the user. This event is sent once
     * per entrypoint per session to minimize redundant events since codelenses
     * can be displayed multiple times per file.
     * The `entrypoint` property indicates whether the command was executed directly by the
     * user from the command palette or from a codelens or the user clicking 'yes'
     * on the launch prompt we display.
     * The `trigger` property indicates whether the entrypoint was triggered by the user
     * importing tensorboard, using tensorboard in a notebook, detected tfevent files in
     * the workspace. For the palette entrypoint, the trigger is also 'palette'.
     */
    [EventName.TENSORBOARD_ENTRYPOINT_SHOWN]: {
        entrypoint: TensorBoardEntrypoint;
        trigger: TensorBoardEntrypointTrigger;
    };
    /**
     * Telemetry event sent when the user is prompted to install Python packages that are
     * dependencies for launching an integrated TensorBoard session.
     */
    [EventName.TENSORBOARD_INSTALL_PROMPT_SHOWN]: never | undefined;
    /**
     * Telemetry event sent after the user has clicked on an option in the prompt we display
     * asking them if they want to install Python packages for launching an integrated TensorBoard session.
     * `selection` is one of 'yes' or 'no'.
     */
    [EventName.TENSORBOARD_INSTALL_PROMPT_SELECTION]: {
        selection: TensorBoardPromptSelection;
        operationType: 'install' | 'upgrade';
    };
    /**
     * Telemetry event sent when we find an active integrated terminal running tensorboard.
     */
    [EventName.TENSORBOARD_DETECTED_IN_INTEGRATED_TERMINAL]: never | undefined;
    /**
     * Telemetry event sent after attempting to install TensorBoard session dependencies.
     * Note, this is only sent if install was attempted. It is not sent if the user opted
     * not to install, or if all dependencies were already installed.
     */
    [EventName.TENSORBOARD_PACKAGE_INSTALL_RESULT]: {
        wasProfilerPluginAttempted: boolean;
        wasTensorBoardAttempted: boolean;
        wasProfilerPluginInstalled: boolean;
        wasTensorBoardInstalled: boolean;
    };
    /**
     * Telemetry event sent when the user's files contain a PyTorch profiler module
     * import. Files are checked for matching imports when they are opened or saved.
     * Matches cover import statements of the form `import torch.profiler` and
     * `from torch import profiler`.
     */
    [EventName.TENSORBOARD_TORCH_PROFILER_IMPORT]: never | undefined;
    /**
     * Telemetry event sent when the extension host receives a message from the
     * TensorBoard webview containing a valid jump to source payload from the
     * PyTorch profiler TensorBoard plugin.
     */
    [EventName.TENSORBOARD_JUMP_TO_SOURCE_REQUEST]: never | undefined;
    /**
     * Telemetry event sent when the extension host receives a message from the
     * TensorBoard webview containing a valid jump to source payload from the
     * PyTorch profiler TensorBoard plugin, but the source file does not exist
     * on the machine currently running TensorBoard.
     */
    [EventName.TENSORBOARD_JUMP_TO_SOURCE_FILE_NOT_FOUND]: never | undefined;

    /**
     * Telemetry event sent when the prompt about Python 2.7 support is displayed.
     */
    [EventName.PYTHON_27_SUPPORT_PROMPT]: never | undefined;

    /**
     * Telemetry event sent when the prompt about the MPLS deprecation is displayed.
     */
    [EventName.MPLS_DEPRECATION_PROMPT]: {
        switchTo: LanguageServerType | undefined;
    };
}<|MERGE_RESOLUTION|>--- conflicted
+++ resolved
@@ -311,20 +311,6 @@
 // Map all events to their properties
 export interface IEventNamePropertyMapping {
     /**
-<<<<<<< HEAD
-     * Telemetry event sent when providing completion items for the given position and document.
-     *
-     * This event also has a measure, "resultLength", which records the number of completions provided.
-     */
-    /* __GDPR__
-       "completion" : {
-          "" : { "classification": "SystemMetaData", "purpose": "FeatureInsight" }
-       }
-     */
-    [EventName.COMPLETION]: never | undefined;
-    /**
-=======
->>>>>>> e8b109c2
      * Telemetry event sent with details 'python.autoComplete.addBrackets' setting
      */
     /* __GDPR__
@@ -712,19 +698,6 @@
      */
     [EventName.DEBUGGER_CONFIGURATION_PROMPTS_IN_LAUNCH_JSON]: never | undefined;
     /**
-<<<<<<< HEAD
-     * Telemetry is sent when providing definitions for python code, particularly when [go to definition](https://code.visualstudio.com/docs/editor/editingevolved#_go-to-definition)
-     * and peek definition features are used.
-     */
-    /* __GDPR__
-       "definition" : {
-          "" : { "classification": "SystemMetaData", "purpose": "FeatureInsight" }
-       }
-     */
-    [EventName.DEFINITION]: never | undefined;
-    /**
-=======
->>>>>>> e8b109c2
      * Telemetry event sent with details of actions when invoking a diagnostic command
      */
     /* __GDPR__
@@ -941,27 +914,6 @@
      */
     [EventName.FORMAT_SORT_IMPORTS]: never | undefined;
     /**
-<<<<<<< HEAD
-     * Telemetry event sent when Go to Python object command is executed
-     */
-    /* __GDPR__
-       "go_to_object_definition" : {
-          "" : { "classification": "SystemMetaData", "purpose": "FeatureInsight" }
-       }
-     */
-    [EventName.GO_TO_OBJECT_DEFINITION]: never | undefined;
-    /**
-     * Telemetry event sent when providing a hover for the given position and document for interactive window using Jedi.
-     */
-    /* __GDPR__
-       "hover_definition" : {
-          "" : { "classification": "SystemMetaData", "purpose": "FeatureInsight" }
-       }
-     */
-    [EventName.HOVER_DEFINITION]: never | undefined;
-    /**
-=======
->>>>>>> e8b109c2
      * Telemetry event sent with details when tracking imports
      */
     /* __GDPR__
