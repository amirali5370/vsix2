--- conflicted
+++ resolved
@@ -497,12 +497,9 @@
     [Telemetry.DataViewerFetchTime]: never | undefined;
     [Telemetry.DebugContinue]: never | undefined;
     [Telemetry.DebugCurrentCell]: never | undefined;
-<<<<<<< HEAD
     [Telemetry.DebugStepOver]: never | undefined;
     [Telemetry.DebugStop]: never | undefined;
-=======
     [Telemetry.DebugFileInteractive]: never | undefined;
->>>>>>> e095693a
     [Telemetry.DeleteAllCells]: never | undefined;
     [Telemetry.DeleteCell]: never | undefined;
     [Telemetry.FindJupyterCommand]: { command: string };
