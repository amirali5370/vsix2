// Copyright (c) Microsoft Corporation. All rights reserved.
// Licensed under the MIT License.
import '../../common/extensions';

import { inject, injectable } from 'inversify';
import { Position, Range, TextEditor, Uri } from 'vscode';

import { IApplicationShell, IDocumentManager } from '../../common/application/types';
import { PYTHON_LANGUAGE } from '../../common/constants';
import { SendSelectionToREPL } from '../../common/experiments/groups';
import { traceError } from '../../common/logger';
import * as internalScripts from '../../common/process/internal/scripts';
import { IProcessServiceFactory } from '../../common/process/types';
<<<<<<< HEAD
import { IExperimentService } from '../../common/types';
=======
import { createDeferred } from '../../common/utils/async';
>>>>>>> 3aada4a1
import { IInterpreterService } from '../../interpreter/contracts';
import { IServiceContainer } from '../../ioc/types';
import { ICodeExecutionHelper } from '../types';

@injectable()
export class CodeExecutionHelper implements ICodeExecutionHelper {
    private readonly documentManager: IDocumentManager;
    private readonly applicationShell: IApplicationShell;
    private readonly processServiceFactory: IProcessServiceFactory;
    private readonly interpreterService: IInterpreterService;
    private readonly experimentService: IExperimentService;

    constructor(@inject(IServiceContainer) serviceContainer: IServiceContainer) {
        this.documentManager = serviceContainer.get<IDocumentManager>(IDocumentManager);
        this.applicationShell = serviceContainer.get<IApplicationShell>(IApplicationShell);
        this.processServiceFactory = serviceContainer.get<IProcessServiceFactory>(IProcessServiceFactory);
        this.interpreterService = serviceContainer.get<IInterpreterService>(IInterpreterService);
        this.experimentService = serviceContainer.get<IExperimentService>(IExperimentService);
    }

    public async normalizeLines(code: string, resource?: Uri): Promise<string> {
        try {
            if (code.trim().length === 0) {
                return '';
            }
            // On windows cr is not handled well by python when passing in/out via stdin/stdout.
            // So just remove cr from the input.
            code = code.replace(new RegExp('\\r', 'g'), '');

            const interpreter = await this.interpreterService.getActiveInterpreter(resource);
            const processService = await this.processServiceFactory.create(resource);
<<<<<<< HEAD

            const inExperiment = await this.experimentService.inExperiment(SendSelectionToREPL.experiment);
            const [args, parse] = inExperiment
                ? internalScripts.normalizeSelection(code)
                : internalScripts.normalizeForInterpreter(code);

            const proc = await processService.exec(interpreter?.path || 'python', args, { throwOnStdErr: true });

            return parse(proc.stdout);
=======
            const [args, parse] = internalScripts.normalizeForInterpreter();
            const observable = processService.execObservable(interpreter?.path || 'python', args, {
                throwOnStdErr: true
            });
            const normalizeOutput = createDeferred<string>();

            // Read result from the normalization script from stdout, and resolve the promise when done.
            let normalized = '';
            observable.out.subscribe({
                next: (output) => {
                    if (output.source === 'stdout') {
                        normalized += output.out;
                    }
                },
                complete: () => {
                    normalizeOutput.resolve(normalized);
                }
            });

            // The normalization script expects a serialized JSON object, with the selection under the "code" key.
            // We're using a JSON object so that we don't have to worry about encoding, or escaping non-ASCII characters.
            const input = JSON.stringify({ code });
            observable.proc?.stdin.write(input);
            observable.proc?.stdin.end();

            // We expect a serialized JSON object back, with the normalized code under the "normalized" key.
            const result = await normalizeOutput.promise;
            const object = JSON.parse(result);

            return parse(object.normalized);
>>>>>>> 3aada4a1
        } catch (ex) {
            traceError(ex, 'Python: Failed to normalize code for execution in terminal');
            return code;
        }
    }

    public async getFileToExecute(): Promise<Uri | undefined> {
        const activeEditor = this.documentManager.activeTextEditor!;
        if (!activeEditor) {
            this.applicationShell.showErrorMessage('No open file to run in terminal');
            return;
        }
        if (activeEditor.document.isUntitled) {
            this.applicationShell.showErrorMessage('The active file needs to be saved before it can be run');
            return;
        }
        if (activeEditor.document.languageId !== PYTHON_LANGUAGE) {
            this.applicationShell.showErrorMessage('The active file is not a Python source file');
            return;
        }
        if (activeEditor.document.isDirty) {
            await activeEditor.document.save();
        }
        return activeEditor.document.uri;
    }

    public async getSelectedTextToExecute(textEditor: TextEditor): Promise<string | undefined> {
        if (!textEditor) {
            return;
        }

        const selection = textEditor.selection;
        let code: string;
        if (selection.isEmpty) {
            code = textEditor.document.lineAt(selection.start.line).text;
        } else if (selection.isSingleLine) {
            code = this.getSingleLineSelectionText(textEditor);
        } else {
            code = this.getMultiLineSelectionText(textEditor);
        }
        return code;
    }

    public async saveFileIfDirty(file: Uri): Promise<void> {
        const docs = this.documentManager.textDocuments.filter((d) => d.uri.path === file.path);
        if (docs.length === 1 && docs[0].isDirty) {
            await docs[0].save();
        }
    }

    private getSingleLineSelectionText(textEditor: TextEditor): string {
        const selection = textEditor.selection;
        const selectionRange = new Range(selection.start, selection.end);
        const selectionText = textEditor.document.getText(selectionRange);
        const fullLineText = textEditor.document.lineAt(selection.start.line).text;

        if (selectionText.trim() === fullLineText.trim()) {
            // This handles the following case:
            // if (x):
            //     print(x)
            //     ↑------↑   <--- selection range
            //
            // We should return:
            //     print(x)
            // ↑----------↑    <--- text including the initial white space
            return fullLineText;
        }

        // This is where part of the line is selected:
        // if(isPrime(x) || isFibonacci(x)):
        //    ↑--------↑    <--- selection range
        //
        // We should return just the selection:
        // isPrime(x)
        return selectionText;
    }

    private getMultiLineSelectionText(textEditor: TextEditor): string {
        const selection = textEditor.selection;
        const selectionRange = new Range(selection.start, selection.end);
        const selectionText = textEditor.document.getText(selectionRange);

        const fullTextRange = new Range(
            new Position(selection.start.line, 0),
            new Position(selection.end.line, textEditor.document.lineAt(selection.end.line).text.length)
        );
        const fullText = textEditor.document.getText(fullTextRange);

        // This handles case where:
        // def calc(m, n):
        //     ↓<------------------------------- selection start
        //     print(m)
        //     print(n)
        //            ↑<------------------------ selection end
        //     if (m == 0):
        //         return n + 1
        //     if (m > 0 and n == 0):
        //         return calc(m - 1 , 1)
        //     return calc(m - 1, calc(m, n - 1))
        //
        // We should return:
        // ↓<---------------------------------- From here
        //     print(m)
        //     print(n)
        //            ↑<----------------------- To here
        if (selectionText.trim() === fullText.trim()) {
            return fullText;
        }

        const fullStartLineText = textEditor.document.lineAt(selection.start.line).text;
        const selectionFirstLineRange = new Range(
            selection.start,
            new Position(selection.start.line, fullStartLineText.length)
        );
        const selectionFirstLineText = textEditor.document.getText(selectionFirstLineRange);

        // This handles case where:
        // def calc(m, n):
        //     ↓<------------------------------ selection start
        //     if (m == 0):
        //         return n + 1
        //                ↑<------------------- selection end (notice " + 1" is not selected)
        //     if (m > 0 and n == 0):
        //         return calc(m - 1 , 1)
        //     return calc(m - 1, calc(m, n - 1))
        //
        // We should return:
        // ↓<---------------------------------- From here
        //     if (m == 0):
        //         return n + 1
        //                ↑<------------------- To here (notice " + 1" is not selected)
        if (selectionFirstLineText.trimLeft() === fullStartLineText.trimLeft()) {
            return fullStartLineText + selectionText.substr(selectionFirstLineText.length);
        }

        // If you are here then user has selected partial start and partial end lines:
        // def calc(m, n):

        //     if (m == 0):
        //         return n + 1

        //        ↓<------------------------------- selection start
        //     if (m > 0
        //         and n == 0):
        //                   ↑<-------------------- selection end
        //         return calc(m - 1 , 1)
        //     return calc(m - 1, calc(m, n - 1))
        //
        // We should return:
        // ↓<---------------------------------- From here
        // (m > 0
        //         and n == 0)
        //                   ↑<---------------- To here
        return selectionText;
    }
}<|MERGE_RESOLUTION|>--- conflicted
+++ resolved
@@ -11,11 +11,8 @@
 import { traceError } from '../../common/logger';
 import * as internalScripts from '../../common/process/internal/scripts';
 import { IProcessServiceFactory } from '../../common/process/types';
-<<<<<<< HEAD
 import { IExperimentService } from '../../common/types';
-=======
 import { createDeferred } from '../../common/utils/async';
->>>>>>> 3aada4a1
 import { IInterpreterService } from '../../interpreter/contracts';
 import { IServiceContainer } from '../../ioc/types';
 import { ICodeExecutionHelper } from '../types';
@@ -47,18 +44,11 @@
 
             const interpreter = await this.interpreterService.getActiveInterpreter(resource);
             const processService = await this.processServiceFactory.create(resource);
-<<<<<<< HEAD
 
             const inExperiment = await this.experimentService.inExperiment(SendSelectionToREPL.experiment);
             const [args, parse] = inExperiment
-                ? internalScripts.normalizeSelection(code)
-                : internalScripts.normalizeForInterpreter(code);
-
-            const proc = await processService.exec(interpreter?.path || 'python', args, { throwOnStdErr: true });
-
-            return parse(proc.stdout);
-=======
-            const [args, parse] = internalScripts.normalizeForInterpreter();
+                ? internalScripts.normalizeSelection()
+                : internalScripts.normalizeForInterpreter();
             const observable = processService.execObservable(interpreter?.path || 'python', args, {
                 throwOnStdErr: true
             });
@@ -88,7 +78,6 @@
             const object = JSON.parse(result);
 
             return parse(object.normalized);
->>>>>>> 3aada4a1
         } catch (ex) {
             traceError(ex, 'Python: Failed to normalize code for execution in terminal');
             return code;
