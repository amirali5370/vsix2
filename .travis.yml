language: python
cache: pip

matrix:
    include:
        # # Use the built in venv for linux builds
        - os: linux
          python: 2.7
        - os: linux
          python: 3.6
        # # # Use generic language for osx
        # - os: osx
        #   language: generic
        #   env: PYTHON=2.7.10
        # # Use generic language for osx
        # - os: osx
        #   language: generic
        #   env: PYTHON=3.6.1
# Perform the manual steps on osx to install python 2.7.1 and 3.6.1 and set it as the global interpreter.
# This way when the node unit tests will pick the right version of python (from global)
before_install: |
  if [ $TRAVIS_OS_NAME == "linux" ]; then
    export CXX="g++-4.9" CC="gcc-4.9" DISPLAY=:99.0;
    sh -e /etc/init.d/xvfb start;
    sleep 3;
  fi
  git submodule update --init --recursive
  git clone https://github.com/creationix/nvm.git ./.nvm
  source ./.nvm/nvm.sh
  nvm install 8.9.1
  nvm use 8.9.1
<<<<<<< HEAD
  yarn global add vsce
  yarn global add azure-cli
=======
>>>>>>> a31e6595
  if [ "$TRAVIS_OS_NAME" == "osx" ]; then
    pyenv install $PYTHON
    pyenv global $PYTHON
  fi
  export TRAVIS_PYTHON_PATH=`which python`
install:
  - pip install --upgrade -r requirements.txt
  - yarn

script:
  - yarn run clean
<<<<<<< HEAD
#   - yarn run vscode:prepublish
#   - vsce package
#   - yarn run cover:enable
#   - yarn run testSingleWorkspace --silent
#   - if [ $TRAVIS_UPLOAD_COVERAGE == "true" ]; then
#         bash <(curl -s https://codecov.io/bash);
#     fi
#   - yarn run clean
#   - yarn run vscode:prepublish
#   - yarn run cover:enable
#   - yarn run testMultiWorkspace --silent
#   - if [ $TRAVIS_UPLOAD_COVERAGE == "true" ]; then
#         bash <(curl -s https://codecov.io/bash);
#     fi
after_success:
#   - if [ "$TRAVIS_PULL_REQUEST" == "false" ] && [ $TRAVIS_BRANCH == "UploadBuilldsToAzure" ]  && [ $AZURE_STORAGE_ACCOUNT ]; then
  - if [ $AZURE_STORAGE_ACCOUNT ]; then
        yarn run clean;
        yarn run vscode:prepublish;
        vsce package;
        azure storage blob upload --account-name $AZURE_STORAGE_ACCOUNT --account-key $AZURE_STORAGE_ACCESS_KEY --container $AZURE_STORAGE_CONTAINER --file python*.vsix --blob ms-python-insiders.vsix --quiet;
=======
  - yarn run vscode:prepublish
  - yarn run cover:enable
  - yarn run testSingleWorkspace --silent
  - if [ $TRAVIS_UPLOAD_COVERAGE == "true" ]; then
        bash <(curl -s https://codecov.io/bash);
    fi
  - yarn run clean
  - yarn run vscode:prepublish
  - yarn run cover:enable
  - yarn run testMultiWorkspace --silent
  - if [ $TRAVIS_UPLOAD_COVERAGE == "true" ]; then
        bash <(curl -s https://codecov.io/bash);
>>>>>>> a31e6595
    fi<|MERGE_RESOLUTION|>--- conflicted
+++ resolved
@@ -29,11 +29,8 @@
   source ./.nvm/nvm.sh
   nvm install 8.9.1
   nvm use 8.9.1
-<<<<<<< HEAD
   yarn global add vsce
   yarn global add azure-cli
-=======
->>>>>>> a31e6595
   if [ "$TRAVIS_OS_NAME" == "osx" ]; then
     pyenv install $PYTHON
     pyenv global $PYTHON
@@ -45,9 +42,7 @@
 
 script:
   - yarn run clean
-<<<<<<< HEAD
 #   - yarn run vscode:prepublish
-#   - vsce package
 #   - yarn run cover:enable
 #   - yarn run testSingleWorkspace --silent
 #   - if [ $TRAVIS_UPLOAD_COVERAGE == "true" ]; then
@@ -67,18 +62,4 @@
         yarn run vscode:prepublish;
         vsce package;
         azure storage blob upload --account-name $AZURE_STORAGE_ACCOUNT --account-key $AZURE_STORAGE_ACCESS_KEY --container $AZURE_STORAGE_CONTAINER --file python*.vsix --blob ms-python-insiders.vsix --quiet;
-=======
-  - yarn run vscode:prepublish
-  - yarn run cover:enable
-  - yarn run testSingleWorkspace --silent
-  - if [ $TRAVIS_UPLOAD_COVERAGE == "true" ]; then
-        bash <(curl -s https://codecov.io/bash);
-    fi
-  - yarn run clean
-  - yarn run vscode:prepublish
-  - yarn run cover:enable
-  - yarn run testMultiWorkspace --silent
-  - if [ $TRAVIS_UPLOAD_COVERAGE == "true" ]; then
-        bash <(curl -s https://codecov.io/bash);
->>>>>>> a31e6595
     fi