--- conflicted
+++ resolved
@@ -74,10 +74,7 @@
 
 script:
   - if [ $UNIT_TEST == "true" ]; then
-<<<<<<< HEAD
-=======
         npx gulp compile;
->>>>>>> 325e1f02
         npm run cover:enable;
         npm run test:unittests:cover;
     fi
