--- conflicted
+++ resolved
@@ -40,6 +40,7 @@
 
 * `en`
 * `ja`
+* `ko-kr`
 * `ru`
 * `zh-cn`
 
@@ -101,16 +102,6 @@
 ![Unit Tests](https://raw.githubusercontent.com/microsoft/vscode-python/master/images/unittest.gif)
 
 
-
-<<<<<<< HEAD
-* `en`
-* `ja`
-* `ko-kr`
-* `ru`
-* `zh-cn`
-=======
->>>>>>> 2aded042
-
 ## Data and telemetry
 
 The Microsoft Python Extension for Visual Studio Code collects usage
