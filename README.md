<!-- 
Do you have a question instead of a bug report or enhancement request? Please ask it on https://stackoverflow.com/questions/tagged/visual-studio-code+python. 

Unable to install a linter or formatter? 'No installers available'? 
Windows - https://stackoverflow.com/questions/4750806/how-do-i-install-pip-on-windows
Linux - https://www.cyberciti.biz/faq/debian-ubuntu-centos-rhel-linux-install-pipclient/ , https://www.tecmint.com/install-pip-in-linux/

Python configuration issues? Please check https://code.visualstudio.com/docs/python/python-tutorial#_prerequisites

Otherwise **please** fill in the requested details below. "XXX" markers should not be present in the final bug report.

If you think a GIF of what is happening would be helpful, consider tools like https://www.cockos.com/licecap/, https://github.com/phw/peek or https://www.screentogif.com/ .
-->

## Environment data

- VS Code version: XXX
- Extension version (available under the Extensions sidebar): XXX
- OS and version: XXX
- Python version (& distribution if applicable, e.g. Anaconda): XXX
- Type of virtual environment used (N/A | venv | virtualenv | conda | ...): XXX 
- Relevant/affected Python packages and their versions: XXX

## Expected behaviour

XXX

## Actual behaviour

XXX

## Steps to reproduce:
1. XXX

## Logs
Output for `Python` in the `Output` panel (`View`→`Output`, change the drop-down the upper-right of the `Output` panel to `Python`)

```
XXX
```   

Output from `Console` under the `Developer Tools` panel (toggle Developer Tools on under `Help`; turn on source maps to make any tracebacks be useful by running `Enable source map support for extension debugging`)

<<<<<<< HEAD
```
XXX
```
=======
To see all available Python commands, open the Command Palette and type ```Python```.

## Feature details

Learn more about the rich features of the Python extension:

* [IntelliSense](https://code.visualstudio.com/docs/editor/intellisense):  Support for the [Microsoft Python Language Server](https://github.com/Microsoft/python-language-server) and  [Jedi](https://pypi.org/project/jedi/)


* [Autocompletion](https://code.visualstudio.com/docs/python/editing#_autocomplete-and-intellisense)
* [Linting](https://code.visualstudio.com/docs/python/linting): Support for [Pylint](https://pypi.org/project/pylint/), [Flake8](https://pypi.org/project/flake8/) and more
* [Code formatting](https://code.visualstudio.com/docs/python/editing#_formatting): Support for [black](https://pypi.org/project/black/), [autopep](https://pypi.org/project/autopep8/) and [yapf](https://pypi.org/project/yapf/) 

* [Debugging](https://code.visualstudio.com/docs/python/debugging): Support for remote, web apps, multi-threaded applications and more 

* [Test Explorer](https://code.visualstudio.com/docs/python/unit-testing): Support for [unittest](https://docs.python.org/3/library/unittest.html#module-unittest), [pytest](https://pypi.org/project/pytest/), and [nose](https://pypi.org/project/nose/)

* [Jupyter Notebooks](https://code.visualstudio.com/docs/python/jupyter-support): Support for code cells, plot visualization, variable explorer and more

* [Environments](https://code.visualstudio.com/docs/python/environments): Support for auto-activation and interpreter selection 

* [Code Snippets](https://code.visualstudio.com/docs/languages/python#_snippets)

* [Refactoring](https://code.visualstudio.com/docs/python/editing#_refactoring)


## Supported locales

The extension is available in multiple languages thanks to external
contributors (if you would like to contribute a translation, see the
[pull request which added Italian](https://github.com/Microsoft/vscode-python/pull/1152)): `de`, `en`, `es`, `fr`, `it`, `ja`, `ko-kr`, `pt-br`, `ru`, `zh-cn`, `zh-tw`

## Questions, issues, feature requests, and contributions

* If you have a question about how to accomplish something with the extension, please [ask on Stack Overflow](https://stackoverflow.com/questions/tagged/visual-studio-code+python)
* If you come across a problem with the extension, please [file an issue](https://github.com/microsoft/vscode-python)
* Contributions are always welcome! Please see our [contributing guide](https://github.com/Microsoft/vscode-python/blob/master/CONTRIBUTING.md) for more details
* Any and all feedback is appreciated and welcome!
  - If someone has already [filed an issue](https://github.com/Microsoft/vscode-python) that encompasses your feedback, please leave a 👍/👎 reaction on the issue
  - Otherwise please file a new issue
* If you're interested in the development of the extension, you can read about our [development process](https://github.com/Microsoft/vscode-python/blob/master/CONTRIBUTING.md#development-process)


<!-- ![General Features](https://raw.githubusercontent.com/microsoft/vscode-python/master/images/general.gif)

![Debugging](https://raw.githubusercontent.com/microsoft/vscode-python/master/images/debugDemo.gif)

![Unit Tests](https://raw.githubusercontent.com/microsoft/vscode-python/master/images/unittest.gif) -->


## Data and telemetry

The Microsoft Python Extension for Visual Studio Code collects usage
data and sends it to Microsoft to help improve our products and
services. Read our
[privacy statement](https://privacy.microsoft.com/privacystatement) to
learn more. This extension respects the `telemetry.enableTelemetry`
setting which you can learn more about at
https://code.visualstudio.com/docs/supporting/faq#_how-to-disable-telemetry-reporting.
>>>>>>> 0e5261e7
<|MERGE_RESOLUTION|>--- conflicted
+++ resolved
@@ -1,51 +1,45 @@
-<!-- 
-Do you have a question instead of a bug report or enhancement request? Please ask it on https://stackoverflow.com/questions/tagged/visual-studio-code+python. 
+# Python extension for Visual Studio Code
 
-Unable to install a linter or formatter? 'No installers available'? 
-Windows - https://stackoverflow.com/questions/4750806/how-do-i-install-pip-on-windows
-Linux - https://www.cyberciti.biz/faq/debian-ubuntu-centos-rhel-linux-install-pipclient/ , https://www.tecmint.com/install-pip-in-linux/
+A [Visual Studio Code](https://code.visualstudio.com/) [extension](https://marketplace.visualstudio.com/VSCode) with rich support for the [Python language](https://www.python.org/) (for all [actively supported versions](https://devguide.python.org/#status-of-python-branches) of the language: 2.7, >=3.5), including features such as IntelliSense, linting, debugging, code navigation, code formatting, Jupyter notebook support, refactoring, variable explorer, test explorer, snippets, and more!
 
-Python configuration issues? Please check https://code.visualstudio.com/docs/python/python-tutorial#_prerequisites
+## Quick start
 
-Otherwise **please** fill in the requested details below. "XXX" markers should not be present in the final bug report.
+* **Step 1.** [Install a supported version of Python on your system](https://code.visualstudio.com/docs/python/python-tutorial#_prerequisites) (note: that the system install of Python on macOS is not supported).
+* **Step 2.** Install the Python extension for Visual Studio Code.
+* **Step 3.** Open or create a Python file and start coding!
 
-If you think a GIF of what is happening would be helpful, consider tools like https://www.cockos.com/licecap/, https://github.com/phw/peek or https://www.screentogif.com/ .
--->
+## Set up your environment 
+<!-- use less words -->
+* Select your Python interpreter by clicking on the status bar
 
-## Environment data
+   ![InterpreterSelection](images/InterpreterSelectionZoom.gif)
 
-- VS Code version: XXX
-- Extension version (available under the Extensions sidebar): XXX
-- OS and version: XXX
-- Python version (& distribution if applicable, e.g. Anaconda): XXX
-- Type of virtual environment used (N/A | venv | virtualenv | conda | ...): XXX 
-- Relevant/affected Python packages and their versions: XXX
+* Configure tests by running the ``Configure Tests`` command 
 
-## Expected behaviour
+    ![ConfigureTests](images/ConfigureTestsGIF.gif)
 
-XXX
+*  Run the ``Select Linter`` command  
 
-## Actual behaviour
+    [GIF starting  with two lines: Ctrl shift p/ mac: cmd shift p]
 
-XXX
 
-## Steps to reproduce:
-1. XXX
+For more information you can:
+* [Follow our Python tutorial](https://code.visualstudio.com/docs/python/python-tutorial#_prerequisites) with step-by-step instructions for building a simple app.
+* Check out the [Python documentation on the VS Code site](https://code.visualstudio.com/docs/languages/python) for general information about using the extension.
 
-## Logs
-Output for `Python` in the `Output` panel (`View`→`Output`, change the drop-down the upper-right of the `Output` panel to `Python`)
+## Useful commands
+Open the Command Palette (Command+Shift+P on macOS and Ctrl+Shift+P on Windows/Linux) and type in one of the following commands:
 
-```
-XXX
-```   
+Command | Description
+--- | ---
+```Python: Select Interpreter``` | Switch between Python interpreters, versions, and environments.
+```Python: Start REPL``` | Start an interactive Python REPL using the selected interpreter in the VS Code terminal.
+```Python: Run Python File in Terminal``` | Runs the active Python file in the VS Code terminal. You can also run a Python file by right-clicking on the file and selecting ```Run Python File in Terminal```.
+```Python: Select Linter``` | Switch from PyLint to flake8 or other supported linters.
+```Format Document``` |Formats code using the provided [formatter](https://code.visualstudio.com/docs/python/editing#_formatting) in the ``settings.json`` file. |
+```Python: Configure Tests``` |  Select a test framework and configure it to display the Test Explorer.|
 
-Output from `Console` under the `Developer Tools` panel (toggle Developer Tools on under `Help`; turn on source maps to make any tracebacks be useful by running `Enable source map support for extension debugging`)
 
-<<<<<<< HEAD
-```
-XXX
-```
-=======
 To see all available Python commands, open the Command Palette and type ```Python```.
 
 ## Feature details
@@ -104,5 +98,4 @@
 [privacy statement](https://privacy.microsoft.com/privacystatement) to
 learn more. This extension respects the `telemetry.enableTelemetry`
 setting which you can learn more about at
-https://code.visualstudio.com/docs/supporting/faq#_how-to-disable-telemetry-reporting.
->>>>>>> 0e5261e7
+https://code.visualstudio.com/docs/supporting/faq#_how-to-disable-telemetry-reporting.