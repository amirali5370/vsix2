--- conflicted
+++ resolved
@@ -7,9 +7,5 @@
   VSC_PYTHON_FORCE_LOGGING: true # Enable this to turn on console output for the logger
   VSC_PYTHON_LOG_FILE: '$(Build.ArtifactStagingDirectory)/pvsc.log'
   CI_BRANCH_NAME: ${Build.SourceBranchName}
-<<<<<<< HEAD
   npm_config_cache: $(Pipeline.Workspace)/.npm
-=======
-  npm_config_cache: $(Pipeline.Workspace)/.npm
-  vmImageMacOS: 'macOS-10.15'
->>>>>>> d56670f6
+  vmImageMacOS: 'macOS-10.15'