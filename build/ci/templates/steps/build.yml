# -----------------------------------------------------------------------------------------------------------------------------
# Overview:
# -----------------------------------------------------------------------------------------------------------------------------
# Set of steps used to compile and build the extension
#
# -----------------------------------------------------------------------------------------------------------------------------
# Variables
# -----------------------------------------------------------------------------------------------------------------------------
# 1. build
#   Mandatory
#   Possible values, `true` or `false`.
#   If `true`, means we need to build the VSIX, else just compile.

steps:
    - template: initialization.yml
      parameters:
          PythonVersion: $(PythonVersion)
          workingDirectory: $(Build.SourcesDirectory)
          compile: 'false'

    - bash: |
          python -m pip install -U pip
          python -m pip --disable-pip-version-check install -t ./pythonFiles/lib/python --no-cache-dir --implementation py --no-deps --upgrade -r requirements.txt
          python -m pip --disable-pip-version-check install -t ./pythonFiles/lib/python/old_ptvsd --no-cache-dir --implementation py --no-deps --upgrade 'ptvsd==4.3.2'
          python -m pip --disable-pip-version-check install -t ./pythonFiles/lib/python/new_ptvsd/no_wheels --no-cache-dir --implementation py --no-deps --upgrade --pre ptvsd
      failOnStderr: true
      displayName: 'pip install requirements'

    - bash: |
          python -m pip --disable-pip-version-check install -r build/debugger-install-requirements.txt
          python ./pythonFiles/install_ptvsd.py
      failOnStderr: true
      displayName: 'Install PTVSD wheels'

    - bash: npm run clean
      displayName: 'Clean'

<<<<<<< HEAD
=======
    # This is a slow process, hence do this only on master and release branches.
    # I.e. skip on in PRs.
    - bash: npm run checkDependencies
      displayName: 'Check Dependencies'
      condition: and(succeeded(), or(eq(variables['Build.SourceBranchName'], 'master'), startsWith(variables['Build.SourceBranchName'], 'release')))

>>>>>>> e9481f1b
    - bash: |
          npm run updateBuildNumber -- --buildNumber $BUILD_BUILDID
      displayName: 'Update dev Version of Extension'
      condition: and(succeeded(), eq(variables['Build.SourceBranchName'], 'master'))

    - bash: |
          npm run updateBuildNumber -- --buildNumber $BUILD_BUILDID --updateChangelog
      displayName: 'Update release Version of Extension'
      condition: and(succeeded(), startsWith(variables['Build.SourceBranchName'], 'release'))

    - bash: |
          npm run package
      displayName: 'Build VSIX'

    - task: CopyFiles@2
      inputs:
          contents: '*.vsix'
          targetFolder: $(Build.ArtifactStagingDirectory)
      displayName: 'Copy VSIX'

    - task: PublishBuildArtifacts@1
      inputs:
          pathtoPublish: $(Build.ArtifactStagingDirectory)
          artifactName: VSIX
      displayName: 'Publish VSIX to Artifacts'<|MERGE_RESOLUTION|>--- conflicted
+++ resolved
@@ -35,15 +35,6 @@
     - bash: npm run clean
       displayName: 'Clean'
 
-<<<<<<< HEAD
-=======
-    # This is a slow process, hence do this only on master and release branches.
-    # I.e. skip on in PRs.
-    - bash: npm run checkDependencies
-      displayName: 'Check Dependencies'
-      condition: and(succeeded(), or(eq(variables['Build.SourceBranchName'], 'master'), startsWith(variables['Build.SourceBranchName'], 'release')))
-
->>>>>>> e9481f1b
     - bash: |
           npm run updateBuildNumber -- --buildNumber $BUILD_BUILDID
       displayName: 'Update dev Version of Extension'
