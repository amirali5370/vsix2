--- conflicted
+++ resolved
@@ -109,48 +109,6 @@
         steps:
           - template: templates/test_phases.yml
 
-<<<<<<< HEAD
-      - job: 'Py35'
-        dependsOn: []
-        timeoutInMinutes: 120
-        strategy:
-          matrix:
-            'Unit':
-              PythonVersion: '3.5'
-              # Note: "pythonInternalTools" tests are 3.7+.
-              TestsToRun: 'testUnitTests, pythonUnitTests'
-              NeedsPythonTestReqs: true
-            'Functional':
-              PythonVersion: '3.5'
-              TestsToRun: 'testfunctional'
-              NeedsPythonTestReqs: true
-              NeedsPythonFunctionalReqs: true
-            'Single Workspace':
-              PythonVersion: '3.5'
-              TestsToRun: 'testSingleWorkspace'
-              NeedsPythonTestReqs: true
-            'Multi Workspace':
-              PythonVersion: '3.5'
-              TestsToRun: 'testMultiWorkspace'
-              NeedsPythonTestReqs: true
-            'Debugger':
-              PythonVersion: '3.5'
-              TestsToRun: 'testDebugger'
-              NeedsPythonTestReqs: true
-            'Venv':
-              PythonVersion: '3.5'
-              TestsToRun: 'venvTests'
-              NeedsPythonTestReqs: true
-              PYTHON_VIRTUAL_ENVS_LOCATION: './src/tmp/envPaths.json'
-            # Note: We only run the smoke tests with the latest Python release.
-          maxParallel: 1
-        pool:
-          vmImage: 'ubuntu-20.04'
-        steps:
-          - template: templates/test_phases.yml
-
-=======
->>>>>>> 37ae522e
       - job: 'Py27'
         dependsOn: []
         timeoutInMinutes: 120
@@ -263,48 +221,6 @@
         steps:
           - template: templates/test_phases.yml
 
-<<<<<<< HEAD
-      - job: 'Py35'
-        dependsOn: []
-        timeoutInMinutes: 120
-        strategy:
-          matrix:
-            'Unit':
-              PythonVersion: '3.5'
-              # Note: "pythonInternalTools" tests are 3.7+.
-              TestsToRun: 'testUnitTests, pythonUnitTests'
-              NeedsPythonTestReqs: true
-            'Functional':
-              PythonVersion: '3.5'
-              TestsToRun: 'testfunctional'
-              NeedsPythonTestReqs: true
-              NeedsPythonFunctionalReqs: true
-            'Single Workspace':
-              PythonVersion: '3.5'
-              TestsToRun: 'testSingleWorkspace'
-              NeedsPythonTestReqs: true
-            'Multi Workspace':
-              PythonVersion: '3.5'
-              TestsToRun: 'testMultiWorkspace'
-              NeedsPythonTestReqs: true
-            'Debugger':
-              PythonVersion: '3.5'
-              TestsToRun: 'testDebugger'
-              NeedsPythonTestReqs: true
-            'Venv':
-              PythonVersion: '3.5'
-              TestsToRun: 'venvTests'
-              NeedsPythonTestReqs: true
-              PYTHON_VIRTUAL_ENVS_LOCATION: './src/tmp/envPaths.json'
-            # Note: We only run the smoke tests with the latest Python release.
-          maxParallel: 1
-        pool:
-          vmImage: '$(vmImageMacOS)'
-        steps:
-          - template: templates/test_phases.yml
-
-=======
->>>>>>> 37ae522e
       - job: 'Py27'
         dependsOn: []
         timeoutInMinutes: 120
@@ -417,48 +333,6 @@
         steps:
           - template: templates/test_phases.yml
 
-<<<<<<< HEAD
-      - job: 'Py35'
-        dependsOn: []
-        timeoutInMinutes: 120
-        strategy:
-          matrix:
-            'Unit':
-              PythonVersion: '3.5'
-              # Note: "pythonInternalTools" tests are 3.7+.
-              TestsToRun: 'testUnitTests, pythonUnitTests'
-              NeedsPythonTestReqs: true
-            'Functional':
-              PythonVersion: '3.5'
-              TestsToRun: 'testfunctional'
-              NeedsPythonTestReqs: true
-              NeedsPythonFunctionalReqs: true
-            'Single Workspace':
-              PythonVersion: '3.5'
-              TestsToRun: 'testSingleWorkspace'
-              NeedsPythonTestReqs: true
-            'Multi Workspace':
-              PythonVersion: '3.5'
-              TestsToRun: 'testMultiWorkspace'
-              NeedsPythonTestReqs: true
-            'Debugger':
-              PythonVersion: '3.5'
-              TestsToRun: 'testDebugger'
-              NeedsPythonTestReqs: true
-            'Venv':
-              PythonVersion: '3.5'
-              TestsToRun: 'venvTests'
-              NeedsPythonTestReqs: true
-              PYTHON_VIRTUAL_ENVS_LOCATION: './src/tmp/envPaths.json'
-            # Note: We only run the smoke tests with the latest Python release.
-          maxParallel: 1
-        pool:
-          vmImage: 'vs2017-win2016'
-        steps:
-          - template: templates/test_phases.yml
-
-=======
->>>>>>> 37ae522e
       - job: 'Py27'
         dependsOn: []
         timeoutInMinutes: 120
