# manual CI build

name: '$(Year:yyyy).$(Month).0.$(BuildID)-manual'

trigger: none
pr: none

# Variables that are available for the entire pipeline.
variables:
  - template: templates/globals.yml

stages:
  - stage: Build
    jobs:
      - template: templates/jobs/build_compile.yml

  # Each item in each matrix has a number of possible values it may
  # define.  They are detailed in templates/test_phases.yml.  The only
  # required value is "TestsToRun".

  - stage: Linux
    dependsOn: []
    jobs:
      - job: 'Py3x'
        dependsOn: []
        timeoutInMinutes: 120
        strategy:
          matrix:
            'Unit':
              # with mocks
              # focused on small units (i.e. functions)
              # and tightly controlled dependencies
              TestsToRun: 'testUnitTests, pythonUnitTests, pythonInternalTools'
              NeedsPythonTestReqs: true
            'Functional':
              # no mocks, no vscode
              # focused on integration
              TestsToRun: 'testfunctional'
              NeedsPythonTestReqs: true
              NeedsPythonFunctionalReqs: true
            'Single Workspace':
              # no mocks, with vscode
              # focused on integration
              TestsToRun: 'testSingleWorkspace'
              NeedsPythonTestReqs: true
            'Multi Workspace':
              # no mocks, with vscode
              # focused on integration
              TestsToRun: 'testMultiWorkspace'
              NeedsPythonTestReqs: true
            'Venv':
              TestsToRun: 'venvTests'
              NeedsPythonTestReqs: true
              # This is for the venvTests to use, not needed if you don't run venv tests...
              PYTHON_VIRTUAL_ENVS_LOCATION: './src/tmp/envPaths.json'
            'Debugger':
              TestsToRun: 'testDebugger'
              NeedsPythonTestReqs: true
            'Smoke':
              TestsToRun: 'testSmoke'
              NeedsPythonTestReqs: true
          #maxParallel: 3
        pool:
          vmImage: 'ubuntu-20.04'
        steps:
          - template: templates/test_phases.yml

      # This is the oldest Python 3 version we support.
      - job: 'Py36'
        dependsOn: []
        timeoutInMinutes: 120
        strategy:
          matrix:
            'Unit':
              PythonVersion: '3.6'
              # Note: "pythonInternalTools" tests are 3.7+.
              TestsToRun: 'testUnitTests, pythonUnitTests'
              NeedsPythonTestReqs: true
            'Functional':
              PythonVersion: '3.6'
              TestsToRun: 'testfunctional'
              NeedsPythonTestReqs: true
              NeedsPythonFunctionalReqs: true
            'Single Workspace':
              PythonVersion: '3.6'
              TestsToRun: 'testSingleWorkspace'
              NeedsPythonTestReqs: true
<<<<<<< HEAD
          #maxParallel: 3
        pool:
          vmImage: 'ubuntu-20.04'
        steps:
          - template: templates/test_phases.yml

      # This is the oldest Python 3 version we support.
      - job: 'Py35'
        dependsOn: []
        timeoutInMinutes: 120
        strategy:
          matrix:
            'Unit':
              PythonVersion: '3.5'
              # Note: "pythonInternalTools" tests are 3.7+.
              TestsToRun: 'testUnitTests, pythonUnitTests'
              NeedsPythonTestReqs: true
            'Functional':
              PythonVersion: '3.5'
              TestsToRun: 'testfunctional'
              NeedsPythonTestReqs: true
              NeedsPythonFunctionalReqs: true
            'Single Workspace':
              PythonVersion: '3.5'
              TestsToRun: 'testSingleWorkspace'
              NeedsPythonTestReqs: true
=======
>>>>>>> 37ae522e
            'Venv':
              PythonVersion: '3.5'
              TestsToRun: 'venvTests'
              NeedsPythonTestReqs: true
              PYTHON_VIRTUAL_ENVS_LOCATION: './src/tmp/envPaths.json'
            'Debugger':
              PythonVersion: '3.5'
              TestsToRun: 'testDebugger'
              NeedsPythonTestReqs: true
          #maxParallel: 3
        pool:
          vmImage: 'ubuntu-20.04'
        steps:
          - template: templates/test_phases.yml

  - stage: Mac
    dependsOn: []
    jobs:
      - job: 'Py3x'
        dependsOn: []
        timeoutInMinutes: 120
        strategy:
          matrix:
            'Unit':
              TestsToRun: 'testUnitTests, pythonUnitTests, pythonInternalTools'
              NeedsPythonTestReqs: true
            'Functional':
              TestsToRun: 'testfunctional'
              NeedsPythonTestReqs: true
              NeedsPythonFunctionalReqs: true
            'Single Workspace':
              TestsToRun: 'testSingleWorkspace'
              NeedsPythonTestReqs: true
            'Multi Workspace':
              TestsToRun: 'testMultiWorkspace'
              NeedsPythonTestReqs: true
            'Venv':
              TestsToRun: 'venvTests'
              NeedsPythonTestReqs: true
              PYTHON_VIRTUAL_ENVS_LOCATION: './src/tmp/envPaths.json'
            'Debugger':
              TestsToRun: 'testDebugger'
              NeedsPythonTestReqs: true
            'Smoke':
              TestsToRun: 'testSmoke'
              NeedsPythonTestReqs: true
          #maxParallel: 3
        pool:
          vmImage: '$(vmImageMacOS)'
        steps:
          - template: templates/test_phases.yml

      # This is the oldest Python 3 version we support.
      - job: 'Py36'
        dependsOn: []
        timeoutInMinutes: 120
        strategy:
          matrix:
            'Unit':
              PythonVersion: '3.6'
              # Note: "pythonInternalTools" tests are 3.7+.
              TestsToRun: 'testUnitTests, pythonUnitTests'
              NeedsPythonTestReqs: true
            'Functional':
              PythonVersion: '3.6'
              TestsToRun: 'testfunctional'
              NeedsPythonTestReqs: true
              NeedsPythonFunctionalReqs: true
            'Single Workspace':
              PythonVersion: '3.6'
              TestsToRun: 'testSingleWorkspace'
              NeedsPythonTestReqs: true
            'Venv':
              PythonVersion: '3.6'
              TestsToRun: 'venvTests'
              NeedsPythonTestReqs: true
              PYTHON_VIRTUAL_ENVS_LOCATION: './src/tmp/envPaths.json'
            'Debugger':
              PythonVersion: '3.6'
              TestsToRun: 'testDebugger'
              NeedsPythonTestReqs: true
          #maxParallel: 3
        pool:
          vmImage: '$(vmImageMacOS)'
        steps:
          - template: templates/test_phases.yml

  - stage: Windows
    dependsOn: []
    jobs:
      - job: 'Py3x'
        dependsOn: []
        timeoutInMinutes: 120
        strategy:
          matrix:
            'Unit':
              TestsToRun: 'testUnitTests, pythonUnitTests, pythonInternalTools'
              NeedsPythonTestReqs: true
            'Functional':
              TestsToRun: 'testfunctional'
              NeedsPythonTestReqs: true
              NeedsPythonFunctionalReqs: true
            'Single Workspace':
              TestsToRun: 'testSingleWorkspace'
              NeedsPythonTestReqs: true
            'Multi Workspace':
              TestsToRun: 'testMultiWorkspace'
              NeedsPythonTestReqs: true
            'Venv':
              TestsToRun: 'venvTests'
              NeedsPythonTestReqs: true
              PYTHON_VIRTUAL_ENVS_LOCATION: './src/tmp/envPaths.json'
            'Debugger':
              TestsToRun: 'testDebugger'
              NeedsPythonTestReqs: true
            'Smoke':
              TestsToRun: 'testSmoke'
              NeedsPythonTestReqs: true
          #maxParallel: 3
        pool:
          vmImage: 'vs2017-win2016'
        steps:
          - template: templates/test_phases.yml

      # This is the oldest Python 3 version we support.
      - job: 'Py36'
        dependsOn: []
        timeoutInMinutes: 120
        strategy:
          matrix:
            'Unit':
              PythonVersion: '3.6'
              # Note: "pythonInternalTools" tests are 3.7+.
              TestsToRun: 'testUnitTests, pythonUnitTests'
              NeedsPythonTestReqs: true
            'Functional':
              PythonVersion: '3.6'
              TestsToRun: 'testfunctional'
              NeedsPythonTestReqs: true
              NeedsPythonFunctionalReqs: true
            'Single Workspace':
              PythonVersion: '3.6'
              TestsToRun: 'testSingleWorkspace'
              NeedsPythonTestReqs: true
            'Venv':
              PythonVersion: '3.6'
              TestsToRun: 'venvTests'
              NeedsPythonTestReqs: true
              PYTHON_VIRTUAL_ENVS_LOCATION: './src/tmp/envPaths.json'
            'Debugger':
              PythonVersion: '3.6'
              TestsToRun: 'testDebugger'
              NeedsPythonTestReqs: true
          #maxParallel: 3
        pool:
          vmImage: 'vs2017-win2016'
        steps:
          - template: templates/test_phases.yml

  - stage: Reports
    dependsOn:
      - Linux
      - Mac
      - Windows
    condition: always()
    jobs:
      - template: templates/jobs/coverage.yml<|MERGE_RESOLUTION|>--- conflicted
+++ resolved
@@ -85,42 +85,13 @@
               PythonVersion: '3.6'
               TestsToRun: 'testSingleWorkspace'
               NeedsPythonTestReqs: true
-<<<<<<< HEAD
-          #maxParallel: 3
-        pool:
-          vmImage: 'ubuntu-20.04'
-        steps:
-          - template: templates/test_phases.yml
-
-      # This is the oldest Python 3 version we support.
-      - job: 'Py35'
-        dependsOn: []
-        timeoutInMinutes: 120
-        strategy:
-          matrix:
-            'Unit':
-              PythonVersion: '3.5'
-              # Note: "pythonInternalTools" tests are 3.7+.
-              TestsToRun: 'testUnitTests, pythonUnitTests'
-              NeedsPythonTestReqs: true
-            'Functional':
-              PythonVersion: '3.5'
-              TestsToRun: 'testfunctional'
-              NeedsPythonTestReqs: true
-              NeedsPythonFunctionalReqs: true
-            'Single Workspace':
-              PythonVersion: '3.5'
-              TestsToRun: 'testSingleWorkspace'
-              NeedsPythonTestReqs: true
-=======
->>>>>>> 37ae522e
-            'Venv':
-              PythonVersion: '3.5'
-              TestsToRun: 'venvTests'
-              NeedsPythonTestReqs: true
-              PYTHON_VIRTUAL_ENVS_LOCATION: './src/tmp/envPaths.json'
-            'Debugger':
-              PythonVersion: '3.5'
+            'Venv':
+              PythonVersion: '3.6'
+              TestsToRun: 'venvTests'
+              NeedsPythonTestReqs: true
+              PYTHON_VIRTUAL_ENVS_LOCATION: './src/tmp/envPaths.json'
+            'Debugger':
+              PythonVersion: '3.6'
               TestsToRun: 'testDebugger'
               NeedsPythonTestReqs: true
           #maxParallel: 3
