# List of requirements for functional tests
versioneer
jupyter
numpy
matplotlib
pandas
<<<<<<< HEAD
livelossplot
# PTVSD can't be listed here as we need the --pre version. See the test_phases.yml for ptvsd install

=======
livelossplot
>>>>>>> 8baea3fa
<|MERGE_RESOLUTION|>--- conflicted
+++ resolved
@@ -1,13 +1,7 @@
-# List of requirements for functional tests
-versioneer
-jupyter
-numpy
-matplotlib
-pandas
-<<<<<<< HEAD
-livelossplot
-# PTVSD can't be listed here as we need the --pre version. See the test_phases.yml for ptvsd install
-
-=======
-livelossplot
->>>>>>> 8baea3fa
+# List of requirements for functional tests
+versioneer
+jupyter
+numpy
+matplotlib
+pandas
+livelossplot