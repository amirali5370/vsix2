// Copyright (c) Microsoft Corporation. All rights reserved.
// Licensed under the MIT License.

'use strict';

// Note to editors, if you change this file you have to restart compile-webviews.
// It doesn't reload the config otherwise.
const common = require('./common');
const webpack = require('webpack');
const HtmlWebpackPlugin = require('html-webpack-plugin');
const FixDefaultImportPlugin = require('webpack-fix-default-import-plugin');
const path = require('path');
const CopyWebpackPlugin = require('copy-webpack-plugin');
const MonacoWebpackPlugin = require('monaco-editor-webpack-plugin');
const TerserPlugin = require('terser-webpack-plugin');
const constants = require('../constants');
const configFileName = 'tsconfig.datascience-ui.json';
const ForkTsCheckerWebpackPlugin = require('fork-ts-checker-webpack-plugin');

// Any build on the CI is considered production mode.
const isProdBuild = constants.isCI || process.argv.includes('--mode');

function getEntry(bundle) {
    switch (bundle) {
        case 'notebook':
            return {
                nativeEditor: ['babel-polyfill', `./src/datascience-ui/native-editor/index.tsx`],
                interactiveWindow: ['babel-polyfill', `./src/datascience-ui/history-react/index.tsx`]
            };
        case 'renderers':
            return {
                renderers: ['babel-polyfill', `./src/datascience-ui/renderers/index.tsx`]
            };
        case 'viewers':
            return {
                plotViewer: ['babel-polyfill', `./src/datascience-ui/plot/index.tsx`],
                dataExplorer: ['babel-polyfill', `./src/datascience-ui/data-explorer/index.tsx`]
            };
        default:
            throw new Error(`Bundle not supported ${bundle}`);
    }
<<<<<<< HEAD

    return {
        plotViewer: ['babel-polyfill', `./src/datascience-ui/plot/index.tsx`],
        dataExplorer: ['babel-polyfill', `./src/datascience-ui/data-explorer/index.tsx`],
        startPage: ['babel-polyfill', `./src/datascience-ui/startPage/index.tsx`]
    };
=======
>>>>>>> cc93436f
}

function getPlugins(bundle) {
    const plugins = [
        new ForkTsCheckerWebpackPlugin({
            checkSyntacticErrors: true,
            tsconfig: configFileName,
            reportFiles: ['src/datascience-ui/**/*.{ts,tsx}'],
            memoryLimit: 9096
        })
    ];
    if (isProdBuild) {
        plugins.push(...common.getDefaultPlugins(bundle));
    }
    switch (bundle) {
        case 'notebook':
            plugins.push(
                new MonacoWebpackPlugin({
                    languages: [] // force to empty so onigasm will be used
                }),
                new HtmlWebpackPlugin({
                    template: path.join(__dirname, '/nativeOrInteractivePicker.html'),
                    chunks: [],
                    filename: 'index.html'
                }),
                new HtmlWebpackPlugin({
                    template: 'src/datascience-ui/native-editor/index.html',
                    chunks: ['monaco', 'commons', 'nativeEditor'],
                    filename: 'index.nativeEditor.html'
                }),
                new HtmlWebpackPlugin({
<<<<<<< HEAD
                    template: 'src/datascience-ui/data-explorer/index.html',
                    indexUrl: `${constants.ExtensionRootDir}/out/1`,
                    chunks: ['commons', 'dataExplorer'],
                    filename: 'index.dataExplorer.html'
                }),
                new HtmlWebpackPlugin({
                    template: 'src/datascience-ui/startPage/index.html',
                    indexUrl: `${constants.ExtensionRootDir}/out/1`,
                    chunks: ['commons', 'startPage'],
                    filename: 'index.startPage.html'
=======
                    template: 'src/datascience-ui/history-react/index.html',
                    chunks: ['monaco', 'commons', 'interactiveWindow'],
                    filename: 'index.interactiveWindow.html'
>>>>>>> cc93436f
                })
            );
            break;
        case 'renderers': {
            const definePlugin = new webpack.DefinePlugin({
                'process.env': {
                    NODE_ENV: JSON.stringify('production')
                }
            });

            plugins.push(...(isProdBuild ? [definePlugin] : []));
            break;
        }
        case 'viewers': {
            const definePlugin = new webpack.DefinePlugin({
                'process.env': {
                    NODE_ENV: JSON.stringify('production')
                }
            });

            plugins.push(
                ...(isProdBuild ? [definePlugin] : []),
                ...[
                    new HtmlWebpackPlugin({
                        template: 'src/datascience-ui/plot/index.html',
                        indexUrl: `${constants.ExtensionRootDir}/out/1`,
                        chunks: ['commons', 'plotViewer'],
                        filename: 'index.plotViewer.html'
                    }),
                    new HtmlWebpackPlugin({
                        template: 'src/datascience-ui/data-explorer/index.html',
                        indexUrl: `${constants.ExtensionRootDir}/out/1`,
                        chunks: ['commons', 'dataExplorer'],
                        filename: 'index.dataExplorer.html'
                    })
                ]
            );
            break;
        }
        default:
            throw new Error(`Bundle not supported ${bundle}`);
    }

    return plugins;
}

function buildConfiguration(bundle) {
    // Folder inside `datascience-ui` that will be created and where the files will be dumped.
    const bundleFolder = bundle;
    const filesToCopy = [];
    if (bundle === 'notebook') {
        // Include files only for notebooks.
        filesToCopy.push(
            ...[
                {
                    from: path.join(constants.ExtensionRootDir, 'out/ipywidgets/dist/ipywidgets.js'),
                    to: path.join(constants.ExtensionRootDir, 'out', 'datascience-ui', bundleFolder)
                },
                {
                    from: path.join(constants.ExtensionRootDir, 'node_modules/font-awesome/**/*'),
                    to: path.join(constants.ExtensionRootDir, 'out', 'datascience-ui', 'common', 'node_modules')
                }
            ]
        );
    }
    const config = {
        context: constants.ExtensionRootDir,
        entry: getEntry(bundle),
        output: {
            path: path.join(constants.ExtensionRootDir, 'out', 'datascience-ui', bundleFolder),
            filename: '[name].js',
            chunkFilename: `[name].bundle.js`
        },
        mode: 'development', // Leave as is, we'll need to see stack traces when there are errors.
        devtool: isProdBuild ? 'source-map' : 'inline-source-map',
        optimization: {
            minimize: isProdBuild,
            minimizer: isProdBuild ? [new TerserPlugin({ sourceMap: true })] : [],
            moduleIds: 'hashed', // (doesn't re-generate bundles unnecessarily) https://webpack.js.org/configuration/optimization/#optimizationmoduleids.
            splitChunks: {
                chunks: 'all',
                cacheGroups: {
                    // These are bundles that will be created and loaded when page first loads.
                    // These must be added to the page along with the main entry point.
                    // Smaller they are, the faster the load in SSH.
                    // Interactive and native editors will share common code in commons.
                    commons: {
                        name: 'commons',
                        chunks: 'initial',
                        minChunks: bundle === 'notebook' ? 2 : 1, // We want at least one shared bundle (2 for notebooks, as we want monago split into another).
                        filename: '[name].initial.bundle.js'
                    },
                    // Even though nteract has been split up, some of them are large as nteract alone is large.
                    // This will ensure nteract (just some of the nteract) goes into a separate bundle.
                    // Webpack will bundle others separately when loading them asynchronously using `await import(...)`
                    nteract: {
                        name: 'nteract',
                        chunks: 'all',
                        minChunks: 2,
                        test(module, _chunks) {
                            // `module.resource` contains the absolute path of the file on disk.
                            // Look for `node_modules/monaco...`.
                            const path = require('path');
                            return (
                                module.resource &&
                                module.resource.includes(`${path.sep}node_modules${path.sep}@nteract`)
                            );
                        }
                    },
                    // Bundling `plotly` with nteract isn't the best option, as this plotly alone is 6mb.
                    // This will ensure it is in a seprate bundle, hence small files for SSH scenarios.
                    plotly: {
                        name: 'plotly',
                        chunks: 'all',
                        minChunks: 1,
                        test(module, _chunks) {
                            // `module.resource` contains the absolute path of the file on disk.
                            // Look for `node_modules/monaco...`.
                            const path = require('path');
                            return (
                                module.resource && module.resource.includes(`${path.sep}node_modules${path.sep}plotly`)
                            );
                        }
                    },
                    // Monaco is a monster. For SSH again, we pull this into a seprate bundle.
                    // This is only a solution for SSH.
                    // Ideal solution would be to dynamically load monaoc `await import`, that way it will benefit UX and SSH.
                    // This solution doesn't improve UX, as we still need to wait for monaco to load.
                    monaco: {
                        name: 'monaco',
                        chunks: 'all',
                        minChunks: 1,
                        test(module, _chunks) {
                            // `module.resource` contains the absolute path of the file on disk.
                            // Look for `node_modules/monaco...`.
                            const path = require('path');
                            return (
                                module.resource && module.resource.includes(`${path.sep}node_modules${path.sep}monaco`)
                            );
                        }
                    }
                }
            },
            chunkIds: 'named'
        },
        node: {
            fs: 'empty'
        },
        plugins: [
            new FixDefaultImportPlugin(),
            new CopyWebpackPlugin(
                [
                    { from: './**/*.png', to: '.' },
                    { from: './**/*.svg', to: '.' },
                    { from: './**/*.css', to: '.' },
                    { from: './**/*theme*.json', to: '.' },
                    {
                        from: path.join(constants.ExtensionRootDir, 'node_modules/requirejs/require.js'),
                        to: path.join(constants.ExtensionRootDir, 'out', 'datascience-ui', bundleFolder)
                    },
                    ...filesToCopy
                ],
                { context: 'src' }
            ),
            new webpack.optimize.LimitChunkCountPlugin({
                maxChunks: 100
            }),
            ...getPlugins(bundle)
        ],
        externals: ['log4js'],
        resolve: {
            // Add '.ts' and '.tsx' as resolvable extensions.
            extensions: ['.ts', '.tsx', '.js', '.json', '.svg']
        },

        module: {
            rules: [
                {
                    test: /\.tsx?$/,
                    use: [
                        { loader: 'cache-loader' },
                        {
                            loader: 'thread-loader',
                            options: {
                                // there should be 1 cpu for the fork-ts-checker-webpack-plugin
                                workers: require('os').cpus().length - 1,
                                workerNodeArgs: ['--max-old-space-size=9096'],
                                poolTimeout: isProdBuild ? 1000 : Infinity // set this to Infinity in watch mode - see https://github.com/webpack-contrib/thread-loader
                            }
                        },
                        {
                            loader: 'ts-loader',
                            options: {
                                happyPackMode: true, // IMPORTANT! use happyPackMode mode to speed-up compilation and reduce errors reported to webpack
                                configFile: configFileName,
                                // Faster (turn on only on CI, for dev we don't need this).
                                transpileOnly: true,
                                reportFiles: ['src/datascience-ui/**/*.{ts,tsx}']
                            }
                        }
                    ]
                },
                {
                    test: /\.svg$/,
                    use: ['svg-inline-loader']
                },
                {
                    test: /\.css$/,
                    use: ['style-loader', 'css-loader']
                },
                {
                    test: /\.js$/,
                    include: /node_modules.*remark.*default.*js/,
                    use: [
                        {
                            loader: path.resolve('./build/webpack/loaders/remarkLoader.js'),
                            options: {}
                        }
                    ]
                },
                {
                    test: /\.json$/,
                    type: 'javascript/auto',
                    include: /node_modules.*remark.*/,
                    use: [
                        {
                            loader: path.resolve('./build/webpack/loaders/jsonloader.js'),
                            options: {}
                        }
                    ]
                },
                {
                    test: /\.(png|woff|woff2|eot|gif|ttf)$/,
                    use: [
                        {
                            loader: 'url-loader?limit=100000',
                            options: { esModule: false }
                        }
                    ]
                },
                {
                    test: /\.less$/,
                    use: ['style-loader', 'css-loader', 'less-loader']
                }
            ]
        }
    };

    if (bundle === 'renderers') {
        delete config.optimization;
    }
    return config;
}

exports.notebooks = buildConfiguration('notebook');
exports.viewers = buildConfiguration('viewers');
exports.renderers = buildConfiguration('renderers');<|MERGE_RESOLUTION|>--- conflicted
+++ resolved
@@ -34,20 +34,12 @@
         case 'viewers':
             return {
                 plotViewer: ['babel-polyfill', `./src/datascience-ui/plot/index.tsx`],
-                dataExplorer: ['babel-polyfill', `./src/datascience-ui/data-explorer/index.tsx`]
+                dataExplorer: ['babel-polyfill', `./src/datascience-ui/data-explorer/index.tsx`],
+                startPage: ['babel-polyfill', `./src/datascience-ui/startPage/index.tsx`]
             };
         default:
             throw new Error(`Bundle not supported ${bundle}`);
     }
-<<<<<<< HEAD
-
-    return {
-        plotViewer: ['babel-polyfill', `./src/datascience-ui/plot/index.tsx`],
-        dataExplorer: ['babel-polyfill', `./src/datascience-ui/data-explorer/index.tsx`],
-        startPage: ['babel-polyfill', `./src/datascience-ui/startPage/index.tsx`]
-    };
-=======
->>>>>>> cc93436f
 }
 
 function getPlugins(bundle) {
@@ -79,22 +71,9 @@
                     filename: 'index.nativeEditor.html'
                 }),
                 new HtmlWebpackPlugin({
-<<<<<<< HEAD
-                    template: 'src/datascience-ui/data-explorer/index.html',
-                    indexUrl: `${constants.ExtensionRootDir}/out/1`,
-                    chunks: ['commons', 'dataExplorer'],
-                    filename: 'index.dataExplorer.html'
-                }),
-                new HtmlWebpackPlugin({
-                    template: 'src/datascience-ui/startPage/index.html',
-                    indexUrl: `${constants.ExtensionRootDir}/out/1`,
-                    chunks: ['commons', 'startPage'],
-                    filename: 'index.startPage.html'
-=======
                     template: 'src/datascience-ui/history-react/index.html',
                     chunks: ['monaco', 'commons', 'interactiveWindow'],
                     filename: 'index.interactiveWindow.html'
->>>>>>> cc93436f
                 })
             );
             break;
@@ -129,6 +108,12 @@
                         indexUrl: `${constants.ExtensionRootDir}/out/1`,
                         chunks: ['commons', 'dataExplorer'],
                         filename: 'index.dataExplorer.html'
+                    }),
+                    new HtmlWebpackPlugin({
+                        template: 'src/datascience-ui/startPage/index.html',
+                        indexUrl: `${constants.ExtensionRootDir}/out/1`,
+                        chunks: ['commons', 'startPage'],
+                        filename: 'index.startPage.html'
                     })
                 ]
             );
