--- conflicted
+++ resolved
@@ -1,12 +1,7 @@
 PLEASE NOTE: This is the license for the Python extension for Visual Studio Code. The Python extension automatically installs other extensions as optional dependencies, which can be uninstalled at any time. These extensions have separate licenses:
 
-<<<<<<< HEAD
- - The isort extension is released under an MIT License:
-  https://marketplace.visualstudio.com/items/ms-python.isort/license
-=======
  - The Jupyter extension is released under an MIT License:
   https://marketplace.visualstudio.com/items/ms-toolsai.jupyter/license
->>>>>>> 730df28d
 
  - The Pylance extension is only available in binary form and is released under a Microsoft proprietary license, the terms of which are available here:
   https://marketplace.visualstudio.com/items/ms-python.vscode-pylance/license
